/*!
 * \file config_structure.cpp
 * \brief Main file for managing the config file
 * \author F. Palacios, T. Economon, B. Tracey
 * \version 4.3.0 "Cardinal"
 *
 * SU2 Lead Developers: Dr. Francisco Palacios (Francisco.D.Palacios@boeing.com).
 *                      Dr. Thomas D. Economon (economon@stanford.edu).
 *
 * SU2 Developers: Prof. Juan J. Alonso's group at Stanford University.
 *                 Prof. Piero Colonna's group at Delft University of Technology.
 *                 Prof. Nicolas R. Gauger's group at Kaiserslautern University of Technology.
 *                 Prof. Alberto Guardone's group at Polytechnic University of Milan.
 *                 Prof. Rafael Palacios' group at Imperial College London.
 *                 Prof. Edwin van der Weide's group at the University of Twente.
 *                 Prof. Vincent Terrapon's group at the University of Liege.
 *
 * Copyright (C) 2012-2016 SU2, the open-source CFD code.
 *
 * SU2 is free software; you can redistribute it and/or
 * modify it under the terms of the GNU Lesser General Public
 * License as published by the Free Software Foundation; either
 * version 2.1 of the License, or (at your option) any later version.
 *
 * SU2 is distributed in the hope that it will be useful,
 * but WITHOUT ANY WARRANTY; without even the implied warranty of
 * MERCHANTABILITY or FITNESS FOR A PARTICULAR PURPOSE. See the GNU
 * Lesser General Public License for more details.
 *
 * You should have received a copy of the GNU Lesser General Public
 * License along with SU2. If not, see <http://www.gnu.org/licenses/>.
 */

#include "../include/config_structure.hpp"

vector<string> Profile_Function_tp;       /*!< \brief Vector of string names for profiled functions. */
vector<double> Profile_Time_tp;           /*!< \brief Vector of elapsed time for profiled functions. */
vector<double> Profile_ID_tp;             /*!< \brief Vector of group ID number for profiled functions. */
map<string, vector<int> > Profile_Map_tp; /*!< \brief Map containing the final results for profiled functions. */

vector<string> GEMM_Profile_Function;       /*!< \brief Vector of string names for profiled functions. */
vector<double> GEMM_Profile_Time;           /*!< \brief Vector of elapsed time for profiled functions. */
vector<double> GEMM_Profile_M;             /*!< \brief Vector of group ID number for profiled functions. */
vector<double> GEMM_Profile_N;             /*!< \brief Vector of group ID number for profiled functions. */
vector<double> GEMM_Profile_K;             /*!< \brief Vector of group ID number for profiled functions. */
map<string, vector<int> > GEMM_Profile_Map; /*!< \brief Map containing the final results for profiled functions. */

//#pragma omp threadprivate(Profile_Function_tp, Profile_Time_tp, Profile_ID_tp, Profile_Map_tp)


CConfig::CConfig(char case_filename[MAX_STRING_SIZE], unsigned short val_software, unsigned short val_iZone, unsigned short val_nZone, unsigned short val_nDim, unsigned short verb_level) {
  
#ifdef HAVE_MPI
  MPI_Comm_rank(MPI_COMM_WORLD, &rank);
#else
  rank = MASTER_NODE;
#endif

  /*--- Initialize pointers to Null---*/

  SetPointersNull();

  /*--- Reading config options  ---*/

  SetConfig_Options(val_iZone, val_nZone);

  /*--- Parsing the config file  ---*/

  SetConfig_Parsing(case_filename);

  /*--- Configuration file postprocessing ---*/

  SetPostprocessing(val_software, val_iZone, val_nDim);

  /*--- Configuration file boundaries/markers setting ---*/

  SetMarkers(val_software);

  /*--- Configuration file output ---*/

  if ((rank == MASTER_NODE) && (verb_level == VERB_HIGH) && (val_iZone == 0))
    SetOutput(val_software, val_iZone);

}

CConfig::CConfig(char case_filename[MAX_STRING_SIZE], unsigned short val_software) {

  /*--- Initialize pointers to Null---*/

  SetPointersNull();

  /*--- Reading config options  ---*/

  SetConfig_Options(0, 1);

  /*--- Parsing the config file  ---*/

  SetConfig_Parsing(case_filename);

  /*--- Configuration file postprocessing ---*/

  SetPostprocessing(val_software, 0, 1);

}

CConfig::CConfig(char case_filename[MAX_STRING_SIZE], CConfig *config) {

  bool runtime_file = false;

  /*--- Initialize pointers to Null---*/

  SetPointersNull();

  /*--- Reading config options  ---*/

  SetRunTime_Options();

  /*--- Parsing the config file  ---*/

  runtime_file = SetRunTime_Parsing(case_filename);

  /*--- Update original config file ---*/

  if (runtime_file) {
    config->SetnExtIter(nExtIter);
  }

}

unsigned short CConfig::GetnZone(string val_mesh_filename, unsigned short val_format, CConfig *config) {
  string text_line, Marker_Tag;
  ifstream mesh_file;
  short nZone = 1; // Default value
  unsigned short iLine, nLine = 10;
  char cstr[200];
  string::size_type position;

  /*--- Search the mesh file for the 'NZONE' keyword. ---*/

  switch (val_format) {
    case SU2:

      /*--- Open grid file ---*/

      strcpy (cstr, val_mesh_filename.c_str());
      mesh_file.open(cstr, ios::in);
      if (mesh_file.fail()) {
        cout << "cstr=" << cstr << endl;
        cout << "There is no geometry file (GetnZone))!" << endl;

#ifndef HAVE_MPI
        exit(EXIT_FAILURE);
#else
        MPI_Abort(MPI_COMM_WORLD,1);
        MPI_Finalize();
#endif
      }

      /*--- Read the SU2 mesh file ---*/

      for (iLine = 0; iLine < nLine ; iLine++) {

        getline (mesh_file, text_line);

        /*--- Search for the "NZONE" keyword to see if there are multiple Zones ---*/

        position = text_line.find ("NZONE=",0);
        if (position != string::npos) {
          text_line.erase (0,6); nZone = atoi(text_line.c_str());
        }
      }

      break;

  }

  /*--- For harmonic balance integration, nZones = nTimeInstances. ---*/

  if (config->GetUnsteady_Simulation() == HARMONIC_BALANCE && (config->GetKind_SU2() != SU2_DEF)   ) {
  	nZone = config->GetnTimeInstances();
  }

  return (unsigned short) nZone;
}

unsigned short CConfig::GetnDim(string val_mesh_filename, unsigned short val_format) {

  string text_line, Marker_Tag;
  ifstream mesh_file;
  short nDim = 3;
  unsigned short iLine, nLine = 10;
  char cstr[200];
  string::size_type position;

  /*--- Open grid file ---*/

  strcpy (cstr, val_mesh_filename.c_str());
  mesh_file.open(cstr, ios::in);

  switch (val_format) {
  case SU2:

    /*--- Read SU2 mesh file ---*/

    for (iLine = 0; iLine < nLine ; iLine++) {

      getline (mesh_file, text_line);

      /*--- Search for the "NDIM" keyword to see if there are multiple Zones ---*/

      position = text_line.find ("NDIME=",0);
      if (position != string::npos) {
        text_line.erase (0,6); nDim = atoi(text_line.c_str());
      }
    }
    break;

  case CGNS:

#ifdef HAVE_CGNS

    /*--- Local variables which are needed when calling the CGNS mid-level API. ---*/

    int fn, nbases = 0, nzones = 0, file_type;
    int cell_dim = 0, phys_dim = 0;
    char basename[CGNS_STRING_SIZE];

    /*--- Check whether the supplied file is truly a CGNS file. ---*/

    if ( cg_is_cgns(val_mesh_filename.c_str(), &file_type) != CG_OK ) {
      printf( "\n\n   !!! Error !!!\n" );
      printf( " %s is not a CGNS file.\n", val_mesh_filename.c_str());
      printf( " Now exiting...\n\n");
      exit(EXIT_FAILURE);
    }

    /*--- Open the CGNS file for reading. The value of fn returned
       is the specific index number for this file and will be
       repeatedly used in the function calls. ---*/

    if (cg_open(val_mesh_filename.c_str(), CG_MODE_READ, &fn)) cg_error_exit();

    /*--- Get the number of databases. This is the highest node
       in the CGNS heirarchy. ---*/

    if (cg_nbases(fn, &nbases)) cg_error_exit();

    /*--- Check if there is more than one database. Throw an
       error if there is because this reader can currently
       only handle one database. ---*/

    if ( nbases > 1 ) {
      printf("\n\n   !!! Error !!!\n" );
      printf("CGNS reader currently incapable of handling more than 1 database.");
      printf("Now exiting...\n\n");
      exit(EXIT_FAILURE);
    }

    /*--- Read the databases. Note that the indexing starts at 1. ---*/

    for ( int i = 1; i <= nbases; i++ ) {

      if (cg_base_read(fn, i, basename, &cell_dim, &phys_dim)) cg_error_exit();

      /*--- Get the number of zones for this base. ---*/

      if (cg_nzones(fn, i, &nzones)) cg_error_exit();

    }

    /*--- Set the problem dimension as read from the CGNS file ---*/

    nDim = cell_dim;

#endif

    break;

  }

  mesh_file.close();

  return (unsigned short) nDim;
}
void CConfig::SetPointersNull(void) {
  
  Marker_CfgFile_Out_1D       = NULL;   Marker_All_Out_1D        = NULL;
  Marker_CfgFile_GeoEval      = NULL;   Marker_All_GeoEval       = NULL;
  Marker_CfgFile_Monitoring   = NULL;   Marker_All_Monitoring    = NULL;
  Marker_CfgFile_Designing    = NULL;   Marker_All_Designing     = NULL;
  Marker_CfgFile_Plotting     = NULL;   Marker_All_Plotting      = NULL;
  Marker_CfgFile_Analyze      = NULL;   Marker_All_Analyze       = NULL;
  Marker_CfgFile_DV           = NULL;   Marker_All_DV            = NULL;
  Marker_CfgFile_Moving       = NULL;   Marker_All_Moving        = NULL;
  Marker_CfgFile_PerBound     = NULL;   Marker_All_PerBound      = NULL;    Marker_PerBound   = NULL;
  Marker_CfgFile_FSIinterface = NULL;
  
  Marker_DV                   = NULL;   Marker_Moving            = NULL;    Marker_Monitoring = NULL;
  Marker_Designing            = NULL;   Marker_GeoEval           = NULL;    Marker_Plotting   = NULL;
  Marker_Analyze              = NULL;
  Marker_CfgFile_KindBC       = NULL;   Marker_All_KindBC        = NULL;
  
  /*--- Marker Pointers ---*/

  Marker_Euler                = NULL;    Marker_FarField         = NULL;    Marker_Custom         = NULL;
  Marker_SymWall              = NULL;    Marker_Pressure         = NULL;    Marker_PerBound       = NULL;
  Marker_PerDonor             = NULL;    Marker_NearFieldBound   = NULL;    Marker_InterfaceBound = NULL;
  Marker_Dirichlet            = NULL;    Marker_Inlet            = NULL;    
  Marker_Supersonic_Inlet     = NULL;    Marker_Outlet           = NULL;    Marker_Out_1D         = NULL;
  Marker_Isothermal           = NULL;    Marker_HeatFlux         = NULL;    Marker_EngineInflow   = NULL;
  Marker_Supersonic_Outlet    = NULL;    Marker_Load             = NULL;
  Marker_EngineExhaust        = NULL;    Marker_Displacement     = NULL;    Marker_Load           = NULL;
  Marker_Load_Dir             = NULL;    Marker_Load_Sine        = NULL;    Marker_Clamped        = NULL;
  Marker_FlowLoad             = NULL;    Marker_Neumann          = NULL;    Marker_Internal       = NULL;
  Marker_All_TagBound         = NULL;    Marker_CfgFile_TagBound = NULL;    Marker_All_KindBC     = NULL;
  Marker_CfgFile_KindBC       = NULL;    Marker_All_SendRecv     = NULL;    Marker_All_PerBound   = NULL;
  Marker_FSIinterface         = NULL;    Marker_All_FSIinterface = NULL;    Marker_Riemann        = NULL;
  Marker_Fluid_InterfaceBound = NULL;

  
  /*--- Boundary Condition settings ---*/

  Dirichlet_Value = NULL;    Isothermal_Temperature = NULL;
  Heat_Flux       = NULL;    Displ_Value            = NULL;    Load_Value = NULL;
  FlowLoad_Value  = NULL;
  
  /*--- Inlet Outlet Boundary Condition settings ---*/

  Inlet_Ttotal    = NULL;    Inlet_Ptotal      = NULL;
  Inlet_FlowDir   = NULL;    Inlet_Temperature = NULL;    Inlet_Pressure = NULL;
  Inlet_Velocity  = NULL;
  Outlet_Pressure = NULL;
  
  /*--- Engine Boundary Condition settings ---*/
  
  Inflow_Pressure      = NULL;    Inflow_MassFlow    = NULL;    Inflow_ReverseMassFlow  = NULL;
  Inflow_TotalPressure = NULL;    Inflow_Temperature = NULL;    Inflow_TotalTemperature = NULL;
  Inflow_RamDrag       = NULL;    Inflow_Force       = NULL;    Inflow_Power            = NULL;
  Inflow_Mach          = NULL;
  
  Exhaust_Pressure        = NULL;   Exhaust_Temperature        = NULL;    Exhaust_MassFlow = NULL;
  Exhaust_TotalPressure   = NULL;   Exhaust_TotalTemperature   = NULL;
  Exhaust_GrossThrust     = NULL;   Exhaust_Force              = NULL;
  Exhaust_Power           = NULL;   Exhaust_Temperature_Target = NULL;
  Exhaust_Pressure_Target = NULL;
  
  Engine_Mach  = NULL;    Engine_Force        = NULL;
  Engine_Power = NULL;    Engine_NetThrust    = NULL;    Engine_GrossThrust = NULL;
  Engine_Area  = NULL;    EngineInflow_Target = NULL;
  
  Periodic_Translate   = NULL;   Periodic_Rotation  = NULL;   Periodic_Center    = NULL;
  Periodic_Translation = NULL;   Periodic_RotAngles = NULL;   Periodic_RotCenter = NULL;

  Dirichlet_Value           = NULL;     Exhaust_Temperature_Target	= NULL;	    Exhaust_Temperature   = NULL;
  Exhaust_Pressure_Target   = NULL;		Inlet_Ttotal                = NULL;	    Inlet_Ptotal          = NULL;
  Inlet_FlowDir             = NULL;     Inlet_Temperature           = NULL;     Inlet_Pressure        = NULL;
  Inlet_Velocity            = NULL;     Inflow_Mach                 = NULL;     Inflow_Pressure       = NULL;
  Exhaust_Pressure          = NULL;     Outlet_Pressure             = NULL;     Isothermal_Temperature= NULL;
  Heat_Flux                 = NULL;     Displ_Value                 = NULL;     Load_Value            = NULL;
  FlowLoad_Value            = NULL;     Periodic_RotCenter          = NULL;     Periodic_RotAngles    = NULL;
  Periodic_Translation      = NULL;     Periodic_Center             = NULL;     Periodic_Rotation     = NULL;
  Periodic_Translate        = NULL;

  Load_Dir            = NULL;    Load_Dir_Value      = NULL;    Load_Dir_Multiplier = NULL;
  Load_Sine_Dir       = NULL;    Load_Sine_Amplitude = NULL;    Load_Sine_Frequency = NULL;

  /*--- Actuator Disk Boundary Condition settings ---*/
  
  ActDiskInlet_Pressure         = NULL;    ActDiskInlet_TotalPressure = NULL;    ActDiskInlet_Temperature = NULL;
  ActDiskInlet_TotalTemperature = NULL;    ActDiskInlet_MassFlow      = NULL;    ActDiskInlet_RamDrag     = NULL;
  ActDiskInlet_Force            = NULL;    ActDiskInlet_Power         = NULL;

  ActDiskOutlet_Pressure      = NULL;
  ActDiskOutlet_TotalPressure = NULL;   ActDiskOutlet_GrossThrust = NULL;  ActDiskOutlet_Force            = NULL;
  ActDiskOutlet_Power         = NULL;   ActDiskOutlet_Temperature = NULL;  ActDiskOutlet_TotalTemperature = NULL;
  ActDiskOutlet_MassFlow      = NULL;
  
  ActDisk_DeltaPress      = NULL;    ActDisk_DeltaTemp      = NULL;
  ActDisk_TotalPressRatio = NULL;    ActDisk_TotalTempRatio = NULL;    ActDisk_StaticPressRatio = NULL;
  ActDisk_StaticTempRatio = NULL;    ActDisk_NetThrust      = NULL;    ActDisk_GrossThrust      = NULL;
  ActDisk_Power           = NULL;    ActDisk_MassFlow       = NULL;    ActDisk_Area             = NULL;
  ActDisk_ReverseMassFlow = NULL;    Surface_MassFlow       = NULL;    Surface_DC60             = NULL;    Surface_IDC = NULL;
  Surface_IDC_Mach        = NULL;    Surface_IDR            = NULL;    ActDisk_Mach             = NULL;
  ActDisk_Force           = NULL;    ActDisk_BCThrust       = NULL;    ActDisk_BCThrust_Old     = NULL;
  
  /*--- Miscellaneous/unsorted ---*/

  Aeroelastic_plunge  = NULL;
  Aeroelastic_pitch   = NULL;
  MassFrac_FreeStream = NULL;
  Velocity_FreeStream = NULL;

  RefOriginMoment     = NULL;
  CFL_AdaptParam      = NULL;            
  CFL                 = NULL;
  HTP_Axis = NULL;
  PlaneTag            = NULL;
  Kappa_Flow	      = NULL;    
  Kappa_AdjFlow       = NULL;
  Section_Location    = NULL;
  ParamDV             = NULL;     
  DV_Value            = NULL;    
  Design_Variable     = NULL;

  Hold_GridFixed_Coord= NULL;
  SubsonicEngine_Cyl  = NULL;
  EA_IntLimit         = NULL;
  RK_Alpha_Step       = NULL;
  MG_CorrecSmooth     = NULL;
  MG_PreSmooth        = NULL;
  MG_PostSmooth       = NULL;
  Int_Coeffs          = NULL;

  Kind_ObjFunc   = NULL;

  Weight_ObjFunc = NULL;

  /*--- Moving mesh pointers ---*/

  Kind_GridMovement	  = NULL;
  Motion_Origin_X     = NULL;    Motion_Origin_Y     = NULL;    Motion_Origin_Z	    = NULL;
  Translation_Rate_X  = NULL;    Translation_Rate_Y  = NULL;    Translation_Rate_Z  = NULL;
  Rotation_Rate_X     = NULL;    Rotation_Rate_Y     = NULL;    Rotation_Rate_Z     = NULL;
  Pitching_Omega_X    = NULL;    Pitching_Omega_Y    = NULL;    Pitching_Omega_Z    = NULL;
  Pitching_Ampl_X     = NULL;    Pitching_Ampl_Y     = NULL;    Pitching_Ampl_Z     = NULL;
  Pitching_Phase_X    = NULL;    Pitching_Phase_Y    = NULL;    Pitching_Phase_Z    = NULL;
  Plunging_Omega_X    = NULL;    Plunging_Omega_Y    = NULL;    Plunging_Omega_Z    = NULL;
  Plunging_Ampl_X     = NULL;    Plunging_Ampl_Y     = NULL;    Plunging_Ampl_Z     = NULL;
  RefOriginMoment_X   = NULL;    RefOriginMoment_Y   = NULL;    RefOriginMoment_Z   = NULL;
  MoveMotion_Origin   = NULL;
  Periodic_Translate  = NULL;    Periodic_Rotation 	 = NULL;    Periodic_Center	    = NULL;
  Periodic_Translation= NULL;    Periodic_RotAngles	 = NULL;    Periodic_RotCenter  = NULL;


  /* Harmonic Balance Frequency pointer */
  Omega_HB = NULL;
    
  /*--- Initialize some default arrays to NULL. ---*/
  
  default_vel_inf       = NULL;
  default_eng_box       = NULL;
  default_eng_val       = NULL;
  default_cfl_adapt     = NULL;
  default_ad_coeff_flow = NULL;
  default_ad_coeff_adj  = NULL;
  default_obj_coeff     = NULL;
  default_geo_loc       = NULL;
  default_distortion    = NULL;
  default_ea_lim        = NULL;
  default_grid_fix      = NULL;
  default_inc_crit      = NULL;
  default_htp_axis      = NULL;

  Riemann_FlowDir= NULL;
  NRBC_FlowDir = NULL;
  CoordFFDBox= NULL;
  DegreeFFDBox= NULL;
  FFDTag = NULL;
  nDV_Value = NULL;
  TagFFDBox = NULL;
 
  Kind_Data_Riemann     = NULL;
  Riemann_Var1          = NULL;
  Riemann_Var2          = NULL;
  Kind_Data_NRBC        = NULL;
  NRBC_Var1             = NULL;
  NRBC_Var2             = NULL;
  Marker_TurboBoundIn   = NULL;
  Marker_TurboBoundOut  = NULL;
  Kind_TurboPerformance = NULL;
  Marker_NRBC           = NULL;
  
  /*--- Variable initialization ---*/
  
  ExtIter    = 0;
  IntIter    = 0;
  nIntCoeffs = 0;
  
  AoA_Offset = 0;
  AoS_Offset = 0;

  nMarker_PerBound = 0;
  nPeriodic_Index  = 0;

  Grid_Movement = false;
  Aeroelastic_Simulation = false;
  
}

void CConfig::SetRunTime_Options(void) {
  
  /* DESCRIPTION: Number of external iterations */
  
  addUnsignedLongOption("EXT_ITER", nExtIter, 999999);

}

void CConfig::SetConfig_Options(unsigned short val_iZone, unsigned short val_nZone) {
  
  nZone = val_nZone;
  iZone = val_iZone;

  /*--- Allocate some default arrays needed for lists of doubles. ---*/
  
  default_vel_inf       = new su2double[3];
  default_eng_box       = new su2double[6];
  default_eng_val       = new su2double[5];
  default_cfl_adapt     = new su2double[4];
  default_ad_coeff_flow = new su2double[3];
  default_ad_coeff_adj  = new su2double[3];
  default_obj_coeff     = new su2double[5];
  default_geo_loc       = new su2double[2];
  default_distortion    = new su2double[2];
  default_ea_lim        = new su2double[3];
  default_grid_fix      = new su2double[6];
  default_inc_crit      = new su2double[3];
  default_htp_axis      = new su2double[2];

  // This config file is parsed by a number of programs to make it easy to write SU2
  // wrapper scripts (in python, go, etc.) so please do
  // the best you can to follow the established format. It's very hard to parse c++ code
  // and none of us that write the parsers want to write a full c++ interpreter. Please
  // play nice with the existing format so that you don't break the existing scripts.

  /* BEGIN_CONFIG_OPTIONS */

  /*!\par CONFIG_CATEGORY: Problem Definition \ingroup Config */
  /*--- Options related to problem definition and partitioning ---*/

  /*!\brief REGIME_TYPE \n  DESCRIPTION: Regime type \n OPTIONS: see \link Regime_Map \endlink \ingroup Config*/
  addEnumOption("REGIME_TYPE", Kind_Regime, Regime_Map, COMPRESSIBLE);
  
  /*!\brief PHYSICAL_PROBLEM \n DESCRIPTION: Physical governing equations \n Options: see \link Solver_Map \endlink \n DEFAULT: NO_SOLVER \ingroup Config*/
  addEnumOption("PHYSICAL_PROBLEM", Kind_Solver, Solver_Map, NO_SOLVER);
  /*!\brief MATH_PROBLEM  \n DESCRIPTION: Mathematical problem \n  Options: DIRECT, ADJOINT \ingroup Config*/
  addMathProblemOption("MATH_PROBLEM", ContinuousAdjoint, false, DiscreteAdjoint, false, Restart_Flow, false);
  /*!\brief KIND_TURB_MODEL \n DESCRIPTION: Specify turbulence model \n Options: see \link Turb_Model_Map \endlink \n DEFAULT: NO_TURB_MODEL \ingroup Config*/
  addEnumOption("KIND_TURB_MODEL", Kind_Turb_Model, Turb_Model_Map, NO_TURB_MODEL);

  /*!\brief KIND_TRANS_MODEL \n DESCRIPTION: Specify transition model OPTIONS: see \link Trans_Model_Map \endlink \n DEFAULT: NO_TRANS_MODEL \ingroup Config*/
  addEnumOption("KIND_TRANS_MODEL", Kind_Trans_Model, Trans_Model_Map, NO_TRANS_MODEL);

  /*!\brief KIND_SGS_MODEL \n DESCRIPTION: Specify subgrid scale model OPTIONS: see \link SGS_Model_Map \endlink \n DEFAULT: NO_SGS_MODEL \ingroup Config*/
  addEnumOption("KIND_SGS_MODEL", Kind_SGS_Model, SGS_Model_Map, NO_SGS_MODEL);

  /*\brief AXISYMMETRIC \n DESCRIPTION: Axisymmetric simulation \n DEFAULT: false \ingroup Config */
  addBoolOption("AXISYMMETRIC", Axisymmetric, false);
  /* DESCRIPTION: Add the gravity force */
  addBoolOption("GRAVITY_FORCE", GravityForce, false);
  /* DESCRIPTION: Perform a low fidelity simulation */
  addBoolOption("LOW_FIDELITY_SIMULATION", LowFidelitySim, false);
  /*!\brief RESTART_SOL \n DESCRIPTION: Restart solution from native solution file \n Options: NO, YES \ingroup Config */
  addBoolOption("RESTART_SOL", Restart, false);
  /*!\brief SYSTEM_MEASUREMENTS \n DESCRIPTION: System of measurements \n OPTIONS: see \link Measurements_Map \endlink \n DEFAULT: SI \ingroup Config*/
  addEnumOption("SYSTEM_MEASUREMENTS", SystemMeasurements, Measurements_Map, SI);

  /*!\par CONFIG_CATEGORY: FluidModel \ingroup Config*/
  /*!\brief FLUID_MODEL \n DESCRIPTION: Fluid model \n OPTIONS: See \link FluidModel_Map \endlink \n DEFAULT: STANDARD_AIR \ingroup Config*/
  addEnumOption("FLUID_MODEL", Kind_FluidModel, FluidModel_Map, STANDARD_AIR);


  /*!\par CONFIG_CATEGORY: Freestream Conditions \ingroup Config*/
  /*--- Options related to freestream specification ---*/

  /*!\brief GAS_CONSTANT \n DESCRIPTION: Specific gas constant (287.058 J/kg*K (air), only for compressible flows) \ingroup Config*/
  addDoubleOption("GAS_CONSTANT", Gas_Constant, 287.058);
  /*!\brief GAMMA_VALUE  \n DESCRIPTION: Ratio of specific heats (1.4 (air), only for compressible flows) \ingroup Config*/
  addDoubleOption("GAMMA_VALUE", Gamma, 1.4);


  /*--- Options related to VAN der WAALS MODEL and PENG ROBINSON ---*/

  /* DESCRIPTION: Critical Temperature, default value for AIR */
  addDoubleOption("CRITICAL_TEMPERATURE", Temperature_Critical, 131.00);
  /* DESCRIPTION: Critical Pressure, default value for MDM */
  addDoubleOption("CRITICAL_PRESSURE", Pressure_Critical, 3588550.0);
  /* DESCRIPTION: Critical Density, default value for MDM */
  addDoubleOption("CRITICAL_DENSITY", Density_Critical, 263.0);

  /*--- Options related to VAN der WAALS MODEL and PENG ROBINSON ---*/
  /* DESCRIPTION: Critical Density, default value for MDM */
   addDoubleOption("ACENTRIC_FACTOR", Acentric_Factor, 0.035);

   /*--- Options related to Viscosity Model ---*/
  /*!\brief VISCOSITY_MODEL \n DESCRIPTION: model of the viscosity \n OPTIONS: See \link ViscosityModel_Map \endlink \n DEFAULT: SUTHERLAND \ingroup Config*/
  addEnumOption("VISCOSITY_MODEL", Kind_ViscosityModel, ViscosityModel_Map, SUTHERLAND);

  /*--- Options related to Constant Viscosity Model ---*/

  /* DESCRIPTION: default value for AIR */
  addDoubleOption("MU_CONSTANT", Mu_ConstantND , 1.716E-5);

  /*--- Options related to Sutherland Viscosity Model ---*/

  /* DESCRIPTION: Sutherland Viscosity Ref default value for AIR SI */
  addDoubleOption("MU_REF", Mu_RefND, 1.716E-5);
  /* DESCRIPTION: Sutherland Temperature Ref, default value for AIR SI */
  addDoubleOption("MU_T_REF", Mu_Temperature_RefND, 273.15);
  /* DESCRIPTION: Sutherland constant, default value for AIR SI */
  addDoubleOption("SUTHERLAND_CONSTANT", Mu_SND, 110.4);

  /*--- Options related to Thermal Conductivity Model ---*/

  addEnumOption("CONDUCTIVITY_MODEL", Kind_ConductivityModel, ConductivityModel_Map, CONSTANT_PRANDTL);

 /*--- Options related to Constant Thermal Conductivity Model ---*/

 /* DESCRIPTION: default value for AIR */
  addDoubleOption("KT_CONSTANT", Kt_ConstantND , 0.0257);

  /*!\brief REYNOLDS_NUMBER \n DESCRIPTION: Reynolds number (non-dimensional, based on the free-stream values). Needed for viscous solvers. For incompressible solvers the Reynolds length will always be 1.0 \n DEFAULT: 0.0 \ingroup Config */
  addDoubleOption("REYNOLDS_NUMBER", Reynolds, 0.0);
  /*!\brief REYNOLDS_LENGTH \n DESCRIPTION: Reynolds length (1 m by default). Used for compressible solver: incompressible solver will use 1.0. \ingroup Config */
  addDoubleOption("REYNOLDS_LENGTH", Length_Reynolds, 1.0);
  /*!\brief PRANDTL_LAM \n DESCRIPTION: Laminar Prandtl number (0.72 (air), only for compressible flows) \n DEFAULT: 0.72 \ingroup Config*/
  addDoubleOption("PRANDTL_LAM", Prandtl_Lam, 0.72);
  /*!\brief PRANDTL_TURB \n DESCRIPTION: Turbulent Prandtl number (0.9 (air), only for compressible flows) \n DEFAULT 0.90 \ingroup Config*/
  addDoubleOption("PRANDTL_TURB", Prandtl_Turb, 0.90);
  /*!\brief BULK_MODULUS \n DESCRIPTION: Value of the Bulk Modulus  \n DEFAULT 1.42E5 \ingroup Config*/
  addDoubleOption("BULK_MODULUS", Bulk_Modulus, 1.42E5);
  /* DESCRIPTION: Artifical compressibility factor  */
  addDoubleOption("ARTCOMP_FACTOR", ArtComp_Factor, 1.0);
  /*!\brief MACH_NUMBER  \n DESCRIPTION:  Mach number (non-dimensional, based on the free-stream values). 0.0 by default \ingroup Config*/
  addDoubleOption("MACH_NUMBER", Mach, 0.0);
  /*!\brief INIT_OPTION \n DESCRIPTION: Init option to choose between Reynolds or thermodynamics quantities for initializing the solution \n OPTIONS: see \link InitOption_Map \endlink \n DEFAULT REYNOLDS \ingroup Config*/
  addEnumOption("INIT_OPTION", Kind_InitOption, InitOption_Map, REYNOLDS);
  /* DESCRIPTION: Free-stream option to choose between density and temperature for initializing the solution */
  addEnumOption("FREESTREAM_OPTION", Kind_FreeStreamOption, FreeStreamOption_Map, TEMPERATURE_FS);
  /*!\brief FREESTREAM_PRESSURE\n DESCRIPTION: Free-stream pressure (101325.0 N/m^2 by default) \ingroup Config*/
  addDoubleOption("FREESTREAM_PRESSURE", Pressure_FreeStream, 101325.0);
  /*!\brief FREESTREAM_DENSITY\n DESCRIPTION: Free-stream density (1.2886 Kg/m^3 (air), 998.2 Kg/m^3 (water)) \n DEFAULT -1.0 (calculated from others) \ingroup Config*/
  addDoubleOption("FREESTREAM_DENSITY", Density_FreeStream, -1.0);
  /*!\brief FREESTREAM_TEMPERATURE\n DESCRIPTION: Free-stream temperature (288.15 K by default) \ingroup Config*/
  addDoubleOption("FREESTREAM_TEMPERATURE", Temperature_FreeStream, 288.15);
  /*!\brief FREESTREAM_TEMPERATURE_VE\n DESCRIPTION: Free-stream vibrational-electronic temperature (288.15 K by default) \ingroup Config*/
  addDoubleOption("FREESTREAM_TEMPERATURE_VE", Temperature_ve_FreeStream, 288.15);
  default_vel_inf[0] = 1.0; default_vel_inf[1] = 0.0; default_vel_inf[2] = 0.0;
  /*!\brief FREESTREAM_VELOCITY\n DESCRIPTION: Free-stream velocity (m/s) */
  addDoubleArrayOption("FREESTREAM_VELOCITY", 3, Velocity_FreeStream, default_vel_inf);
  /* DESCRIPTION: Free-stream viscosity (1.853E-5 Ns/m^2 (air), 0.798E-3 Ns/m^2 (water)) */
  addDoubleOption("FREESTREAM_VISCOSITY", Viscosity_FreeStream, -1.0);
  /* DESCRIPTION:  */
  addDoubleOption("FREESTREAM_INTERMITTENCY", Intermittency_FreeStream, 1.0);
  /* DESCRIPTION:  */
  addDoubleOption("FREESTREAM_TURBULENCEINTENSITY", TurbulenceIntensity_FreeStream, 0.05);
  /* DESCRIPTION:  */
  addDoubleOption("FREESTREAM_NU_FACTOR", NuFactor_FreeStream, 3.0);
  /* DESCRIPTION:  */
  addDoubleOption("ENGINE_NU_FACTOR", NuFactor_Engine, 3.0);
  /* DESCRIPTION:  */
  addDoubleOption("ACTDISK_SECONDARY_FLOW", SecondaryFlow_ActDisk, 0.0);
  /* DESCRIPTION:  */
  addDoubleOption("INITIAL_BCTHRUST", Initial_BCThrust, 4000.0);
  /* DESCRIPTION:  */
  addDoubleOption("FREESTREAM_TURB2LAMVISCRATIO", Turb2LamViscRatio_FreeStream, 10.0);
  /* DESCRIPTION: Side-slip angle (degrees, only for compressible flows) */
  addDoubleOption("SIDESLIP_ANGLE", AoS, 0.0);
  /*!\brief AOA  \n DESCRIPTION: Angle of attack (degrees, only for compressible flows) \ingroup Config*/
  addDoubleOption("AOA", AoA, 0.0);
  /* DESCRIPTION: Activate fixed CL mode (specify a CL instead of AoA). */
  addBoolOption("FIXED_CL_MODE", Fixed_CL_Mode, false);
  /* DESCRIPTION: Activate fixed CM mode (specify a CM instead of iH). */
  addBoolOption("FIXED_CM_MODE", Fixed_CM_Mode, false);
  /* DESCRIPTION: Evaluate the dCD_dCL or dCD_dCMy during run time. */
  addBoolOption("EVAL_DCD_DCX", Eval_dCD_dCX, true);
  /* DESCRIPTION: DIscard the angle of attack in the solution and the increment in the geometry files. */
  addBoolOption("DISCARD_INFILES", Discard_InFiles, false);
  /* DESCRIPTION: Specify a fixed coefficient of lift instead of AoA (only for compressible flows) */
  addDoubleOption("TARGET_CL", Target_CL, 0.0);
  /* DESCRIPTION: Specify a fixed coefficient of lift instead of AoA (only for compressible flows) */
  addDoubleOption("TARGET_CM", Target_CM, 0.0);
  /* DESCRIPTION: Damping factor for fixed CL mode. */
  addDoubleOption("DCL_DALPHA", dCL_dAlpha, 0.2);
  /* DESCRIPTION: Damping factor for fixed CL mode. */
  addDoubleOption("DCM_DIH", dCM_diH, 0.05);
  /* DESCRIPTION: Number of times Alpha is updated in a fix CL problem. */
  addUnsignedLongOption("UPDATE_ALPHA", Update_Alpha, 5);
  /* DESCRIPTION: Number of times Alpha is updated in a fix CL problem. */
  addUnsignedLongOption("UPDATE_IH", Update_iH, 5);
  /* DESCRIPTION: Damping factor for fixed CL mode. */
  addDoubleOption("DNETTHRUST_DBCTHRUST", dNetThrust_dBCThrust, 2.0);
  /* DESCRIPTION: Number of times Alpha is updated in a fix CL problem. */
  addUnsignedLongOption("UPDATE_BCTHRUST", Update_BCThrust, 5);


  /*!\par CONFIG_CATEGORY: Reference Conditions \ingroup Config*/
  /*--- Options related to reference values for nondimensionalization ---*/

  Length_Ref = 1.0; //<---- NOTE: this should be given an option or set as a const

  /*!\brief REF_ORIGIN_MOMENT_X\n DESCRIPTION: X Reference origin for moment computation \ingroup Config*/
  addDoubleListOption("REF_ORIGIN_MOMENT_X", nRefOriginMoment_X, RefOriginMoment_X);
  /*!\brief REF_ORIGIN_MOMENT_Y\n DESCRIPTION: Y Reference origin for moment computation \ingroup Config*/
  addDoubleListOption("REF_ORIGIN_MOMENT_Y", nRefOriginMoment_Y, RefOriginMoment_Y);
  /*!\brief REF_ORIGIN_MOMENT_Z\n DESCRIPTION: Z Reference origin for moment computation \ingroup Config*/
  addDoubleListOption("REF_ORIGIN_MOMENT_Z", nRefOriginMoment_Z, RefOriginMoment_Z);
  /*!\brief REF_AREA\n DESCRIPTION: Reference area for force coefficients (0 implies automatic calculation) \ingroup Config*/
  addDoubleOption("REF_AREA", RefAreaCoeff, 1.0);
  /*!\brief REF_LENGTH_MOMENT\n DESCRIPTION: Reference length for pitching, rolling, and yawing non-dimensional moment \ingroup Config*/
  addDoubleOption("REF_LENGTH_MOMENT", RefLengthMoment, 1.0);
  /*!\brief REF_ELEM_LENGTH\n DESCRIPTION: Reference element length for computing the slope limiter epsilon \ingroup Config*/
  addDoubleOption("REF_ELEM_LENGTH", RefElemLength, 0.1);
  /*!\brief REF_SHARP_EDGES\n DESCRIPTION: Reference coefficient for detecting sharp edges \ingroup Config*/
  addDoubleOption("REF_SHARP_EDGES", RefSharpEdges, 3.0);
	/*!\brief REF_VELOCITY\n DESCRIPTION: Reference velocity (incompressible only)  \ingroup Config*/
  addDoubleOption("REF_VELOCITY", Velocity_Ref, -1.0);
	/* !\brief REF_VISCOSITY  \n DESCRIPTION: Reference viscosity (incompressible only)  \ingroup Config*/
  addDoubleOption("REF_VISCOSITY", Viscosity_Ref, -1.0);
  /* DESCRIPTION: Type of mesh motion */
  addEnumOption("REF_DIMENSIONALIZATION", Ref_NonDim, NonDim_Map, DIMENSIONAL);

  /*!\par CONFIG_CATEGORY: Boundary Markers \ingroup Config*/
  /*--- Options related to various boundary markers ---*/

  /*!\brief HTP_AXIS\n DESCRIPTION: Location of the HTP axis*/
  default_htp_axis[0] = 0.0; default_htp_axis[1] = 0.0;
  addDoubleArrayOption("HTP_AXIS", 2, HTP_Axis, default_htp_axis);
  /*!\brief MARKER_PLOTTING\n DESCRIPTION: Marker(s) of the surface in the surface flow solution file  \ingroup Config*/
  addStringListOption("MARKER_PLOTTING", nMarker_Plotting, Marker_Plotting);
  /*!\brief MARKER_MONITORING\n DESCRIPTION: Marker(s) of the surface where evaluate the non-dimensional coefficients \ingroup Config*/
  addStringListOption("MARKER_MONITORING", nMarker_Monitoring, Marker_Monitoring);
  /*!\brief MARKER_CONTROL_VOLUME\n DESCRIPTION: Marker(s) of the surface in the surface flow solution file  \ingroup Config*/
  addStringListOption("MARKER_ANALYZE", nMarker_Analyze, Marker_Analyze);
  /*!\brief MARKER_DESIGNING\n DESCRIPTION: Marker(s) of the surface where objective function (design problem) will be evaluated \ingroup Config*/
  addStringListOption("MARKER_DESIGNING", nMarker_Designing, Marker_Designing);
  /*!\brief MARKER_OUT_1D \n DESCRIPTION: Outlet boundary marker(s) over which to calculate 1-D flow properties
   Format: ( outlet marker) \ingroup Config*/
  addStringListOption("MARKER_OUT_1D", nMarker_Out_1D, Marker_Out_1D);
  /*!\brief GEO_MARKER\n DESCRIPTION: Marker(s) of the surface where evaluate the geometrical functions \ingroup Config*/
  addStringListOption("GEO_MARKER", nMarker_GeoEval, Marker_GeoEval);
  /*!\brief MARKER_EULER\n DESCRIPTION: Euler wall boundary marker(s) \ingroup Config*/
  addStringListOption("MARKER_EULER", nMarker_Euler, Marker_Euler);
  /*!\brief MARKER_FAR\n DESCRIPTION: Far-field boundary marker(s) \ingroup Config*/
  addStringListOption("MARKER_FAR", nMarker_FarField, Marker_FarField);
  /*!\brief MARKER_SYM\n DESCRIPTION: Symmetry boundary condition \ingroup Config*/
  addStringListOption("MARKER_SYM", nMarker_SymWall, Marker_SymWall);
  /*!\brief MARKER_PRESSURE\n DESCRIPTION: Symmetry boundary condition \ingroup Config*/
  addStringListOption("MARKER_PRESSURE", nMarker_Pressure, Marker_Pressure);
  /*!\brief MARKER_NEARFIELD\n DESCRIPTION: Near-Field boundary condition \ingroup Config*/
  addStringListOption("MARKER_NEARFIELD", nMarker_NearFieldBound, Marker_NearFieldBound);
  /*!\brief MARKER_FLUID_INTERFACE\n DESCRIPTION: Fluid interface boundary marker(s) \ingroup Config*/
  addStringListOption("MARKER_FLUID_INTERFACE", nMarker_Fluid_InterfaceBound, Marker_Fluid_InterfaceBound);
  /*!\brief MARKER_INTERFACE\n DESCRIPTION: Zone interface boundary marker(s) \ingroup Config*/
  addStringListOption("MARKER_INTERFACE", nMarker_InterfaceBound, Marker_InterfaceBound);
  /*!\brief MARKER_FSI_INTERFACE \n DESCRIPTION: FSI interface boundary marker(s) \ingroup Config*/
  addStringListOption("MARKER_FSI_INTERFACE", nMarker_FSIinterface, Marker_FSIinterface);
  /*!\brief MARKER_DIRICHLET  \n DESCRIPTION: Dirichlet boundary marker(s) \ingroup Config*/
  addStringListOption("MARKER_DIRICHLET", nMarker_Dirichlet, Marker_Dirichlet);
  /* DESCRIPTION: Neumann boundary marker(s) */
  addStringListOption("MARKER_NEUMANN", nMarker_Neumann, Marker_Neumann);
  /* DESCRIPTION: Neumann boundary marker(s) */
  addStringListOption("MARKER_INTERNAL", nMarker_Internal, Marker_Internal);
  /* DESCRIPTION: Custom boundary marker(s) */
  addStringListOption("MARKER_CUSTOM", nMarker_Custom, Marker_Custom);
  /* DESCRIPTION: Periodic boundary marker(s) for use with SU2_MSH
   Format: ( periodic marker, donor marker, rotation_center_x, rotation_center_y,
   rotation_center_z, rotation_angle_x-axis, rotation_angle_y-axis,
   rotation_angle_z-axis, translation_x, translation_y, translation_z, ... ) */
  addPeriodicOption("MARKER_PERIODIC", nMarker_PerBound, Marker_PerBound, Marker_PerDonor,
                    Periodic_RotCenter, Periodic_RotAngles, Periodic_Translation);

  /*!\brief ACTDISK_TYPE  \n DESCRIPTION: Actuator Disk boundary type \n OPTIONS: see \link ActDisk_Map \endlink \n Default: VARIABLES_JUMP \ingroup Config*/
  addEnumOption("ACTDISK_TYPE", Kind_ActDisk, ActDisk_Map, VARIABLES_JUMP);

  /*!\brief MARKER_ACTDISK\n DESCRIPTION: Periodic boundary marker(s) for use with SU2_MSH
   Format: ( periodic marker, donor marker, rotation_center_x, rotation_center_y,
   rotation_center_z, rotation_angle_x-axis, rotation_angle_y-axis,
   rotation_angle_z-axis, translation_x, translation_y, translation_z, ... ) \ingroup Config*/
  addActDiskOption("MARKER_ACTDISK",
                   nMarker_ActDiskInlet, nMarker_ActDiskOutlet,  Marker_ActDiskInlet, Marker_ActDiskOutlet,
                   ActDisk_PressJump, ActDisk_TempJump, ActDisk_Omega);

  /*!\brief INLET_TYPE  \n DESCRIPTION: Inlet boundary type \n OPTIONS: see \link Inlet_Map \endlink \n DEFAULT: TOTAL_CONDITIONS \ingroup Config*/
  addEnumOption("INLET_TYPE", Kind_Inlet, Inlet_Map, TOTAL_CONDITIONS);

  /*!\brief MARKER_INLET  \n DESCRIPTION: Inlet boundary marker(s) with the following formats,
   Total Conditions: (inlet marker, total temp, total pressure, flow_direction_x,
   flow_direction_y, flow_direction_z, ... ) where flow_direction is
   a unit vector.
   Mass Flow: (inlet marker, density, velocity magnitude, flow_direction_x,
   flow_direction_y, flow_direction_z, ... ) where flow_direction is
   a unit vector. \ingroup Config*/
  addInletOption("MARKER_INLET", nMarker_Inlet, Marker_Inlet, Inlet_Ttotal, Inlet_Ptotal, Inlet_FlowDir);

  /*!\brief MARKER_RIEMANN \n DESCRIPTION: Riemann boundary marker(s) with the following formats, a unit vector.
   * \n OPTIONS: See \link Riemann_Map \endlink. The variables indicated by the option and the flow direction unit vector must be specified. \ingroup Config*/
  addRiemannOption("MARKER_RIEMANN", nMarker_Riemann, Marker_Riemann, Kind_Data_Riemann, Riemann_Map, Riemann_Var1, Riemann_Var2, Riemann_FlowDir);
  /*!\brief MARKER_NRBC \n DESCRIPTION: Riemann boundary marker(s) with the following formats, a unit vector. \ingroup Config*/
  addNRBCOption("MARKER_NRBC", nMarker_NRBC, Marker_NRBC, Kind_Data_NRBC, NRBC_Map, NRBC_Var1, NRBC_Var2, NRBC_FlowDir);
  /*!\brief MIXING_PROCESS_TYPE \n DESCRIPTION: types of mixing process for averaging quantities at the boundaries.
    \n OPTIONS: see \link MixingProcess_Map \endlink \n DEFAULT: AREA_AVERAGE \ingroup Config*/
  addEnumOption("MIXING_PROCESS_TYPE", Kind_MixingProcess, MixingProcess_Map, AREA_AVERAGE);
  /*!\brief MARKER_MIXINGPLANE \n DESCRIPTION: Identify the boundaries in which the mixing plane is applied. \ingroup Config*/
  addMixingPlaneOption("MARKER_MIXINGPLANE", nMarker_MixBound, Marker_MixBound, Marker_MixDonor);
  /*!\brief MARKER_MIXINGPLANE \n DESCRIPTION: Identify the boundaries in which the mixing plane is applied. \ingroup Config*/
  addTurboPerfOption("MARKER_TURBO_PERFORMANCE", nMarker_TurboPerf, Marker_TurboBoundIn, Marker_TurboBoundOut, Kind_TurboPerformance, TurboPerformance_Map);
  /*!\brief MARKER_SUPERSONIC_INLET  \n DESCRIPTION: Supersonic inlet boundary marker(s)
   * \n   Format: (inlet marker, temperature, static pressure, velocity_x,   velocity_y, velocity_z, ... ), i.e. primitive variables specified. \ingroup Config*/
  addInletOption("MARKER_SUPERSONIC_INLET", nMarker_Supersonic_Inlet, Marker_Supersonic_Inlet, Inlet_Temperature, Inlet_Pressure, Inlet_Velocity);
  /*!\brief MARKER_SUPERSONIC_OUTLET \n DESCRIPTION: Supersonic outlet boundary marker(s) \ingroup Config*/
  addStringListOption("MARKER_SUPERSONIC_OUTLET", nMarker_Supersonic_Outlet, Marker_Supersonic_Outlet);
  /*!\brief MARKER_OUTLET  \n DESCRIPTION: Outlet boundary marker(s)\n
   Format: ( outlet marker, back pressure (static), ... ) \ingroup Config*/
  addStringDoubleListOption("MARKER_OUTLET", nMarker_Outlet, Marker_Outlet, Outlet_Pressure);
  /*!\brief MARKER_ISOTHERMAL DESCRIPTION: Isothermal wall boundary marker(s)\n
   * Format: ( isothermal marker, wall temperature (static), ... ) \ingroup Config  */
  addStringDoubleListOption("MARKER_ISOTHERMAL", nMarker_Isothermal, Marker_Isothermal, Isothermal_Temperature);
  /*!\brief MARKER_HEATFLUX  \n DESCRIPTION: Specified heat flux wall boundary marker(s)
   Format: ( Heat flux marker, wall heat flux (static), ... ) \ingroup Config*/
  addStringDoubleListOption("MARKER_HEATFLUX", nMarker_HeatFlux, Marker_HeatFlux, Heat_Flux);
  /*!\brief MARKER_ENGINE_INFLOW  \n DESCRIPTION: Engine inflow boundary marker(s)
   Format: ( nacelle inflow marker, fan face Mach, ... ) \ingroup Config*/
  addStringDoubleListOption("MARKER_ENGINE_INFLOW", nMarker_EngineInflow, Marker_EngineInflow, EngineInflow_Target);
  /* DESCRIPTION: Highlite area */
  addDoubleOption("HIGHLITE_AREA", Highlite_Area, 1.0);
  /* DESCRIPTION: Fan poly efficiency */
  addDoubleOption("FAN_POLY_EFF", Fan_Poly_Eff, 1.0);
  /*!\brief SUBSONIC_ENGINE\n DESCRIPTION: Engine subsonic intake region \ingroup Config*/
  addBoolOption("SUBSONIC_ENGINE", SubsonicEngine, false);
  /* DESCRIPTION: Actuator disk double surface */
  addBoolOption("ACTDISK_DOUBLE_SURFACE", ActDisk_DoubleSurface, false);
  /* DESCRIPTION: Only half engine is in the computational grid */
  addBoolOption("ENGINE_HALF_MODEL", Engine_HalfModel, false);
  /* DESCRIPTION: Actuator disk double surface */
  addBoolOption("ACTDISK_SU2_DEF", ActDisk_SU2_DEF, false);
  /* DESCRIPTION: Limits for the pressure (Min, Max) */
  default_distortion[0] =  0.0; default_distortion[1] =  1E6;
  addDoubleArrayOption("DISTORTION_RACK", 2, DistortionRack, default_distortion);
  /* DESCRIPTION: Values of the box to impose a subsonic nacellle (mach, Pressure, Temperature) */
  default_eng_val[0]=0.0; default_eng_val[1]=0.0; default_eng_val[2]=0.0;
  default_eng_val[3]=0.0;  default_eng_val[4]=0.0;
  addDoubleArrayOption("SUBSONIC_ENGINE_VALUES", 5, SubsonicEngine_Values, default_eng_val);
  /* DESCRIPTION: Coordinates of the box to impose a subsonic nacellle (Xmin, Ymin, Zmin, Xmax, Ymax, Zmax) */
  default_eng_box[0] = -1E15; default_eng_box[1] = -1E15; default_eng_box[2] = -1E15;
  default_eng_box[3] =  1E15; default_eng_box[4] =  1E15; default_eng_box[5] =  1E15;
  addDoubleArrayOption("SUBSONIC_ENGINE_CYL", 7, SubsonicEngine_Cyl, default_eng_box);
  /* DESCRIPTION: Engine exhaust boundary marker(s)
   Format: (nacelle exhaust marker, total nozzle temp, total nozzle pressure, ... )*/
  addExhaustOption("MARKER_ENGINE_EXHAUST", nMarker_EngineExhaust, Marker_EngineExhaust, Exhaust_Temperature_Target, Exhaust_Pressure_Target);
  /* DESCRIPTION: Clamped boundary marker(s) */
  addStringListOption("MARKER_CLAMPED", nMarker_Clamped, Marker_Clamped);
  /* DESCRIPTION: Displacement boundary marker(s) */
  addStringDoubleListOption("MARKER_NORMAL_DISPL", nMarker_Displacement, Marker_Displacement, Displ_Value);
  /* DESCRIPTION: Load boundary marker(s) */
  addStringDoubleListOption("MARKER_NORMAL_LOAD", nMarker_Load, Marker_Load, Load_Value);
  /* DESCRIPTION: Load boundary marker(s)
   Format: (inlet marker, load, multiplier, dir_x, dir_y, dir_z, ... ), i.e. primitive variables specified. */
  addInletOption("MARKER_LOAD", nMarker_Load_Dir, Marker_Load_Dir, Load_Dir_Value, Load_Dir_Multiplier, Load_Dir);
  /* DESCRIPTION: Sine load boundary marker(s)
   Format: (inlet marker, load, multiplier, dir_x, dir_y, dir_z, ... ), i.e. primitive variables specified. */
  addInletOption("MARKER_SINE_LOAD", nMarker_Load_Sine, Marker_Load_Sine, Load_Sine_Amplitude, Load_Sine_Frequency, Load_Sine_Dir);

  /* DESCRIPTION: Flow load boundary marker(s) */
  addStringDoubleListOption("MARKER_FLOWLOAD", nMarker_FlowLoad, Marker_FlowLoad, FlowLoad_Value);
  /* DESCRIPTION: Damping factor for engine inlet condition */
  addDoubleOption("DAMP_ENGINE_INFLOW", Damp_Engine_Inflow, 0.95);
  /* DESCRIPTION: Damping factor for engine exhaust condition */
  addDoubleOption("DAMP_ENGINE_EXHAUST", Damp_Engine_Exhaust, 0.95);
  /*!\brief ENGINE_INFLOW_TYPE  \n DESCRIPTION: Inlet boundary type \n OPTIONS: see \link Engine_Inflow_Map \endlink \n Default: FAN_FACE_MACH \ingroup Config*/
  addEnumOption("ENGINE_INFLOW_TYPE", Kind_Engine_Inflow, Engine_Inflow_Map, FAN_FACE_MACH);


  /*!\par CONFIG_CATEGORY: Time-marching \ingroup Config*/
  /*--- Options related to time-marching ---*/

  /* DESCRIPTION: Unsteady simulation  */
  addEnumOption("UNSTEADY_SIMULATION", Unsteady_Simulation, Unsteady_Map, STEADY);
  /* DESCRIPTION:  Courant-Friedrichs-Lewy condition of the finest grid */
  addDoubleOption("CFL_NUMBER", CFLFineGrid, 1.25);
  /* DESCRIPTION:  Max time step in local time stepping simulations */
  addDoubleOption("MAX_DELTA_TIME", Max_DeltaTime, 1000000);
  /* DESCRIPTION: Activate The adaptive CFL number. */
  addBoolOption("CFL_ADAPT", CFL_Adapt, false);
  /* !\brief CFL_ADAPT_PARAM
   * DESCRIPTION: Parameters of the adaptive CFL number (factor down, factor up, CFL limit (min and max) )
   * Factor down generally >1.0, factor up generally < 1.0 to cause the CFL to increase when residual is decreasing,
   * and decrease when the residual is increasing or stalled. \ingroup Config*/
  default_cfl_adapt[0] = 0.0; default_cfl_adapt[1] = 0.0; default_cfl_adapt[2] = 1.0; default_cfl_adapt[3] = 100.0;
  addDoubleArrayOption("CFL_ADAPT_PARAM", 4, CFL_AdaptParam, default_cfl_adapt);
  /* DESCRIPTION: Reduction factor of the CFL coefficient in the adjoint problem */
  addDoubleOption("CFL_REDUCTION_ADJFLOW", CFLRedCoeff_AdjFlow, 0.8);
  /* DESCRIPTION: Reduction factor of the CFL coefficient in the level set problem */
  addDoubleOption("CFL_REDUCTION_TURB", CFLRedCoeff_Turb, 1.0);
  /* DESCRIPTION: Reduction factor of the CFL coefficient in the turbulent adjoint problem */
  addDoubleOption("CFL_REDUCTION_ADJTURB", CFLRedCoeff_AdjTurb, 1.0);
  /* DESCRIPTION: Number of total iterations */
  addUnsignedLongOption("EXT_ITER", nExtIter, 999999);
  /* DESCRIPTION: External iteration offset due to restart */
  addUnsignedLongOption("EXT_ITER_OFFSET", ExtIter_OffSet, 0);
  // these options share nRKStep as their size, which is not a good idea in general
  /* DESCRIPTION: Runge-Kutta alpha coefficients */
  addDoubleListOption("RK_ALPHA_COEFF", nRKStep, RK_Alpha_Step);
  /* DESCRIPTION: Time Step for dual time stepping simulations (s) */
  addDoubleOption("UNST_TIMESTEP", Delta_UnstTime, 0.0);
  /* DESCRIPTION: Total Physical Time for dual time stepping simulations (s) */
  addDoubleOption("UNST_TIME", Total_UnstTime, 1.0);
  /* DESCRIPTION: Unsteady Courant-Friedrichs-Lewy number of the finest grid */
  addDoubleOption("UNST_CFL_NUMBER", Unst_CFL, 0.0);
  /* DESCRIPTION: Number of internal iterations (dual time method) */
  addUnsignedLongOption("UNST_INT_ITER", Unst_nIntIter, 100);
  /* DESCRIPTION: Integer number of periodic time instances for Harmonic Balance */
  addUnsignedShortOption("TIME_INSTANCES", nTimeInstances, 1);
  /* DESCRIPTION: Time period for Harmonic Balance wihtout moving meshes */
  addDoubleOption("HB_PERIOD", HarmonicBalance_Period, -1.0);
  /* DESCRIPTION: Iteration number to begin unsteady restarts (dual time method) */
  addLongOption("UNST_RESTART_ITER", Unst_RestartIter, 0);
  /* DESCRIPTION: Starting direct solver iteration for the unsteady adjoint */
  addLongOption("UNST_ADJOINT_ITER", Unst_AdjointIter, 0);
  /* DESCRIPTION: Number of iterations to average the objective */
  addLongOption("ITER_AVERAGE_OBJ", Iter_Avg_Objective , 0);
  /* DESCRIPTION: Iteration number to begin unsteady restarts (structural analysis) */
  addLongOption("DYN_RESTART_ITER", Dyn_RestartIter, 0);
  /* DESCRIPTION: Time discretization */
  addEnumOption("TIME_DISCRE_FLOW", Kind_TimeIntScheme_Flow, Time_Int_Map, EULER_IMPLICIT);
  /* DESCRIPTION: Time discretization */
  addEnumOption("TIME_DISCRE_FEM_FLOW", Kind_TimeIntScheme_FEM_Flow, Time_Int_Map, RUNGE_KUTTA_EXPLICIT);
  /* DESCRIPTION: Time discretization */
  addEnumOption("TIME_DISCRE_ADJLEVELSET", Kind_TimeIntScheme_AdjLevelSet, Time_Int_Map, EULER_IMPLICIT);
  /* DESCRIPTION: Time discretization */
  addEnumOption("TIME_DISCRE_ADJFLOW", Kind_TimeIntScheme_AdjFlow, Time_Int_Map, EULER_IMPLICIT);
  /* DESCRIPTION: Time discretization */
  addEnumOption("TIME_DISCRE_TURB", Kind_TimeIntScheme_Turb, Time_Int_Map, EULER_IMPLICIT);
  /* DESCRIPTION: Time discretization */
  addEnumOption("TIME_DISCRE_ADJTURB", Kind_TimeIntScheme_AdjTurb, Time_Int_Map, EULER_IMPLICIT);
  /* DESCRIPTION: Time discretization */
  addEnumOption("TIME_DISCRE_WAVE", Kind_TimeIntScheme_Wave, Time_Int_Map, EULER_IMPLICIT);
  /* DESCRIPTION: Time discretization */
  addEnumOption("TIME_DISCRE_FEA", Kind_TimeIntScheme_FEA, Time_Int_Map_FEA, NEWMARK_IMPLICIT);
  /* DESCRIPTION: Time discretization */
  addEnumOption("TIME_DISCRE_HEAT", Kind_TimeIntScheme_Heat, Time_Int_Map, EULER_IMPLICIT);
  /* DESCRIPTION: Time discretization */
  addEnumOption("TIME_DISCRE_POISSON", Kind_TimeIntScheme_Poisson, Time_Int_Map, EULER_IMPLICIT);

  /*!\par CONFIG_CATEGORY: Linear solver definition \ingroup Config*/
  /*--- Options related to the linear solvers ---*/

  /*!\brief LINEAR_SOLVER
   *  \n DESCRIPTION: Linear solver for the implicit, mesh deformation, or discrete adjoint systems \n OPTIONS: see \link Linear_Solver_Map \endlink \n DEFAULT: FGMRES \ingroup Config*/
  addEnumOption("LINEAR_SOLVER", Kind_Linear_Solver, Linear_Solver_Map, FGMRES);
  /*!\brief LINEAR_SOLVER_PREC
   *  \n DESCRIPTION: Preconditioner for the Krylov linear solvers \n OPTIONS: see \link Linear_Solver_Prec_Map \endlink \n DEFAULT: LU_SGS \ingroup Config*/
  addEnumOption("LINEAR_SOLVER_PREC", Kind_Linear_Solver_Prec, Linear_Solver_Prec_Map, LU_SGS);
  /* DESCRIPTION: Minimum error threshold for the linear solver for the implicit formulation */
  addDoubleOption("LINEAR_SOLVER_ERROR", Linear_Solver_Error, 1E-5);
  /* DESCRIPTION: Maximum number of iterations of the linear solver for the implicit formulation */
  addUnsignedLongOption("LINEAR_SOLVER_ITER", Linear_Solver_Iter, 10);
  /* DESCRIPTION: Maximum number of iterations of the linear solver for the implicit formulation */
  addUnsignedLongOption("LINEAR_SOLVER_RESTART_FREQUENCY", Linear_Solver_Restart_Frequency, 10);
  /* DESCRIPTION: Relaxation of the flow equations solver for the implicit formulation */
  addDoubleOption("RELAXATION_FACTOR_FLOW", Relaxation_Factor_Flow, 1.0);
  /* DESCRIPTION: Relaxation of the turb equations solver for the implicit formulation */
  addDoubleOption("RELAXATION_FACTOR_TURB", Relaxation_Factor_Turb, 1.0);
  /* DESCRIPTION: Relaxation of the adjoint flow equations solver for the implicit formulation */
  addDoubleOption("RELAXATION_FACTOR_ADJFLOW", Relaxation_Factor_AdjFlow, 1.0);
  /* DESCRIPTION: Roe coefficient */
  addDoubleOption("ROE_KAPPA", Roe_Kappa, 0.5);
  /* DESCRIPTION: Roe-Turkel preconditioning for low Mach number flows */
  addBoolOption("ROE_TURKEL_PREC", Low_Mach_Precon, false);
  /* DESCRIPTION: Post-reconstruction correction for low Mach number flows */
  addBoolOption("LOW_MACH_CORR", Low_Mach_Corr, false);
  /* DESCRIPTION: Time Step for dual time stepping simulations (s) */
  addDoubleOption("MIN_ROE_TURKEL_PREC", Min_Beta_RoeTurkel, 0.01);
  /* DESCRIPTION: Time Step for dual time stepping simulations (s) */
  addDoubleOption("MAX_ROE_TURKEL_PREC", Max_Beta_RoeTurkel, 0.2);
  /* DESCRIPTION: Linear solver for the turbulent adjoint systems */
  addEnumOption("ADJTURB_LIN_SOLVER", Kind_AdjTurb_Linear_Solver, Linear_Solver_Map, FGMRES);
  /* DESCRIPTION: Preconditioner for the turbulent adjoint Krylov linear solvers */
  addEnumOption("ADJTURB_LIN_PREC", Kind_AdjTurb_Linear_Prec, Linear_Solver_Prec_Map, LU_SGS);
  /* DESCRIPTION: Minimum error threshold for the turbulent adjoint linear solver for the implicit formulation */
  addDoubleOption("ADJTURB_LIN_ERROR", AdjTurb_Linear_Error, 1E-5);
  /* DESCRIPTION: Maximum number of iterations of the turbulent adjoint linear solver for the implicit formulation */
  addUnsignedShortOption("ADJTURB_LIN_ITER", AdjTurb_Linear_Iter, 10);
  /* DESCRIPTION: Entropy fix factor */
  addDoubleOption("ENTROPY_FIX_COEFF", EntropyFix_Coeff, 0.001);
  /* DESCRIPTION: Linear solver for the discete adjoint systems */
  addEnumOption("DISCADJ_LIN_SOLVER", Kind_DiscAdj_Linear_Solver, Linear_Solver_Map, FGMRES);
  /* DESCRIPTION: Preconditioner for the discrete adjoint Krylov linear solvers */
  addEnumOption("DISCADJ_LIN_PREC", Kind_DiscAdj_Linear_Prec, Linear_Solver_Prec_Map, ILU);
  
  /*!\par CONFIG_CATEGORY: Convergence\ingroup Config*/
  /*--- Options related to convergence ---*/
  
  /*!\brief CONV_CRITERIA
   *  \n DESCRIPTION: Convergence criteria \n OPTIONS: see \link Converge_Crit_Map \endlink \n DEFAULT: RESIDUAL \ingroup Config*/
  addEnumOption("CONV_CRITERIA", ConvCriteria, Converge_Crit_Map, RESIDUAL);
  /*!\brief RESIDUAL_REDUCTION \n DESCRIPTION: Residual reduction (order of magnitude with respect to the initial value)\n DEFAULT: 3.0 \ingroup Config*/
  addDoubleOption("RESIDUAL_REDUCTION", OrderMagResidual, 3.0);
  /*!\brief RESIDUAL_MINVAL\n DESCRIPTION: Min value of the residual (log10 of the residual)\n DEFAULT: -8.0 \ingroup Config*/
  addDoubleOption("RESIDUAL_MINVAL", MinLogResidual, -8.0);
  /* DESCRIPTION: Residual reduction (order of magnitude with respect to the initial value) */
  addDoubleOption("RESIDUAL_REDUCTION_FSI", OrderMagResidualFSI, 3.0);
  /* DESCRIPTION: Min value of the residual (log10 of the residual) */
  addDoubleOption("RESIDUAL_MINVAL_FSI", MinLogResidualFSI, -5.0);
  /* DESCRIPTION: FEM: UTOL = norm(Delta_U(k)) / norm(U(k)) */
  addDoubleOption("RESIDUAL_FEM_UTOL", Res_FEM_UTOL, -9.0);
  /* DESCRIPTION: FEM: RTOL = norm(Residual(k)) / norm(Residual(0)) */
  addDoubleOption("RESIDUAL_FEM_RTOL", Res_FEM_RTOL, -9.0);
  /* DESCRIPTION: FEM: ETOL = Delta_U(k) * Residual(k) / Delta_U(0) * Residual(0) */
  addDoubleOption("RESIDUAL_FEM_ETOL", Res_FEM_ETOL, -9.0);
  /*!\brief RESIDUAL_FUNC_FLOW\n DESCRIPTION: Flow functional for the Residual criteria\n OPTIONS: See \link Residual_Map \endlink \n DEFAULT: RHO_RESIDUAL \ingroup Config*/
  addEnumOption("RESIDUAL_FUNC_FLOW", Residual_Func_Flow, Residual_Map, RHO_RESIDUAL);
  /*!\brief STARTCONV_ITER\n DESCRIPTION: Iteration number to begin convergence monitoring\n DEFAULT: 5 \ingroup Config*/
  addUnsignedLongOption("STARTCONV_ITER", StartConv_Iter, 5);
  /*!\brief CAUCHY_ELEMS\n DESCRIPTION: Number of elements to apply the criteria. \n DEFAULT 100 \ingroup Config*/
  addUnsignedShortOption("CAUCHY_ELEMS", Cauchy_Elems, 100);
  /*!\brief CAUCHY_EPS\n DESCRIPTION: Epsilon to control the series convergence \n DEFAULT: 1e-10 \ingroup Config*/
  addDoubleOption("CAUCHY_EPS", Cauchy_Eps, 1E-10);
  /*!\brief CAUCHY_FUNC_FLOW
   *  \n DESCRIPTION: Flow functional for the Cauchy criteria \n OPTIONS: see \link Objective_Map \endlink \n DEFAULT: DRAG_COEFFICIENT \ingroup Config*/
  addEnumOption("CAUCHY_FUNC_FLOW", Cauchy_Func_Flow, Objective_Map, DRAG_COEFFICIENT);
  /*!\brief CAUCHY_FUNC_ADJFLOW\n DESCRIPTION: Adjoint functional for the Cauchy criteria.\n OPTIONS: See \link Sens_Map \endlink. \n DEFAULT: SENS_GEOMETRY \ingroup Config*/
  addEnumOption("CAUCHY_FUNC_ADJFLOW", Cauchy_Func_AdjFlow, Sens_Map, SENS_GEOMETRY);

  /*!\par CONFIG_CATEGORY: Multi-grid \ingroup Config*/
  /*--- Options related to Multi-grid ---*/

  /*!\brief START_UP_ITER \n DESCRIPTION: Start up iterations using the fine grid only. DEFAULT: 0 \ingroup Config*/
  addUnsignedShortOption("START_UP_ITER", nStartUpIter, 0);
  /*!\brief MGLEVEL\n DESCRIPTION: Multi-grid Levels. DEFAULT: 0 \ingroup Config*/
  addUnsignedShortOption("MGLEVEL", nMGLevels, 0);
  /*!\brief MGCYCLE\n DESCRIPTION: Multi-grid cycle. OPTIONS: See \link MG_Cycle_Map \endlink. Defualt V_CYCLE \ingroup Config*/
  addEnumOption("MGCYCLE", MGCycle, MG_Cycle_Map, V_CYCLE);
  /*!\brief MG_PRE_SMOOTH\n DESCRIPTION: Multi-grid pre-smoothing level \ingroup Config*/
  addUShortListOption("MG_PRE_SMOOTH", nMG_PreSmooth, MG_PreSmooth);
  /*!\brief MG_POST_SMOOTH\n DESCRIPTION: Multi-grid post-smoothing level \ingroup Config*/
  addUShortListOption("MG_POST_SMOOTH", nMG_PostSmooth, MG_PostSmooth);
  /*!\brief MG_CORRECTION_SMOOTH\n DESCRIPTION: Jacobi implicit smoothing of the correction \ingroup Config*/
  addUShortListOption("MG_CORRECTION_SMOOTH", nMG_CorrecSmooth, MG_CorrecSmooth);
  /*!\brief MG_DAMP_RESTRICTION\n DESCRIPTION: Damping factor for the residual restriction. DEFAULT: 0.75 \ingroup Config*/
  addDoubleOption("MG_DAMP_RESTRICTION", Damp_Res_Restric, 0.75);
  /*!\brief MG_DAMP_PROLONGATION\n DESCRIPTION: Damping factor for the correction prolongation. DEFAULT 0.75 \ingroup Config*/
  addDoubleOption("MG_DAMP_PROLONGATION", Damp_Correc_Prolong, 0.75);

  /*!\par CONFIG_CATEGORY: Spatial Discretization \ingroup Config*/
  /*--- Options related to the spatial discretization ---*/

  /*!\brief NUM_METHOD_GRAD
   *  \n DESCRIPTION: Numerical method for spatial gradients \n OPTIONS: See \link Gradient_Map \endlink. \n DEFAULT: WEIGHTED_LEAST_SQUARES. \ingroup Config*/
  addEnumOption("NUM_METHOD_GRAD", Kind_Gradient_Method, Gradient_Map, WEIGHTED_LEAST_SQUARES);
  /*!\brief LIMITER_COEFF
   *  \n DESCRIPTION: Coefficient for the limiter. DEFAULT value 0.5. Larger values decrease the extent of limiting, values approaching zero cause lower-order approximation to the solution. \ingroup Config */
  addDoubleOption("LIMITER_COEFF", LimiterCoeff, 0.5);
  /*!\brief LIMITER_ITER
   *  \n DESCRIPTION: Freeze the value of the limiter after a number of iterations. DEFAULT value 999999. \ingroup Config*/
  addUnsignedLongOption("LIMITER_ITER", LimiterIter, 999999);
  /*!\brief SHARP_EDGES_COEFF
   *  \n DESCRIPTION: Coefficient for detecting the limit of the sharp edges. DEFAULT value 3.0.  Use with sharp edges limiter. \ingroup Config*/
  addDoubleOption("SHARP_EDGES_COEFF", SharpEdgesCoeff, 3.0);

  /*!\brief CONV_NUM_METHOD_FLOW
   *  \n DESCRIPTION: Convective numerical method \n OPTIONS: See \link Upwind_Map \endlink , \link Centered_Map \endlink. \ingroup Config*/
  addConvectOption("CONV_NUM_METHOD_FLOW", Kind_ConvNumScheme_Flow, Kind_Centered_Flow, Kind_Upwind_Flow);
  
  /*!\brief NUM_METHOD_FEM_FLOW
   *  \n DESCRIPTION: Numerical method \n OPTIONS: See \link Upwind_Map \endlink , \link Centered_Map \endlink. \ingroup Config*/
  addConvectFEMOption("NUM_METHOD_FEM_FLOW", Kind_ConvNumScheme_FEM_Flow, Kind_FEM_Flow);
  
  /*!\brief SPATIAL_ORDER_FLOW
   *  \n DESCRIPTION: Spatial numerical order integration \n OPTIONS: See \link SpatialOrder_Map \endlink \n DEFAULT: SECOND_ORDER \ingroup Config*/
  addEnumOption("SPATIAL_ORDER_FLOW", SpatialOrder_Flow, SpatialOrder_Map, SECOND_ORDER);
  /*!\brief SLOPE_LIMITER_FLOW
   * DESCRIPTION: Slope limiter for the direct solution. \n OPTIONS: See \link Limiter_Map \endlink \n DEFAULT VENKATAKRISHNAN \ingroup Config*/
  addEnumOption("SLOPE_LIMITER_FLOW", Kind_SlopeLimit_Flow, Limiter_Map, VENKATAKRISHNAN);
  default_ad_coeff_flow[0] = 0.15; default_ad_coeff_flow[1] = 0.5; default_ad_coeff_flow[2] = 0.02;
  /*!\brief AD_COEFF_FLOW \n DESCRIPTION: 1st, 2nd and 4th order artificial dissipation coefficients \ingroup Config*/
  addDoubleArrayOption("AD_COEFF_FLOW", 3, Kappa_Flow, default_ad_coeff_flow);

  /*!\brief CONV_NUM_METHOD_ADJFLOW
   *  \n DESCRIPTION: Convective numerical method for the adjoint solver.
   *  \n OPTIONS:  See \link Upwind_Map \endlink , \link Centered_Map \endlink. Note: not all methods are guaranteed to be implemented for the adjoint solver. \ingroup Config */
  addConvectOption("CONV_NUM_METHOD_ADJFLOW", Kind_ConvNumScheme_AdjFlow, Kind_Centered_AdjFlow, Kind_Upwind_AdjFlow);
  /*!\brief SPATIAL_ORDER_ADJFLOW
   *  \n DESCRIPTION: Spatial numerical order integration \n OPTIONS: See \link SpatialOrder_Map \endlink \n DEFAULT: SECOND_ORDER \ingroup Config*/
  addEnumOption("SPATIAL_ORDER_ADJFLOW", SpatialOrder_AdjFlow, SpatialOrder_Map, SECOND_ORDER);
  /*!\brief SLOPE_LIMITER_ADJFLOW
     * DESCRIPTION: Slope limiter for the adjoint solution. \n OPTIONS: See \link Limiter_Map \endlink \n DEFAULT VENKATAKRISHNAN \ingroup Config*/
  addEnumOption("SLOPE_LIMITER_ADJFLOW", Kind_SlopeLimit_AdjFlow, Limiter_Map, VENKATAKRISHNAN);
  default_ad_coeff_adj[0] = 0.15; default_ad_coeff_adj[1] = 0.5; default_ad_coeff_adj[2] = 0.02;
  /*!\brief AD_COEFF_ADJFLOW
   *  \n DESCRIPTION: 1st, 2nd and 4th order artificial dissipation coefficients for the adjoint solver.
   *  \n FORMAT and default values: AD_COEFF_ADJFLOW = (0.15, 0.5, 0.02) \ingroup Config*/
  addDoubleArrayOption("AD_COEFF_ADJFLOW", 3, Kappa_AdjFlow, default_ad_coeff_adj);

  /*!\brief SPATIAL_ORDER_TURB
   *  \n DESCRIPTION: Spatial numerical order integration.\n OPTIONS: See \link SpatialOrder_Map \endlink \n DEFAULT: FIRST_ORDER \ingroup Config*/
  addEnumOption("SPATIAL_ORDER_TURB", SpatialOrder_Turb, SpatialOrder_Map, FIRST_ORDER);
  /*!\brief SLOPE_LIMITER_TURB
   *  \n DESCRIPTION: Slope limiter  \n OPTIONS: See \link Limiter_Map \endlink \n DEFAULT VENKATAKRISHNAN \ingroup Config*/
  addEnumOption("SLOPE_LIMITER_TURB", Kind_SlopeLimit_Turb, Limiter_Map, VENKATAKRISHNAN);
  /*!\brief CONV_NUM_METHOD_TURB
   *  \n DESCRIPTION: Convective numerical method \ingroup Config*/
  addConvectOption("CONV_NUM_METHOD_TURB", Kind_ConvNumScheme_Turb, Kind_Centered_Turb, Kind_Upwind_Turb);
  
  /*!\brief SPATIAL_ORDER_ADJTURB
   *  \n DESCRIPTION: Spatial numerical order integration \n OPTIONS: See \link SpatialOrder_Map \endlink \n DEFAULT: FIRST_ORDER \ingroup Config*/
  addEnumOption("SPATIAL_ORDER_ADJTURB", SpatialOrder_AdjTurb, SpatialOrder_Map, FIRST_ORDER);
  /*!\brief SLOPE_LIMITER_ADJTURB
   *  \n DESCRIPTION: Slope limiter \n OPTIONS: See \link Limiter_Map \endlink \n DEFAULT VENKATAKRISHNAN \ingroup Config */
  addEnumOption("SLOPE_LIMITER_ADJTURB", Kind_SlopeLimit_AdjTurb, Limiter_Map, VENKATAKRISHNAN);
  /*!\brief CONV_NUM_METHOD_ADJTURB\n DESCRIPTION: Convective numerical method for the adjoint/turbulent problem \ingroup Config*/
  addConvectOption("CONV_NUM_METHOD_ADJTURB", Kind_ConvNumScheme_AdjTurb, Kind_Centered_AdjTurb, Kind_Upwind_AdjTurb);

  /*!\brief SPATIAL_ORDER_ADJLEVELSET
   *  \n DESCRIPTION: Spatial numerical order integration \n OPTIONS: See \link SpatialOrder_Map \endlink \n DEFAULT: 2ND_ORDER \ingroup Config*/
  addEnumOption("SPATIAL_ORDER_ADJLEVELSET", SpatialOrder_AdjLevelSet, SpatialOrder_Map, SECOND_ORDER);
  /*!\brief SLOPE_LIMITER_ADJLEVELTSET
   *  \n DESCRIPTION: Slope limiter\n OPTIONS: See \link Limiter_Map \endlink \n DEFAULT VENKATAKRISHNAN \ingroup Config */
  addEnumOption("SLOPE_LIMITER_ADJLEVELSET", Kind_SlopeLimit_AdjLevelSet, Limiter_Map, VENKATAKRISHNAN);
  /*!\brief CONV_NUM_METHOD_ADJLEVELSET
   *  \n DESCRIPTION: Convective numerical method for the adjoint levelset problem. \ingroup Config*/
  addConvectOption("CONV_NUM_METHOD_ADJLEVELSET", Kind_ConvNumScheme_AdjLevelSet, Kind_Centered_AdjLevelSet, Kind_Upwind_AdjLevelSet);

  /* DESCRIPTION: Viscous limiter mean flow equations */
  addBoolOption("VISCOUS_LIMITER_FLOW", Viscous_Limiter_Flow, false);
  /* DESCRIPTION: Viscous limiter turbulent equations */
  addBoolOption("VISCOUS_LIMITER_TURB", Viscous_Limiter_Turb, false);
  
  /*!\par CONFIG_CATEGORY: Adjoint and Gradient \ingroup Config*/
  /*--- Options related to the adjoint and gradient ---*/

  /*!\brief LIMIT_ADJFLOW \n DESCRIPTION: Limit value for the adjoint variable.\n DEFAULT: 1E6. \ingroup Config*/
  addDoubleOption("LIMIT_ADJFLOW", AdjointLimit, 1E6);
  /*!\brief MG_ADJFLOW\n DESCRIPTION: Multigrid with the adjoint problem. \n Defualt: YES \ingroup Config*/
  addBoolOption("MG_ADJFLOW", MG_AdjointFlow, true);

  /*!\brief OBJECTIVE_WEIGHT  \n DESCRIPTION: Adjoint problem boundary condition weights. Applies scaling factor to objective(s) \ingroup Config*/
  addDoubleListOption("OBJECTIVE_WEIGHT", nObjW, Weight_ObjFunc);
  /*!\brief OBJECTIVE_FUNCTION
   *  \n DESCRIPTION: Adjoint problem boundary condition \n OPTIONS: see \link Objective_Map \endlink \n DEFAULT: DRAG_COEFFICIENT \ingroup Config*/
  addEnumListOption("OBJECTIVE_FUNCTION", nObj, Kind_ObjFunc, Objective_Map);

  /* DESCRIPTION: parameter for the definition of a complex objective function */
  addDoubleOption("DCD_DCL_VALUE", dCD_dCL, 0.0);
  /* DESCRIPTION: parameter for the definition of a complex objective function */
  addDoubleOption("DCD_DCM_VALUE", dCD_dCM, 0.0);

  default_obj_coeff[0]=0.0; default_obj_coeff[1]=0.0; default_obj_coeff[2]=0.0;
  default_obj_coeff[3]=0.0;  default_obj_coeff[4]=0.0;
  /*!\brief OBJ_CHAIN_RULE_COEFF
  * \n DESCRIPTION: Coefficients defining the objective function gradient using the chain rule
  * with area-averaged outlet primitive variables. This is used with the genereralized outflow
  * objective.  \ingroup Config   */
  addDoubleArrayOption("OBJ_CHAIN_RULE_COEFF",5,Obj_ChainRuleCoeff,default_obj_coeff);

  default_geo_loc[0] = 0.0; default_geo_loc[1] = 1.0;
  /* DESCRIPTION: Definition of the airfoil section */
  addDoubleArrayOption("GEO_LOCATION_SECTIONS", 2, Section_Location, default_geo_loc);
  /* DESCRIPTION: Identify the axis of the section */
  addEnumOption("GEO_ORIENTATION_SECTIONS", Axis_Orientation, Axis_Orientation_Map, Y_AXIS);
  /* DESCRIPTION: Percentage of new elements (% of the original number of elements) */
  addUnsignedShortOption("GEO_NUMBER_SECTIONS", nSections, 5);
  /* DESCRIPTION: Number of section cuts to make when calculating internal volume */
  addUnsignedShortOption("GEO_VOLUME_SECTIONS", nVolSections, 101);
  /* DESCRIPTION: Output sectional forces for specified markers. */
  addBoolOption("GEO_PLOT_SECTIONS", Plot_Section_Forces, false);
  /* DESCRIPTION: Mode of the GDC code (analysis, or gradient) */
  addEnumOption("GEO_MODE", GeometryMode, GeometryMode_Map, FUNCTION);

  /* DESCRIPTION: Drag weight in sonic boom Objective Function (from 0.0 to 1.0) */
  addDoubleOption("DRAG_IN_SONICBOOM", WeightCd, 0.0);
  /* DESCRIPTION: Sensitivity smoothing  */
  addEnumOption("SENS_SMOOTHING", Kind_SensSmooth, Sens_Smoothing_Map, NO_SMOOTH);
  /* DESCRIPTION: Adjoint frozen viscosity */
  addBoolOption("FROZEN_VISC", Frozen_Visc, true);
   /* DESCRIPTION:  */
  addDoubleOption("FIX_AZIMUTHAL_LINE", FixAzimuthalLine, 90.0);
  /*!\brief SENS_REMOVE_SHARP
   * \n DESCRIPTION: Remove sharp edges from the sensitivity evaluation  \n Format: SENS_REMOVE_SHARP = YES \n DEFAULT: NO \ingroup Config*/
  addBoolOption("SENS_REMOVE_SHARP", Sens_Remove_Sharp, false);

  /*!\par CONFIG_CATEGORY: Input/output files and formats \ingroup Config */
  /*--- Options related to input/output files and formats ---*/

  /*!\brief OUTPUT_FORMAT \n DESCRIPTION: I/O format for output plots. \n OPTIONS: see \link Output_Map \endlink \n DEFAULT: TECPLOT \ingroup Config */
  addEnumOption("OUTPUT_FORMAT", Output_FileFormat, Output_Map, TECPLOT);
  /*!\brief ACTDISK_JUMP \n DESCRIPTION: The jump is given by the difference in values or a ratio */
  addEnumOption("ACTDISK_JUMP", ActDisk_Jump, Jump_Map, DIFFERENCE);
  /*!\brief MESH_FORMAT \n DESCRIPTION: Mesh input file format \n OPTIONS: see \link Input_Map \endlink \n DEFAULT: SU2 \ingroup Config*/
  addEnumOption("MESH_FORMAT", Mesh_FileFormat, Input_Map, SU2);
  /* DESCRIPTION:  Mesh input file */
  addStringOption("MESH_FILENAME", Mesh_FileName, string("mesh.su2"));
  /*!\brief MESH_OUT_FILENAME \n DESCRIPTION: Mesh output file name. Used when converting, scaling, or deforming a mesh. \n DEFAULT: mesh_out.su2 \ingroup Config*/
  addStringOption("MESH_OUT_FILENAME", Mesh_Out_FileName, string("mesh_out.su2"));

  /*!\brief CONV_FILENAME \n DESCRIPTION: Output file convergence history (w/o extension) \n DEFAULT: history \ingroup Config*/
  addStringOption("CONV_FILENAME", Conv_FileName, string("history"));
  /*!\brief BREAKDOWN_FILENAME \n DESCRIPTION: Output file forces breakdown \ingroup Config*/
  addStringOption("BREAKDOWN_FILENAME", Breakdown_FileName, string("forces_breakdown.dat"));
  /*!\brief CONV_FILENAME \n DESCRIPTION: Output file convergence history (w/o extension) \n DEFAULT: history \ingroup Config*/
  addStringOption("CONV_FILENAME_FSI", Conv_FileName_FSI, string("historyFSI.csv"));
  /* DESCRIPTION: Viscous limiter turbulent equations */
  addBoolOption("WRITE_CONV_FILENAME_FSI", Write_Conv_FSI, false);
  /*!\brief SOLUTION_FLOW_FILENAME \n DESCRIPTION: Restart flow input file (the file output under the filename set by RESTART_FLOW_FILENAME) \n DEFAULT: solution_flow.dat \ingroup Config */
  addStringOption("SOLUTION_FLOW_FILENAME", Solution_FlowFileName, string("solution_flow.dat"));
  /*!\brief SOLUTION_ADJ_FILENAME\n DESCRIPTION: Restart adjoint input file. Objective function abbreviation is expected. \ingroup Config*/
  addStringOption("SOLUTION_ADJ_FILENAME", Solution_AdjFileName, string("solution_adj.dat"));
  /*!\brief SOLUTION_FLOW_FILENAME \n DESCRIPTION: Restart structure input file (the file output under the filename set by RESTART_FLOW_FILENAME) \n Default: solution_flow.dat \ingroup Config */
  addStringOption("SOLUTION_STRUCTURE_FILENAME", Solution_FEMFileName, string("solution_structure.dat"));
  /*!\brief RESTART_FLOW_FILENAME \n DESCRIPTION: Output file restart flow \ingroup Config*/
  addStringOption("RESTART_FLOW_FILENAME", Restart_FlowFileName, string("restart_flow.dat"));
  /*!\brief RESTART_ADJ_FILENAME  \n DESCRIPTION: Output file restart adjoint. Objective function abbreviation will be appended. \ingroup Config*/
  addStringOption("RESTART_ADJ_FILENAME", Restart_AdjFileName, string("restart_adj.dat"));
  /*!\brief RESTART_WAVE_FILENAME \n DESCRIPTION: Output file restart wave \ingroup Config*/
  addStringOption("RESTART_WAVE_FILENAME", Restart_WaveFileName, string("restart_wave.dat"));
  /*!\brief RESTART_FLOW_FILENAME \n DESCRIPTION: Output file restart structure \ingroup Config*/
  addStringOption("RESTART_STRUCTURE_FILENAME", Restart_FEMFileName, string("restart_structure.dat"));
  /*!\brief VOLUME_FLOW_FILENAME  \n DESCRIPTION: Output file flow (w/o extension) variables \ingroup Config */
  addStringOption("VOLUME_FLOW_FILENAME", Flow_FileName, string("flow"));
  /*!\brief VOLUME_STRUCTURE_FILENAME
   * \n  DESCRIPTION: Output file structure (w/o extension) variables \ingroup Config*/
  addStringOption("VOLUME_STRUCTURE_FILENAME", Structure_FileName, string("structure"));
  /*!\brief SURFACE_STRUCTURE_FILENAME
   *  \n DESCRIPTION: Output file structure (w/o extension) variables \ingroup Config*/
  addStringOption("SURFACE_STRUCTURE_FILENAME", SurfStructure_FileName, string("surface_structure"));
  /*!\brief SURFACE_WAVE_FILENAME
   *  \n DESCRIPTION: Output file structure (w/o extension) variables \ingroup Config*/
  addStringOption("SURFACE_WAVE_FILENAME", SurfWave_FileName, string("surface_wave"));
  /*!\brief SURFACE_HEAT_FILENAME
   *  \n DESCRIPTION: Output file structure (w/o extension) variables \ingroup Config */
  addStringOption("SURFACE_HEAT_FILENAME", SurfHeat_FileName, string("surface_heat"));
  /*!\brief VOLUME_WAVE_FILENAME
   *  \n DESCRIPTION: Output file wave (w/o extension) variables  \ingroup Config*/
  addStringOption("VOLUME_WAVE_FILENAME", Wave_FileName, string("wave"));
  /*!\brief VOLUME_HEAT_FILENAME
   *  \n DESCRIPTION: Output file wave (w/o extension) variables  \ingroup Config*/
  addStringOption("VOLUME_HEAT_FILENAME", Heat_FileName, string("heat"));
  /*!\brief VOLUME_ADJWAVE_FILENAME
   *  \n DESCRIPTION: Output file adj. wave (w/o extension) variables  \ingroup Config*/
  addStringOption("VOLUME_ADJWAVE_FILENAME", AdjWave_FileName, string("adjoint_wave"));
  /*!\brief VOLUME_ADJ_FILENAME
   *  \n DESCRIPTION: Output file adjoint (w/o extension) variables  \ingroup Config*/
  addStringOption("VOLUME_ADJ_FILENAME", Adj_FileName, string("adjoint"));
  /*!\brief GRAD_OBJFUNC_FILENAME
   *  \n DESCRIPTION: Output objective function gradient  \ingroup Config*/
  addStringOption("GRAD_OBJFUNC_FILENAME", ObjFunc_Grad_FileName, string("of_grad.dat"));
  /*!\brief VALUE_OBJFUNC_FILENAME
   *  \n DESCRIPTION: Output objective function  \ingroup Config*/
  addStringOption("VALUE_OBJFUNC_FILENAME", ObjFunc_Value_FileName, string("of_func.dat"));
  /*!\brief SURFACE_FLOW_FILENAME
   *  \n DESCRIPTION: Output file surface flow coefficient (w/o extension)  \ingroup Config*/
  addStringOption("SURFACE_FLOW_FILENAME", SurfFlowCoeff_FileName, string("surface_flow"));
  /*!\brief SURFACE_ADJ_FILENAME
   *  \n DESCRIPTION: Output file surface adjoint coefficient (w/o extension)  \ingroup Config*/
  addStringOption("SURFACE_ADJ_FILENAME", SurfAdjCoeff_FileName, string("surface_adjoint"));
  /*!\brief SURFACE_SENS_FILENAME_FILENAME
   *  \n DESCRIPTION: Output file surface sensitivity (discrete adjoint) (w/o extension)  \ingroup Config*/
  addStringOption("SURFACE_SENS_FILENAME", SurfSens_FileName, string("surface_sens"));
  /*!\brief VOLUME_SENS_FILENAME
   *  \n DESCRIPTION: Output file volume sensitivity (discrete adjoint))  \ingroup Config*/
  addStringOption("VOLUME_SENS_FILENAME", VolSens_FileName, string("volume_sens"));
  /*!\brief WRT_SOL_FREQ
   *  \n DESCRIPTION: Writing solution file frequency  \ingroup Config*/
  addUnsignedLongOption("WRT_SOL_FREQ", Wrt_Sol_Freq, 1000);
  /*!\brief WRT_SOL_FREQ_DUALTIME
   *  \n DESCRIPTION: Writing solution file frequency for dual time  \ingroup Config*/
  addUnsignedLongOption("WRT_SOL_FREQ_DUALTIME", Wrt_Sol_Freq_DualTime, 1);
  /*!\brief WRT_CON_FREQ
   *  \n DESCRIPTION: Writing convergence history frequency  \ingroup Config*/
  addUnsignedLongOption("WRT_CON_FREQ",  Wrt_Con_Freq, 1);
  /*!\brief WRT_CON_FREQ_DUALTIME
   *  \n DESCRIPTION: Writing convergence history frequency for the dual time  \ingroup Config*/
  addUnsignedLongOption("WRT_CON_FREQ_DUALTIME",  Wrt_Con_Freq_DualTime, 10);
  /*!\brief LOW_MEMORY_OUTPUT
   *  \n DESCRIPTION: Output less information for lower memory use.  \ingroup Config*/
  addBoolOption("LOW_MEMORY_OUTPUT", Low_MemoryOutput, false);
  /*!\brief WRT_OUTPUT
   *  \n DESCRIPTION: Write output files (disable all output by setting to NO)  \ingroup Config*/
  addBoolOption("WRT_OUTPUT", Wrt_Output, true);
  /*!\brief WRT_VOL_SOL
   *  \n DESCRIPTION: Write a volume solution file  \ingroup Config*/
  addBoolOption("WRT_VOL_SOL", Wrt_Vol_Sol, true);
  /*!\brief WRT_SRF_SOL
   *  \n DESCRIPTION: Write a surface solution file  \ingroup Config*/
  addBoolOption("WRT_SRF_SOL", Wrt_Srf_Sol, true);
  /*!\brief WRT_CSV_SOL
   *  \n DESCRIPTION: Write a surface CSV solution file  \ingroup Config*/
  addBoolOption("WRT_CSV_SOL", Wrt_Csv_Sol, true);
  /*!\brief WRT_RESIDUALS
   *  \n DESCRIPTION: Output residual info to solution/restart file  \ingroup Config*/
  addBoolOption("WRT_RESIDUALS", Wrt_Residuals, false);
  /*!\brief WRT_LIMITERS
   *  \n DESCRIPTION: Output limiter value information to solution/restart file  \ingroup Config*/
  addBoolOption("WRT_LIMITERS", Wrt_Limiters, false);
  /*!\brief WRT_SHARPEDGES
   *  \n DESCRIPTION: Output sharp edge limiter information to solution/restart file  \ingroup Config*/
  addBoolOption("WRT_SHARPEDGES", Wrt_SharpEdges, false);
  /* DESCRIPTION: Output the rind layers in the solution files  \ingroup Config*/
  addBoolOption("WRT_HALO", Wrt_Halo, false);
  /*!\brief ONE_D_OUTPUT
   *  \n DESCRIPTION: Output averaged outlet flow values on specified exit marker. \n Use with MARKER_OUT_1D. \ingroup Config*/
  addBoolOption("ONE_D_OUTPUT", Wrt_1D_Output, false);
  /*!\brief CONSOLE_OUTPUT_VERBOSITY
   *  \n DESCRIPTION: Verbosity level for console output  \ingroup Config*/
  addEnumOption("CONSOLE_OUTPUT_VERBOSITY", Console_Output_Verb, Verb_Map, VERB_HIGH);


  /*!\par CONFIG_CATEGORY: Dynamic mesh definition \ingroup Config*/
  /*--- Options related to dynamic meshes ---*/

  /* DESCRIPTION: Mesh motion for unsteady simulations */
  addBoolOption("GRID_MOVEMENT", Grid_Movement, false);
  /* DESCRIPTION: Type of mesh motion */
  addEnumListOption("GRID_MOVEMENT_KIND", nGridMovement, Kind_GridMovement, GridMovement_Map);
  /* DESCRIPTION: Marker(s) of moving surfaces (MOVING_WALL or DEFORMING grid motion). */
  addStringListOption("MARKER_MOVING", nMarker_Moving, Marker_Moving);
  /* DESCRIPTION: Mach number (non-dimensional, based on the mesh velocity and freestream vals.) */
  addDoubleOption("MACH_MOTION", Mach_Motion, 0.0);
  /* DESCRIPTION: Coordinates of the rigid motion origin */
  addDoubleListOption("MOTION_ORIGIN_X", nMotion_Origin_X, Motion_Origin_X);
  /* DESCRIPTION: Coordinates of the rigid motion origin */
  addDoubleListOption("MOTION_ORIGIN_Y", nMotion_Origin_Y, Motion_Origin_Y);
  /* DESCRIPTION: Coordinates of the rigid motion origin */
  addDoubleListOption("MOTION_ORIGIN_Z", nMotion_Origin_Z, Motion_Origin_Z);
  /* DESCRIPTION: Translational velocity vector (m/s) in the x, y, & z directions (RIGID_MOTION only) */
  addDoubleListOption("TRANSLATION_RATE_X", nTranslation_Rate_X, Translation_Rate_X);
  /* DESCRIPTION: Translational velocity vector (m/s) in the x, y, & z directions (RIGID_MOTION only) */
  addDoubleListOption("TRANSLATION_RATE_Y", nTranslation_Rate_Y, Translation_Rate_Y);
  /* DESCRIPTION: Translational velocity vector (m/s) in the x, y, & z directions (RIGID_MOTION only) */
  addDoubleListOption("TRANSLATION_RATE_Z", nTranslation_Rate_Z, Translation_Rate_Z);
  /* DESCRIPTION: Angular velocity vector (rad/s) about x, y, & z axes (RIGID_MOTION only) */
  addDoubleListOption("ROTATION_RATE_X", nRotation_Rate_X, Rotation_Rate_X);
  /* DESCRIPTION: Angular velocity vector (rad/s) about x, y, & z axes (RIGID_MOTION only) */
  addDoubleListOption("ROTATION_RATE_Y", nRotation_Rate_Y, Rotation_Rate_Y);
  /* DESCRIPTION: Angular velocity vector (rad/s) about x, y, & z axes (RIGID_MOTION only) */
  addDoubleListOption("ROTATION_RATE_Z", nRotation_Rate_Z, Rotation_Rate_Z);
  /* DESCRIPTION: Pitching angular freq. (rad/s) about x, y, & z axes (RIGID_MOTION only) */
  addDoubleListOption("PITCHING_OMEGA_X", nPitching_Omega_X, Pitching_Omega_X);
  /* DESCRIPTION: Pitching angular freq. (rad/s) about x, y, & z axes (RIGID_MOTION only) */
  addDoubleListOption("PITCHING_OMEGA_Y", nPitching_Omega_Y, Pitching_Omega_Y);
  /* DESCRIPTION: Pitching angular freq. (rad/s) about x, y, & z axes (RIGID_MOTION only) */
  addDoubleListOption("PITCHING_OMEGA_Z", nPitching_Omega_Z, Pitching_Omega_Z);
  /* DESCRIPTION: Pitching amplitude (degrees) about x, y, & z axes (RIGID_MOTION only) */
  addDoubleListOption("PITCHING_AMPL_X", nPitching_Ampl_X, Pitching_Ampl_X);
  /* DESCRIPTION: Pitching amplitude (degrees) about x, y, & z axes (RIGID_MOTION only) */
  addDoubleListOption("PITCHING_AMPL_Y", nPitching_Ampl_Y, Pitching_Ampl_Y);
  /* DESCRIPTION: Pitching amplitude (degrees) about x, y, & z axes (RIGID_MOTION only) */
  addDoubleListOption("PITCHING_AMPL_Z", nPitching_Ampl_Z, Pitching_Ampl_Z);
  /* DESCRIPTION: Pitching phase offset (degrees) about x, y, & z axes (RIGID_MOTION only) */
  addDoubleListOption("PITCHING_PHASE_X", nPitching_Phase_X, Pitching_Phase_X);
  /* DESCRIPTION: Pitching phase offset (degrees) about x, y, & z axes (RIGID_MOTION only) */
  addDoubleListOption("PITCHING_PHASE_Y", nPitching_Phase_Y, Pitching_Phase_Y);
  /* DESCRIPTION: Pitching phase offset (degrees) about x, y, & z axes (RIGID_MOTION only) */
  addDoubleListOption("PITCHING_PHASE_Z", nPitching_Phase_Z, Pitching_Phase_Z);
  /* DESCRIPTION: Plunging angular freq. (rad/s) in x, y, & z directions (RIGID_MOTION only) */
  addDoubleListOption("PLUNGING_OMEGA_X", nPlunging_Omega_X, Plunging_Omega_X);
  /* DESCRIPTION: Plunging angular freq. (rad/s) in x, y, & z directions (RIGID_MOTION only) */
  addDoubleListOption("PLUNGING_OMEGA_Y", nPlunging_Omega_Y, Plunging_Omega_Y);
  /* DESCRIPTION: Plunging angular freq. (rad/s) in x, y, & z directions (RIGID_MOTION only) */
  addDoubleListOption("PLUNGING_OMEGA_Z", nPlunging_Omega_Z, Plunging_Omega_Z);
  /* DESCRIPTION: Plunging amplitude (m) in x, y, & z directions (RIGID_MOTION only) */
  addDoubleListOption("PLUNGING_AMPL_X", nPlunging_Ampl_X, Plunging_Ampl_X);
  /* DESCRIPTION: Plunging amplitude (m) in x, y, & z directions (RIGID_MOTION only) */
  addDoubleListOption("PLUNGING_AMPL_Y", nPlunging_Ampl_Y, Plunging_Ampl_Y);
  /* DESCRIPTION: Plunging amplitude (m) in x, y, & z directions (RIGID_MOTION only) */
  addDoubleListOption("PLUNGING_AMPL_Z", nPlunging_Ampl_Z, Plunging_Ampl_Z);
  /* DESCRIPTION: Value to move motion origins (1 or 0) */
  addUShortListOption("MOVE_MOTION_ORIGIN", nMoveMotion_Origin, MoveMotion_Origin);
  /* DESCRIPTION:  */
  addStringOption("MOTION_FILENAME", Motion_Filename, string("mesh_motion.dat"));

  /*!\par CONFIG_CATEGORY: Grid adaptation \ingroup Config*/
  /*--- Options related to grid adaptation ---*/

  /* DESCRIPTION: Kind of grid adaptation */
  addEnumOption("KIND_ADAPT", Kind_Adaptation, Adapt_Map, NO_ADAPT);
  /* DESCRIPTION: Percentage of new elements (% of the original number of elements) */
  addDoubleOption("NEW_ELEMS", New_Elem_Adapt, -1.0);
  /* DESCRIPTION: Scale factor for the dual volume */
  addDoubleOption("DUALVOL_POWER", DualVol_Power, 0.5);
  /* DESCRIPTION: Use analytical definition for surfaces */
  addEnumOption("ANALYTICAL_SURFDEF", Analytical_Surface, Geo_Analytic_Map, NO_GEO_ANALYTIC);
  /* DESCRIPTION: Before each computation, implicitly smooth the nodal coordinates */
  addBoolOption("SMOOTH_GEOMETRY", SmoothNumGrid, false);
  /* DESCRIPTION: Adapt the boundary elements */
  addBoolOption("ADAPT_BOUNDARY", AdaptBoundary, true);

  /*!\par CONFIG_CATEGORY: Aeroelastic Simulation (Typical Section Model) \ingroup Config*/
  /*--- Options related to aeroelastic simulations using the Typical Section Model) ---*/
  /* DESCRIPTION: The flutter speed index (modifies the freestream condition) */
  addDoubleOption("FLUTTER_SPEED_INDEX", FlutterSpeedIndex, 0.6);
  /* DESCRIPTION: Natural frequency of the spring in the plunging direction (rad/s). */
  addDoubleOption("PLUNGE_NATURAL_FREQUENCY", PlungeNaturalFrequency, 100);
  /* DESCRIPTION: Natural frequency of the spring in the pitching direction (rad/s). */
  addDoubleOption("PITCH_NATURAL_FREQUENCY", PitchNaturalFrequency, 100);
  /* DESCRIPTION: The airfoil mass ratio. */
  addDoubleOption("AIRFOIL_MASS_RATIO", AirfoilMassRatio, 60);
  /* DESCRIPTION: Distance in semichords by which the center of gravity lies behind the elastic axis. */
  addDoubleOption("CG_LOCATION", CG_Location, 1.8);
  /* DESCRIPTION: The radius of gyration squared (expressed in semichords) of the typical section about the elastic axis. */
  addDoubleOption("RADIUS_GYRATION_SQUARED", RadiusGyrationSquared, 3.48);
  /* DESCRIPTION: Solve the aeroelastic equations every given number of internal iterations. */
  addUnsignedShortOption("AEROELASTIC_ITER", AeroelasticIter, 3);
  
  /*!\par CONFIG_CATEGORY: Wind Gust \ingroup Config*/
  /*--- Options related to wind gust simulations ---*/

  /* DESCRIPTION: Apply a wind gust */
  addBoolOption("WIND_GUST", Wind_Gust, false);
  /* DESCRIPTION: Type of gust */
  addEnumOption("GUST_TYPE", Gust_Type, Gust_Type_Map, NO_GUST);
  /* DESCRIPTION: Gust wavelenght (meters) */
  addDoubleOption("GUST_WAVELENGTH", Gust_WaveLength, 0.0);
  /* DESCRIPTION: Number of gust periods */
  addDoubleOption("GUST_PERIODS", Gust_Periods, 1.0);
  /* DESCRIPTION: Gust amplitude (m/s) */
  addDoubleOption("GUST_AMPL", Gust_Ampl, 0.0);
  /* DESCRIPTION: Time at which to begin the gust (sec) */
  addDoubleOption("GUST_BEGIN_TIME", Gust_Begin_Time, 0.0);
  /* DESCRIPTION: Location at which the gust begins (meters) */
  addDoubleOption("GUST_BEGIN_LOC", Gust_Begin_Loc, 0.0);
  /* DESCRIPTION: Direction of the gust X or Y dir */
  addEnumOption("GUST_DIR", Gust_Dir, Gust_Dir_Map, Y_DIR);

  /* Harmonic Balance config */
  /* DESCRIPTION: Omega_HB = 2*PI*frequency - frequencies for Harmonic Balance method */
  addDoubleListOption("OMEGA_HB", nOmega_HB, Omega_HB);

  /*!\par CONFIG_CATEGORY: Equivalent Area \ingroup Config*/
  /*--- Options related to the equivalent area ---*/

  /* DESCRIPTION: Evaluate equivalent area on the Near-Field  */
  addBoolOption("EQUIV_AREA", EquivArea, false);
  default_ea_lim[0] = 0.0; default_ea_lim[1] = 1.0; default_ea_lim[2] = 1.0;
  /* DESCRIPTION: Integration limits of the equivalent area ( xmin, xmax, Dist_NearField ) */
  addDoubleArrayOption("EA_INT_LIMIT", 3, EA_IntLimit, default_ea_lim);
  /* DESCRIPTION: Equivalent area scaling factor */
  addDoubleOption("EA_SCALE_FACTOR", EA_ScaleFactor, 1.0);

	/*!\par CONFIG_CATEGORY: Free surface simulation \ingroup Config*/
	/*--- Options related to free surface simulation ---*/

	/* DESCRIPTION: Ratio of density for two phase problems */
  addDoubleOption("RATIO_DENSITY", RatioDensity, 0.1);
	/* DESCRIPTION: Ratio of viscosity for two phase problems */
  addDoubleOption("RATIO_VISCOSITY", RatioViscosity, 0.1);
	/* DESCRIPTION: Location of the freesurface (y or z coordinate) */
  addDoubleOption("FREESURFACE_ZERO", FreeSurface_Zero, 0.0);
	/* DESCRIPTION: Free surface depth surface (x or y coordinate) */
  addDoubleOption("FREESURFACE_DEPTH", FreeSurface_Depth, 1.0);
	/* DESCRIPTION: Thickness of the interface in a free surface problem */
  addDoubleOption("FREESURFACE_THICKNESS", FreeSurface_Thickness, 0.1);
	/* DESCRIPTION: Free surface damping coefficient */
  addDoubleOption("FREESURFACE_DAMPING_COEFF", FreeSurface_Damping_Coeff, 0.0);
	/* DESCRIPTION: Free surface damping length (times the baseline wave) */
  addDoubleOption("FREESURFACE_DAMPING_LENGTH", FreeSurface_Damping_Length, 1.0);
	/* DESCRIPTION: Location of the free surface outlet surface (x or y coordinate) */
  addDoubleOption("FREESURFACE_OUTLET", FreeSurface_Outlet, 0.0);

	// these options share nDV as their size in the option references; not a good idea
	/*!\par CONFIG_CATEGORY: Grid deformation \ingroup Config*/
  /*--- Options related to the grid deformation ---*/

	/* DESCRIPTION: Kind of deformation */
	addEnumListOption("DV_KIND", nDV, Design_Variable, Param_Map);
	/* DESCRIPTION: Marker of the surface to which we are going apply the shape deformation */
  addStringListOption("DV_MARKER", nMarker_DV, Marker_DV);
	/* DESCRIPTION: Parameters of the shape deformation
   - FFD_CONTROL_POINT_2D ( FFDBox ID, i_Ind, j_Ind, x_Disp, y_Disp )
   - FFD_RADIUS_2D ( FFDBox ID )
   - FFD_CAMBER_2D ( FFDBox ID, i_Ind )
   - FFD_THICKNESS_2D ( FFDBox ID, i_Ind )
   - HICKS_HENNE ( Lower Surface (0)/Upper Surface (1)/Only one Surface (2), x_Loc )
   - CST ( Lower Surface (0)/Upper Surface (1), Kulfan parameter number, Total number of Kulfan parameters for surface )
   - COSINE_BUMP ( Lower Surface (0)/Upper Surface (1)/Only one Surface (2), x_Loc, Thickness )
   - FOURIER ( Lower Surface (0)/Upper Surface (1)/Only one Surface (2), index, cos(0)/sin(1) )
   - NACA_4DIGITS ( 1st digit, 2nd digit, 3rd and 4th digit )
   - PARABOLIC ( Center, Thickness )
   - DISPLACEMENT ( x_Disp, y_Disp, z_Disp )
   - ROTATION ( x_Orig, y_Orig, z_Orig, x_End, y_End, z_End )
   - OBSTACLE ( Center, Bump size )
   - SPHERICAL ( ControlPoint_Index, Theta_Disp, R_Disp )
   - FFD_CONTROL_POINT ( FFDBox ID, i_Ind, j_Ind, k_Ind, x_Disp, y_Disp, z_Disp )
   - FFD_DIHEDRAL_ANGLE ( FFDBox ID, x_Orig, y_Orig, z_Orig, x_End, y_End, z_End )
   - FFD_TWIST_ANGLE ( FFDBox ID, x_Orig, y_Orig, z_Orig, x_End, y_End, z_End )
   - FFD_ROTATION ( FFDBox ID, x_Orig, y_Orig, z_Orig, x_End, y_End, z_End )
   - FFD_CONTROL_SURFACE ( FFDBox ID, x_Orig, y_Orig, z_Orig, x_End, y_End, z_End )
   - FFD_CAMBER ( FFDBox ID, i_Ind, j_Ind )
   - FFD_THICKNESS ( FFDBox ID, i_Ind, j_Ind ) */
	addDVParamOption("DV_PARAM", nDV, ParamDV, FFDTag, Design_Variable);
  /* DESCRIPTION: New value of the shape deformation */
  addDVValueOption("DV_VALUE", nDV_Value, DV_Value, nDV, ParamDV, Design_Variable);
	/* DESCRIPTION: Hold the grid fixed in a region */
  addBoolOption("HOLD_GRID_FIXED", Hold_GridFixed, false);
	default_grid_fix[0] = -1E15; default_grid_fix[1] = -1E15; default_grid_fix[2] = -1E15;
	default_grid_fix[3] =  1E15; default_grid_fix[4] =  1E15; default_grid_fix[5] =  1E15;
	/* DESCRIPTION: Coordinates of the box where the grid will be deformed (Xmin, Ymin, Zmin, Xmax, Ymax, Zmax) */
	addDoubleArrayOption("HOLD_GRID_FIXED_COORD", 6, Hold_GridFixed_Coord, default_grid_fix);
	/* DESCRIPTION: Visualize the deformation */
  addBoolOption("VISUALIZE_DEFORMATION", Visualize_Deformation, false);
  /* DESCRIPTION: Print the residuals during mesh deformation to the console */
  addBoolOption("DEFORM_CONSOLE_OUTPUT", Deform_Output, true);
  /* DESCRIPTION: Number of nonlinear deformation iterations (surface deformation increments) */
  addUnsignedLongOption("DEFORM_NONLINEAR_ITER", GridDef_Nonlinear_Iter, 1);
  /* DESCRIPTION: Number of smoothing iterations for FEA mesh deformation */
  addUnsignedLongOption("DEFORM_LINEAR_ITER", GridDef_Linear_Iter, 1000);
  /* DESCRIPTION: Factor to multiply smallest volume for deform tolerance (0.001 default) */
  addDoubleOption("DEFORM_TOL_FACTOR", Deform_Tol_Factor, 1E-6);
  /* DESCRIPTION: Deform coefficient (-1.0 to 0.5) */
  addDoubleOption("DEFORM_COEFF", Deform_Coeff, 1E6);
  /* DESCRIPTION: Type of element stiffness imposed for FEA mesh deformation (INVERSE_VOLUME, WALL_DISTANCE, CONSTANT_STIFFNESS) */
  addEnumOption("DEFORM_STIFFNESS_TYPE", Deform_Stiffness_Type, Deform_Stiffness_Map, WALL_DISTANCE);
  /* DESCRIPTION: Poisson's ratio for constant stiffness FEA method of grid deformation*/
  addDoubleOption("DEFORM_ELASTICITY_MODULUS", Deform_ElasticityMod, 2E11);
  /* DESCRIPTION: Young's modulus and Poisson's ratio for constant stiffness FEA method of grid deformation*/
  addDoubleOption("DEFORM_POISSONS_RATIO", Deform_PoissonRatio, 0.3);
  /*  DESCRIPTION: Linear solver for the mesh deformation\n OPTIONS: see \link Linear_Solver_Map \endlink \n DEFAULT: FGMRES \ingroup Config*/
  addEnumOption("DEFORM_LINEAR_SOLVER", Deform_Linear_Solver, Linear_Solver_Map, FGMRES);

  /*!\par CONFIG_CATEGORY: Rotorcraft problem \ingroup Config*/
  /*--- option related to rotorcraft problems ---*/

  /* DESCRIPTION: MISSING ---*/
  addDoubleOption("CYCLIC_PITCH", Cyclic_Pitch, 0.0);
  /* DESCRIPTION: MISSING ---*/
  addDoubleOption("COLLECTIVE_PITCH", Collective_Pitch, 0.0);
  
  /*!\par CONFIG_CATEGORY: FEM flow solver definition \ingroup Config*/
  /*--- Options related to the finite element flow solver---*/
  
  /* DESCRIPTION: Riemann solver used for DG (ROE, LAX-FRIEDRICH, AUSM, AUSMPW+, HLLC, VAN_LEER) */
  addEnumOption("RIEMANN_SOLVER_FEM", Riemann_Solver_FEM, Upwind_Map, ROE);
  /* DESCRIPTION: Constant factor applied for quadrature with straight elements (2.0 by default) */
  addDoubleOption("QUADRATURE_FACTOR_STRAIGHT_FEM", Quadrature_Factor_Straight, 2.0);
  /* DESCRIPTION: Constant factor applied for quadrature with curved elements (3.0 by default) */
  addDoubleOption("QUADRATURE_FACTOR_CURVED_FEM", Quadrature_Factor_Curved, 3.0);
  /* DESCRIPTION: Factor for the symmetrizing terms in the DG FEM discretization (1.0 by default) */
  addDoubleOption("THETA_INTERIOR_PENALTY_DG_FEM", Theta_Interior_Penalty_DGFEM, 1.0);

  /*!\par CONFIG_CATEGORY: FEA solver \ingroup Config*/
  /*--- Options related to the FEA solver ---*/

  /* DESCRIPTION: Modulus of elasticity */
  addDoubleOption("ELASTICITY_MODULUS", ElasticyMod, 2E11);
  /* DESCRIPTION: Poisson ratio */
  addDoubleOption("POISSON_RATIO", PoissonRatio, 0.30);
  /* DESCRIPTION: Material density */
  addDoubleOption("MATERIAL_DENSITY", MaterialDensity, 7854);
  /*!\brief BULK_MODULUS_STRUCT \n DESCRIPTION: Value of the Bulk Modulus for a structural problem \n DEFAULT 160E9 */
  /* This is a temporal definition */
  addDoubleOption("BULK_MODULUS_STRUCT", Bulk_Modulus_Struct, 160E9);

  /*!\brief REGIME_TYPE \n  DESCRIPTION: Geometric condition \n OPTIONS: see \link Struct_Map \endlink \ingroup Config*/
  addEnumOption("GEOMETRIC_CONDITIONS", Kind_Struct_Solver, Struct_Map, SMALL_DEFORMATIONS);
  /*!\brief REGIME_TYPE \n  DESCRIPTION: Material model \n OPTIONS: see \link Material_Map \endlink \ingroup Config*/
  addEnumOption("MATERIAL_MODEL", Kind_Material, Material_Map, LINEAR_ELASTIC);
  /*!\brief REGIME_TYPE \n  DESCRIPTION: Compressibility of the material \n OPTIONS: see \link MatComp_Map \endlink \ingroup Config*/
  addEnumOption("MATERIAL_COMPRESSIBILITY", Kind_Material_Compress, MatComp_Map, COMPRESSIBLE_MAT);

  /*  DESCRIPTION: Consider a prestretch in the structural domain
  *  Options: NO, YES \ingroup Config */
  addBoolOption("PRESTRETCH", Prestretch, false);
  /*!\brief PRESTRETCH_FILENAME \n DESCRIPTION: Filename to input for prestretching membranes \n Default: prestretch_file.dat \ingroup Config */
  addStringOption("PRESTRETCH_FILENAME", Prestretch_FEMFileName, string("prestretch_file.dat"));

  /* DESCRIPTION: Iterative method for non-linear structural analysis */
  addEnumOption("NONLINEAR_FEM_SOLUTION_METHOD", Kind_SpaceIteScheme_FEA, Space_Ite_Map_FEA, NEWTON_RAPHSON);
  /* DESCRIPTION: Number of internal iterations for Newton-Raphson Method in nonlinear structural applications */
  addUnsignedLongOption("NONLINEAR_FEM_INT_ITER", Dyn_nIntIter, 10);

  /* DESCRIPTION: Formulation for bidimensional elasticity solver */
  addEnumOption("FORMULATION_ELASTICITY_2D", Kind_2DElasForm, ElasForm_2D, PLANE_STRAIN);
  /*  DESCRIPTION: Apply dead loads
  *  Options: NO, YES \ingroup Config */
  addBoolOption("DEAD_LOAD", DeadLoad, false);
  /* DESCRIPTION: Dynamic or static structural analysis */
  addEnumOption("DYNAMIC_ANALYSIS", Dynamic_Analysis, Dynamic_Map, STATIC);
  /* DESCRIPTION: Time Step for dynamic analysis (s) */
  addDoubleOption("DYN_TIMESTEP", Delta_DynTime, 0.0);
  /* DESCRIPTION: Total Physical Time for dual time stepping simulations (s) */
  addDoubleOption("DYN_TIME", Total_DynTime, 1.0);
  /* DESCRIPTION: Parameter alpha for Newmark scheme (s) */
  addDoubleOption("NEWMARK_ALPHA", Newmark_alpha, 0.25);
  /* DESCRIPTION: Parameter delta for Newmark scheme (s) */
  addDoubleOption("NEWMARK_DELTA", Newmark_delta, 0.5);
  /* DESCRIPTION: Apply the load slowly or suddenly */
  addBoolOption("SIGMOID_LOADING", Sigmoid_Load, false);
  /* DESCRIPTION: Apply the load as a ramp */
  addBoolOption("RAMP_LOADING", Ramp_Load, false);
  /* DESCRIPTION: Time while the load is to be increased linearly */
  addDoubleOption("RAMP_TIME", Ramp_Time, 1.0);
  /* DESCRIPTION: Time while the load is to be increased linearly */
  addDoubleOption("SIGMOID_TIME", Sigmoid_Time, 1.0);
  /* DESCRIPTION: Constant of steepness of the sigmoid */
  addDoubleOption("SIGMOID_K", Sigmoid_K, 10.0);

  /* DESCRIPTION: Newmark - Generalized alpha - coefficients */
  addDoubleListOption("TIME_INT_STRUCT_COEFFS", nIntCoeffs, Int_Coeffs);

  /*  DESCRIPTION: Apply dead loads. Options: NO, YES \ingroup Config */
  addBoolOption("INCREMENTAL_LOAD", IncrementalLoad, false);
  /* DESCRIPTION: Maximum number of increments of the  */
  addUnsignedLongOption("NUMBER_INCREMENTS", IncLoad_Nincrements, 10);

  default_inc_crit[0] = 0.0; default_inc_crit[1] = 0.0; default_inc_crit[2] = 0.0;
  /* DESCRIPTION: Definition of the  UTOL RTOL ETOL*/
  addDoubleArrayOption("INCREMENTAL_CRITERIA", 3, IncLoad_Criteria, default_inc_crit);

  /* DESCRIPTION: Time while the structure is static */
  addDoubleOption("STATIC_TIME", Static_Time, 0.0);

  /* DESCRIPTION: Order of the predictor */
  addUnsignedShortOption("PREDICTOR_ORDER", Pred_Order, 0);

  /* DESCRIPTION: Transfer method used for multiphysics problems */
  addEnumOption("MULTIPHYSICS_TRANSFER_METHOD", Kind_TransferMethod, Transfer_Method_Map, BROADCAST_DATA);


  /* CONFIG_CATEGORY: FSI solver */
  /*--- Options related to the FSI solver ---*/

  /*!\brief PHYSICAL_PROBLEM_FLUID_FSI
   *  DESCRIPTION: Physical governing equations \n
   *  Options: NONE (default),EULER, NAVIER_STOKES, RANS,
   *  \ingroup Config*/
  addEnumOption("FSI_FLUID_PROBLEM", Kind_Solver_Fluid_FSI, FSI_Fluid_Solver_Map, NO_SOLVER_FFSI);

  /*!\brief PHYSICAL_PROBLEM_STRUCTURAL_FSI
   *  DESCRIPTION: Physical governing equations \n
   *  Options: NONE (default), FEM_ELASTICITY
   *  \ingroup Config*/
  addEnumOption("FSI_STRUCTURAL_PROBLEM", Kind_Solver_Struc_FSI, FSI_Struc_Solver_Map, NO_SOLVER_SFSI);

  /* DESCRIPTION: Linear solver for the structural side on FSI problems */
  addEnumOption("FSI_LINEAR_SOLVER_STRUC", Kind_Linear_Solver_FSI_Struc, Linear_Solver_Map, FGMRES);
  /* DESCRIPTION: Preconditioner for the Krylov linear solvers */
  addEnumOption("FSI_LINEAR_SOLVER_PREC_STRUC", Kind_Linear_Solver_Prec_FSI_Struc, Linear_Solver_Prec_Map, LU_SGS);
  /* DESCRIPTION: Maximum number of iterations of the linear solver for the implicit formulation */
  addUnsignedLongOption("FSI_LINEAR_SOLVER_ITER_STRUC", Linear_Solver_Iter_FSI_Struc, 500);
  /* DESCRIPTION: Minimum error threshold for the linear solver for the implicit formulation */
  addDoubleOption("FSI_LINEAR_SOLVER_ERROR_STRUC", Linear_Solver_Error_FSI_Struc, 1E-6);

  /* DESCRIPTION: Restart from a steady state (sets grid velocities to 0 when loading the restart). */
  addBoolOption("RESTART_STEADY_STATE", SteadyRestart, false);

  /*  DESCRIPTION: Apply dead loads
  *  Options: NO, YES \ingroup Config */
  addBoolOption("MATCHING_MESH", MatchingMesh, true);

  /*!\par KIND_INTERPOLATION \n
   * DESCRIPTION: Type of interpolation to use for multi-zone problems. \n OPTIONS: see \link Interpolator_Map \endlink
   * Sets Kind_Interpolation \ingroup Config
   */
  addEnumOption("KIND_INTERPOLATION", Kind_Interpolation, Interpolator_Map, NEAREST_NEIGHBOR);

  /* DESCRIPTION: Maximum number of FSI iterations */
  addUnsignedShortOption("FSI_ITER", nIterFSI, 1);
  /* DESCRIPTION: Aitken's static relaxation factor */
  addDoubleOption("STAT_RELAX_PARAMETER", AitkenStatRelax, 0.4);
  /* DESCRIPTION: Aitken's dynamic maximum relaxation factor for the first iteration */
  addDoubleOption("AITKEN_DYN_MAX_INITIAL", AitkenDynMaxInit, 0.5);
  /* DESCRIPTION: Aitken's dynamic minimum relaxation factor for the first iteration */
  addDoubleOption("AITKEN_DYN_MIN_INITIAL", AitkenDynMinInit, 0.5);
  /* DESCRIPTION: Type of gust */
  addEnumOption("BGS_RELAXATION", Kind_BGS_RelaxMethod, AitkenForm_Map, NO_RELAXATION);


  /*!\par CONFIG_CATEGORY: Wave solver \ingroup Config*/
  /*--- options related to the wave solver ---*/

  /* DESCRIPTION: Constant wave speed */
  addDoubleOption("WAVE_SPEED", Wave_Speed, 331.79);

  /*!\par CONFIG_CATEGORY: Heat solver \ingroup Config*/
  /*--- options related to the heat solver ---*/

  /* DESCRIPTION: Thermal diffusivity constant */
  addDoubleOption("THERMAL_DIFFUSIVITY", Thermal_Diffusivity, 1.172E-5);

  /*!\par CONFIG_CATEGORY: Visualize Control Volumes \ingroup Config*/
  /*--- options related to visualizing control volumes ---*/

  /* DESCRIPTION: Node number for the CV to be visualized */
  addLongOption("VISUALIZE_CV", Visualize_CV, -1);

  /*!\par CONFIG_CATEGORY: Inverse design problem \ingroup Config*/
  /*--- options related to inverse design problem ---*/

  /* DESCRIPTION: Evaluate inverse design on the surface  */
  addBoolOption("INV_DESIGN_CP", InvDesign_Cp, false);

  /* DESCRIPTION: Evaluate inverse design on the surface  */
  addBoolOption("INV_DESIGN_HEATFLUX", InvDesign_HeatFlux, false);

  /*!\par CONFIG_CATEGORY: Unsupported options \ingroup Config*/
  /*--- Options that are experimental and not intended for general use ---*/

  /* DESCRIPTION: Write extra output */
  addBoolOption("EXTRA_OUTPUT", ExtraOutput, false);

  /*--- options related to the FFD problem ---*/
  /*!\par CONFIG_CATEGORY:FFD point inversion \ingroup Config*/

  /* DESCRIPTION: Number of total iterations in the FFD point inversion */
  addUnsignedShortOption("FFD_ITERATIONS", nFFD_Iter, 500);

  /* DESCRIPTION: Free surface damping coefficient */
	addDoubleOption("FFD_TOLERANCE", FFD_Tol, 1E-10);

  /* DESCRIPTION: Definition of the FFD boxes */
  addFFDDefOption("FFD_DEFINITION", nFFDBox, CoordFFDBox, TagFFDBox);
  
  /* DESCRIPTION: Definition of the FFD boxes */
  addFFDDegreeOption("FFD_DEGREE", nFFDBox, DegreeFFDBox);
  
  /* DESCRIPTION: Surface continuity at the intersection with the FFD */
  addEnumOption("FFD_CONTINUITY", FFD_Continuity, Continuity_Map, DERIVATIVE_2ND);


  /*--- Options for the automatic differentiation methods ---*/
  /*!\par CONFIG_CATEGORY: Automatic Differentation options\ingroup Config*/

  /* DESCRIPTION: Direct differentiation mode (forward) */
  addEnumOption("DIRECT_DIFF", DirectDiff, DirectDiff_Var_Map, NO_DERIVATIVE);

  /* DESCRIPTION: Automatic differentiation mode (reverse) */
  addBoolOption("AUTO_DIFF", AD_Mode, NO);

  /*--- options that are used in the python optimization scripts. These have no effect on the c++ toolsuite ---*/
  /*!\par CONFIG_CATEGORY:Python Options\ingroup Config*/

  /* DESCRIPTION: Gradient method */
  addPythonOption("GRADIENT_METHOD");

  /* DESCRIPTION: Geometrical Parameter */
  addPythonOption("GEO_PARAM");

  /* DESCRIPTION: Setup for design variables */
  addPythonOption("DEFINITION_DV");

  /* DESCRIPTION: Maximum number of iterations */
  addPythonOption("OPT_ITERATIONS");
  
  /* DESCRIPTION: Requested accuracy */
  addPythonOption("OPT_ACCURACY");
  
  /* DESCRIPTION: Setup for design variables (upper bound) */
  addPythonOption("OPT_BOUND_UPPER");
  
  /* DESCRIPTION: Setup for design variables (lower bound) */
  addPythonOption("OPT_BOUND_LOWER");
  
  /*!\brief OPT_COMBINE_OBJECTIVE
   *  \n DESCRIPTION: Flag specifying whether to internally combine a multi-objective function or treat separately */
  addPythonOption("OPT_COMBINE_OBJECTIVE");

  /* DESCRIPTION: Current value of the design variables */
  addPythonOption("DV_VALUE_NEW");

  /* DESCRIPTION: Previous value of the design variables */
  addPythonOption("DV_VALUE_OLD");

  /* DESCRIPTION: Number of partitions of the mesh */
  addPythonOption("NUMBER_PART");

  /* DESCRIPTION: Optimization objective function with optional scaling factor*/
  addPythonOption("OPT_OBJECTIVE");

  /* DESCRIPTION: Optimization constraint functions with optional scaling factor */
  addPythonOption("OPT_CONSTRAINT");

  /* DESCRIPTION: Finite different step for gradient estimation */
  addPythonOption("FIN_DIFF_STEP");

  /* DESCRIPTION: Verbosity of the python scripts to Stdout */
  addPythonOption("CONSOLE");

  /* DESCRIPTION: Flag specifying if the mesh was decomposed */
  addPythonOption("DECOMPOSED");

  /* DESCRIPTION: Activate ParMETIS mode for testing */
  addBoolOption("PARMETIS", ParMETIS, false);
  
  /* END_CONFIG_OPTIONS */

}

void CConfig::SetConfig_Parsing(char case_filename[MAX_STRING_SIZE]) {
  string text_line, option_name;
  ifstream case_file;
  vector<string> option_value;
  int rank = MASTER_NODE;
  
#ifdef HAVE_MPI
  MPI_Comm_rank(MPI_COMM_WORLD, &rank);
#endif
  
  /*--- Read the configuration file ---*/
  
  case_file.open(case_filename, ios::in);

  if (case_file.fail()) {
    if (rank == MASTER_NODE) cout << endl << "The configuration file (.cfg) is missing!!" << endl << endl;
    exit(EXIT_FAILURE);
  }

  string errorString;

  int  err_count = 0;  // How many errors have we found in the config file
  int max_err_count = 30; // Maximum number of errors to print before stopping

  map<string, bool> included_options;

  /*--- Parse the configuration file and set the options ---*/
  
  while (getline (case_file, text_line)) {
    
    if (err_count >= max_err_count) {
      errorString.append("too many errors. Stopping parse");

      cout << errorString << endl;
      throw(1);
    }
    
    if (TokenizeString(text_line, option_name, option_value)) {
      
      /*--- See if it's a python option ---*/

      if (option_map.find(option_name) == option_map.end()) {
          string newString;
          newString.append(option_name);
          newString.append(": invalid option name");
          newString.append(". Check current SU2 options in config_template.cfg.");
          newString.append("\n");
          errorString.append(newString);
          err_count++;
        continue;
      }

      /*--- Option exists, check if the option has already been in the config file ---*/
      
      if (included_options.find(option_name) != included_options.end()) {
        string newString;
        newString.append(option_name);
        newString.append(": option appears twice");
        newString.append("\n");
        errorString.append(newString);
        err_count++;
        continue;
      }


      /*--- New found option. Add it to the map, and delete from all options ---*/
      
      included_options.insert(pair<string, bool>(option_name, true));
      all_options.erase(option_name);

      /*--- Set the value and check error ---*/
      
      string out = option_map[option_name]->SetValue(option_value);
      if (out.compare("") != 0) {
        errorString.append(out);
        errorString.append("\n");
        err_count++;
      }
    }
  }

  /*--- See if there were any errors parsing the config file ---*/
      
  if (errorString.size() != 0) {
    if (rank == MASTER_NODE) cout << errorString << endl;
    exit(EXIT_FAILURE);
  }

  /*--- Set the default values for all of the options that weren't set ---*/
      
  for (map<string, bool>::iterator iter = all_options.begin(); iter != all_options.end(); ++iter) {
    option_map[iter->first]->SetDefault();
  }

  case_file.close();
  
}

bool CConfig::SetRunTime_Parsing(char case_filename[MAX_STRING_SIZE]) {
  string text_line, option_name;
  ifstream case_file;
  vector<string> option_value;
  int rank = MASTER_NODE;
  
#ifdef HAVE_MPI
  MPI_Comm_rank(MPI_COMM_WORLD, &rank);
#endif
  
  /*--- Read the configuration file ---*/
  
  case_file.open(case_filename, ios::in);
  
  if (case_file.fail()) { return false; }
  
  string errorString;
  
  int err_count = 0;  // How many errors have we found in the config file
  int max_err_count = 30; // Maximum number of errors to print before stopping
  
  map<string, bool> included_options;
  
  /*--- Parse the configuration file and set the options ---*/
  
  while (getline (case_file, text_line)) {
    
    if (err_count >= max_err_count) {
      errorString.append("too many errors. Stopping parse");
      
      cout << errorString << endl;
      throw(1);
    }
    
    if (TokenizeString(text_line, option_name, option_value)) {
      
      if (option_map.find(option_name) == option_map.end()) {
        
        /*--- See if it's a python option ---*/
        
        string newString;
        newString.append(option_name);
        newString.append(": invalid option name");
        newString.append("\n");
        errorString.append(newString);
        err_count++;
        continue;
      }
      
      /*--- Option exists, check if the option has already been in the config file ---*/
      
      if (included_options.find(option_name) != included_options.end()) {
        string newString;
        newString.append(option_name);
        newString.append(": option appears twice");
        newString.append("\n");
        errorString.append(newString);
        err_count++;
        continue;
      }
      
      /*--- New found option. Add it to the map, and delete from all options ---*/
      
      included_options.insert(pair<string, bool>(option_name, true));
      all_options.erase(option_name);
      
      /*--- Set the value and check error ---*/
      
      string out = option_map[option_name]->SetValue(option_value);
      if (out.compare("") != 0) {
        errorString.append(out);
        errorString.append("\n");
        err_count++;
      }
      
    }
  }
  
  /*--- See if there were any errors parsing the runtime file ---*/
  
  if (errorString.size() != 0) {
    if (rank == MASTER_NODE) cout << errorString << endl;
    exit(EXIT_FAILURE);
  }
  
  case_file.close();
  
  return true;
  
}

void CConfig::SetPostprocessing(unsigned short val_software, unsigned short val_izone, unsigned short val_nDim) {
  
  unsigned short iZone, iCFL, iMarker;
  bool ideal_gas       = (Kind_FluidModel == STANDARD_AIR || Kind_FluidModel == IDEAL_GAS );
  bool standard_air       = (Kind_FluidModel == STANDARD_AIR);
  
#ifdef HAVE_MPI
  int size = SINGLE_NODE;
  MPI_Comm_size(MPI_COMM_WORLD, &size);
#endif
  
#ifndef HAVE_TECIO
  if (Output_FileFormat == TECPLOT_BINARY) {
    cout << "Tecplot binary file requested but SU2 was built without TecIO support." << "\n";
    Output_FileFormat = TECPLOT;
  }
#endif
  
  /*--- Fixed CM mode requires a static movement of the grid ---*/
  
  if (Fixed_CM_Mode) {
    Grid_Movement= true;
  	 nGridMovement = 1;
  	 Kind_GridMovement = new unsigned short[nGridMovement];
  	 Kind_GridMovement[0] = MOVING_HTP;
  }

  /*--- Store the SU2 module that we are executing. ---*/
  
  Kind_SU2 = val_software;

  /*--- Set the default for thrust in ActDisk ---*/
  
  if ((Kind_ActDisk == NET_THRUST) || (Kind_ActDisk == BC_THRUST)
      || (Kind_ActDisk == DRAG_MINUS_THRUST) || (Kind_ActDisk == MASSFLOW)
      || (Kind_ActDisk == POWER))
    ActDisk_Jump = RATIO;

  /*--- If Kind_Obj has not been specified, these arrays need to take a default --*/

  if (Weight_ObjFunc == NULL and Kind_ObjFunc == NULL){
    Kind_ObjFunc = new unsigned short[1];
    Kind_ObjFunc[0]=DRAG_COEFFICIENT;
    Weight_ObjFunc = new su2double[1];
    Weight_ObjFunc[0]=1.0;
    nObj=1;
    nObjW=1;
  }
  /*-- Correct for case where Weight_ObjFunc has not been provided or has length < kind_objfunc---*/
  
  if (nObjW<nObj) {
    if (Weight_ObjFunc!= NULL) {
      cout <<"The option OBJECTIVE_WEIGHT must either have the same length as OBJECTIVE_FUNCTION,\n"<<
          "or be deleted from the config file (equal weights will be applied)."<< endl;
      exit(EXIT_FAILURE);
    }
    Weight_ObjFunc = new su2double[nObj];
    for (unsigned short iObj=0; iObj<nObj; iObj++)
      Weight_ObjFunc[iObj]=1.0;
  }
  /*--- Ignore weights if only one objective provided ---*/
  
  if (nObj == 1 )
      Weight_ObjFunc[0] = 1.0;

  /*--- Maker sure that nMarker = nObj ---*/

  if (nObj>0) {
    if (nMarker_Monitoring!=nObj and Marker_Monitoring!= NULL) {
      if (nMarker_Monitoring==1) {
        /*-- If only one marker was listed with multiple objectives, set that marker as the marker for each objective ---*/
        nMarker_Monitoring = nObj;
        string marker = Marker_Monitoring[0];
        delete[] Marker_Monitoring;
        Marker_Monitoring = new string[nMarker_Monitoring];
        for (iMarker=0; iMarker<nMarker_Monitoring; iMarker++)
          Marker_Monitoring[iMarker] = marker;
      }
      else if(nObj>1) {
        cout <<"When using more than one OBJECTIVE_FUNCTION, MARKER_MONTIOR must be the same length or length 1. \n "<<
            "For multiple surfaces per objective, list the objective multiple times. \n"<<
            "For multiple objectives per marker either use one marker overall or list the marker multiple times."<<endl;
        exit(EXIT_FAILURE);
      }
    }
  }

  /*--- Low memory only for ASCII Tecplot ---*/

  if (Output_FileFormat != TECPLOT) Low_MemoryOutput = NO;
  
  /*--- Deactivate the multigrid in the adjoint problem ---*/
  
  if ((ContinuousAdjoint && !MG_AdjointFlow) ||
      (Unsteady_Simulation == TIME_STEPPING)) { nMGLevels = 0; }

  /*--- If Fluid Structure Interaction, set the solver for each zone.
   *--- ZONE_0 is the zone of the fluid.
   *--- All the other zones are structure.
   *--- This will allow us to define multiple physics structural problems */

  if (Kind_Solver == FLUID_STRUCTURE_INTERACTION) {
	  if (val_izone == 0) {	Kind_Solver = Kind_Solver_Fluid_FSI; 		FSI_Problem = true;}

	  else {			 	Kind_Solver = Kind_Solver_Struc_FSI;	  	FSI_Problem = true;
	  	  	  	  	  	  	Kind_Linear_Solver = Kind_Linear_Solver_FSI_Struc;
	  	  	  	  	  	  	Kind_Linear_Solver_Prec = Kind_Linear_Solver_Prec_FSI_Struc;
	  	  	  	  	  	  	Linear_Solver_Error = Linear_Solver_Error_FSI_Struc;
	  	  	  	  	  	  	Linear_Solver_Iter = Linear_Solver_Iter_FSI_Struc;}
  }
  else { FSI_Problem = false; }

  if (ContinuousAdjoint && (Ref_NonDim == DIMENSIONAL) && (Kind_SU2 == SU2_CFD)) {
    cout << "WARNING: The adjoint solver should use a non-dimensional flow solution." << endl;
  }
  
  /*--- Initialize non-physical points/reconstructions to zero ---*/
  
  Nonphys_Points   = 0;
  Nonphys_Reconstr = 0;
  
  /*--- Don't do any deformation if there is no Design variable information ---*/
  
//  if (Design_Variable == NULL) {
//    Design_Variable = new unsigned short [1];
//    nDV = 1; Design_Variable[0] = NONE;
//  }
  
  /*--- Identification of free-surface problem, this problems are always 
   unsteady and incompressible. ---*/
  
  if (Kind_Regime == FREESURFACE) {
    if (Unsteady_Simulation != DT_STEPPING_2ND) Unsteady_Simulation = DT_STEPPING_1ST;
  }
  
  if (Kind_Solver == POISSON_EQUATION) {
    Unsteady_Simulation = STEADY;
  }
  
  /*--- Set the number of external iterations to 1 for the steady state problem ---*/

  if ((Kind_Solver == HEAT_EQUATION) ||
      (Kind_Solver == WAVE_EQUATION) || (Kind_Solver == POISSON_EQUATION)) {
    nMGLevels = 0;
    if (Unsteady_Simulation == STEADY) nExtIter = 1;
    else Unst_nIntIter = 2;
  }
  
  if (Kind_Solver == FEM_ELASTICITY) {
    nMGLevels = 0;
    if (Dynamic_Analysis == STATIC)
	nExtIter = 1;
  }

  /*--- Decide whether we should be writing unsteady solution files. ---*/
  
  if (Unsteady_Simulation == STEADY ||
      Unsteady_Simulation == HARMONIC_BALANCE  ||
      Kind_Regime == FREESURFACE) { Wrt_Unsteady = false; }
  else { Wrt_Unsteady = true; }

  if (Kind_Solver == FEM_ELASTICITY) {

	  if (Dynamic_Analysis == STATIC) { Wrt_Dynamic = false; }
	  else { Wrt_Dynamic = true; }

  } else {
    Wrt_Dynamic = false;
  }

  
  /*--- Check for Fluid model consistency ---*/

  if (standard_air) {
	if (Gamma != 1.4 || Gas_Constant != 287.058) {
		Gamma = 1.4;
		Gas_Constant = 287.058;
        }
  }
  /*--- Check for Measurement System ---*/
  
  if (SystemMeasurements == US && !standard_air) {
    cout << "Only STANDARD_AIR fluid model can be used with US Measurement System" << endl;
    exit(EXIT_FAILURE);
  }
  
  /*--- Check for Convective scheme available for NICFD ---*/
  
  if (!ideal_gas) {
    if (Kind_ConvNumScheme_Flow != SPACE_UPWIND) {
      cout << "Only ROE Upwind and HLLC Upwind scheme can be used for Non-Ideal Compressible Fluids" << endl;
      exit(EXIT_FAILURE);
    }
    else {
      if (Kind_Upwind_Flow != ROE && Kind_Upwind_Flow != HLLC) {
        cout << "Only ROE Upwind and HLLC Upwind scheme can be used for Non-Ideal Compressible Fluids" << endl;
        exit(EXIT_FAILURE);
      }
    }
  }
  
  /*--- Check for Boundary condition available for NICFD ---*/
  
  if (!ideal_gas) {
    if (nMarker_Inlet != 0) {
      cout << "Riemann Boundary conditions or NRBC must be used for inlet and outlet with Not Ideal Compressible Fluids " << endl;
      exit(EXIT_FAILURE);
    }
    if (nMarker_Outlet != 0) {
      cout << "Riemann Boundary conditions or NRBC must be used outlet with Not Ideal Compressible Fluids " << endl;
      exit(EXIT_FAILURE);
    }
    
    if (nMarker_FarField != 0) {
      cout << "Riemann Boundary conditions or NRBC must be used outlet with Not Ideal Compressible Fluids " << endl;
      exit(EXIT_FAILURE);
    }
    
  }
  
  /*--- Check for Boundary condition available for NICF ---*/
  
  if (ideal_gas) {
    if (SystemMeasurements == US && standard_air) {
      if (Kind_ViscosityModel != SUTHERLAND) {
        cout << "Only SUTHERLAND viscosity model can be used with US Measurement  " << endl;
        exit(EXIT_FAILURE);
      }
    }
    if (Kind_ConductivityModel != CONSTANT_PRANDTL ) {
      cout << "Only CONSTANT_PRANDTL thermal conductivity model can be used with STANDARD_AIR and IDEAL_GAS" << endl;
      exit(EXIT_FAILURE);
    }
    
  }
  
  /*--- Set grid movement kind to NO_MOVEMENT if not specified, which means
   that we also set the Grid_Movement flag to false. We initialize to the
   number of zones here, because we are guaranteed to at least have one. ---*/
  
  if (Kind_GridMovement == NULL) {
    Kind_GridMovement = new unsigned short[nZone];
    for (unsigned short iZone = 0; iZone < nZone; iZone++ )
      Kind_GridMovement[iZone] = NO_MOVEMENT;
    if (Grid_Movement == true) {
      cout << "GRID_MOVEMENT = YES but no type provided in GRID_MOVEMENT_KIND!!" << endl;
      exit(EXIT_FAILURE);
    }
  }
  
  /*--- If we're solving a purely steady problem with no prescribed grid
   movement (both rotating frame and moving walls can be steady), make sure that
   there is no grid motion ---*/
  
  if ((Kind_SU2 == SU2_CFD || Kind_SU2 == SU2_SOL) &&
      (Unsteady_Simulation == STEADY) &&
      ((Kind_GridMovement[ZONE_0] != MOVING_WALL) &&
       (Kind_GridMovement[ZONE_0] != ROTATING_FRAME) &&
       (Kind_GridMovement[ZONE_0] != STEADY_TRANSLATION) &&
       (Kind_GridMovement[ZONE_0] != FLUID_STRUCTURE)))
    Grid_Movement = false;
  
  if ((Kind_SU2 == SU2_CFD || Kind_SU2 == SU2_SOL) &&
      (Unsteady_Simulation == STEADY) &&
      ((Kind_GridMovement[ZONE_0] == MOVING_HTP)))
    Grid_Movement = true;

  /*--- If it is not specified, set the mesh motion mach number
   equal to the freestream value. ---*/
  
  if (Grid_Movement && Mach_Motion == 0.0)
    Mach_Motion = Mach;
  
  /*--- Set the boolean flag if we are in a rotating frame (source term). ---*/
  
  if (Grid_Movement && Kind_GridMovement[ZONE_0] == ROTATING_FRAME)
    Rotating_Frame = true;
  else
    Rotating_Frame = false;
  
  /*--- Check the number of moving markers against the number of grid movement
   types provided (should be equal, except that rigid motion and rotating frame
   do not depend on surface specification). ---*/
  
  if (Grid_Movement &&
      (Kind_GridMovement[ZONE_0] != RIGID_MOTION) &&
      (Kind_GridMovement[ZONE_0] != ROTATING_FRAME) &&
      (Kind_GridMovement[ZONE_0] != MOVING_HTP) &&
      (Kind_GridMovement[ZONE_0] != STEADY_TRANSLATION) &&
      (Kind_GridMovement[ZONE_0] != FLUID_STRUCTURE) &&
      (Kind_GridMovement[ZONE_0] != GUST) &&
      (nGridMovement != nMarker_Moving)) {
    cout << "Number of GRID_MOVEMENT_KIND must match number of MARKER_MOVING!!" << endl;
    exit(EXIT_FAILURE);
  }
  
  /*--- Make sure that there aren't more than one rigid motion or
   rotating frame specified in GRID_MOVEMENT_KIND. ---*/
 /* 
  if (Grid_Movement && (Kind_GridMovement[ZONE_0] == RIGID_MOTION) &&
      (nGridMovement > 2)) {
    cout << "Can not support more than 2 type of rigid motion in GRID_MOVEMENT_KIND!!" << endl;
    exit(EXIT_FAILURE);
  }
 */ 
  /*--- In case the grid movement parameters have not been declared in the
   config file, set them equal to zero for safety. Also check to make sure
   that for each option, a value has been declared for each moving marker. ---*/
  
  unsigned short nMoving;
  if (nGridMovement > nZone) nMoving = nGridMovement;
  else nMoving = nZone;
  
  /*--- Motion Origin: ---*/
  
  if (Motion_Origin_X == NULL) {
    Motion_Origin_X = new su2double[nMoving];
    for (iZone = 0; iZone < nMoving; iZone++ )
      Motion_Origin_X[iZone] = 0.0;
  } else {
    if (Grid_Movement && (nMotion_Origin_X != nGridMovement)) {
      cout << "Length of MOTION_ORIGIN_X must match GRID_MOVEMENT_KIND!!" << endl;
      exit(EXIT_FAILURE);
    }
  }
  
  if (Motion_Origin_Y == NULL) {
    Motion_Origin_Y = new su2double[nMoving];
    for (iZone = 0; iZone < nMoving; iZone++ )
      Motion_Origin_Y[iZone] = 0.0;
  } else {
    if (Grid_Movement && (nMotion_Origin_Y != nGridMovement)) {
      cout << "Length of MOTION_ORIGIN_Y must match GRID_MOVEMENT_KIND!!" << endl;
      exit(EXIT_FAILURE);
    }
  }
  
  if (Motion_Origin_Z == NULL) {
    Motion_Origin_Z = new su2double[nMoving];
    for (iZone = 0; iZone < nMoving; iZone++ )
      Motion_Origin_Z[iZone] = 0.0;
  } else {
    if (Grid_Movement && (nMotion_Origin_Z != nGridMovement)) {
      cout << "Length of MOTION_ORIGIN_Z must match GRID_MOVEMENT_KIND!!" << endl;
      exit(EXIT_FAILURE);
    }
  }
  
  if (MoveMotion_Origin == NULL) {
    MoveMotion_Origin = new unsigned short[nMoving];
    for (iZone = 0; iZone < nMoving; iZone++ )
      MoveMotion_Origin[iZone] = 0;
  } else {
    if (Grid_Movement && (nMoveMotion_Origin != nGridMovement)) {
      cout << "Length of MOVE_MOTION_ORIGIN must match GRID_MOVEMENT_KIND!!" << endl;
      exit(EXIT_FAILURE);
    }
  }
  
  /*--- Translation: ---*/
  
  if (Translation_Rate_X == NULL) {
    Translation_Rate_X = new su2double[nMoving];
    for (iZone = 0; iZone < nMoving; iZone++ )
      Translation_Rate_X[iZone] = 0.0;
  } else {
    if (Grid_Movement && (nTranslation_Rate_X != nGridMovement)) {
      cout << "Length of TRANSLATION_RATE_X must match GRID_MOVEMENT_KIND!!" << endl;
      exit(EXIT_FAILURE);
    }
  }
  
  if (Translation_Rate_Y == NULL) {
    Translation_Rate_Y = new su2double[nMoving];
    for (iZone = 0; iZone < nMoving; iZone++ )
      Translation_Rate_Y[iZone] = 0.0;
  } else {
    if (Grid_Movement && (nTranslation_Rate_Y != nGridMovement)) {
      cout << "Length of TRANSLATION_RATE_Y must match GRID_MOVEMENT_KIND!!" << endl;
      exit(EXIT_FAILURE);
    }
  }
  
  if (Translation_Rate_Z == NULL) {
    Translation_Rate_Z = new su2double[nMoving];
    for (iZone = 0; iZone < nMoving; iZone++ )
      Translation_Rate_Z[iZone] = 0.0;
  } else {
    if (Grid_Movement && (nTranslation_Rate_Z != nGridMovement)) {
      cout << "Length of TRANSLATION_RATE_Z must match GRID_MOVEMENT_KIND!!" << endl;
      exit(EXIT_FAILURE);
    }
  }
  
  /*--- Rotation: ---*/
  
  if (Rotation_Rate_X == NULL) {
    Rotation_Rate_X = new su2double[nMoving];
    for (iZone = 0; iZone < nMoving; iZone++ )
      Rotation_Rate_X[iZone] = 0.0;
  } else {
    if (Grid_Movement && (nRotation_Rate_X != nGridMovement)) {
      cout << "Length of ROTATION_RATE_X must match GRID_MOVEMENT_KIND!!" << endl;
      exit(EXIT_FAILURE);
    }
  }
  
  if (Rotation_Rate_Y == NULL) {
    Rotation_Rate_Y = new su2double[nMoving];
    for (iZone = 0; iZone < nMoving; iZone++ )
      Rotation_Rate_Y[iZone] = 0.0;
  } else {
    if (Grid_Movement && (nRotation_Rate_Y != nGridMovement)) {
      cout << "Length of ROTATION_RATE_Y must match GRID_MOVEMENT_KIND!!" << endl;
      exit(EXIT_FAILURE);
    }
  }
  
  if (Rotation_Rate_Z == NULL) {
    Rotation_Rate_Z = new su2double[nMoving];
    for (iZone = 0; iZone < nMoving; iZone++ )
      Rotation_Rate_Z[iZone] = 0.0;
  } else {
    if (Grid_Movement && (nRotation_Rate_Z != nGridMovement)) {
      cout << "Length of ROTATION_RATE_Z must match GRID_MOVEMENT_KIND!!" << endl;
      exit(EXIT_FAILURE);
    }
  }
  
  /*--- Pitching: ---*/
  
  if (Pitching_Omega_X == NULL) {
    Pitching_Omega_X = new su2double[nMoving];
    for (iZone = 0; iZone < nMoving; iZone++ )
      Pitching_Omega_X[iZone] = 0.0;
  } else {
    if (Grid_Movement && (nPitching_Omega_X != nGridMovement)) {
      cout << "Length of PITCHING_OMEGA_X must match GRID_MOVEMENT_KIND!!" << endl;
      exit(EXIT_FAILURE);
    }
  }
  
  if (Pitching_Omega_Y == NULL) {
    Pitching_Omega_Y = new su2double[nMoving];
    for (iZone = 0; iZone < nMoving; iZone++ )
      Pitching_Omega_Y[iZone] = 0.0;
  } else {
    if (Grid_Movement && (nPitching_Omega_Y != nGridMovement)) {
      cout << "Length of PITCHING_OMEGA_Y must match GRID_MOVEMENT_KIND!!" << endl;
      exit(EXIT_FAILURE);
    }
  }
  
  if (Pitching_Omega_Z == NULL) {
    Pitching_Omega_Z = new su2double[nMoving];
    for (iZone = 0; iZone < nMoving; iZone++ )
      Pitching_Omega_Z[iZone] = 0.0;
  } else {
    if (Grid_Movement && (nPitching_Omega_Z != nGridMovement)) {
      cout << "Length of PITCHING_OMEGA_Z must match GRID_MOVEMENT_KIND!!" << endl;
      exit(EXIT_FAILURE);
    }
  }
  
  /*--- Pitching Amplitude: ---*/
  
  if (Pitching_Ampl_X == NULL) {
    Pitching_Ampl_X = new su2double[nMoving];
    for (iZone = 0; iZone < nMoving; iZone++ )
      Pitching_Ampl_X[iZone] = 0.0;
  } else {
    if (Grid_Movement && (nPitching_Ampl_X != nGridMovement)) {
      cout << "Length of PITCHING_AMPL_X must match GRID_MOVEMENT_KIND!!" << endl;
      exit(EXIT_FAILURE);
    }
  }
  
  if (Pitching_Ampl_Y == NULL) {
    Pitching_Ampl_Y = new su2double[nMoving];
    for (iZone = 0; iZone < nMoving; iZone++ )
      Pitching_Ampl_Y[iZone] = 0.0;
  } else {
    if (Grid_Movement && (nPitching_Ampl_Y != nGridMovement)) {
      cout << "Length of PITCHING_AMPL_Y must match GRID_MOVEMENT_KIND!!" << endl;
      exit(EXIT_FAILURE);
    }
  }
  
  if (Pitching_Ampl_Z == NULL) {
    Pitching_Ampl_Z = new su2double[nMoving];
    for (iZone = 0; iZone < nMoving; iZone++ )
      Pitching_Ampl_Z[iZone] = 0.0;
  } else {
    if (Grid_Movement && (nPitching_Ampl_Z != nGridMovement)) {
      cout << "Length of PITCHING_AMPL_Z must match GRID_MOVEMENT_KIND!!" << endl;
      exit(EXIT_FAILURE);
    }
  }
  
  /*--- Pitching Phase: ---*/
  
  if (Pitching_Phase_X == NULL) {
    Pitching_Phase_X = new su2double[nMoving];
    for (iZone = 0; iZone < nMoving; iZone++ )
      Pitching_Phase_X[iZone] = 0.0;
  } else {
    if (Grid_Movement && (nPitching_Phase_X != nGridMovement)) {
      cout << "Length of PITCHING_PHASE_X must match GRID_MOVEMENT_KIND!!" << endl;
      exit(EXIT_FAILURE);
    }
  }
  
  if (Pitching_Phase_Y == NULL) {
    Pitching_Phase_Y = new su2double[nMoving];
    for (iZone = 0; iZone < nMoving; iZone++ )
      Pitching_Phase_Y[iZone] = 0.0;
  } else {
    if (Grid_Movement && (nPitching_Phase_Y != nGridMovement)) {
      cout << "Length of PITCHING_PHASE_Y must match GRID_MOVEMENT_KIND!!" << endl;
      exit(EXIT_FAILURE);
    }
  }
  
  if (Pitching_Phase_Z == NULL) {
    Pitching_Phase_Z = new su2double[nMoving];
    for (iZone = 0; iZone < nMoving; iZone++ )
      Pitching_Phase_Z[iZone] = 0.0;
  } else {
    if (Grid_Movement && (nPitching_Phase_Z != nGridMovement)) {
      cout << "Length of PITCHING_PHASE_Z must match GRID_MOVEMENT_KIND!!" << endl;
      exit(EXIT_FAILURE);
    }
  }
  
  /*--- Plunging: ---*/
  
  if (Plunging_Omega_X == NULL) {
    Plunging_Omega_X = new su2double[nMoving];
    for (iZone = 0; iZone < nMoving; iZone++ )
      Plunging_Omega_X[iZone] = 0.0;
  } else {
    if (Grid_Movement && (nPlunging_Omega_X != nGridMovement)) {
      cout << "Length of PLUNGING_OMEGA_X must match GRID_MOVEMENT_KIND!!" << endl;
      exit(EXIT_FAILURE);
    }
  }
  
  if (Plunging_Omega_Y == NULL) {
    Plunging_Omega_Y = new su2double[nMoving];
    for (iZone = 0; iZone < nMoving; iZone++ )
      Plunging_Omega_Y[iZone] = 0.0;
  } else {
    if (Grid_Movement && (nPlunging_Omega_Y != nGridMovement)) {
      cout << "Length of PLUNGING_OMEGA_Y must match GRID_MOVEMENT_KIND!!" << endl;
      exit(EXIT_FAILURE);
    }
  }
  
  if (Plunging_Omega_Z == NULL) {
    Plunging_Omega_Z = new su2double[nMoving];
    for (iZone = 0; iZone < nMoving; iZone++ )
      Plunging_Omega_Z[iZone] = 0.0;
  } else {
    if (Grid_Movement && (nPlunging_Omega_Z != nGridMovement)) {
      cout << "Length of PLUNGING_OMEGA_Z must match GRID_MOVEMENT_KIND!!" << endl;
      exit(EXIT_FAILURE);
    }
  }
  
  /*--- Plunging Amplitude: ---*/
  
  if (Plunging_Ampl_X == NULL) {
    Plunging_Ampl_X = new su2double[nMoving];
    for (iZone = 0; iZone < nMoving; iZone++ )
      Plunging_Ampl_X[iZone] = 0.0;
  } else {
    if (Grid_Movement && (nPlunging_Ampl_X != nGridMovement)) {
      cout << "Length of PLUNGING_AMPL_X must match GRID_MOVEMENT_KIND!!" << endl;
      exit(EXIT_FAILURE);
    }
  }
  
  if (Plunging_Ampl_Y == NULL) {
    Plunging_Ampl_Y = new su2double[nMoving];
    for (iZone = 0; iZone < nMoving; iZone++ )
      Plunging_Ampl_Y[iZone] = 0.0;
  } else {
    if (Grid_Movement && (nPlunging_Ampl_Y != nGridMovement)) {
      cout << "Length of PLUNGING_AMPL_Y must match GRID_MOVEMENT_KIND!!" << endl;
      exit(EXIT_FAILURE);
    }
  }
  
  if (Plunging_Ampl_Z == NULL) {
    Plunging_Ampl_Z = new su2double[nMoving];
    for (iZone = 0; iZone < nMoving; iZone++ )
      Plunging_Ampl_Z[iZone] = 0.0;
  } else {
    if (Grid_Movement && (nPlunging_Ampl_Z != nGridMovement)) {
      cout << "Length of PLUNGING_AMPL_Z must match GRID_MOVEMENT_KIND!!" << endl;
      exit(EXIT_FAILURE);
    }
  }
  
  /*-- Setting Harmonic Balance period from the config file */

  if (Unsteady_Simulation == HARMONIC_BALANCE) {
  	HarmonicBalance_Period = GetHarmonicBalance_Period();
  	if (HarmonicBalance_Period < 0)  {
  		cout << "Not a valid value for time period!!" << endl;
  		exit(EXIT_FAILURE);
  	}
  	/* Initialize the Harmonic balance Frequency pointer */
  	if (Omega_HB == NULL) {
  		Omega_HB = new su2double[nOmega_HB];
  		for (iZone = 0; iZone < nOmega_HB; iZone++ )
  			Omega_HB[iZone] = 0.0;
  	}else {
  		if (nOmega_HB != nTimeInstances) {
  			cout << "Length of omega_HB  must match the number TIME_INSTANCES!!" << endl;
  			exit(EXIT_FAILURE);
  		}
  	}
  }

    /*--- Use the various rigid-motion input frequencies to determine the period to be used with harmonic balance cases.
     There are THREE types of motion to consider, namely: rotation, pitching, and plunging.
     The largest period of motion is the one to be used for harmonic balance  calculations. ---*/
    
  /*if (Unsteady_Simulation == HARMONIC_BALANCE) {
      if (!(GetGrid_Movement())) {
          // No grid movement - Time period from config file //
          HarmonicBalance_Period = GetHarmonicBalance_Period();
      }
      
      else {
          unsigned short N_MOTION_TYPES = 3;
          su2double *periods;
          periods = new su2double[N_MOTION_TYPES];
          
          //--- rotation: ---//
          
          su2double Omega_mag_rot = sqrt(pow(Rotation_Rate_X[ZONE_0],2)+pow(Rotation_Rate_Y[ZONE_0],2)+pow(Rotation_Rate_Z[ZONE_0],2));
          if (Omega_mag_rot > 0)
              periods[0] = 2*PI_NUMBER/Omega_mag_rot;
          else
              periods[0] = 0.0;
          
          //--- pitching: ---//
          
          su2double Omega_mag_pitch = sqrt(pow(Pitching_Omega_X[ZONE_0],2)+pow(Pitching_Omega_Y[ZONE_0],2)+pow(Pitching_Omega_Z[ZONE_0],2));
          if (Omega_mag_pitch > 0)
              periods[1] = 2*PI_NUMBER/Omega_mag_pitch;
          else
              periods[1] = 0.0;
          
          //--- plunging: ---//
          
          su2double Omega_mag_plunge = sqrt(pow(Plunging_Omega_X[ZONE_0],2)+pow(Plunging_Omega_Y[ZONE_0],2)+pow(Plunging_Omega_Z[ZONE_0],2));
          if (Omega_mag_plunge > 0)
              periods[2] = 2*PI_NUMBER/Omega_mag_plunge;
          else
              periods[2] = 0.0;
          
          //--- determine which period is largest ---//
          
          unsigned short iVar;
          HarmonicBalance_Period = 0.0;
          for (iVar = 0; iVar < N_MOTION_TYPES; iVar++) {
              if (periods[iVar] > HarmonicBalance_Period)
                  HarmonicBalance_Period = periods[iVar];
          }
          
          delete periods;
      }
    
  }*/
  

  
    
  /*--- Initialize the RefOriginMoment Pointer ---*/
  
  RefOriginMoment = NULL;
  RefOriginMoment = new su2double[3];
  RefOriginMoment[0] = 0.0; RefOriginMoment[1] = 0.0; RefOriginMoment[2] = 0.0;
  
  /*--- In case the moment origin coordinates have not been declared in the
   config file, set them equal to zero for safety. Also check to make sure
   that for each marker, a value has been declared for the moment origin.
   Unless only one value was specified, then set this value for all the markers
   being monitored. ---*/
  
  
  if ((nRefOriginMoment_X != nRefOriginMoment_Y) || (nRefOriginMoment_X != nRefOriginMoment_Z) ) {
    cout << "ERROR: Length of REF_ORIGIN_MOMENT_X, REF_ORIGIN_MOMENT_Y and REF_ORIGIN_MOMENT_Z must be the same!!" << endl;
    exit(EXIT_FAILURE);
  }
  
  if (RefOriginMoment_X == NULL) {
    RefOriginMoment_X = new su2double[nMarker_Monitoring];
    for (iMarker = 0; iMarker < nMarker_Monitoring; iMarker++ )
      RefOriginMoment_X[iMarker] = 0.0;
  } else {
    if (nRefOriginMoment_X == 1) {
      
      su2double aux_RefOriginMoment_X = RefOriginMoment_X[0];
      delete [] RefOriginMoment_X;
      RefOriginMoment_X = new su2double[nMarker_Monitoring];
      nRefOriginMoment_X = nMarker_Monitoring;
      
      for (iMarker = 0; iMarker < nMarker_Monitoring; iMarker++ )
        RefOriginMoment_X[iMarker] = aux_RefOriginMoment_X;
    }
    else if (nRefOriginMoment_X != nMarker_Monitoring) {
      cout << "ERROR: Length of REF_ORIGIN_MOMENT_X must match number of Monitoring Markers!!" << endl;
      exit(EXIT_FAILURE);
    }
  }
  
  if (RefOriginMoment_Y == NULL) {
    RefOriginMoment_Y = new su2double[nMarker_Monitoring];
    for (iMarker = 0; iMarker < nMarker_Monitoring; iMarker++ )
      RefOriginMoment_Y[iMarker] = 0.0;
  } else {
    if (nRefOriginMoment_Y == 1) {
      
      su2double aux_RefOriginMoment_Y = RefOriginMoment_Y[0];
      delete [] RefOriginMoment_Y;
      RefOriginMoment_Y = new su2double[nMarker_Monitoring];
      nRefOriginMoment_Y = nMarker_Monitoring;
      
      for (iMarker = 0; iMarker < nMarker_Monitoring; iMarker++ )
        RefOriginMoment_Y[iMarker] = aux_RefOriginMoment_Y;
    }
    else if (nRefOriginMoment_Y != nMarker_Monitoring) {
      cout << "ERROR: Length of REF_ORIGIN_MOMENT_Y must match number of Monitoring Markers!!" << endl;
      exit(EXIT_FAILURE);
    }
  }
  
  if (RefOriginMoment_Z == NULL) {
    RefOriginMoment_Z = new su2double[nMarker_Monitoring];
    for (iMarker = 0; iMarker < nMarker_Monitoring; iMarker++ )
      RefOriginMoment_Z[iMarker] = 0.0;
  } else {
    if (nRefOriginMoment_Z == 1) {
      
      su2double aux_RefOriginMoment_Z = RefOriginMoment_Z[0];
      delete [] RefOriginMoment_Z;
      RefOriginMoment_Z = new su2double[nMarker_Monitoring];
      nRefOriginMoment_Z = nMarker_Monitoring;
      
      for (iMarker = 0; iMarker < nMarker_Monitoring; iMarker++ )
        RefOriginMoment_Z[iMarker] = aux_RefOriginMoment_Z;
    }
    else if (nRefOriginMoment_Z != nMarker_Monitoring) {
      cout << "ERROR: Length of REF_ORIGIN_MOMENT_Z must match number of Monitoring Markers!!" << endl;
      exit(EXIT_FAILURE);
    }
  }
  
  /*--- Set the boolean flag if we are carrying out an aeroelastic simulation. ---*/
  
  if (Grid_Movement && (Kind_GridMovement[ZONE_0] == AEROELASTIC || Kind_GridMovement[ZONE_0] == AEROELASTIC_RIGID_MOTION)) Aeroelastic_Simulation = true;
  else Aeroelastic_Simulation = false;
  
  /*--- Initializing the size for the solutions of the Aeroelastic problem. ---*/
  
  
  if (Grid_Movement && Aeroelastic_Simulation) {
    Aeroelastic_np1.resize(nMarker_Monitoring);
    Aeroelastic_n.resize(nMarker_Monitoring);
    Aeroelastic_n1.resize(nMarker_Monitoring);
    for (iMarker = 0; iMarker < nMarker_Monitoring; iMarker++) {
      Aeroelastic_np1[iMarker].resize(2);
      Aeroelastic_n[iMarker].resize(2);
      Aeroelastic_n1[iMarker].resize(2);
      for (int i =0; i<2; i++) {
        Aeroelastic_np1[iMarker][i].resize(2);
        Aeroelastic_n[iMarker][i].resize(2);
        Aeroelastic_n1[iMarker][i].resize(2);
        for (int j=0; j<2; j++) {
          Aeroelastic_np1[iMarker][i][j] = 0.0;
          Aeroelastic_n[iMarker][i][j] = 0.0;
          Aeroelastic_n1[iMarker][i][j] = 0.0;
        }
      }
    }
  }
  
  /*--- Allocate memory for the plunge and pitch and initialized them to zero ---*/
  
  if (Grid_Movement && Aeroelastic_Simulation) {
    Aeroelastic_pitch = new su2double[nMarker_Monitoring];
    Aeroelastic_plunge = new su2double[nMarker_Monitoring];
    for (iMarker = 0; iMarker < nMarker_Monitoring; iMarker++ ) {
      Aeroelastic_pitch[iMarker] = 0.0;
      Aeroelastic_plunge[iMarker] = 0.0;
    }
  }

  /*--- Fluid-Structure Interaction problems ---*/

  if (FSI_Problem) {
	  Kind_GridMovement[val_izone] = FLUID_STRUCTURE;
	  Grid_Movement = true;
  }
  
  if (MGCycle == FULLMG_CYCLE) FinestMesh = nMGLevels;
  else FinestMesh = MESH_0;
  
  if ((Kind_Solver == NAVIER_STOKES) &&
      (Kind_Turb_Model != NONE))
    Kind_Solver = RANS;
  
  if (Kind_Regime == FREESURFACE) GravityForce = true;
  
  Kappa_1st_Flow = Kappa_Flow[0];
  Kappa_2nd_Flow = Kappa_Flow[1];
  Kappa_4th_Flow = Kappa_Flow[2];
  Kappa_1st_AdjFlow = Kappa_AdjFlow[0];
  Kappa_2nd_AdjFlow = Kappa_AdjFlow[1];
  Kappa_4th_AdjFlow = Kappa_AdjFlow[2];
  
  /*--- Make the MG_PreSmooth, MG_PostSmooth, and MG_CorrecSmooth
   arrays consistent with nMGLevels ---*/
  
  unsigned short * tmp_smooth = new unsigned short[nMGLevels+1];
  
  if ((nMG_PreSmooth != nMGLevels+1) && (nMG_PreSmooth != 0)) {
    if (nMG_PreSmooth > nMGLevels+1) {
      
      /*--- Truncate by removing unnecessary elements at the end ---*/
      
      for (unsigned int i = 0; i <= nMGLevels; i++)
        tmp_smooth[i] = MG_PreSmooth[i];
      delete [] MG_PreSmooth;
      MG_PreSmooth=NULL;
    } else {
      
      /*--- Add additional elements equal to last element ---*/
      
      for (unsigned int i = 0; i < nMG_PreSmooth; i++)
        tmp_smooth[i] = MG_PreSmooth[i];
      for (unsigned int i = nMG_PreSmooth; i <= nMGLevels; i++)
        tmp_smooth[i] = MG_PreSmooth[nMG_PreSmooth-1];
      delete [] MG_PreSmooth;
      MG_PreSmooth=NULL;
    }
    
    nMG_PreSmooth = nMGLevels+1;
    MG_PreSmooth = new unsigned short[nMG_PreSmooth];
    for (unsigned int i = 0; i < nMG_PreSmooth; i++)
      MG_PreSmooth[i] = tmp_smooth[i];
  }
  if ((nMGLevels != 0) && (nMG_PreSmooth == 0)) {
    delete [] MG_PreSmooth;
    nMG_PreSmooth = nMGLevels+1;
    MG_PreSmooth = new unsigned short[nMG_PreSmooth];
    for (unsigned int i = 0; i < nMG_PreSmooth; i++)
      MG_PreSmooth[i] = i+1;
  }
  
  if ((nMG_PostSmooth != nMGLevels+1) && (nMG_PostSmooth != 0)) {
    if (nMG_PostSmooth > nMGLevels+1) {
      
      /*--- Truncate by removing unnecessary elements at the end ---*/
      
      for (unsigned int i = 0; i <= nMGLevels; i++)
        tmp_smooth[i] = MG_PostSmooth[i];
      delete [] MG_PostSmooth;
      MG_PostSmooth=NULL;
    } else {
      
      /*--- Add additional elements equal to last element ---*/
       
      for (unsigned int i = 0; i < nMG_PostSmooth; i++)
        tmp_smooth[i] = MG_PostSmooth[i];
      for (unsigned int i = nMG_PostSmooth; i <= nMGLevels; i++)
        tmp_smooth[i] = MG_PostSmooth[nMG_PostSmooth-1];
      delete [] MG_PostSmooth;
      MG_PostSmooth=NULL;
    }
    
    nMG_PostSmooth = nMGLevels+1;
    MG_PostSmooth = new unsigned short[nMG_PostSmooth];
    for (unsigned int i = 0; i < nMG_PostSmooth; i++)
      MG_PostSmooth[i] = tmp_smooth[i];
    
  }
  
  if ((nMGLevels != 0) && (nMG_PostSmooth == 0)) {
    delete [] MG_PostSmooth;
    nMG_PostSmooth = nMGLevels+1;
    MG_PostSmooth = new unsigned short[nMG_PostSmooth];
    for (unsigned int i = 0; i < nMG_PostSmooth; i++)
      MG_PostSmooth[i] = 0;
  }
  
  if ((nMG_CorrecSmooth != nMGLevels+1) && (nMG_CorrecSmooth != 0)) {
    if (nMG_CorrecSmooth > nMGLevels+1) {
      
      /*--- Truncate by removing unnecessary elements at the end ---*/
      
      for (unsigned int i = 0; i <= nMGLevels; i++)
        tmp_smooth[i] = MG_CorrecSmooth[i];
      delete [] MG_CorrecSmooth;
      MG_CorrecSmooth = NULL;
    } else {
      
      /*--- Add additional elements equal to last element ---*/
      
      for (unsigned int i = 0; i < nMG_CorrecSmooth; i++)
        tmp_smooth[i] = MG_CorrecSmooth[i];
      for (unsigned int i = nMG_CorrecSmooth; i <= nMGLevels; i++)
        tmp_smooth[i] = MG_CorrecSmooth[nMG_CorrecSmooth-1];
      delete [] MG_CorrecSmooth;
      MG_CorrecSmooth = NULL;
    }
    nMG_CorrecSmooth = nMGLevels+1;
    MG_CorrecSmooth = new unsigned short[nMG_CorrecSmooth];
    for (unsigned int i = 0; i < nMG_CorrecSmooth; i++)
      MG_CorrecSmooth[i] = tmp_smooth[i];
  }
  
  if ((nMGLevels != 0) && (nMG_CorrecSmooth == 0)) {
    delete [] MG_CorrecSmooth;
    nMG_CorrecSmooth = nMGLevels+1;
    MG_CorrecSmooth = new unsigned short[nMG_CorrecSmooth];
    for (unsigned int i = 0; i < nMG_CorrecSmooth; i++)
      MG_CorrecSmooth[i] = 0;
  }
  
  /*--- Override MG Smooth parameters ---*/
  
  if (nMG_PreSmooth != 0) MG_PreSmooth[MESH_0] = 1;
  if (nMG_PostSmooth != 0) {
    MG_PostSmooth[MESH_0] = 0;
    MG_PostSmooth[nMGLevels] = 0;
  }
  if (nMG_CorrecSmooth != 0) MG_CorrecSmooth[nMGLevels] = 0;
  
  if (Restart) MGCycle = V_CYCLE;
  
  if (ContinuousAdjoint) {
    if (Kind_Solver == EULER) Kind_Solver = ADJ_EULER;
    if (Kind_Solver == NAVIER_STOKES) Kind_Solver = ADJ_NAVIER_STOKES;
    if (Kind_Solver == RANS) Kind_Solver = ADJ_RANS;
  }
  
  nCFL = nMGLevels+1;
  CFL = new su2double[nCFL];
  CFL[0] = CFLFineGrid;
  
  /*--- Evaluate when the Cl should be evaluated ---*/
  
  Iter_Fixed_CL        = SU2_TYPE::Int(nExtIter / (su2double(Update_Alpha)+5.0));
  Iter_Fixed_CM        = SU2_TYPE::Int(nExtIter / (su2double(Update_iH)+5.0));
  Iter_Fixed_NetThrust = SU2_TYPE::Int(nExtIter / (su2double(Update_BCThrust)+5.0));

  if (ContinuousAdjoint) {
    CFL[0] = CFL[0] * CFLRedCoeff_AdjFlow;
    CFL_AdaptParam[2] *= CFLRedCoeff_AdjFlow;
    CFL_AdaptParam[3] *= CFLRedCoeff_AdjFlow;
    Iter_Fixed_CL = SU2_TYPE::Int(su2double (Iter_Fixed_CL) / CFLRedCoeff_AdjFlow);
    Iter_Fixed_CM = SU2_TYPE::Int(su2double (Iter_Fixed_CM) / CFLRedCoeff_AdjFlow);
    Iter_Fixed_NetThrust = SU2_TYPE::Int(su2double (Iter_Fixed_NetThrust) / CFLRedCoeff_AdjFlow);
  }
  
  if (Iter_Fixed_CL == 0) { Iter_Fixed_CL = nExtIter+1; Update_Alpha = 0; }
  if (Iter_Fixed_CM == 0) { Iter_Fixed_CM = nExtIter+1; Update_iH = 0; }
  if (Iter_Fixed_NetThrust == 0) { Iter_Fixed_NetThrust = nExtIter+1; Update_BCThrust = 0; }

  for (iCFL = 1; iCFL < nCFL; iCFL++)
    CFL[iCFL] = CFL[iCFL-1];
  
  if (nRKStep == 0) {
    nRKStep = 1;
    RK_Alpha_Step = new su2double[1]; RK_Alpha_Step[0] = 1.0;
  }
  
  if (nIntCoeffs == 0) {
	nIntCoeffs = 2;
	Int_Coeffs = new su2double[2]; Int_Coeffs[0] = 0.25; Int_Coeffs[1] = 0.5;
  }

  if ((Kind_SU2 == SU2_CFD) && (Kind_Solver == NO_SOLVER)) {
    cout << "PHYSICAL_PROBLEM must be set in the configuration file" << endl;
    exit(EXIT_FAILURE);
  }
  
  /*--- Set a flag for viscous simulations ---*/
  
  Viscous = (( Kind_Solver == NAVIER_STOKES          ) ||
             ( Kind_Solver == ADJ_NAVIER_STOKES      ) ||
             ( Kind_Solver == RANS                   ) ||
             ( Kind_Solver == ADJ_RANS               ) ||
             ( Kind_Solver == FEM_NAVIER_STOKES      ) ||
             ( Kind_Solver == FEM_RANS               ) ||
             ( Kind_Solver == FEM_LES                ));
  
  
  /*--- Re-scale the length based parameters. The US system uses feet,
   but SU2 assumes that the grid is in inches ---*/
  
  if ((SystemMeasurements == US) && (Kind_SU2 == SU2_CFD)) {
    
    for (iMarker = 0; iMarker < nMarker_Monitoring; iMarker++) {
      RefOriginMoment_X[iMarker] = RefOriginMoment_X[iMarker]/12.0;
      RefOriginMoment_Y[iMarker] = RefOriginMoment_Y[iMarker]/12.0;
      RefOriginMoment_Z[iMarker] = RefOriginMoment_Z[iMarker]/12.0;
    }
    
    for (iMarker = 0; iMarker < nGridMovement; iMarker++) {
      Motion_Origin_X[iMarker] = Motion_Origin_X[iMarker]/12.0;
      Motion_Origin_Y[iMarker] = Motion_Origin_Y[iMarker]/12.0;
      Motion_Origin_Z[iMarker] = Motion_Origin_Z[iMarker]/12.0;
    }
    
    RefLengthMoment = RefLengthMoment/12.0;
    if (val_nDim == 2) RefAreaCoeff = RefAreaCoeff/12.0;
    else RefAreaCoeff = RefAreaCoeff/144.0;
    Length_Reynolds = Length_Reynolds/12.0;
    RefElemLength = RefElemLength/12.0;
    Highlite_Area = Highlite_Area/144.0;

    EA_IntLimit[0] = EA_IntLimit[0]/12.0;
    EA_IntLimit[1] = EA_IntLimit[1]/12.0;
    EA_IntLimit[2] = EA_IntLimit[2]/12.0;
    
    Section_Location[0] = Section_Location[0]/12.0;
    Section_Location[1] = Section_Location[1]/12.0;
    
    SubsonicEngine_Cyl[0] = SubsonicEngine_Cyl[0]/12.0;
    SubsonicEngine_Cyl[1] = SubsonicEngine_Cyl[1]/12.0;
    SubsonicEngine_Cyl[2] = SubsonicEngine_Cyl[2]/12.0;
    SubsonicEngine_Cyl[3] = SubsonicEngine_Cyl[3]/12.0;
    SubsonicEngine_Cyl[4] = SubsonicEngine_Cyl[4]/12.0;
    SubsonicEngine_Cyl[5] = SubsonicEngine_Cyl[5]/12.0;
    SubsonicEngine_Cyl[6] = SubsonicEngine_Cyl[6]/12.0;
    
  }
  
  /*--- Check for constant lift mode. Initialize the update flag for
   the AoA with each iteration to false  ---*/
  
  if (Fixed_CL_Mode) Update_AoA = false;
  if (Fixed_CM_Mode) Update_HTPIncidence = false;

  if (DirectDiff != NO_DERIVATIVE) {
#if !defined COMPLEX_TYPE && !defined ADOLC_FORWARD_TYPE && !defined CODI_FORWARD_TYPE
      if (Kind_SU2 == SU2_CFD) {
        cout << "SU2_CFD: Config option DIRECT_DIFF= YES requires AD or complex support!" << endl;
        cout << "Please use SU2_CFD_DIRECTDIFF (configuration/compilation is done using the preconfigure.py script)." << endl;
        exit(EXIT_FAILURE);
      }
#endif
    /*--- Initialize the derivative values ---*/
    switch (DirectDiff) {
      case D_MACH:
        SU2_TYPE::SetDerivative(Mach, 1.0);
        break;
      case D_AOA:
        SU2_TYPE::SetDerivative(AoA, 1.0);
        break;
      case D_SIDESLIP:
        SU2_TYPE::SetDerivative(AoS, 1.0);
        break;
      case D_REYNOLDS:
        SU2_TYPE::SetDerivative(Reynolds, 1.0);
        break;
      case D_TURB2LAM:
       SU2_TYPE::SetDerivative(Turb2LamViscRatio_FreeStream, 1.0);
        break;
      default:
        /*--- All other cases are handled in the specific solver ---*/
        break;
      }
  }

#if defined CODI_REVERSE_TYPE
  AD_Mode = YES;
#else
  if (AD_Mode == YES) {
    cout << "AUTO_DIFF=YES requires Automatic Differentiation support." << endl;
    cout << "Please use correct executables (configuration/compilation is done using the preconfigure.py script)." << endl;
  }
#endif

  if (DiscreteAdjoint) {
#if !defined ADOLC_REVERSE_TYPE && !defined CODI_REVERSE_TYPE
    if (Kind_SU2 == SU2_CFD) {
      cout << "SU2_CFD: Config option MATH_PROBLEM= DISCRETE_ADJOINT requires AD support!" << endl;
      cout << "Please use SU2_CFD_AD (configuration/compilation is done using the preconfigure.py script)." << endl;
      exit(EXIT_FAILURE);
    }
#endif

    /*--- Disable writing of limiters if enabled ---*/
    Wrt_Limiters = false;

    if (Unsteady_Simulation) {

      Restart_Flow = false;

      if (Grid_Movement) {
        cout << "Dynamic mesh movement currently not supported for the discrete adjoint solver." << endl;
        exit(EXIT_FAILURE);
      }

      /*--- If the averaging interval is not set, we average over all time-steps ---*/

      if (Iter_Avg_Objective == 0.0) {
        Iter_Avg_Objective = nExtIter;
      }
    }

    switch(Kind_Solver) {
      case EULER:
        Kind_Solver = DISC_ADJ_EULER;
        break;
      case RANS:
        Kind_Solver = DISC_ADJ_RANS;
        Frozen_Visc = false;
        break;
      case NAVIER_STOKES:
        Kind_Solver = DISC_ADJ_NAVIER_STOKES;
        break;
      default:
        break;
    }
  }

  /*--- Check for 2nd order w/ limiting for JST and correct ---*/
  
  if ((Kind_ConvNumScheme_Flow == SPACE_CENTERED) && (Kind_Centered_Flow == JST) && (SpatialOrder_Flow == SECOND_ORDER_LIMITER))
    SpatialOrder_Flow = SECOND_ORDER;
  
  if ((Kind_ConvNumScheme_AdjFlow == SPACE_CENTERED) && (Kind_Centered_AdjFlow == JST) && (SpatialOrder_AdjFlow == SECOND_ORDER_LIMITER))
    SpatialOrder_AdjFlow = SECOND_ORDER;
  
  delete [] tmp_smooth;
 
  /*--- Make sure that implicit time integration is disabled
        for the FEM fluid solver (numerics). ---*/
  if ((Kind_Solver == FEM_EULER) ||
      (Kind_Solver == FEM_NAVIER_STOKES) || 
      (Kind_Solver == FEM_RANS)) {
     Kind_TimeIntScheme_Flow = Kind_TimeIntScheme_FEM_Flow;
  }
 
  /*--- Set up the time stepping / unsteady CFL options. ---*/
  if ((Unsteady_Simulation == TIME_STEPPING) && (Unst_CFL != 0.0)) {
    for (iCFL = 0; iCFL < nCFL; iCFL++)
      CFL[iCFL] = Unst_CFL;
  }
  
  
}

void CConfig::SetMarkers(unsigned short val_software) {

  unsigned short iMarker_All, iMarker_CfgFile, iMarker_Euler, iMarker_Custom,
  iMarker_FarField, iMarker_SymWall, iMarker_Pressure, iMarker_PerBound,
  iMarker_NearFieldBound, iMarker_InterfaceBound, iMarker_Fluid_InterfaceBound, iMarker_Dirichlet,
  iMarker_Inlet, iMarker_Riemann, iMarker_NRBC, iMarker_Outlet, iMarker_Isothermal,
  iMarker_HeatFlux, iMarker_EngineInflow, iMarker_EngineExhaust,
  iMarker_Displacement, iMarker_Load, iMarker_FlowLoad, iMarker_Neumann, iMarker_Internal,
  iMarker_Monitoring, iMarker_Designing, iMarker_GeoEval, iMarker_Plotting, iMarker_Analyze,
  iMarker_DV, iMarker_Moving, iMarker_Supersonic_Inlet, iMarker_Supersonic_Outlet,
  iMarker_Clamped, iMarker_FSIinterface, iMarker_Load_Dir, iMarker_Load_Sine,
  iMarker_ActDiskInlet, iMarker_ActDiskOutlet, iMarker_Out_1D;

  int size = SINGLE_NODE;
  
#ifdef HAVE_MPI
  if (val_software != SU2_MSH)
    MPI_Comm_size(MPI_COMM_WORLD, &size);
#endif

  /*--- Compute the total number of markers in the config file ---*/
  
  nMarker_CfgFile = nMarker_Euler + nMarker_FarField + nMarker_SymWall +
  nMarker_Pressure + nMarker_PerBound + nMarker_NearFieldBound + nMarker_Fluid_InterfaceBound +
  nMarker_InterfaceBound + nMarker_Dirichlet + nMarker_Neumann + nMarker_Inlet + nMarker_Riemann +
  nMarker_NRBC + nMarker_Outlet + nMarker_Isothermal + nMarker_HeatFlux +
  nMarker_EngineInflow + nMarker_EngineExhaust + nMarker_Internal +
  nMarker_Supersonic_Inlet + nMarker_Supersonic_Outlet + nMarker_Displacement + nMarker_Load +
  nMarker_FlowLoad + nMarker_Custom +
  nMarker_Clamped + nMarker_Load_Sine + nMarker_Load_Dir +
  nMarker_ActDiskInlet + nMarker_ActDiskOutlet + nMarker_Out_1D;
  
  /*--- Add the possible send/receive domains ---*/

  nMarker_Max = nMarker_CfgFile + OVERHEAD*size;
  
  /*--- Basic dimensionalization of the markers (worst scenario) ---*/

  nMarker_All = nMarker_Max;

  /*--- Allocate the memory (markers in each domain) ---*/
  
  Marker_All_TagBound       = new string[nMarker_All];			    // Store the tag that correspond with each marker.
  Marker_All_SendRecv       = new short[nMarker_All];						// +#domain (send), -#domain (receive).
  Marker_All_KindBC         = new unsigned short[nMarker_All];	// Store the kind of boundary condition.
  Marker_All_Monitoring     = new unsigned short[nMarker_All];	// Store whether the boundary should be monitored.
  Marker_All_Designing      = new unsigned short[nMarker_All];  // Store whether the boundary should be designed.
  Marker_All_Plotting       = new unsigned short[nMarker_All];	// Store whether the boundary should be plotted.
  Marker_All_Analyze  = new unsigned short[nMarker_All];	// Store whether the boundary should be plotted.
  Marker_All_FSIinterface   = new unsigned short[nMarker_All];	// Store whether the boundary is in the FSI interface.
  Marker_All_GeoEval        = new unsigned short[nMarker_All];	// Store whether the boundary should be geometry evaluation.
  Marker_All_DV             = new unsigned short[nMarker_All];	// Store whether the boundary should be affected by design variables.
  Marker_All_Moving         = new unsigned short[nMarker_All];	// Store whether the boundary should be in motion.
  Marker_All_PerBound       = new short[nMarker_All];						// Store whether the boundary belongs to a periodic boundary.
  Marker_All_Out_1D         = new unsigned short[nMarker_All];  // Store whether the boundary belongs to a 1-d output boundary.

  for (iMarker_All = 0; iMarker_All < nMarker_All; iMarker_All++) {
    Marker_All_TagBound[iMarker_All]      = "SEND_RECEIVE";
    Marker_All_SendRecv[iMarker_All]      = 0;
    Marker_All_KindBC[iMarker_All]        = 0;
    Marker_All_Monitoring[iMarker_All]    = 0;
    Marker_All_GeoEval[iMarker_All]       = 0;
    Marker_All_Designing[iMarker_All]     = 0;
    Marker_All_Plotting[iMarker_All]      = 0;
    Marker_All_Analyze[iMarker_All] = 0;
    Marker_All_FSIinterface[iMarker_All]  = 0;
    Marker_All_DV[iMarker_All]            = 0;
    Marker_All_Moving[iMarker_All]        = 0;
    Marker_All_PerBound[iMarker_All]      = 0;
    Marker_All_Out_1D[iMarker_All]        = 0;
  }

  /*--- Allocate the memory (markers in the config file) ---*/

  Marker_CfgFile_TagBound      = new string[nMarker_CfgFile];
  Marker_CfgFile_KindBC        = new unsigned short[nMarker_CfgFile];
  Marker_CfgFile_Monitoring    = new unsigned short[nMarker_CfgFile];
  Marker_CfgFile_Designing     = new unsigned short[nMarker_CfgFile];
  Marker_CfgFile_Plotting      = new unsigned short[nMarker_CfgFile];
  Marker_CfgFile_Analyze       = new unsigned short[nMarker_CfgFile];
  Marker_CfgFile_GeoEval       = new unsigned short[nMarker_CfgFile];
  Marker_CfgFile_FSIinterface	 = new unsigned short[nMarker_CfgFile];
  Marker_CfgFile_DV            = new unsigned short[nMarker_CfgFile];
  Marker_CfgFile_Moving        = new unsigned short[nMarker_CfgFile];
  Marker_CfgFile_PerBound      = new unsigned short[nMarker_CfgFile];
  Marker_CfgFile_Out_1D        = new unsigned short[nMarker_CfgFile];

  for (iMarker_CfgFile = 0; iMarker_CfgFile < nMarker_CfgFile; iMarker_CfgFile++) {
    Marker_CfgFile_TagBound[iMarker_CfgFile]      = "SEND_RECEIVE";
    Marker_CfgFile_KindBC[iMarker_CfgFile]        = 0;
    Marker_CfgFile_Monitoring[iMarker_CfgFile]    = 0;
    Marker_CfgFile_GeoEval[iMarker_CfgFile]       = 0;
    Marker_CfgFile_Designing[iMarker_CfgFile]     = 0;
    Marker_CfgFile_Plotting[iMarker_CfgFile]      = 0;
    Marker_CfgFile_Analyze[iMarker_CfgFile] = 0;
    Marker_CfgFile_FSIinterface[iMarker_CfgFile]  = 0;
    Marker_CfgFile_DV[iMarker_CfgFile]            = 0;
    Marker_CfgFile_Moving[iMarker_CfgFile]        = 0;
    Marker_CfgFile_PerBound[iMarker_CfgFile]      = 0;
    Marker_CfgFile_Out_1D[iMarker_CfgFile]        = 0;
  }

  /*--- Allocate memory to store surface information (Analyze BC) ---*/

  Surface_MassFlow = new su2double[nMarker_Analyze];
  Surface_DC60 = new su2double[nMarker_Analyze];
  Surface_IDC = new su2double[nMarker_Analyze];
  Surface_IDC_Mach = new su2double[nMarker_Analyze];
  Surface_IDR = new su2double[nMarker_Analyze];
  for (iMarker_Analyze = 0; iMarker_Analyze < nMarker_Analyze; iMarker_Analyze++) {
     Surface_MassFlow[iMarker_Analyze] = 0.0;
   	 Surface_DC60[iMarker_Analyze] = 0.0;
     Surface_IDC[iMarker_Analyze] = 0.0;
     Surface_IDC_Mach[iMarker_Analyze] = 0.0;
     Surface_IDR[iMarker_Analyze] = 0.0;
   }

  /*--- Populate the marker information in the config file (all domains) ---*/

  iMarker_CfgFile = 0;
  for (iMarker_Euler = 0; iMarker_Euler < nMarker_Euler; iMarker_Euler++) {
    Marker_CfgFile_TagBound[iMarker_CfgFile] = Marker_Euler[iMarker_Euler];
    Marker_CfgFile_KindBC[iMarker_CfgFile] = EULER_WALL;
    iMarker_CfgFile++;
  }

  for (iMarker_FarField = 0; iMarker_FarField < nMarker_FarField; iMarker_FarField++) {
    Marker_CfgFile_TagBound[iMarker_CfgFile] = Marker_FarField[iMarker_FarField];
    Marker_CfgFile_KindBC[iMarker_CfgFile] = FAR_FIELD;
    iMarker_CfgFile++;
  }

  for (iMarker_SymWall = 0; iMarker_SymWall < nMarker_SymWall; iMarker_SymWall++) {
    Marker_CfgFile_TagBound[iMarker_CfgFile] = Marker_SymWall[iMarker_SymWall];
    Marker_CfgFile_KindBC[iMarker_CfgFile] = SYMMETRY_PLANE;
    iMarker_CfgFile++;
  }

  for (iMarker_Pressure = 0; iMarker_Pressure < nMarker_Pressure; iMarker_Pressure++) {
    Marker_CfgFile_TagBound[iMarker_CfgFile] = Marker_Pressure[iMarker_Pressure];
    Marker_CfgFile_KindBC[iMarker_CfgFile] = PRESSURE_BOUNDARY;
    iMarker_CfgFile++;
  }

  for (iMarker_PerBound = 0; iMarker_PerBound < nMarker_PerBound; iMarker_PerBound++) {
    Marker_CfgFile_TagBound[iMarker_CfgFile] = Marker_PerBound[iMarker_PerBound];
    Marker_CfgFile_KindBC[iMarker_CfgFile] = PERIODIC_BOUNDARY;
    Marker_CfgFile_PerBound[iMarker_CfgFile] = iMarker_PerBound + 1;
    iMarker_CfgFile++;
  }

  ActDisk_DeltaPress = new su2double[nMarker_ActDiskInlet];
  ActDisk_DeltaTemp = new su2double[nMarker_ActDiskInlet];
  ActDisk_TotalPressRatio = new su2double[nMarker_ActDiskInlet];
  ActDisk_TotalTempRatio = new su2double[nMarker_ActDiskInlet];
  ActDisk_StaticPressRatio = new su2double[nMarker_ActDiskInlet];
  ActDisk_StaticTempRatio = new su2double[nMarker_ActDiskInlet];
  ActDisk_Power = new su2double[nMarker_ActDiskInlet];
  ActDisk_MassFlow = new su2double[nMarker_ActDiskInlet];
  ActDisk_Mach = new su2double[nMarker_ActDiskInlet];
  ActDisk_Force = new su2double[nMarker_ActDiskInlet];
  ActDisk_NetThrust = new su2double[nMarker_ActDiskInlet];
  ActDisk_BCThrust = new su2double[nMarker_ActDiskInlet];
  ActDisk_BCThrust_Old = new su2double[nMarker_ActDiskInlet];
  ActDisk_GrossThrust = new su2double[nMarker_ActDiskInlet];
  ActDisk_Area = new su2double[nMarker_ActDiskInlet];
  ActDisk_ReverseMassFlow = new su2double[nMarker_ActDiskInlet];
  
  for (iMarker_ActDiskInlet = 0; iMarker_ActDiskInlet < nMarker_ActDiskInlet; iMarker_ActDiskInlet++) {
    ActDisk_DeltaPress[iMarker_ActDiskInlet] = 0.0;
    ActDisk_DeltaTemp[iMarker_ActDiskInlet] = 0.0;
    ActDisk_TotalPressRatio[iMarker_ActDiskInlet] = 0.0;
    ActDisk_TotalTempRatio[iMarker_ActDiskInlet] = 0.0;
    ActDisk_StaticPressRatio[iMarker_ActDiskInlet] = 0.0;
    ActDisk_StaticTempRatio[iMarker_ActDiskInlet] = 0.0;
    ActDisk_Power[iMarker_ActDiskInlet] = 0.0;
    ActDisk_MassFlow[iMarker_ActDiskInlet] = 0.0;
    ActDisk_Mach[iMarker_ActDiskInlet] = 0.0;
    ActDisk_Force[iMarker_ActDiskInlet] = 0.0;
    ActDisk_NetThrust[iMarker_ActDiskInlet] = 0.0;
    ActDisk_BCThrust[iMarker_ActDiskInlet] = 0.0;
    ActDisk_BCThrust_Old[iMarker_ActDiskInlet] = 0.0;
    ActDisk_GrossThrust[iMarker_ActDiskInlet] = 0.0;
    ActDisk_Area[iMarker_ActDiskInlet] = 0.0;
    ActDisk_ReverseMassFlow[iMarker_ActDiskInlet] = 0.0;
  }
  
  
  ActDiskInlet_MassFlow = new su2double[nMarker_ActDiskInlet];
  ActDiskInlet_Temperature = new su2double[nMarker_ActDiskInlet];
  ActDiskInlet_TotalTemperature = new su2double[nMarker_ActDiskInlet];
  ActDiskInlet_Pressure = new su2double[nMarker_ActDiskInlet];
  ActDiskInlet_TotalPressure = new su2double[nMarker_ActDiskInlet];
  ActDiskInlet_RamDrag = new su2double[nMarker_ActDiskInlet];
  ActDiskInlet_Force = new su2double[nMarker_ActDiskInlet];
  ActDiskInlet_Power = new su2double[nMarker_ActDiskInlet];
  
  for (iMarker_ActDiskInlet = 0; iMarker_ActDiskInlet < nMarker_ActDiskInlet; iMarker_ActDiskInlet++) {
    Marker_CfgFile_TagBound[iMarker_CfgFile] = Marker_ActDiskInlet[iMarker_ActDiskInlet];
    Marker_CfgFile_KindBC[iMarker_CfgFile] = ACTDISK_INLET;
    ActDiskInlet_MassFlow[iMarker_ActDiskInlet] = 0.0;
    ActDiskInlet_Temperature[iMarker_ActDiskInlet] = 0.0;
    ActDiskInlet_TotalTemperature[iMarker_ActDiskInlet] = 0.0;
    ActDiskInlet_Pressure[iMarker_ActDiskInlet] = 0.0;
    ActDiskInlet_TotalPressure[iMarker_ActDiskInlet] = 0.0;
    ActDiskInlet_RamDrag[iMarker_ActDiskInlet] = 0.0;
    ActDiskInlet_Force[iMarker_ActDiskInlet] = 0.0;
    ActDiskInlet_Power[iMarker_ActDiskInlet] = 0.0;
    iMarker_CfgFile++;
  }
  
  ActDiskOutlet_MassFlow = new su2double[nMarker_ActDiskOutlet];
  ActDiskOutlet_Temperature = new su2double[nMarker_ActDiskOutlet];
  ActDiskOutlet_TotalTemperature = new su2double[nMarker_ActDiskOutlet];
  ActDiskOutlet_Pressure = new su2double[nMarker_ActDiskOutlet];
  ActDiskOutlet_TotalPressure = new su2double[nMarker_ActDiskOutlet];
  ActDiskOutlet_GrossThrust = new su2double[nMarker_ActDiskOutlet];
  ActDiskOutlet_Force = new su2double[nMarker_ActDiskOutlet];
  ActDiskOutlet_Power = new su2double[nMarker_ActDiskOutlet];
  
  for (iMarker_ActDiskOutlet = 0; iMarker_ActDiskOutlet < nMarker_ActDiskOutlet; iMarker_ActDiskOutlet++) {
    Marker_CfgFile_TagBound[iMarker_CfgFile] = Marker_ActDiskOutlet[iMarker_ActDiskOutlet];
    Marker_CfgFile_KindBC[iMarker_CfgFile] = ACTDISK_OUTLET;
    ActDiskOutlet_MassFlow[iMarker_ActDiskOutlet] = 0.0;
    ActDiskOutlet_Temperature[iMarker_ActDiskOutlet] = 0.0;
    ActDiskOutlet_TotalTemperature[iMarker_ActDiskOutlet] = 0.0;
    ActDiskOutlet_Pressure[iMarker_ActDiskOutlet] = 0.0;
    ActDiskOutlet_TotalPressure[iMarker_ActDiskOutlet] = 0.0;
    ActDiskOutlet_GrossThrust[iMarker_ActDiskOutlet] = 0.0;
    ActDiskOutlet_Force[iMarker_ActDiskOutlet] = 0.0;
    ActDiskOutlet_Power[iMarker_ActDiskOutlet] = 0.0;
    iMarker_CfgFile++;
  }

  for (iMarker_NearFieldBound = 0; iMarker_NearFieldBound < nMarker_NearFieldBound; iMarker_NearFieldBound++) {
    Marker_CfgFile_TagBound[iMarker_CfgFile] = Marker_NearFieldBound[iMarker_NearFieldBound];
    Marker_CfgFile_KindBC[iMarker_CfgFile] = NEARFIELD_BOUNDARY;
    iMarker_CfgFile++;
  }

  for (iMarker_InterfaceBound = 0; iMarker_InterfaceBound < nMarker_InterfaceBound; iMarker_InterfaceBound++) {
    Marker_CfgFile_TagBound[iMarker_CfgFile] = Marker_InterfaceBound[iMarker_InterfaceBound];
    Marker_CfgFile_KindBC[iMarker_CfgFile] = INTERFACE_BOUNDARY;
    iMarker_CfgFile++;
  }
  
  for (iMarker_Fluid_InterfaceBound = 0; iMarker_Fluid_InterfaceBound < nMarker_Fluid_InterfaceBound; iMarker_Fluid_InterfaceBound++) {
    Marker_CfgFile_TagBound[iMarker_CfgFile] = Marker_Fluid_InterfaceBound[iMarker_Fluid_InterfaceBound];
    Marker_CfgFile_KindBC[iMarker_CfgFile] = FLUID_INTERFACE;
    iMarker_CfgFile++;
  }

  for (iMarker_Dirichlet = 0; iMarker_Dirichlet < nMarker_Dirichlet; iMarker_Dirichlet++) {
    Marker_CfgFile_TagBound[iMarker_CfgFile] = Marker_Dirichlet[iMarker_Dirichlet];
    Marker_CfgFile_KindBC[iMarker_CfgFile] = DIRICHLET;
    iMarker_CfgFile++;
  }

  for (iMarker_Inlet = 0; iMarker_Inlet < nMarker_Inlet; iMarker_Inlet++) {
    Marker_CfgFile_TagBound[iMarker_CfgFile] = Marker_Inlet[iMarker_Inlet];
    Marker_CfgFile_KindBC[iMarker_CfgFile] = INLET_FLOW;
    iMarker_CfgFile++;
  }

  for (iMarker_Riemann = 0; iMarker_Riemann < nMarker_Riemann; iMarker_Riemann++) {
    Marker_CfgFile_TagBound[iMarker_CfgFile] = Marker_Riemann[iMarker_Riemann];
    Marker_CfgFile_KindBC[iMarker_CfgFile] = RIEMANN_BOUNDARY;
    iMarker_CfgFile++;
  }

  for (iMarker_NRBC = 0; iMarker_NRBC < nMarker_NRBC; iMarker_NRBC++) {
    Marker_CfgFile_TagBound[iMarker_CfgFile] = Marker_NRBC[iMarker_NRBC];
    Marker_CfgFile_KindBC[iMarker_CfgFile] = NRBC_BOUNDARY;
    iMarker_CfgFile++;
  }

  Engine_Power = new su2double[nMarker_EngineInflow];
  Engine_Mach = new su2double[nMarker_EngineInflow];
  Engine_Force = new su2double[nMarker_EngineInflow];
  Engine_Power = new su2double[nMarker_EngineInflow];
  Engine_NetThrust = new su2double[nMarker_EngineInflow];
  Engine_GrossThrust = new su2double[nMarker_EngineInflow];
  Engine_Area = new su2double[nMarker_EngineInflow];
  
  for (iMarker_EngineInflow = 0; iMarker_EngineInflow < nMarker_EngineInflow; iMarker_EngineInflow++) {
    Engine_Power[iMarker_EngineInflow] = 0.0;
    Engine_Mach[iMarker_EngineInflow] = 0.0;
    Engine_Force[iMarker_EngineInflow] = 0.0;
    Engine_Power[iMarker_EngineInflow] = 0.0;
    Engine_NetThrust[iMarker_EngineInflow] = 0.0;
    Engine_GrossThrust[iMarker_EngineInflow] = 0.0;
    Engine_Area[iMarker_EngineInflow] = 0.0;
  }
  
  Inflow_Mach = new su2double[nMarker_EngineInflow];
  Inflow_Pressure = new su2double[nMarker_EngineInflow];
  Inflow_MassFlow = new su2double[nMarker_EngineInflow];
  Inflow_ReverseMassFlow = new su2double[nMarker_EngineInflow];
  Inflow_TotalPressure = new su2double[nMarker_EngineInflow];
  Inflow_Temperature = new su2double[nMarker_EngineInflow];
  Inflow_TotalTemperature = new su2double[nMarker_EngineInflow];
  Inflow_RamDrag = new su2double[nMarker_EngineInflow];
  Inflow_Force = new su2double[nMarker_EngineInflow];
  Inflow_Power = new su2double[nMarker_EngineInflow];
  
  for (iMarker_EngineInflow = 0; iMarker_EngineInflow < nMarker_EngineInflow; iMarker_EngineInflow++) {
    Marker_CfgFile_TagBound[iMarker_CfgFile] = Marker_EngineInflow[iMarker_EngineInflow];
    Marker_CfgFile_KindBC[iMarker_CfgFile] = ENGINE_INFLOW;
    Inflow_Mach[iMarker_EngineInflow] = 0.0;
    Inflow_Pressure[iMarker_EngineInflow] = 0.0;
    Inflow_MassFlow[iMarker_EngineInflow] = 0.0;
    Inflow_ReverseMassFlow[iMarker_EngineInflow] = 0.0;
    Inflow_TotalPressure[iMarker_EngineInflow] = 0.0;
    Inflow_Temperature[iMarker_EngineInflow] = 0.0;
    Inflow_TotalTemperature[iMarker_EngineInflow] = 0.0;
    Inflow_RamDrag[iMarker_EngineInflow] = 0.0;
    Inflow_Force[iMarker_EngineInflow] = 0.0;
    Inflow_Power[iMarker_EngineInflow] = 0.0;
    iMarker_CfgFile++;
  }
  
  Exhaust_Pressure = new su2double[nMarker_EngineExhaust];
  Exhaust_Temperature = new su2double[nMarker_EngineExhaust];
  Exhaust_MassFlow = new su2double[nMarker_EngineExhaust];
  Exhaust_TotalPressure = new su2double[nMarker_EngineExhaust];
  Exhaust_TotalTemperature = new su2double[nMarker_EngineExhaust];
  Exhaust_GrossThrust = new su2double[nMarker_EngineExhaust];
  Exhaust_Force = new su2double[nMarker_EngineExhaust];
  Exhaust_Power = new su2double[nMarker_EngineExhaust];
  
  for (iMarker_EngineExhaust = 0; iMarker_EngineExhaust < nMarker_EngineExhaust; iMarker_EngineExhaust++) {
    Marker_CfgFile_TagBound[iMarker_CfgFile] = Marker_EngineExhaust[iMarker_EngineExhaust];
    Marker_CfgFile_KindBC[iMarker_CfgFile] = ENGINE_EXHAUST;
    Exhaust_Pressure[iMarker_EngineExhaust] = 0.0;
    Exhaust_Temperature[iMarker_EngineExhaust] = 0.0;
    Exhaust_MassFlow[iMarker_EngineExhaust] = 0.0;
    Exhaust_TotalPressure[iMarker_EngineExhaust] = 0.0;
    Exhaust_TotalTemperature[iMarker_EngineExhaust] = 0.0;
    Exhaust_GrossThrust[iMarker_EngineExhaust] = 0.0;
    Exhaust_Force[iMarker_EngineExhaust] = 0.0;
    Exhaust_Power[iMarker_EngineExhaust] = 0.0;
    iMarker_CfgFile++;
  }
  
  for (iMarker_Supersonic_Inlet = 0; iMarker_Supersonic_Inlet < nMarker_Supersonic_Inlet; iMarker_Supersonic_Inlet++) {
    Marker_CfgFile_TagBound[iMarker_CfgFile] = Marker_Supersonic_Inlet[iMarker_Supersonic_Inlet];
    Marker_CfgFile_KindBC[iMarker_CfgFile] = SUPERSONIC_INLET;
    iMarker_CfgFile++;
  }
  
  for (iMarker_Supersonic_Outlet = 0; iMarker_Supersonic_Outlet < nMarker_Supersonic_Outlet; iMarker_Supersonic_Outlet++) {
    Marker_CfgFile_TagBound[iMarker_CfgFile] = Marker_Supersonic_Outlet[iMarker_Supersonic_Outlet];
    Marker_CfgFile_KindBC[iMarker_CfgFile] = SUPERSONIC_OUTLET;
    iMarker_CfgFile++;
  }

  for (iMarker_Neumann = 0; iMarker_Neumann < nMarker_Neumann; iMarker_Neumann++) {
    Marker_CfgFile_TagBound[iMarker_CfgFile] = Marker_Neumann[iMarker_Neumann];
    Marker_CfgFile_KindBC[iMarker_CfgFile] = NEUMANN;
    iMarker_CfgFile++;
  }
  
  for (iMarker_Internal = 0; iMarker_Internal < nMarker_Internal; iMarker_Internal++) {
    Marker_CfgFile_TagBound[iMarker_CfgFile] = Marker_Internal[iMarker_Internal];
    Marker_CfgFile_KindBC[iMarker_CfgFile] = INTERNAL_BOUNDARY;
    iMarker_CfgFile++;
  }

  for (iMarker_Custom = 0; iMarker_Custom < nMarker_Custom; iMarker_Custom++) {
    Marker_CfgFile_TagBound[iMarker_CfgFile] = Marker_Custom[iMarker_Custom];
    Marker_CfgFile_KindBC[iMarker_CfgFile] = CUSTOM_BOUNDARY;
    iMarker_CfgFile++;
  }

  for (iMarker_Outlet = 0; iMarker_Outlet < nMarker_Outlet; iMarker_Outlet++) {
    Marker_CfgFile_TagBound[iMarker_CfgFile] = Marker_Outlet[iMarker_Outlet];
    Marker_CfgFile_KindBC[iMarker_CfgFile] = OUTLET_FLOW;
    iMarker_CfgFile++;
  }

  for (iMarker_Isothermal = 0; iMarker_Isothermal < nMarker_Isothermal; iMarker_Isothermal++) {
    Marker_CfgFile_TagBound[iMarker_CfgFile] = Marker_Isothermal[iMarker_Isothermal];
    Marker_CfgFile_KindBC[iMarker_CfgFile] = ISOTHERMAL;
    iMarker_CfgFile++;
  }

  for (iMarker_HeatFlux = 0; iMarker_HeatFlux < nMarker_HeatFlux; iMarker_HeatFlux++) {
    Marker_CfgFile_TagBound[iMarker_CfgFile] = Marker_HeatFlux[iMarker_HeatFlux];
    Marker_CfgFile_KindBC[iMarker_CfgFile] = HEAT_FLUX;
    iMarker_CfgFile++;
  }

  for (iMarker_Clamped = 0; iMarker_Clamped < nMarker_Clamped; iMarker_Clamped++) {
    Marker_CfgFile_TagBound[iMarker_CfgFile] = Marker_Clamped[iMarker_Clamped];
    Marker_CfgFile_KindBC[iMarker_CfgFile] = CLAMPED_BOUNDARY;
    iMarker_CfgFile++;
  }

  for (iMarker_Displacement = 0; iMarker_Displacement < nMarker_Displacement; iMarker_Displacement++) {
    Marker_CfgFile_TagBound[iMarker_CfgFile] = Marker_Displacement[iMarker_Displacement];
    Marker_CfgFile_KindBC[iMarker_CfgFile] = DISPLACEMENT_BOUNDARY;
    iMarker_CfgFile++;
  }

  for (iMarker_Load = 0; iMarker_Load < nMarker_Load; iMarker_Load++) {
    Marker_CfgFile_TagBound[iMarker_CfgFile] = Marker_Load[iMarker_Load];
    Marker_CfgFile_KindBC[iMarker_CfgFile] = LOAD_BOUNDARY;
    iMarker_CfgFile++;
  }

  for (iMarker_Load_Dir = 0; iMarker_Load_Dir < nMarker_Load_Dir; iMarker_Load_Dir++) {
    Marker_CfgFile_TagBound[iMarker_CfgFile] = Marker_Load_Dir[iMarker_Load_Dir];
    Marker_CfgFile_KindBC[iMarker_CfgFile] = LOAD_DIR_BOUNDARY;
    iMarker_CfgFile++;
  }

  for (iMarker_Load_Sine = 0; iMarker_Load_Sine < nMarker_Load_Sine; iMarker_Load_Sine++) {
    Marker_CfgFile_TagBound[iMarker_CfgFile] = Marker_Load_Sine[iMarker_Load_Sine];
    Marker_CfgFile_KindBC[iMarker_CfgFile] = LOAD_SINE_BOUNDARY;
    iMarker_CfgFile++;
  }


  for (iMarker_FlowLoad = 0; iMarker_FlowLoad < nMarker_FlowLoad; iMarker_FlowLoad++) {
    Marker_CfgFile_TagBound[iMarker_CfgFile] = Marker_FlowLoad[iMarker_FlowLoad];
    Marker_CfgFile_KindBC[iMarker_CfgFile] = FLOWLOAD_BOUNDARY;
    iMarker_CfgFile++;
  }

  for (iMarker_CfgFile = 0; iMarker_CfgFile < nMarker_CfgFile; iMarker_CfgFile++) {
    Marker_CfgFile_Monitoring[iMarker_CfgFile] = NO;
    for (iMarker_Monitoring = 0; iMarker_Monitoring < nMarker_Monitoring; iMarker_Monitoring++)
      if (Marker_CfgFile_TagBound[iMarker_CfgFile] == Marker_Monitoring[iMarker_Monitoring])
        Marker_CfgFile_Monitoring[iMarker_CfgFile] = YES;
  }

  for (iMarker_CfgFile = 0; iMarker_CfgFile < nMarker_CfgFile; iMarker_CfgFile++) {
    Marker_CfgFile_GeoEval[iMarker_CfgFile] = NO;
    for (iMarker_GeoEval = 0; iMarker_GeoEval < nMarker_GeoEval; iMarker_GeoEval++)
      if (Marker_CfgFile_TagBound[iMarker_CfgFile] == Marker_GeoEval[iMarker_GeoEval])
        Marker_CfgFile_GeoEval[iMarker_CfgFile] = YES;
  }

  for (iMarker_CfgFile = 0; iMarker_CfgFile < nMarker_CfgFile; iMarker_CfgFile++) {
    Marker_CfgFile_Designing[iMarker_CfgFile] = NO;
    for (iMarker_Designing = 0; iMarker_Designing < nMarker_Designing; iMarker_Designing++)
      if (Marker_CfgFile_TagBound[iMarker_CfgFile] == Marker_Designing[iMarker_Designing])
        Marker_CfgFile_Designing[iMarker_CfgFile] = YES;
  }

  for (iMarker_CfgFile = 0; iMarker_CfgFile < nMarker_CfgFile; iMarker_CfgFile++) {
    Marker_CfgFile_Plotting[iMarker_CfgFile] = NO;
    for (iMarker_Plotting = 0; iMarker_Plotting < nMarker_Plotting; iMarker_Plotting++)
      if (Marker_CfgFile_TagBound[iMarker_CfgFile] == Marker_Plotting[iMarker_Plotting])
        Marker_CfgFile_Plotting[iMarker_CfgFile] = YES;
  }
  
  for (iMarker_CfgFile = 0; iMarker_CfgFile < nMarker_CfgFile; iMarker_CfgFile++) {
    Marker_CfgFile_Analyze[iMarker_CfgFile] = NO;
    for (iMarker_Analyze = 0; iMarker_Analyze < nMarker_Analyze; iMarker_Analyze++)
      if (Marker_CfgFile_TagBound[iMarker_CfgFile] == Marker_Analyze[iMarker_Analyze])
        Marker_CfgFile_Analyze[iMarker_CfgFile] = YES;
  }

  /*--- Identification of Fluid-Structure interface markers ---*/

  for (iMarker_CfgFile = 0; iMarker_CfgFile < nMarker_CfgFile; iMarker_CfgFile++) {
	unsigned short indexMarker = 0;
    Marker_CfgFile_FSIinterface[iMarker_CfgFile] = NO;
    for (iMarker_FSIinterface = 0; iMarker_FSIinterface < nMarker_FSIinterface; iMarker_FSIinterface++)
      if (Marker_CfgFile_TagBound[iMarker_CfgFile] == Marker_FSIinterface[iMarker_FSIinterface])
			indexMarker = (int)(iMarker_FSIinterface/2+1);
	  Marker_CfgFile_FSIinterface[iMarker_CfgFile] = indexMarker;
  }

  for (iMarker_CfgFile = 0; iMarker_CfgFile < nMarker_CfgFile; iMarker_CfgFile++) {
    Marker_CfgFile_DV[iMarker_CfgFile] = NO;
    for (iMarker_DV = 0; iMarker_DV < nMarker_DV; iMarker_DV++)
      if (Marker_CfgFile_TagBound[iMarker_CfgFile] == Marker_DV[iMarker_DV])
        Marker_CfgFile_DV[iMarker_CfgFile] = YES;
  }

  for (iMarker_CfgFile = 0; iMarker_CfgFile < nMarker_CfgFile; iMarker_CfgFile++) {
    Marker_CfgFile_Moving[iMarker_CfgFile] = NO;
    for (iMarker_Moving = 0; iMarker_Moving < nMarker_Moving; iMarker_Moving++)
      if (Marker_CfgFile_TagBound[iMarker_CfgFile] == Marker_Moving[iMarker_Moving])
        Marker_CfgFile_Moving[iMarker_CfgFile] = YES;
  }

  for (iMarker_CfgFile = 0; iMarker_CfgFile < nMarker_CfgFile; iMarker_CfgFile++) {
    Marker_CfgFile_Out_1D[iMarker_CfgFile] = NO;
    for (iMarker_Out_1D = 0; iMarker_Out_1D < nMarker_Out_1D; iMarker_Out_1D++)
      if (Marker_CfgFile_TagBound[iMarker_CfgFile] == Marker_Out_1D[iMarker_Out_1D])
        Marker_CfgFile_Out_1D[iMarker_CfgFile] = YES;
  }

}

void CConfig::SetOutput(unsigned short val_software, unsigned short val_izone) {

  unsigned short iMarker_Euler, iMarker_Custom, iMarker_FarField,
  iMarker_SymWall, iMarker_PerBound, iMarker_Pressure, iMarker_NearFieldBound,
  iMarker_InterfaceBound, iMarker_Fluid_InterfaceBound, iMarker_Dirichlet, iMarker_Inlet, iMarker_Riemann,
  iMarker_NRBC, iMarker_MixBound, iMarker_Outlet, iMarker_Isothermal, iMarker_HeatFlux,
  iMarker_EngineInflow, iMarker_EngineExhaust, iMarker_Displacement,
  iMarker_Load, iMarker_FlowLoad, iMarker_Neumann, iMarker_Internal, iMarker_Monitoring,
  iMarker_Designing, iMarker_GeoEval, iMarker_Plotting, iMarker_Analyze, iMarker_DV, iDV_Value,
  iMarker_FSIinterface, iMarker_Load_Dir, iMarker_Load_Sine, iMarker_Clamped,
  iMarker_Moving, iMarker_Supersonic_Inlet, iMarker_Supersonic_Outlet, iMarker_ActDiskInlet,
  iMarker_ActDiskOutlet;
  
  
  /*--- WARNING: when compiling on Windows, ctime() is not available. Comment out
   the two lines below that use the dt variable. ---*/
  //time_t now = time(0);
  //string dt = ctime(&now); dt[24] = '.';

  cout << endl << "-------------------------------------------------------------------------" << endl;
  cout << "|    ___ _   _ ___                                                      |" << endl;
  cout << "|   / __| | | |_  )   Release 4.3.0  \"Cardinal\"                         |" << endl;
  cout << "|   \\__ \\ |_| |/ /                                                      |" << endl;
  switch (val_software) {
    case SU2_CFD: cout << "|   |___/\\___//___|   Suite (Computational Fluid Dynamics Code)         |" << endl; break;
    case SU2_DEF: cout << "|   |___/\\___//___|   Suite (Mesh Deformation Code)                     |" << endl; break;
    case SU2_DOT: cout << "|   |___/\\___//___|   Suite (Gradient Projection Code)                  |" << endl; break;
    case SU2_MSH: cout << "|   |___/\\___//___|   Suite (Mesh Adaptation Code)                      |" << endl; break;
    case SU2_GEO: cout << "|   |___/\\___//___|   Suite (Geometry Definition Code)                  |" << endl; break;
    case SU2_SOL: cout << "|   |___/\\___//___|   Suite (Solution Exporting Code)                   |" << endl; break;
  }

  cout << "|                                                                       |" << endl;
  //cout << "|   Local date and time: " << dt << "                      |" << endl;
  cout <<"-------------------------------------------------------------------------" << endl;
  cout << "| SU2 Lead Dev.: Dr. Francisco Palacios, Francisco.D.Palacios@boeing.com|" << endl;
  cout << "|                Dr. Thomas D. Economon, economon@stanford.edu          |" << endl;
  cout <<"-------------------------------------------------------------------------" << endl;
  cout << "| SU2 Developers:                                                       |" << endl;
  cout << "| - Prof. Juan J. Alonso's group at Stanford University.                |" << endl;
  cout << "| - Prof. Piero Colonna's group at Delft University of Technology.      |" << endl;
  cout << "| - Prof. Nicolas R. Gauger's group at Kaiserslautern U. of Technology. |" << endl;
  cout << "| - Prof. Alberto Guardone's group at Polytechnic University of Milan.  |" << endl;
  cout << "| - Prof. Rafael Palacios' group at Imperial College London.            |" << endl;
  cout << "| - Prof. Edwin van der Weide's group at the University of Twente.      |" << endl;
  cout << "| - Prof. Vincent Terrapon's group at the University of Liege.          |" << endl;
  cout <<"-------------------------------------------------------------------------" << endl;
  cout << "| Copyright (C) 2012-2016 SU2, the open-source CFD code.                |" << endl;
  cout << "|                                                                       |" << endl;
  cout << "| SU2 is free software; you can redistribute it and/or                  |" << endl;
  cout << "| modify it under the terms of the GNU Lesser General Public            |" << endl;
  cout << "| License as published by the Free Software Foundation; either          |" << endl;
  cout << "| version 2.1 of the License, or (at your option) any later version.    |" << endl;
  cout << "|                                                                       |" << endl;
  cout << "| SU2 is distributed in the hope that it will be useful,                |" << endl;
  cout << "| but WITHOUT ANY WARRANTY; without even the implied warranty of        |" << endl;
  cout << "| MERCHANTABILITY or FITNESS FOR A PARTICULAR PURPOSE. See the GNU      |" << endl;
  cout << "| Lesser General Public License for more details.                       |" << endl;
  cout << "|                                                                       |" << endl;
  cout << "| You should have received a copy of the GNU Lesser General Public      |" << endl;
  cout << "| License along with SU2. If not, see <http://www.gnu.org/licenses/>.   |" << endl;
  cout <<"-------------------------------------------------------------------------" << endl;

  cout << endl <<"------------------------ Physical Case Definition -----------------------" << endl;
  if (val_software == SU2_CFD) {
	if (FSI_Problem) {
	   cout << "Fluid-Structure Interaction." << endl;
	}

  if (DiscreteAdjoint) {
     cout <<"Discrete Adjoint equations using Algorithmic Differentiation " << endl;
     cout <<"based on the physical case: ";
  }
    switch (Kind_Solver) {
      case EULER: case DISC_ADJ_EULER: case FEM_EULER:
        if (Kind_Regime == COMPRESSIBLE) cout << "Compressible Euler equations." << endl;
        if (Kind_Regime == INCOMPRESSIBLE) cout << "Incompressible Euler equations." << endl;
        if (Kind_Regime == FREESURFACE) {
          cout << "Incompressible Euler equations with FreeSurface." << endl;
          cout << "Free surface flow equation. Density ratio: " << RatioDensity << "." << endl;
          cout << "The free surface is located at: " << FreeSurface_Zero <<", and its thickness is: " << FreeSurface_Thickness << "." << endl;
        }
        break;
      case NAVIER_STOKES: case DISC_ADJ_NAVIER_STOKES: case FEM_NAVIER_STOKES:
        if (Kind_Regime == COMPRESSIBLE) cout << "Compressible Laminar Navier-Stokes' equations." << endl;
        if (Kind_Regime == INCOMPRESSIBLE) cout << "Incompressible Laminar Navier-Stokes' equations." << endl;
        if (Kind_Regime == FREESURFACE) {
          cout << "Incompressible Laminar Navier-Stokes' equations with FreeSurface." << endl;
          cout << "Free surface flow equation. Density ratio: " << RatioDensity <<". Viscosity ratio: "<< RatioViscosity << "." << endl;
          cout << "The free surface is located at: " << FreeSurface_Zero <<", and its thickness is: " << FreeSurface_Thickness << "." << endl;
        }
        break;
      case RANS: case DISC_ADJ_RANS: case FEM_RANS:
        if (Kind_Regime == COMPRESSIBLE) cout << "Compressible RANS equations." << endl;
        if (Kind_Regime == INCOMPRESSIBLE) cout << "Incompressible RANS equations." << endl;
        if (Kind_Regime == FREESURFACE) {
          cout << "Incompressible RANS equations with FreeSurface." << endl;
          cout << "Free surface flow equation. Density ratio: " << RatioDensity <<". Viscosity ratio: "<< RatioViscosity << "." << endl;
          cout << "The free surface is located at: " << FreeSurface_Zero <<", and its thickness is: " << FreeSurface_Thickness << "." << endl;
        }
        cout << "Turbulence model: ";
        switch (Kind_Turb_Model) {
          case SA:     cout << "Spalart Allmaras" << endl; break;
          case SA_NEG: cout << "Negative Spalart Allmaras" << endl; break;
          case SST:    cout << "Menter's SST"     << endl; break;
        }
        break;
      case FEM_LES:
        if (Kind_Regime == COMPRESSIBLE)   cout << "Compressible LES equations." << endl;
        if (Kind_Regime == INCOMPRESSIBLE) cout << "Incompressible LES equations." << endl;
        cout << "Subgrid Scale model: ";
        switch (Kind_SGS_Model) {
          case IMPLICIT_LES: cout << "Implicit LES" << endl; break;
          case SMAGORINSKY:  cout << "Smagorinsky " << endl; break;
          case WALE:         cout << "WALE"         << endl; break;
        }
        break;
      case POISSON_EQUATION: cout << "Poisson equation." << endl; break;
      case WAVE_EQUATION: cout << "Wave equation." << endl; break;
      case HEAT_EQUATION: cout << "Heat equation." << endl; break;
      case FEM_ELASTICITY:
    	  if (Kind_Struct_Solver == SMALL_DEFORMATIONS) cout << "Geometrically linear elasticity solver." << endl;
    	  if (Kind_Struct_Solver == LARGE_DEFORMATIONS) cout << "Geometrically non-linear elasticity solver." << endl;
    	  if (Kind_Material == LINEAR_ELASTIC) cout << "Linear elastic material." << endl;
    	  if (Kind_Material == NEO_HOOKEAN) {
    		  if (Kind_Material_Compress == COMPRESSIBLE_MAT) cout << "Compressible Neo-Hookean material model." << endl;
    		  if (Kind_Material_Compress == INCOMPRESSIBLE_MAT) cout << "Incompressible Neo-Hookean material model (mean dilatation method)." << endl;
    	  }
    	  break;
      case ADJ_EULER: cout << "Continuous Euler adjoint equations." << endl; break;
      case ADJ_NAVIER_STOKES:
        if (Frozen_Visc)
          cout << "Continuous Navier-Stokes adjoint equations with frozen (laminar) viscosity." << endl;
        else
          cout << "Continuous Navier-Stokes adjoint equations." << endl;
        break;
      case ADJ_RANS:
        if (Frozen_Visc)
          cout << "Continuous RANS adjoint equations with frozen (laminar and eddy) viscosity." << endl;
        else
          cout << "Continuous RANS adjoint equations." << endl;

        break;

    }

    if ((Kind_Regime == COMPRESSIBLE) && (Kind_Solver != FEM_ELASTICITY) &&
        (Kind_Solver != HEAT_EQUATION) && (Kind_Solver != WAVE_EQUATION)) {
      cout << "Mach number: " << Mach <<"."<< endl;
      cout << "Angle of attack (AoA): " << AoA <<" deg, and angle of sideslip (AoS): " << AoS <<" deg."<< endl;
      if ((Kind_Solver == NAVIER_STOKES) || (Kind_Solver == ADJ_NAVIER_STOKES) ||
          (Kind_Solver == RANS) || (Kind_Solver == ADJ_RANS))
        cout << "Reynolds number: " << Reynolds <<". Reference length "  << Length_Reynolds << "." << endl;
      if (Fixed_CL_Mode) cout << "Fixed CL mode, target value: " << Target_CL << "." << endl;
      if (Fixed_CM_Mode) {
      		cout << "Fixed CM mode, target value:  " << Target_CM << "." << endl;
        cout << "HTP rotation axis (X,Z): ("<< HTP_Axis[0] <<", "<< HTP_Axis[1] <<")."<< endl;
      }
    }

    if (EquivArea) {
      cout <<"The equivalent area is going to be evaluated on the near-field."<< endl;
      cout <<"The lower integration limit is "<<EA_IntLimit[0]<<", and the upper is "<<EA_IntLimit[1]<<"."<< endl;
      cout <<"The near-field is situated at "<<EA_IntLimit[2]<<"."<< endl;
    }

    if (Grid_Movement) {
      cout << "Performing a dynamic mesh simulation: ";
      switch (Kind_GridMovement[ZONE_0]) {
        case NO_MOVEMENT:     cout << "no movement." << endl; break;
        case DEFORMING:       cout << "deforming mesh motion." << endl; break;
        case RIGID_MOTION:    cout << "rigid mesh motion." << endl; break;
        case MOVING_WALL:     cout << "moving walls." << endl; break;
        case MOVING_HTP:      cout << "HTP moving." << endl; break;
        case ROTATING_FRAME:  cout << "rotating reference frame." << endl; break;
        case AEROELASTIC:     cout << "aeroelastic motion." << endl; break;
        case FLUID_STRUCTURE: cout << "fluid-structure motion." << endl; break;
        case EXTERNAL:        cout << "externally prescribed motion." << endl; break;
        case AEROELASTIC_RIGID_MOTION:  cout << "rigid mesh motion plus aeroelastic motion." << endl; break;
      }
    }

    if (Restart) {
      if (!ContinuousAdjoint && Kind_Solver != FEM_ELASTICITY) cout << "Read flow solution from: " << Solution_FlowFileName << "." << endl;
      if (ContinuousAdjoint) cout << "Read adjoint solution from: " << Solution_AdjFileName << "." << endl;
      if (Kind_Solver == FEM_ELASTICITY) cout << "Read structural solution from: " << Solution_FEMFileName << "." << endl;
    }
    else {
      cout << "No restart solution, use the values at infinity (freestream)." << endl;
    }

    if (ContinuousAdjoint)
      cout << "Read flow solution from: " << Solution_FlowFileName << "." << endl;

    
    if (Ref_NonDim == DIMENSIONAL) { cout << "Dimensional simulation." << endl; }
    else if (Ref_NonDim == FREESTREAM_PRESS_EQ_ONE) { cout << "Non-Dimensional simulation (P=1.0, Rho=1.0, T=1.0 at the farfield)." << endl; }
    else if (Ref_NonDim == FREESTREAM_VEL_EQ_MACH) { cout << "Non-Dimensional simulation (V=Mach, Rho=1.0, T=1.0 at the farfield)." << endl; }
    else if (Ref_NonDim == FREESTREAM_VEL_EQ_ONE) { cout << "Non-Dimensional simulation (V=1.0, Rho=1.0, T=1.0 at the farfield)." << endl; }
    
    if (RefAreaCoeff == 0) cout << "The reference length/area will be computed using y(2D) or z(3D) projection." << endl;
    else cout << "The reference length/area (force coefficient) is " << RefAreaCoeff << "." << endl;
    cout << "The reference length (moment computation) is " << RefLengthMoment << "." << endl;

    if ((nRefOriginMoment_X > 1) || (nRefOriginMoment_Y > 1) || (nRefOriginMoment_Z > 1)) {
      cout << "Surface(s) where the force coefficients are evaluated and \n";
      cout << "their reference origin for moment computation: \n";

      for (iMarker_Monitoring = 0; iMarker_Monitoring < nMarker_Monitoring; iMarker_Monitoring++) {
        cout << "   - " << Marker_Monitoring[iMarker_Monitoring] << " (" << RefOriginMoment_X[iMarker_Monitoring] <<", "<<RefOriginMoment_Y[iMarker_Monitoring] <<", "<< RefOriginMoment_Z[iMarker_Monitoring] << ")";
        if (iMarker_Monitoring < nMarker_Monitoring-1) cout << ".\n";
        else cout <<"."<< endl;
      }
    }
    else {
      cout << "Reference origin (moment computation) is (" << RefOriginMoment_X[0] << ", " << RefOriginMoment_Y[0] << ", " << RefOriginMoment_Z[0] << ")." << endl;
      cout << "Surface(s) where the force coefficients are evaluated: ";
      for (iMarker_Monitoring = 0; iMarker_Monitoring < nMarker_Monitoring; iMarker_Monitoring++) {
        cout << Marker_Monitoring[iMarker_Monitoring];
        if (iMarker_Monitoring < nMarker_Monitoring-1) cout << ", ";
        else cout <<"."<< endl;
      }
    }
    
    if (nMarker_Designing != 0) {
      cout << "Surface(s) where the objective function is evaluated: ";
      for (iMarker_Designing = 0; iMarker_Designing < nMarker_Designing; iMarker_Designing++) {
        cout << Marker_Designing[iMarker_Designing];
        if (iMarker_Designing < nMarker_Designing-1) cout << ", ";
        else cout <<".";
      }
      cout<< endl;
    }
    
    if (nMarker_Plotting != 0) {
      cout << "Surface(s) plotted in the output file: ";
      for (iMarker_Plotting = 0; iMarker_Plotting < nMarker_Plotting; iMarker_Plotting++) {
        cout << Marker_Plotting[iMarker_Plotting];
        if (iMarker_Plotting < nMarker_Plotting-1) cout << ", ";
        else cout <<".";
      }
      cout<< endl;
    }
    
    if (nMarker_Analyze != 0) {
      cout << "Surface(s) to be analyzed in detail: ";
      for (iMarker_Analyze = 0; iMarker_Analyze < nMarker_Analyze; iMarker_Analyze++) {
        cout << Marker_Analyze[iMarker_Analyze];
        if (iMarker_Analyze < nMarker_Analyze-1) cout << ", ";
        else cout <<".";
      }
      cout<< endl;
    }
    
    if (nMarker_FSIinterface != 0) {
      cout << "Surface(s) belonging to the Fluid-Structure Interaction problem: ";
      for (iMarker_FSIinterface = 0; iMarker_FSIinterface < nMarker_FSIinterface; iMarker_FSIinterface++) {
        cout << Marker_FSIinterface[iMarker_FSIinterface];
        if (iMarker_FSIinterface < nMarker_FSIinterface-1) cout << ", ";
        else cout <<".";
      }
      cout<<endl;
    }
    
    if (nMarker_DV != 0) {
      cout << "Surface(s) affected by the design variables: ";
      for (iMarker_DV = 0; iMarker_DV < nMarker_DV; iMarker_DV++) {
        cout << Marker_DV[iMarker_DV];
        if (iMarker_DV < nMarker_DV-1) cout << ", ";
        else cout <<".";
      }
      cout<< endl;
    }

    if ((Kind_GridMovement[ZONE_0] == DEFORMING) || (Kind_GridMovement[ZONE_0] == MOVING_WALL)) {
      cout << "Surface(s) in motion: ";
      for (iMarker_Moving = 0; iMarker_Moving < nMarker_Moving; iMarker_Moving++) {
        cout << Marker_Moving[iMarker_Moving];
        if (iMarker_Moving < nMarker_Moving-1) cout << ", ";
        else cout <<".";
      }
      cout<< endl;
    }

  }

  if (val_software == SU2_GEO) {
    if (nMarker_GeoEval != 0) {
      cout << "Surface(s) where the geometrical based functions is evaluated: ";
      for (iMarker_GeoEval = 0; iMarker_GeoEval < nMarker_GeoEval; iMarker_GeoEval++) {
        cout << Marker_GeoEval[iMarker_GeoEval];
        if (iMarker_GeoEval < nMarker_GeoEval-1) cout << ", ";
        else cout <<".";
      }
      cout<< endl;
    }
  }

  cout << "Input mesh file name: " << Mesh_FileName << endl;

	if (val_software == SU2_DOT) {
    if (DiscreteAdjoint) {
      cout << "Input sensitivity file name: " << GetObjFunc_Extension(Solution_AdjFileName) << "." << endl;
    }else {
		cout << "Input sensitivity file name: " << SurfAdjCoeff_FileName << "." << endl;
	}
  }

	if (val_software == SU2_MSH) {
		switch (Kind_Adaptation) {
		case FULL: case WAKE: case FULL_FLOW: case FULL_ADJOINT: case SMOOTHING: case SUPERSONIC_SHOCK:
			break;
		case GRAD_FLOW:
			cout << "Read flow solution from: " << Solution_FlowFileName << "." << endl;
			break;
		case GRAD_ADJOINT:
			cout << "Read adjoint flow solution from: " << Solution_AdjFileName << "." << endl;
			break;
		case GRAD_FLOW_ADJ: case COMPUTABLE: case REMAINING:
			cout << "Read flow solution from: " << Solution_FlowFileName << "." << endl;
			cout << "Read adjoint flow solution from: " << Solution_AdjFileName << "." << endl;
			break;
		}
	}

	if (val_software == SU2_DEF) {
		cout << endl <<"---------------------- Grid deformation parameters ----------------------" << endl;
		cout << "Grid deformation using a linear elasticity method." << endl;

    if (Hold_GridFixed == YES) cout << "Hold some regions of the mesh fixed (hardcode implementation)." << endl;
  }

  if (val_software == SU2_DOT) {
  cout << endl <<"-------------------- Surface deformation parameters ---------------------" << endl;
  }

  if (((val_software == SU2_DEF) || (val_software == SU2_DOT)) && (Design_Variable[0] != NONE)) {

    for (unsigned short iDV = 0; iDV < nDV; iDV++) {

      
<<<<<<< HEAD
      if ((Design_Variable[iDV] != FFD_SETTING) &&
          (Design_Variable[iDV] != SURFACE_FILE) &&
          (Design_Variable[iDV] != GE_LITE)) {
=======
      if ((Design_Variable[iDV] != NO_DEFORMATION) &&
          (Design_Variable[iDV] != FFD_SETTING) &&
          (Design_Variable[iDV] != SURFACE_FILE)) {
>>>>>>> fadd7a29
        
        if (iDV == 0)
          cout << "Design variables definition (markers <-> value <-> param):" << endl;
        
        switch (Design_Variable[iDV]) {
          case FFD_CONTROL_POINT_2D:  cout << "FFD 2D (control point) <-> "; break;
          case FFD_CAMBER_2D:         cout << "FFD 2D (camber) <-> "; break;
          case FFD_THICKNESS_2D:      cout << "FFD 2D (thickness) <-> "; break;
          case HICKS_HENNE:           cout << "Hicks Henne <-> " ; break;
          case ANGLE_OF_ATTACK:       cout << "Angle of attack <-> " ; break;
	        case CST:           	      cout << "Kulfan parameter number (CST) <-> " ; break;
          case TRANSLATION:           cout << "Translation design variable."; break;
          case SCALE:                 cout << "Scale design variable."; break;
          case NACA_4DIGITS:          cout << "NACA four digits <-> "; break;
          case PARABOLIC:             cout << "Parabolic <-> "; break;
          case AIRFOIL:               cout << "Airfoil <-> "; break;
          case ROTATION:              cout << "Rotation <-> "; break;
          case HTP_INCIDENCE:         cout << "HTP incidence <-> "; break;
          case FFD_CONTROL_POINT:     cout << "FFD (control point) <-> "; break;
          case FFD_DIHEDRAL_ANGLE:    cout << "FFD (dihedral angle) <-> "; break;
          case FFD_TWIST_ANGLE:       cout << "FFD (twist angle) <-> "; break;
          case FFD_ROTATION:          cout << "FFD (rotation) <-> "; break;
          case FFD_CONTROL_SURFACE:   cout << "FFD (control surface) <-> "; break;
          case FFD_CAMBER:            cout << "FFD (camber) <-> "; break;
          case FFD_THICKNESS:         cout << "FFD (thickness) <-> "; break;
          case FFD_ANGLE_OF_ATTACK:   cout << "FFD (angle of attack) <-> "; break;
          case CUSTOM:                cout << "Custom DV <-> "; break;
        }
        
        for (iMarker_DV = 0; iMarker_DV < nMarker_DV; iMarker_DV++) {
          cout << Marker_DV[iMarker_DV];
          if (iMarker_DV < nMarker_DV-1) cout << ", ";
          else cout << " <-> ";
        }

        for (iDV_Value = 0; iDV_Value < nDV_Value[iDV]; iDV_Value++) {
          cout << DV_Value[iDV][iDV_Value];
          if (iDV_Value != nDV_Value[iDV]-1) cout << ", ";
        }
        cout << " <-> ";

        if ((Design_Variable[iDV] == NO_DEFORMATION) ||
            (Design_Variable[iDV] == FFD_SETTING) ||
            (Design_Variable[iDV] == SCALE) ) nParamDV = 0;
        if (Design_Variable[iDV] == ANGLE_OF_ATTACK) nParamDV = 1;
        if ((Design_Variable[iDV] == FFD_CAMBER_2D) ||
            (Design_Variable[iDV] == FFD_THICKNESS_2D) ||
            (Design_Variable[iDV] == HICKS_HENNE) ||
            (Design_Variable[iDV] == PARABOLIC) ||
            (Design_Variable[iDV] == AIRFOIL) ||
            (Design_Variable[iDV] == HTP_INCIDENCE) ||
            (Design_Variable[iDV] == FFD_ANGLE_OF_ATTACK) ) nParamDV = 2;
        if ((Design_Variable[iDV] ==  TRANSLATION) ||
            (Design_Variable[iDV] ==  NACA_4DIGITS) ||
	    (Design_Variable[iDV] ==  CST) ||
            (Design_Variable[iDV] ==  FFD_CAMBER) ||
            (Design_Variable[iDV] ==  FFD_THICKNESS) ) nParamDV = 3;
        if (Design_Variable[iDV] == FFD_CONTROL_POINT_2D) nParamDV = 5;
        if (Design_Variable[iDV] == ROTATION) nParamDV = 6;
        if ((Design_Variable[iDV] ==  FFD_CONTROL_POINT) ||
            (Design_Variable[iDV] ==  FFD_DIHEDRAL_ANGLE) ||
            (Design_Variable[iDV] ==  FFD_TWIST_ANGLE) ||
            (Design_Variable[iDV] ==  FFD_ROTATION) ||
            (Design_Variable[iDV] ==  FFD_CONTROL_SURFACE) ) nParamDV = 7;
        if (Design_Variable[iDV] ==  CUSTOM) nParamDV = 1;

        for (unsigned short iParamDV = 0; iParamDV < nParamDV; iParamDV++) {

          if (iParamDV == 0) cout << "( ";

          if ((iParamDV == 0) &&
              ((Design_Variable[iDV] == NO_DEFORMATION) ||
               (Design_Variable[iDV] == FFD_SETTING) ||
               (Design_Variable[iDV] == FFD_ANGLE_OF_ATTACK) ||
               (Design_Variable[iDV] == FFD_CONTROL_POINT_2D) ||
               (Design_Variable[iDV] == FFD_CAMBER_2D) ||
               (Design_Variable[iDV] == FFD_THICKNESS_2D) ||
               (Design_Variable[iDV] == FFD_CONTROL_POINT) ||
               (Design_Variable[iDV] == FFD_DIHEDRAL_ANGLE) ||
               (Design_Variable[iDV] == FFD_TWIST_ANGLE) ||
               (Design_Variable[iDV] == FFD_ROTATION) ||
               (Design_Variable[iDV] == FFD_CONTROL_SURFACE) ||
               (Design_Variable[iDV] == FFD_CAMBER) ||
               (Design_Variable[iDV] == FFD_THICKNESS))) cout << FFDTag[iDV];
          else cout << ParamDV[iDV][iParamDV];

          if (iParamDV < nParamDV-1) cout << ", ";
          else cout <<" )"<< endl;
          
        }

      }
      
      else if (Design_Variable[iDV] == FFD_SETTING) {
        
        cout << "Setting the FFD box structure." << endl;
        cout << "FFD boxes definition (FFD tag <-> degree <-> coord):" << endl;
        
        for (unsigned short iFFDBox = 0; iFFDBox < nFFDBox; iFFDBox++) {
          
          cout << TagFFDBox[iFFDBox] << " <-> ";
          
          for (unsigned short iDegreeFFD = 0; iDegreeFFD < 3; iDegreeFFD++) {
            if (iDegreeFFD == 0) cout << "( ";
            cout << DegreeFFDBox[iFFDBox][iDegreeFFD];
            if (iDegreeFFD < 2) cout << ", ";
            else cout <<" )";
          }
          
          cout << " <-> ";

          for (unsigned short iCoordFFD = 0; iCoordFFD < 24; iCoordFFD++) {
            if (iCoordFFD == 0) cout << "( ";
            cout << CoordFFDBox[iFFDBox][iCoordFFD];
            if (iCoordFFD < 23) cout << ", ";
            else cout <<" )"<< endl;
          }
          
        }
        
      }
      
      else cout << endl;

		}
	}

	if (((val_software == SU2_CFD) && ( ContinuousAdjoint )) || (val_software == SU2_DOT)) {

		cout << endl <<"----------------------- Design problem definition -----------------------" << endl;
		if (nObj==1) {
      switch (Kind_ObjFunc[0]) {
        case DRAG_COEFFICIENT:
          cout << "CD objective function." << endl;
          if (Fixed_CL_Mode) cout << "dCD/dCL = " << dCD_dCL << "." << endl;
          if (Fixed_CM_Mode) cout << "dCD/dCM = " << dCD_dCM << "." << endl;
          break;
        case LIFT_COEFFICIENT:        cout << "CL objective function." << endl; break;
        case MOMENT_X_COEFFICIENT:    cout << "CMx objective function." << endl; break;
        case MOMENT_Y_COEFFICIENT:    cout << "CMy objective function." << endl; break;
        case MOMENT_Z_COEFFICIENT:    cout << "CMz objective function." << endl; break;
        case INVERSE_DESIGN_PRESSURE: cout << "Inverse design (Cp) objective function." << endl; break;
        case INVERSE_DESIGN_HEATFLUX: cout << "Inverse design (Heat Flux) objective function." << endl; break;
        case SIDEFORCE_COEFFICIENT:   cout << "Side force objective function." << endl; break;
        case EFFICIENCY:              cout << "CL/CD objective function." << endl; break;
        case EQUIVALENT_AREA:         cout << "Equivalent area objective function. CD weight: " << WeightCd <<"."<< endl;  break;
        case NEARFIELD_PRESSURE:      cout << "Nearfield pressure objective function. CD weight: " << WeightCd <<"."<< endl;  break;
        case FORCE_X_COEFFICIENT:     cout << "X-force objective function." << endl; break;
        case FORCE_Y_COEFFICIENT:     cout << "Y-force objective function." << endl; break;
        case FORCE_Z_COEFFICIENT:     cout << "Z-force objective function." << endl; break;
        case THRUST_COEFFICIENT:      cout << "Thrust objective function." << endl; break;
        case TORQUE_COEFFICIENT:      cout << "Torque efficiency objective function." << endl; break;
        case TOTAL_HEATFLUX:          cout << "Total heat flux objective function." << endl; break;
        case MAXIMUM_HEATFLUX:        cout << "Maximum heat flux objective function." << endl; break;
        case FIGURE_OF_MERIT:         cout << "Rotor Figure of Merit objective function." << endl; break;
        case FREE_SURFACE:            cout << "Free-Surface objective function." << endl; break;
        case AVG_TOTAL_PRESSURE:      cout << "Average total objective pressure." << endl; break;
        case AVG_OUTLET_PRESSURE:     cout << "Average static objective pressure." << endl; break;
        case MASS_FLOW_RATE:          cout << "Mass flow rate objective function." << endl; break;
        case OUTFLOW_GENERALIZED:     cout << "Generalized outflow objective function." << endl; break;
      }
		}
		else {
		  cout << "Weighted sum objective function." << endl;
		}

	}

	if (val_software == SU2_CFD) {
		cout << endl <<"---------------------- Space Numerical Integration ----------------------" << endl;

		if (SmoothNumGrid) cout << "There are some smoothing iterations on the grid coordinates." << endl;

    if ((Kind_Solver == EULER) || (Kind_Solver == NAVIER_STOKES) || (Kind_Solver == RANS) ||
         (Kind_Solver == DISC_ADJ_EULER) || (Kind_Solver == DISC_ADJ_NAVIER_STOKES) || (Kind_Solver == DISC_ADJ_RANS) ) {

      if (Kind_ConvNumScheme_Flow == SPACE_CENTERED) {
        if (Kind_Centered_Flow == JST) {
          cout << "Jameson-Schmidt-Turkel scheme for the flow inviscid terms."<< endl;
          cout << "JST viscous coefficients (1st, 2nd & 4th): " << Kappa_1st_Flow
          << ", " << Kappa_2nd_Flow << ", " << Kappa_4th_Flow <<"."<< endl;
          cout << "The method includes a grid stretching correction (p = 0.3)."<< endl;
          cout << "Second order integration." << endl;
        }
        if (Kind_Centered_Flow == JST_KE) {
          cout << "Jameson-Schmidt-Turkel scheme for the flow inviscid terms."<< endl;
          cout << "JST viscous coefficients (1st, 2nd): " << Kappa_1st_Flow
          << ", " << Kappa_2nd_Flow << "."<< endl;
          cout << "The method includes a grid stretching correction (p = 0.3)."<< endl;
          cout << "Second order integration." << endl;
        }
        if (Kind_Centered_Flow == LAX) {
          cout << "Lax-Friedrich scheme for the flow inviscid terms."<< endl;
          cout << "First order integration." << endl;
        }
      }

			if (Kind_ConvNumScheme_Flow == SPACE_UPWIND) {
				if (Kind_Upwind_Flow == ROE) cout << "Roe (with entropy fix) solver for the flow inviscid terms."<< endl;
				if (Kind_Upwind_Flow == TURKEL) cout << "Roe-Turkel solver for the flow inviscid terms."<< endl;
				if (Kind_Upwind_Flow == AUSM)	cout << "AUSM solver for the flow inviscid terms."<< endl;
				if (Kind_Upwind_Flow == HLLC)	cout << "HLLC solver for the flow inviscid terms."<< endl;
				if (Kind_Upwind_Flow == SW)	cout << "Steger-Warming solver for the flow inviscid terms."<< endl;
				if (Kind_Upwind_Flow == MSW)	cout << "Modified Steger-Warming solver for the flow inviscid terms."<< endl;
        if (Kind_Upwind_Flow == CUSP)	cout << "CUSP solver for the flow inviscid terms."<< endl;
        switch (SpatialOrder_Flow) {
          case FIRST_ORDER: cout << "First order integration." << endl; break;
          case SECOND_ORDER: cout << "Second order integration." << endl; break;
          case SECOND_ORDER_LIMITER: cout << "Second order integration with slope limiter." << endl;
            switch (Kind_SlopeLimit_Flow) {
              case VENKATAKRISHNAN:
                cout << "Venkatakrishnan slope-limiting method, with constant: " << LimiterCoeff <<". "<< endl;
                cout << "The reference element size is: " << RefElemLength <<". "<< endl;
                break;
              case BARTH_JESPERSEN:
                cout << "Barth-Jespersen slope-limiting method." << endl;
                break;
            }
            break;
        }
			}

		}

    if ((Kind_Solver == RANS) || (Kind_Solver == DISC_ADJ_RANS)) {
      if (Kind_ConvNumScheme_Turb == SPACE_UPWIND) {
        if (Kind_Upwind_Turb == SCALAR_UPWIND) cout << "Scalar upwind solver (first order) for the turbulence model."<< endl;
        switch (SpatialOrder_Turb) {
          case FIRST_ORDER: cout << "First order integration." << endl; break;
          case SECOND_ORDER: cout << "Second order integration." << endl; break;
          case SECOND_ORDER_LIMITER: cout << "Second order integration with slope limiter." << endl;
            switch (Kind_SlopeLimit_Turb) {
              case VENKATAKRISHNAN:
                cout << "Venkatakrishnan slope-limiting method, with constant: " << LimiterCoeff <<". "<< endl;
                cout << "The reference element size is: " << RefElemLength <<". "<< endl;
                break;
              case BARTH_JESPERSEN:
                cout << "Barth-Jespersen slope-limiting method." << endl;
                break;
            }
            break;
        }
      }
    }

    if ((Kind_Solver == ADJ_EULER) || (Kind_Solver == ADJ_NAVIER_STOKES) || (Kind_Solver == ADJ_RANS)) {

      if (Kind_ConvNumScheme_AdjFlow == SPACE_CENTERED) {
        if (Kind_Centered_AdjFlow == JST) {
          cout << "Jameson-Schmidt-Turkel scheme for the adjoint inviscid terms."<< endl;
          cout << "JST viscous coefficients (1st, 2nd, & 4th): " << Kappa_1st_AdjFlow
          << ", " << Kappa_2nd_AdjFlow << ", " << Kappa_4th_AdjFlow <<"."<< endl;
          cout << "The method includes a grid stretching correction (p = 0.3)."<< endl;
          cout << "Second order integration." << endl;
        }
        if (Kind_Centered_AdjFlow == LAX) {
          cout << "Lax-Friedrich scheme for the adjoint inviscid terms."<< endl;
          cout << "First order integration." << endl;
        }
      }

      if (Kind_ConvNumScheme_AdjFlow == SPACE_UPWIND) {
        if (Kind_Upwind_AdjFlow == ROE) cout << "Roe (with entropy fix) solver for the adjoint inviscid terms."<< endl;
        switch (SpatialOrder_AdjFlow) {
          case FIRST_ORDER: cout << "First order integration." << endl; break;
          case SECOND_ORDER: cout << "Second order integration." << endl; break;
          case SECOND_ORDER_LIMITER: cout << "Second order integration with slope limiter." << endl;
            switch (Kind_SlopeLimit_AdjFlow) {
              case VENKATAKRISHNAN:
                cout << "Venkatakrishnan slope-limiting method, with constant: " << LimiterCoeff <<". "<< endl;
                cout << "The reference element size is: " << RefElemLength <<". "<< endl;
                break;
              case SHARP_EDGES:
                cout << "Sharp edges slope-limiting method, with constant: " << LimiterCoeff <<". "<< endl;
                cout << "The reference element size is: " << RefElemLength <<". "<< endl;
                cout << "The reference sharp edge distance is: " << SharpEdgesCoeff*RefElemLength*LimiterCoeff <<". "<< endl;
                break;
              case SOLID_WALL_DISTANCE:
                cout << "Wall distance slope-limiting method, with constant: " << LimiterCoeff <<". "<< endl;
                cout << "The reference element size is: " << RefElemLength <<". "<< endl;
                cout << "The reference wall distance is: " << SharpEdgesCoeff*RefElemLength*LimiterCoeff <<". "<< endl;
                break;
              case BARTH_JESPERSEN:
                cout << "Barth-Jespersen slope-limiting method." << endl;
                break;
            }
            break;
        }
      }
      
      cout << "The reference sharp edge distance is: " << SharpEdgesCoeff*RefElemLength*LimiterCoeff <<". "<< endl;

    }

    if ((Kind_Solver == ADJ_RANS) && (!Frozen_Visc)) {
      if (Kind_ConvNumScheme_AdjTurb == SPACE_UPWIND) {
        if (Kind_Upwind_Turb == SCALAR_UPWIND) cout << "Scalar upwind solver (first order) for the adjoint turbulence model."<< endl;
        switch (SpatialOrder_AdjTurb) {
          case FIRST_ORDER: cout << "First order integration." << endl; break;
          case SECOND_ORDER: cout << "Second order integration." << endl; break;
          case SECOND_ORDER_LIMITER: cout << "Second order integration with slope limiter." << endl;
            switch (Kind_SlopeLimit_AdjTurb) {
              case VENKATAKRISHNAN:
                cout << "Venkatakrishnan slope-limiting method, with constant: " << LimiterCoeff <<". "<< endl;
                cout << "The reference element size is: " << RefElemLength <<". "<< endl;
                break;
              case SHARP_EDGES:
                cout << "Sharp edges slope-limiting method, with constant: " << LimiterCoeff <<". "<< endl;
                cout << "The reference element size is: " << RefElemLength <<". "<< endl;
                cout << "The reference sharp edge distance is: " << SharpEdgesCoeff*RefElemLength*LimiterCoeff <<". "<< endl;
                break;
              case SOLID_WALL_DISTANCE:
                cout << "Wall distance slope-limiting method, with constant: " << LimiterCoeff <<". "<< endl;
                cout << "The reference element size is: " << RefElemLength <<". "<< endl;
                cout << "The reference wall distance is: " << SharpEdgesCoeff*RefElemLength*LimiterCoeff <<". "<< endl;
                break;
              case BARTH_JESPERSEN:
                cout << "Barth-Jespersen slope-limiting method." << endl;
                break;
            }
            break;
        }
      }
    }

    if ((Kind_Solver == NAVIER_STOKES) || (Kind_Solver == RANS) ||
        (Kind_Solver == DISC_ADJ_NAVIER_STOKES) || (Kind_Solver == DISC_ADJ_RANS)) {
        cout << "Average of gradients with correction (viscous flow terms)." << endl;
    }

    if ((Kind_Solver == ADJ_NAVIER_STOKES) || (Kind_Solver == ADJ_RANS)) {
      cout << "Average of gradients with correction (viscous adjoint terms)." << endl;
    }

    if ((Kind_Solver == RANS) || (Kind_Solver == DISC_ADJ_RANS)) {
      cout << "Average of gradients with correction (viscous turbulence terms)." << endl;
    }

    if (Kind_Solver == POISSON_EQUATION) {
      cout << "Galerkin method for viscous terms computation of the poisson potential equation." << endl;
    }

    if ((Kind_Solver == ADJ_RANS) && (!Frozen_Visc)) {
      cout << "Average of gradients with correction (2nd order) for computation of adjoint viscous turbulence terms." << endl;
      if (Kind_TimeIntScheme_AdjTurb == EULER_IMPLICIT) cout << "Euler implicit method for the turbulent adjoint equation." << endl;
    }

    if(Kind_Solver != FEM_EULER && Kind_Solver != FEM_NAVIER_STOKES &&
       Kind_Solver != FEM_RANS  && Kind_Solver != FEM_LES) {
      switch (Kind_Gradient_Method) {
        case GREEN_GAUSS: cout << "Gradient computation using Green-Gauss theorem." << endl; break;
        case WEIGHTED_LEAST_SQUARES: cout << "Gradient Computation using weighted Least-Squares method." << endl; break;
      }
    }

    if ((Kind_Regime == INCOMPRESSIBLE) || (Kind_Regime == FREESURFACE)) {
      cout << "Artificial compressibility factor: " << ArtComp_Factor << "." << endl;
    }

    if(Kind_Solver == FEM_EULER || Kind_Solver == FEM_NAVIER_STOKES ||
       Kind_Solver == FEM_RANS  || Kind_Solver == FEM_LES) {
      if(Kind_FEM_Flow == DG) {
        cout << "Discontinuous Galerkin Finite element solver" << endl;

        switch( Riemann_Solver_FEM ) {
          case ROE:           cout << "Roe (with entropy fix) solver for inviscid fluxes over the faces" << endl; break;
          case LAX_FRIEDRICH: cout << "Lax-Friedrich solver for inviscid fluxes over the faces" << endl; break;
          case AUSM:          cout << "AUSM solver inviscid fluxes over the faces" << endl; break;
          case AUSMPWPLUS:    cout << "AUSMPW+ solver inviscid fluxes over the faces" << endl; break;
          case HLLC:          cout << "HLLC solver inviscid fluxes over the faces" << endl; break;
          case VAN_LEER:      cout << "Van Leer solver inviscid fluxes over the faces" << endl; break;
        }

        if(Kind_Solver != FEM_EULER)
          cout << "Theta symmetrizing terms interior penalty: " << Theta_Interior_Penalty_DGFEM << endl;
      }

      cout << "Quadrature factor for straight elements:   " << Quadrature_Factor_Straight << endl;
      cout << "Quadrature factor for curved elements:     "   << Quadrature_Factor_Curved << endl;
    }

    cout << endl <<"---------------------- Time Numerical Integration -----------------------" << endl;

    if (Kind_Solver != FEM_ELASTICITY) {
		switch (Unsteady_Simulation) {
		  case NO:
			cout << "Local time stepping (steady state simulation)." << endl; break;
		  case TIME_STEPPING:
			cout << "Unsteady simulation using a time stepping strategy."<< endl;
			if (Unst_CFL != 0.0) cout << "Time step computed by the code. Unsteady CFL number: " << Unst_CFL <<"."<< endl;
			else cout << "Unsteady time step provided by the user (s): "<< Delta_UnstTime << "." << endl;
			break;
		  case DT_STEPPING_1ST: case DT_STEPPING_2ND:
			if (Unsteady_Simulation == DT_STEPPING_1ST) cout << "Unsteady simulation, dual time stepping strategy (first order in time)."<< endl;
			if (Unsteady_Simulation == DT_STEPPING_2ND) cout << "Unsteady simulation, dual time stepping strategy (second order in time)."<< endl;
			if (Unst_CFL != 0.0) cout << "Time step computed by the code. Unsteady CFL number: " << Unst_CFL <<"."<< endl;
			else cout << "Unsteady time step provided by the user (s): "<< Delta_UnstTime << "." << endl;
			cout << "Total number of internal Dual Time iterations: "<< Unst_nIntIter <<"." << endl;
			break;
		}
    }
	else {
		switch (Dynamic_Analysis) {
		  case NO:
			cout << "Static structural analysis." << endl; break;
		  case YES:
			cout << "Dynamic structural analysis."<< endl;
			cout << "Time step provided by the user for the dynamic analysis(s): "<< Delta_DynTime << "." << endl;
			break;
		}
	}

    if ((Kind_Solver == EULER) || (Kind_Solver == NAVIER_STOKES) || (Kind_Solver == RANS) ||
        (Kind_Solver == DISC_ADJ_EULER) || (Kind_Solver == DISC_ADJ_NAVIER_STOKES) || (Kind_Solver == DISC_ADJ_RANS)) {
      switch (Kind_TimeIntScheme_Flow) {
        case RUNGE_KUTTA_EXPLICIT:
          cout << "Runge-Kutta explicit method for the flow equations." << endl;
          cout << "Number of steps: " << nRKStep << endl;
          cout << "Alpha coefficients: ";
          for (unsigned short iRKStep = 0; iRKStep < nRKStep; iRKStep++) {
            cout << "\t" << RK_Alpha_Step[iRKStep];
          }
          cout << endl;
          break;
        case EULER_EXPLICIT: cout << "Euler explicit method for the flow equations." << endl; break;
        case EULER_IMPLICIT:
          cout << "Euler implicit method for the flow equations." << endl;
          switch (Kind_Linear_Solver) {
            case BCGSTAB:
              cout << "BCGSTAB is used for solving the linear system." << endl;
              cout << "Convergence criteria of the linear solver: "<< Linear_Solver_Error <<"."<< endl;
              cout << "Max number of iterations: "<< Linear_Solver_Iter <<"."<< endl;
              break;
            case FGMRES || RESTARTED_FGMRES:
              cout << "FGMRES is used for solving the linear system." << endl;
              cout << "Convergence criteria of the linear solver: "<< Linear_Solver_Error <<"."<< endl;
              cout << "Max number of iterations: "<< Linear_Solver_Iter <<"."<< endl;
              break;
            case SMOOTHER_JACOBI:
              cout << "A Jacobi method is used for smoothing the linear system." << endl;
              break;
            case SMOOTHER_ILU:
              cout << "A ILU0 method is used for smoothing the linear system." << endl;
              break;
            case SMOOTHER_LUSGS:
              cout << "A LU-SGS method is used for smoothing the linear system." << endl;
              break;
            case SMOOTHER_LINELET:
              cout << "A Linelet method is used for smoothing the linear system." << endl;
              break;
          }
          break;
      }
    }

    if ((Kind_Solver == ADJ_EULER) || (Kind_Solver == ADJ_NAVIER_STOKES) || (Kind_Solver == ADJ_RANS)) {
      switch (Kind_TimeIntScheme_AdjFlow) {
        case RUNGE_KUTTA_EXPLICIT:
          cout << "Runge-Kutta explicit method for the adjoint equations." << endl;
          cout << "Number of steps: " << nRKStep << endl;
          cout << "Alpha coefficients: ";
          for (unsigned short iRKStep = 0; iRKStep < nRKStep; iRKStep++) {
            cout << "\t" << RK_Alpha_Step[iRKStep];
          }
          cout << endl;
          break;
        case EULER_EXPLICIT: cout << "Euler explicit method for the adjoint equations." << endl; break;
        case EULER_IMPLICIT: cout << "Euler implicit method for the adjoint equations." << endl; break;
      }
    }

    if(Kind_Solver == FEM_EULER || Kind_Solver == FEM_NAVIER_STOKES ||
       Kind_Solver == FEM_RANS  || Kind_Solver == FEM_LES) {
      switch (Kind_TimeIntScheme_FEM_Flow) {
        case RUNGE_KUTTA_EXPLICIT:
          cout << "Runge-Kutta explicit method for the flow equations." << endl;
          cout << "Number of steps: " << nRKStep << endl;
          cout << "Alpha coefficients: ";
          for (unsigned short iRKStep = 0; iRKStep < nRKStep; iRKStep++) {
            cout << "\t" << RK_Alpha_Step[iRKStep];
          }
          cout << endl;
          break;
        case CLASSICAL_RK4_EXPLICIT:
          cout << "Classical RK4 explicit method for the flow equations." << endl;
          cout << "Number of steps: " << 4 << endl;
          cout << "Time coefficients: {0.5, 0.5, 1, 1}" << endl;
          cout << "Function coefficients: {1/6, 1/3, 1/3, 1/6}" << endl;
          break;
      }
    }

    if (nMGLevels !=0) {
      
      if (nStartUpIter != 0) cout << "A total of " << nStartUpIter << " start up iterations on the fine grid."<< endl;
      if (MGCycle == V_CYCLE) cout << "V Multigrid Cycle, with " << nMGLevels << " multigrid levels."<< endl;
      if (MGCycle == W_CYCLE) cout << "W Multigrid Cycle, with " << nMGLevels << " multigrid levels."<< endl;
      if (MGCycle == FULLMG_CYCLE) cout << "Full Multigrid Cycle, with " << nMGLevels << " multigrid levels."<< endl;

      cout << "Damping factor for the residual restriction: " << Damp_Res_Restric <<"."<< endl;
      cout << "Damping factor for the correction prolongation: " << Damp_Correc_Prolong <<"."<< endl;
    }

    if ((Kind_Solver != FEM_ELASTICITY) && (Kind_Solver != HEAT_EQUATION) && (Kind_Solver != WAVE_EQUATION)) {

      if (!CFL_Adapt) cout << "No CFL adaptation." << endl;
      else cout << "CFL adaptation. Factor down: "<< CFL_AdaptParam[0] <<", factor up: "<< CFL_AdaptParam[1]
        <<",\n                lower limit: "<< CFL_AdaptParam[2] <<", upper limit: " << CFL_AdaptParam[3] <<"."<< endl;

      if (nMGLevels !=0) {
        cout << "Multigrid Level:                  ";
        for (unsigned short iLevel = 0; iLevel < nMGLevels+1; iLevel++) {
          cout.width(6); cout << iLevel;
        }
        cout << endl;
      }

			if (Unsteady_Simulation != TIME_STEPPING) {
				cout << "Courant-Friedrichs-Lewy number:   ";
				cout.precision(3);
				cout.width(6); cout << CFL[0];
				cout << endl;
			}
			

      if (nMGLevels !=0) {
        cout.precision(3);
        cout << "MG PreSmooth coefficients:        ";
        for (unsigned short iMG_PreSmooth = 0; iMG_PreSmooth < nMGLevels+1; iMG_PreSmooth++) {
          cout.width(6); cout << MG_PreSmooth[iMG_PreSmooth];
        }
        cout << endl;
      }

      if (nMGLevels !=0) {
        cout.precision(3);
        cout << "MG PostSmooth coefficients:       ";
        for (unsigned short iMG_PostSmooth = 0; iMG_PostSmooth < nMGLevels+1; iMG_PostSmooth++) {
          cout.width(6); cout << MG_PostSmooth[iMG_PostSmooth];
        }
        cout << endl;
      }

      if (nMGLevels !=0) {
        cout.precision(3);
        cout << "MG CorrecSmooth coefficients:     ";
        for (unsigned short iMG_CorrecSmooth = 0; iMG_CorrecSmooth < nMGLevels+1; iMG_CorrecSmooth++) {
          cout.width(6); cout << MG_CorrecSmooth[iMG_CorrecSmooth];
        }
        cout << endl;
      }

    }

    if ((Kind_Solver == RANS) || (Kind_Solver == DISC_ADJ_RANS))
      if (Kind_TimeIntScheme_Turb == EULER_IMPLICIT)
        cout << "Euler implicit time integration for the turbulence model." << endl;
  }

  if (val_software == SU2_CFD) {

    cout << endl <<"------------------------- Convergence Criteria --------------------------" << endl;

    cout << "Maximum number of iterations: " << nExtIter <<"."<< endl;

    if (ConvCriteria == CAUCHY) {
      if (!ContinuousAdjoint && !DiscreteAdjoint)
        switch (Cauchy_Func_Flow) {
          case LIFT_COEFFICIENT: cout << "Cauchy criteria for Lift using "
            << Cauchy_Elems << " elements and epsilon " <<Cauchy_Eps<< "."<< endl; break;
          case DRAG_COEFFICIENT: cout << "Cauchy criteria for Drag using "
            << Cauchy_Elems << " elements and epsilon " <<Cauchy_Eps<< "."<< endl; break;
        }

      if (ContinuousAdjoint || DiscreteAdjoint)
        switch (Cauchy_Func_AdjFlow) {
          case SENS_GEOMETRY: cout << "Cauchy criteria for geo. sensitivity using "
            << Cauchy_Elems << " elements and epsilon " <<Cauchy_Eps<< "."<< endl; break;
          case SENS_MACH: cout << "Cauchy criteria for Mach number sensitivity using "
            << Cauchy_Elems << " elements and epsilon " <<Cauchy_Eps<< "."<< endl; break;
        }

      cout << "Start convergence criteria at iteration " << StartConv_Iter<< "."<< endl;
      
    }


    if (ConvCriteria == RESIDUAL) {
      if (!ContinuousAdjoint && !DiscreteAdjoint) {
        cout << "Reduce the density residual " << OrderMagResidual << " orders of magnitude."<< endl;
        cout << "The minimum bound for the density residual is 10^(" << MinLogResidual<< ")."<< endl;
        cout << "Start convergence criteria at iteration " << StartConv_Iter<< "."<< endl;
      }

      if (ContinuousAdjoint || DiscreteAdjoint) {
        cout << "Reduce the adjoint density residual " << OrderMagResidual << " orders of magnitude."<< endl;
        cout << "The minimum value for the adjoint density residual is 10^(" << MinLogResidual<< ")."<< endl;
      }

    }

  }

  if (val_software == SU2_MSH) {
    cout << endl <<"----------------------- Grid adaptation strategy ------------------------" << endl;

    switch (Kind_Adaptation) {
      case NONE: break;
      case PERIODIC: cout << "Grid modification to run periodic bc problems." << endl; break;
      case FULL: cout << "Grid adaptation using a complete refinement." << endl; break;
      case WAKE: cout << "Grid adaptation of the wake." << endl; break;
      case FULL_FLOW: cout << "Flow grid adaptation using a complete refinement." << endl; break;
      case FULL_ADJOINT: cout << "Adjoint grid adaptation using a complete refinement." << endl; break;
      case GRAD_FLOW: cout << "Grid adaptation using gradient based strategy (density)." << endl; break;
      case GRAD_ADJOINT: cout << "Grid adaptation using gradient based strategy (adjoint density)." << endl; break;
      case GRAD_FLOW_ADJ: cout << "Grid adaptation using gradient based strategy (density and adjoint density)." << endl; break;
      case COMPUTABLE: cout << "Grid adaptation using computable correction."<< endl; break;
      case REMAINING: cout << "Grid adaptation using remaining error."<< endl; break;
      case SMOOTHING: cout << "Grid smoothing using an implicit method."<< endl; break;
      case SUPERSONIC_SHOCK: cout << "Grid adaptation for a supersonic shock at Mach: " << Mach <<"."<< endl; break;
    }

    switch (Kind_Adaptation) {
      case GRAD_FLOW: case GRAD_ADJOINT: case GRAD_FLOW_ADJ: case COMPUTABLE: case REMAINING:
        cout << "Power of the dual volume in the adaptation sensor: " << DualVol_Power << endl;
        cout << "Percentage of new elements in the adaptation process: " << New_Elem_Adapt << "."<< endl;
        break;
    }

    if (Analytical_Surface != NONE)
      cout << "Use analytical definition for including points in the surfaces." << endl;

  }

  cout << endl <<"-------------------------- Output Information ---------------------------" << endl;

  if (val_software == SU2_CFD) {

    if (Low_MemoryOutput) cout << "Writing output files with low memory RAM requirements."<< endl;
    cout << "Writing a flow solution every " << Wrt_Sol_Freq <<" iterations."<< endl;
    cout << "Writing the convergence history every " << Wrt_Con_Freq <<" iterations."<< endl;
    if ((Unsteady_Simulation == DT_STEPPING_1ST) || (Unsteady_Simulation == DT_STEPPING_2ND)) {
      cout << "Writing the dual time flow solution every " << Wrt_Sol_Freq_DualTime <<" iterations."<< endl;
      cout << "Writing the dual time convergence history every " << Wrt_Con_Freq_DualTime <<" iterations."<< endl;
    }

    switch (Output_FileFormat) {
      case PARAVIEW: cout << "The output file format is Paraview ASCII (.vtk)." << endl; break;
      case TECPLOT: cout << "The output file format is Tecplot ASCII (.dat)." << endl; break;
      case TECPLOT_BINARY: cout << "The output file format is Tecplot binary (.plt)." << endl; break;
      case FIELDVIEW: cout << "The output file format is FieldView ASCII (.uns)." << endl; break;
      case FIELDVIEW_BINARY: cout << "The output file format is FieldView binary (.uns)." << endl; break;
      case CGNS_SOL: cout << "The output file format is CGNS (.cgns)." << endl; break;
    }

    cout << "Convergence history file name: " << Conv_FileName << "." << endl;

    cout << "Forces breakdown file name: " << Breakdown_FileName << "." << endl;

    if ((Kind_Solver != FEM_ELASTICITY) && (Kind_Solver != HEAT_EQUATION) && (Kind_Solver != WAVE_EQUATION)) {
      if (!ContinuousAdjoint && !DiscreteAdjoint) {
        cout << "Surface flow coefficients file name: " << SurfFlowCoeff_FileName << "." << endl;
        cout << "Flow variables file name: " << Flow_FileName << "." << endl;
        cout << "Restart flow file name: " << Restart_FlowFileName << "." << endl;
      }

      if (ContinuousAdjoint || DiscreteAdjoint) {
        cout << "Adjoint solution file name: " << Solution_AdjFileName << "." << endl;
        cout << "Restart adjoint file name: " << Restart_AdjFileName << "." << endl;
        cout << "Adjoint variables file name: " << Adj_FileName << "." << endl;
        cout << "Surface adjoint coefficients file name: " << SurfAdjCoeff_FileName << "." << endl;
      }
    }
    else {
      cout << "Surface structure coefficients file name: " << SurfStructure_FileName << "." << endl;
      cout << "Structure variables file name: " << Structure_FileName << "." << endl;
      cout << "Restart structure file name: " << Restart_FEMFileName << "." << endl;
    }

  }

  if (val_software == SU2_SOL) {
    if (Low_MemoryOutput) cout << "Writing output files with low memory RAM requirements."<< endl;
    switch (Output_FileFormat) {
      case PARAVIEW: cout << "The output file format is Paraview ASCII (.vtk)." << endl; break;
      case TECPLOT: cout << "The output file format is Tecplot ASCII (.dat)." << endl; break;
      case TECPLOT_BINARY: cout << "The output file format is Tecplot binary (.plt)." << endl; break;
      case FIELDVIEW: cout << "The output file format is FieldView ASCII (.uns)." << endl; break;
      case FIELDVIEW_BINARY: cout << "The output file format is FieldView binary (.uns)." << endl; break;
      case CGNS_SOL: cout << "The output file format is CGNS (.cgns)." << endl; break;
    }
    cout << "Flow variables file name: " << Flow_FileName << "." << endl;
  }

  if (val_software == SU2_DEF) {
    cout << "Output mesh file name: " << Mesh_Out_FileName << ". " << endl;
    if (Visualize_Deformation) cout << "A file will be created to visualize the deformation." << endl;
    else cout << "No file for visualizing the deformation." << endl;
    switch (GetDeform_Stiffness_Type()) {
      case INVERSE_VOLUME:
        cout << "Cell stiffness scaled by inverse of the cell volume." << endl;
        break;
      case WALL_DISTANCE:
        cout << "Cell stiffness scaled by distance from the deforming surface." << endl;
        break;
      case CONSTANT_STIFFNESS:
        cout << "Imposing constant cell stiffness (steel)." << endl;
        break;
    }
  }

  if (val_software == SU2_MSH) {
    cout << "Output mesh file name: " << Mesh_Out_FileName << ". " << endl;
  }

  if (val_software == SU2_DOT) {
    if (DiscreteAdjoint) {
      cout << "Output Volume Sensitivity file name: " << VolSens_FileName << ". " << endl;
      cout << "Output Surface Sensitivity file name: " << SurfSens_FileName << ". " << endl;
    }
    cout << "Output gradient file name: " << ObjFunc_Grad_FileName << ". " << endl;
  }

  if (val_software == SU2_MSH) {
    cout << "Output mesh file name: " << Mesh_Out_FileName << ". " << endl;
    cout << "Restart flow file name: " << Restart_FlowFileName << "." << endl;
    if ((Kind_Adaptation == FULL_ADJOINT) || (Kind_Adaptation == GRAD_ADJOINT) || (Kind_Adaptation == GRAD_FLOW_ADJ) ||
        (Kind_Adaptation == COMPUTABLE) || (Kind_Adaptation == REMAINING)) {
      if (Kind_ObjFunc[0] == DRAG_COEFFICIENT) cout << "Restart adjoint file name: " << Restart_AdjFileName << "." << endl;
      if (Kind_ObjFunc[0] == EQUIVALENT_AREA) cout << "Restart adjoint file name: " << Restart_AdjFileName << "." << endl;
      if (Kind_ObjFunc[0] == NEARFIELD_PRESSURE) cout << "Restart adjoint file name: " << Restart_AdjFileName << "." << endl;
      if (Kind_ObjFunc[0] == LIFT_COEFFICIENT) cout << "Restart adjoint file name: " << Restart_AdjFileName << "." << endl;
    }
  }

  cout << endl <<"------------------- Config File Boundary Information --------------------" << endl;

  if (nMarker_Euler != 0) {
    cout << "Euler wall boundary marker(s): ";
    for (iMarker_Euler = 0; iMarker_Euler < nMarker_Euler; iMarker_Euler++) {
      cout << Marker_Euler[iMarker_Euler];
      if (iMarker_Euler < nMarker_Euler-1) cout << ", ";
      else cout <<"."<< endl;
    }
  }

  if (nMarker_FarField != 0) {
    cout << "Far-field boundary marker(s): ";
    for (iMarker_FarField = 0; iMarker_FarField < nMarker_FarField; iMarker_FarField++) {
      cout << Marker_FarField[iMarker_FarField];
      if (iMarker_FarField < nMarker_FarField-1) cout << ", ";
      else cout <<"."<< endl;
    }
  }

  if (nMarker_SymWall != 0) {
    cout << "Symmetry plane boundary marker(s): ";
    for (iMarker_SymWall = 0; iMarker_SymWall < nMarker_SymWall; iMarker_SymWall++) {
      cout << Marker_SymWall[iMarker_SymWall];
      if (iMarker_SymWall < nMarker_SymWall-1) cout << ", ";
      else cout <<"."<< endl;
    }
  }

  if (nMarker_Pressure != 0) {
    cout << "Pressure boundary marker(s): ";
    for (iMarker_Pressure = 0; iMarker_Pressure < nMarker_Pressure; iMarker_Pressure++) {
      cout << Marker_Pressure[iMarker_Pressure];
      if (iMarker_Pressure < nMarker_Pressure-1) cout << ", ";
      else cout <<"."<< endl;
    }
  }

  if (nMarker_PerBound != 0) {
    cout << "Periodic boundary marker(s): ";
    for (iMarker_PerBound = 0; iMarker_PerBound < nMarker_PerBound; iMarker_PerBound++) {
      cout << Marker_PerBound[iMarker_PerBound];
      if (iMarker_PerBound < nMarker_PerBound-1) cout << ", ";
      else cout <<"."<< endl;
    }
  }

  if (nMarker_NearFieldBound != 0) {
    cout << "Near-field boundary marker(s): ";
    for (iMarker_NearFieldBound = 0; iMarker_NearFieldBound < nMarker_NearFieldBound; iMarker_NearFieldBound++) {
      cout << Marker_NearFieldBound[iMarker_NearFieldBound];
      if (iMarker_NearFieldBound < nMarker_NearFieldBound-1) cout << ", ";
      else cout <<"."<< endl;
    }
  }

  if (nMarker_InterfaceBound != 0) {
    cout << "Interface boundary marker(s): ";
    for (iMarker_InterfaceBound = 0; iMarker_InterfaceBound < nMarker_InterfaceBound; iMarker_InterfaceBound++) {
      cout << Marker_InterfaceBound[iMarker_InterfaceBound];
      if (iMarker_InterfaceBound < nMarker_InterfaceBound-1) cout << ", ";
      else cout <<"."<< endl;
    }
  }
  
  if (nMarker_Fluid_InterfaceBound != 0) {
    cout << "Fluid interface boundary marker(s): ";
    for (iMarker_Fluid_InterfaceBound = 0; iMarker_Fluid_InterfaceBound < nMarker_Fluid_InterfaceBound; iMarker_Fluid_InterfaceBound++) {
      cout << Marker_Fluid_InterfaceBound[iMarker_Fluid_InterfaceBound];
      if (iMarker_Fluid_InterfaceBound < nMarker_Fluid_InterfaceBound-1) cout << ", ";
      else cout <<"."<< endl;
    }
  }

  if (nMarker_Dirichlet != 0) {
    cout << "Dirichlet boundary marker(s): ";
    for (iMarker_Dirichlet = 0; iMarker_Dirichlet < nMarker_Dirichlet; iMarker_Dirichlet++) {
      cout << Marker_Dirichlet[iMarker_Dirichlet];
      if (iMarker_Dirichlet < nMarker_Dirichlet-1) cout << ", ";
      else cout <<"."<< endl;
    }
  }

  if (nMarker_FlowLoad != 0) {
    cout << "Flow Load boundary marker(s): ";
    for (iMarker_FlowLoad = 0; iMarker_FlowLoad < nMarker_FlowLoad; iMarker_FlowLoad++) {
      cout << Marker_FlowLoad[iMarker_FlowLoad];
      if (iMarker_FlowLoad < nMarker_FlowLoad-1) cout << ", ";
      else cout <<"."<< endl;
    }
  }
  
  if (nMarker_Internal != 0) {
    cout << "Internal boundary marker(s): ";
    for (iMarker_Internal = 0; iMarker_Internal < nMarker_Internal; iMarker_Internal++) {
      cout << Marker_Internal[iMarker_Internal];
      if (iMarker_Internal < nMarker_Internal-1) cout << ", ";
      else cout <<"."<< endl;
    }
  }

  if (nMarker_Inlet != 0) {
    cout << "Inlet boundary marker(s): ";
    for (iMarker_Inlet = 0; iMarker_Inlet < nMarker_Inlet; iMarker_Inlet++) {
      cout << Marker_Inlet[iMarker_Inlet];
      if (iMarker_Inlet < nMarker_Inlet-1) cout << ", ";
      else cout <<"."<< endl;
    }
  }

  if (nMarker_Riemann != 0) {
      cout << "Riemann boundary marker(s): ";
      for (iMarker_Riemann = 0; iMarker_Riemann < nMarker_Riemann; iMarker_Riemann++) {
        cout << Marker_Riemann[iMarker_Riemann];
        if (iMarker_Riemann < nMarker_Riemann-1) cout << ", ";
        else cout <<"."<< endl;
    }
  }
  
  if (nMarker_NRBC != 0) {
      cout << "NRBC boundary marker(s): ";
      for (iMarker_NRBC = 0; iMarker_NRBC < nMarker_NRBC; iMarker_NRBC++) {
        cout << Marker_NRBC[iMarker_NRBC];
        if (iMarker_NRBC < nMarker_NRBC-1) cout << ", ";
        else cout <<"."<< endl;
    }
  }

  if (nMarker_MixBound != 0) {
      cout << "MixingPlane boundary marker(s): ";
      for (iMarker_MixBound = 0; iMarker_MixBound < nMarker_MixBound; iMarker_MixBound++) {
        cout << Marker_MixBound[iMarker_MixBound];
        if (iMarker_MixBound < nMarker_MixBound-1) cout << ", ";
        else cout <<"."<< endl;
    }
  }

  if (nMarker_EngineInflow != 0) {
    cout << "Engine inflow boundary marker(s): ";
    for (iMarker_EngineInflow = 0; iMarker_EngineInflow < nMarker_EngineInflow; iMarker_EngineInflow++) {
      cout << Marker_EngineInflow[iMarker_EngineInflow];
      if (iMarker_EngineInflow < nMarker_EngineInflow-1) cout << ", ";
      else cout <<"."<< endl;
    }
  }

  if (nMarker_EngineExhaust != 0) {
    cout << "Engine exhaust boundary marker(s): ";
    for (iMarker_EngineExhaust = 0; iMarker_EngineExhaust < nMarker_EngineExhaust; iMarker_EngineExhaust++) {
      cout << Marker_EngineExhaust[iMarker_EngineExhaust];
      if (iMarker_EngineExhaust < nMarker_EngineExhaust-1) cout << ", ";
      else cout <<"."<< endl;
    }
  }

  if (nMarker_Supersonic_Inlet != 0) {
    cout << "Supersonic inlet boundary marker(s): ";
    for (iMarker_Supersonic_Inlet = 0; iMarker_Supersonic_Inlet < nMarker_Supersonic_Inlet; iMarker_Supersonic_Inlet++) {
      cout << Marker_Supersonic_Inlet[iMarker_Supersonic_Inlet];
      if (iMarker_Supersonic_Inlet < nMarker_Supersonic_Inlet-1) cout << ", ";
      else cout <<"."<< endl;
    }
  }
  
  if (nMarker_Supersonic_Outlet != 0) {
    cout << "Supersonic outlet boundary marker(s): ";
    for (iMarker_Supersonic_Outlet = 0; iMarker_Supersonic_Outlet < nMarker_Supersonic_Outlet; iMarker_Supersonic_Outlet++) {
      cout << Marker_Supersonic_Outlet[iMarker_Supersonic_Outlet];
      if (iMarker_Supersonic_Outlet < nMarker_Supersonic_Outlet-1) cout << ", ";
      else cout <<"."<< endl;
    }
  }

  if (nMarker_Outlet != 0) {
    cout << "Outlet boundary marker(s): ";
    for (iMarker_Outlet = 0; iMarker_Outlet < nMarker_Outlet; iMarker_Outlet++) {
      cout << Marker_Outlet[iMarker_Outlet];
      if (iMarker_Outlet < nMarker_Outlet-1) cout << ", ";
      else cout <<"."<< endl;
    }
  }

  if (nMarker_Isothermal != 0) {
    cout << "Isothermal wall boundary marker(s): ";
    for (iMarker_Isothermal = 0; iMarker_Isothermal < nMarker_Isothermal; iMarker_Isothermal++) {
      cout << Marker_Isothermal[iMarker_Isothermal];
      if (iMarker_Isothermal < nMarker_Isothermal-1) cout << ", ";
      else cout <<"."<< endl;
    }
  }

  if (nMarker_HeatFlux != 0) {
    cout << "Constant heat flux wall boundary marker(s): ";
    for (iMarker_HeatFlux = 0; iMarker_HeatFlux < nMarker_HeatFlux; iMarker_HeatFlux++) {
      cout << Marker_HeatFlux[iMarker_HeatFlux];
      if (iMarker_HeatFlux < nMarker_HeatFlux-1) cout << ", ";
      else cout <<"."<< endl;
    }
  }

  if (nMarker_Clamped != 0) {
    cout << "Clamped boundary marker(s): ";
    for (iMarker_Clamped = 0; iMarker_Clamped < nMarker_Clamped; iMarker_Clamped++) {
      cout << Marker_Clamped[iMarker_Clamped];
      if (iMarker_Clamped < nMarker_Clamped-1) cout << ", ";
      else cout <<"."<<endl;
    }
  }

  if (nMarker_Displacement != 0) {
    cout << "Displacement boundary marker(s): ";
    for (iMarker_Displacement = 0; iMarker_Displacement < nMarker_Displacement; iMarker_Displacement++) {
      cout << Marker_Displacement[iMarker_Displacement];
      if (iMarker_Displacement < nMarker_Displacement-1) cout << ", ";
      else cout <<"."<< endl;
    }
  }

  if (nMarker_Load != 0) {
    cout << "Normal load boundary marker(s): ";
    for (iMarker_Load = 0; iMarker_Load < nMarker_Load; iMarker_Load++) {
      cout << Marker_Load[iMarker_Load];
      if (iMarker_Load < nMarker_Load-1) cout << ", ";
      else cout <<"."<< endl;
    }
  }

  if (nMarker_Load_Dir != 0) {
    cout << "Load boundary marker(s) in cartesian coordinates: ";
    for (iMarker_Load_Dir = 0; iMarker_Load_Dir < nMarker_Load_Dir; iMarker_Load_Dir++) {
      cout << Marker_Load_Dir[iMarker_Load_Dir];
      if (iMarker_Load_Dir < nMarker_Load_Dir-1) cout << ", ";
      else cout <<"."<<endl;
    }
  }

  if (nMarker_Load_Sine != 0) {
    cout << "Sine-Wave Load boundary marker(s): ";
    for (iMarker_Load_Sine = 0; iMarker_Load_Sine < nMarker_Load_Sine; iMarker_Load_Sine++) {
      cout << Marker_Load_Sine[iMarker_Load_Sine];
      if (iMarker_Load_Sine < nMarker_Load_Sine-1) cout << ", ";
      else cout <<"."<<endl;
    }
  }

  if (nMarker_Neumann != 0) {
    cout << "Neumann boundary marker(s): ";
    for (iMarker_Neumann = 0; iMarker_Neumann < nMarker_Neumann; iMarker_Neumann++) {
      cout << Marker_Neumann[iMarker_Neumann];
      if (iMarker_Neumann < nMarker_Neumann-1) cout << ", ";
      else cout <<"."<< endl;
    }
  }

  if (nMarker_Custom != 0) {
    cout << "Custom boundary marker(s): ";
    for (iMarker_Custom = 0; iMarker_Custom < nMarker_Custom; iMarker_Custom++) {
      cout << Marker_Custom[iMarker_Custom];
      if (iMarker_Custom < nMarker_Custom-1) cout << ", ";
      else cout <<"."<< endl;
    }
  }

  if (nMarker_ActDiskInlet != 0) {
		cout << "Actuator disk (inlet) boundary marker(s): ";
		for (iMarker_ActDiskInlet = 0; iMarker_ActDiskInlet < nMarker_ActDiskInlet; iMarker_ActDiskInlet++) {
			cout << Marker_ActDiskInlet[iMarker_ActDiskInlet];
			if (iMarker_ActDiskInlet < nMarker_ActDiskInlet-1) cout << ", ";
			else cout <<"."<< endl;
		}
	}

  if (nMarker_ActDiskOutlet != 0) {
		cout << "Actuator disk (outlet) boundary marker(s): ";
		for (iMarker_ActDiskOutlet = 0; iMarker_ActDiskOutlet < nMarker_ActDiskOutlet; iMarker_ActDiskOutlet++) {
			cout << Marker_ActDiskOutlet[iMarker_ActDiskOutlet];
			if (iMarker_ActDiskOutlet < nMarker_ActDiskOutlet-1) cout << ", ";
			else cout <<"."<< endl;
		}
	}

}

bool CConfig::TokenizeString(string & str, string & option_name,
                             vector<string> & option_value) {
  const string delimiters(" ()[]{}:,\t\n\v\f\r");
  // check for comments or empty string
  string::size_type pos, last_pos;
  pos = str.find_first_of("%");
  if ( (str.length() == 0) || (pos == 0) ) {
    // str is empty or a comment line, so no option here
    return false;
  }
  if (pos != string::npos) {
    // remove comment at end if necessary
    str.erase(pos);
  }

  // look for line composed on only delimiters (usually whitespace)
  pos = str.find_first_not_of(delimiters);
  if (pos == string::npos) {
    return false;
  }

  // find the equals sign and split string
  string name_part, value_part;
  pos = str.find("=");
  if (pos == string::npos) {
    cerr << "Error in TokenizeString(): "
    << "line in the configuration file with no \"=\" sign."
    << endl;
    cout << "Look for: " << str << endl;
    cout << "str.length() = " << str.length() << endl;
    throw(-1);
  }
  name_part = str.substr(0, pos);
  value_part = str.substr(pos+1, string::npos);
  //cout << "name_part  = |" << name_part  << "|" << endl;
  //cout << "value_part = |" << value_part << "|" << endl;

  // the first_part should consist of one string with no interior delimiters
  last_pos = name_part.find_first_not_of(delimiters, 0);
  pos = name_part.find_first_of(delimiters, last_pos);
  if ( (name_part.length() == 0) || (last_pos == string::npos) ) {
    cerr << "Error in CConfig::TokenizeString(): "
    << "line in the configuration file with no name before the \"=\" sign."
    << endl;
    throw(-1);
  }
  if (pos == string::npos) pos = name_part.length();
  option_name = name_part.substr(last_pos, pos - last_pos);
  last_pos = name_part.find_first_not_of(delimiters, pos);
  if (last_pos != string::npos) {
    cerr << "Error in TokenizeString(): "
    << "two or more options before an \"=\" sign in the configuration file."
    << endl;
    throw(-1);
  }
  StringToUpperCase(option_name);

  //cout << "option_name = |" << option_name << "|" << endl;
  //cout << "pos = " << pos << ": last_pos = " << last_pos << endl;

  // now fill the option value vector
  option_value.clear();
  last_pos = value_part.find_first_not_of(delimiters, 0);
  pos = value_part.find_first_of(delimiters, last_pos);
  while (string::npos != pos || string::npos != last_pos) {
    // add token to the vector<string>
    option_value.push_back(value_part.substr(last_pos, pos - last_pos));
    // skip delimiters
    last_pos = value_part.find_first_not_of(delimiters, pos);
    // find next "non-delimiter"
    pos = value_part.find_first_of(delimiters, last_pos);
  }
  if (option_value.size() == 0) {
    cerr << "Error in TokenizeString(): "
    << "option " << option_name << " in configuration file with no value assigned."
    << endl;
    throw(-1);
  }

#if 0
  cout << "option value(s) = ";
  for (unsigned int i = 0; i < option_value.size(); i++)
    cout << option_value[i] << " ";
  cout << endl;
#endif

  // look for ';' DV delimiters attached to values
  vector<string>::iterator it;
  it = option_value.begin();
  while (it != option_value.end()) {
    if (it->compare(";") == 0) {
      it++;
      continue;
    }

    pos = it->find(';');
    if (pos != string::npos) {
      string before_semi = it->substr(0, pos);
      string after_semi= it->substr(pos+1, string::npos);
      if (before_semi.empty()) {
        *it = ";";
        it++;
        option_value.insert(it, after_semi);
      } else {
        *it = before_semi;
        it++;
        vector<string> to_insert;
        to_insert.push_back(";");
        if (!after_semi.empty())
          to_insert.push_back(after_semi);
        option_value.insert(it, to_insert.begin(), to_insert.end());
      }
      it = option_value.begin(); // go back to beginning; not efficient
      continue;
    } else {
      it++;
    }
  }
#if 0
  cout << "option value(s) = ";
  for (unsigned int i = 0; i < option_value.size(); i++)
    cout << option_value[i] << " ";
  cout << endl;
#endif
  // remove any consecutive ";"
  it = option_value.begin();
  bool semi_at_prev = false;
  while (it != option_value.end()) {
    if (semi_at_prev) {
      if (it->compare(";") == 0) {
        option_value.erase(it);
        it = option_value.begin();
        semi_at_prev = false;
        continue;
      }
    }
    if (it->compare(";") == 0) {
      semi_at_prev = true;
    } else {
      semi_at_prev = false;
    }
    it++;
  }

#if 0
  cout << "option value(s) = ";
  for (unsigned int i = 0; i < option_value.size(); i++)
    cout << option_value[i] << " ";
  cout << endl;
#endif
  return true;
}

unsigned short CConfig::GetMarker_CfgFile_TagBound(string val_marker) {

  unsigned short iMarker_CfgFile;

  for (iMarker_CfgFile = 0; iMarker_CfgFile < nMarker_CfgFile; iMarker_CfgFile++)
    if (Marker_CfgFile_TagBound[iMarker_CfgFile] == val_marker)
      return iMarker_CfgFile;

  cout <<"The configuration file doesn't have any definition for marker "<< val_marker <<"!!" << endl;
  exit(EXIT_FAILURE);
  
}

string CConfig::GetMarker_CfgFile_TagBound(unsigned short val_marker) {
  return Marker_CfgFile_TagBound[val_marker];
}

unsigned short CConfig::GetMarker_CfgFile_KindBC(string val_marker) {
  unsigned short iMarker_CfgFile;
  for (iMarker_CfgFile = 0; iMarker_CfgFile < nMarker_CfgFile; iMarker_CfgFile++)
    if (Marker_CfgFile_TagBound[iMarker_CfgFile] == val_marker) break;
  return Marker_CfgFile_KindBC[iMarker_CfgFile];
}

unsigned short CConfig::GetMarker_CfgFile_Monitoring(string val_marker) {
  unsigned short iMarker_CfgFile;
  for (iMarker_CfgFile = 0; iMarker_CfgFile < nMarker_CfgFile; iMarker_CfgFile++)
    if (Marker_CfgFile_TagBound[iMarker_CfgFile] == val_marker) break;
  return Marker_CfgFile_Monitoring[iMarker_CfgFile];
}

unsigned short CConfig::GetMarker_CfgFile_GeoEval(string val_marker) {
  unsigned short iMarker_CfgFile;
  for (iMarker_CfgFile = 0; iMarker_CfgFile < nMarker_CfgFile; iMarker_CfgFile++)
    if (Marker_CfgFile_TagBound[iMarker_CfgFile] == val_marker) break;
  return Marker_CfgFile_GeoEval[iMarker_CfgFile];
}

unsigned short CConfig::GetMarker_CfgFile_Designing(string val_marker) {
  unsigned short iMarker_CfgFile;
  for (iMarker_CfgFile = 0; iMarker_CfgFile < nMarker_CfgFile; iMarker_CfgFile++)
    if (Marker_CfgFile_TagBound[iMarker_CfgFile] == val_marker) break;
  return Marker_CfgFile_Designing[iMarker_CfgFile];
}

unsigned short CConfig::GetMarker_CfgFile_Plotting(string val_marker) {
  unsigned short iMarker_CfgFile;
  for (iMarker_CfgFile = 0; iMarker_CfgFile < nMarker_CfgFile; iMarker_CfgFile++)
    if (Marker_CfgFile_TagBound[iMarker_CfgFile] == val_marker) break;
  return Marker_CfgFile_Plotting[iMarker_CfgFile];
}

unsigned short CConfig::GetMarker_CfgFile_Analyze(string val_marker) {
  unsigned short iMarker_CfgFile;
  for (iMarker_CfgFile = 0; iMarker_CfgFile < nMarker_CfgFile; iMarker_CfgFile++)
    if (Marker_CfgFile_TagBound[iMarker_CfgFile] == val_marker) break;
  return Marker_CfgFile_Analyze[iMarker_CfgFile];
}


unsigned short CConfig::GetMarker_CfgFile_FSIinterface(string val_marker) {
  unsigned short iMarker_CfgFile;
  for (iMarker_CfgFile = 0; iMarker_CfgFile < nMarker_CfgFile; iMarker_CfgFile++)
    if (Marker_CfgFile_TagBound[iMarker_CfgFile] == val_marker) break;
  return Marker_CfgFile_FSIinterface[iMarker_CfgFile];
}

unsigned short CConfig::GetMarker_CfgFile_Out_1D(string val_marker) {
  unsigned short iMarker_CfgFile;
  for (iMarker_CfgFile = 0; iMarker_CfgFile < nMarker_CfgFile; iMarker_CfgFile++)
    if (Marker_CfgFile_TagBound[iMarker_CfgFile] == val_marker) break;
  return Marker_CfgFile_Out_1D[iMarker_CfgFile];
}

unsigned short CConfig::GetMarker_CfgFile_DV(string val_marker) {
  unsigned short iMarker_CfgFile;
  for (iMarker_CfgFile = 0; iMarker_CfgFile < nMarker_CfgFile; iMarker_CfgFile++)
    if (Marker_CfgFile_TagBound[iMarker_CfgFile] == val_marker) break;
  return Marker_CfgFile_DV[iMarker_CfgFile];
}

unsigned short CConfig::GetMarker_CfgFile_Moving(string val_marker) {
  unsigned short iMarker_CfgFile;
  for (iMarker_CfgFile = 0; iMarker_CfgFile < nMarker_CfgFile; iMarker_CfgFile++)
    if (Marker_CfgFile_TagBound[iMarker_CfgFile] == val_marker) break;
  return Marker_CfgFile_Moving[iMarker_CfgFile];
}

unsigned short CConfig::GetMarker_CfgFile_PerBound(string val_marker) {
  unsigned short iMarker_CfgFile;
  for (iMarker_CfgFile = 0; iMarker_CfgFile < nMarker_CfgFile; iMarker_CfgFile++)
    if (Marker_CfgFile_TagBound[iMarker_CfgFile] == val_marker) break;
  return Marker_CfgFile_PerBound[iMarker_CfgFile];
}

int CConfig::GetMarker_FSIinterface(string val_marker) {	
	  unsigned short iMarker_CfgFile;
	  for (iMarker_CfgFile = 0; iMarker_CfgFile < nMarker_CfgFile; iMarker_CfgFile++)
    
		  if (Marker_CfgFile_TagBound[iMarker_CfgFile] == val_marker)
				return  Marker_CfgFile_FSIinterface[iMarker_CfgFile];
    return 0;
}


CConfig::~CConfig(void) {
	
  unsigned long iDV, iMarker, iPeriodic, iFFD;

  /*--- Delete all of the option objects in the global option map ---*/
    
  for(map<string, COptionBase*>::iterator itr = option_map.begin(); itr != option_map.end(); itr++) {
    delete itr->second;
  }
 
  if (RK_Alpha_Step != NULL) delete [] RK_Alpha_Step;
  if (MG_PreSmooth  != NULL) delete [] MG_PreSmooth;
  if (MG_PostSmooth != NULL) delete [] MG_PostSmooth;
  
  /*--- Free memory for Aeroelastic problems. ---*/

  if (Grid_Movement && Aeroelastic_Simulation) {
    if (Aeroelastic_pitch  != NULL) delete[] Aeroelastic_pitch;
    if (Aeroelastic_plunge != NULL) delete[] Aeroelastic_plunge;
  }

  /*--- Free memory for unspecified grid motion parameters ---*/

 if (Kind_GridMovement != NULL) delete [] Kind_GridMovement;

  /*--- motion origin: ---*/
  
  if (Motion_Origin_X   != NULL) delete [] Motion_Origin_X;
  if (Motion_Origin_Y   != NULL) delete [] Motion_Origin_Y;
  if (Motion_Origin_Z   != NULL) delete [] Motion_Origin_Z;
  if (MoveMotion_Origin != NULL) delete [] MoveMotion_Origin;

  /*--- translation: ---*/

  if (Translation_Rate_X != NULL) delete [] Translation_Rate_X;
  if (Translation_Rate_Y != NULL) delete [] Translation_Rate_Y;
  if (Translation_Rate_Z != NULL) delete [] Translation_Rate_Z;

  /*--- rotation: ---*/
  
  if (Rotation_Rate_X != NULL) delete [] Rotation_Rate_X;
  if (Rotation_Rate_Y != NULL) delete [] Rotation_Rate_Y;
  if (Rotation_Rate_Z != NULL) delete [] Rotation_Rate_Z;

  /*--- pitching: ---*/
  
  if (Pitching_Omega_X != NULL) delete [] Pitching_Omega_X;
  if (Pitching_Omega_Y != NULL) delete [] Pitching_Omega_Y;
  if (Pitching_Omega_Z != NULL) delete [] Pitching_Omega_Z;

  /*--- pitching amplitude: ---*/
  
  if (Pitching_Ampl_X != NULL) delete [] Pitching_Ampl_X;
  if (Pitching_Ampl_Y != NULL) delete [] Pitching_Ampl_Y;
  if (Pitching_Ampl_Z != NULL) delete [] Pitching_Ampl_Z;

  /*--- pitching phase: ---*/
  
  if (Pitching_Phase_X != NULL) delete [] Pitching_Phase_X;
  if (Pitching_Phase_Y != NULL) delete [] Pitching_Phase_Y;
  if (Pitching_Phase_Z != NULL) delete [] Pitching_Phase_Z;

  /*--- plunging: ---*/
  
  if (Plunging_Omega_X != NULL) delete [] Plunging_Omega_X;
  if (Plunging_Omega_Y != NULL) delete [] Plunging_Omega_Y;
  if (Plunging_Omega_Z != NULL) delete [] Plunging_Omega_Z;

  /*--- plunging amplitude: ---*/
  
  if (Plunging_Ampl_X != NULL) delete [] Plunging_Ampl_X;
  if (Plunging_Ampl_Y != NULL) delete [] Plunging_Ampl_Y;
  if (Plunging_Ampl_Z != NULL) delete [] Plunging_Ampl_Z;

  /*--- reference origin for moments ---*/
  
  if (RefOriginMoment   != NULL) delete [] RefOriginMoment;
  if (RefOriginMoment_X != NULL) delete [] RefOriginMoment_X;
  if (RefOriginMoment_Y != NULL) delete [] RefOriginMoment_Y;
  if (RefOriginMoment_Z != NULL) delete [] RefOriginMoment_Z;

  /*--- Free memory for Harmonic Blance Frequency  pointer ---*/
    
  if (Omega_HB != NULL) delete [] Omega_HB;
    
  /*--- Marker pointers ---*/
  
  if (Marker_CfgFile_Out_1D != NULL) delete[] Marker_CfgFile_Out_1D;
  if (Marker_All_Out_1D     != NULL) delete[] Marker_All_Out_1D;
  
  if (Marker_CfgFile_GeoEval != NULL) delete[] Marker_CfgFile_GeoEval;
  if (Marker_All_GeoEval     != NULL) delete[] Marker_All_GeoEval;
  
  if (Marker_CfgFile_TagBound != NULL) delete[] Marker_CfgFile_TagBound;
  if (Marker_All_TagBound     != NULL) delete[] Marker_All_TagBound;
  
  if (Marker_CfgFile_KindBC != NULL) delete[] Marker_CfgFile_KindBC;
  if (Marker_All_KindBC     != NULL) delete[] Marker_All_KindBC;
  
  if (Marker_CfgFile_Monitoring != NULL) delete[] Marker_CfgFile_Monitoring;
  if (Marker_All_Monitoring     != NULL) delete[] Marker_All_Monitoring;
  
  if (Marker_CfgFile_Designing != NULL) delete[] Marker_CfgFile_Designing;
  if (Marker_All_Designing     != NULL) delete[] Marker_All_Designing;
  
  if (Marker_CfgFile_Plotting != NULL) delete[] Marker_CfgFile_Plotting;
  if (Marker_All_Plotting     != NULL) delete[] Marker_All_Plotting;
  
  if (Marker_CfgFile_Analyze != NULL) delete[] Marker_CfgFile_Analyze;
  if (Marker_All_Analyze  != NULL) delete[] Marker_All_Analyze;

  if (Marker_CfgFile_FSIinterface != NULL) delete[] Marker_CfgFile_FSIinterface;
  if (Marker_All_FSIinterface     != NULL) delete[] Marker_All_FSIinterface;
  
  if (Marker_CfgFile_DV != NULL) delete[] Marker_CfgFile_DV;
  if (Marker_All_DV     != NULL) delete[] Marker_All_DV;
  
  if (Marker_CfgFile_Moving != NULL) delete[] Marker_CfgFile_Moving;
  if (Marker_All_Moving     != NULL) delete[] Marker_All_Moving;
  
  if (Marker_CfgFile_PerBound != NULL) delete[] Marker_CfgFile_PerBound;
  if (Marker_All_PerBound     != NULL) delete[] Marker_All_PerBound;

  if (Marker_DV!= NULL)               delete[] Marker_DV;
  if (Marker_Moving != NULL)           delete[] Marker_Moving;
  if (Marker_Monitoring != NULL)      delete[] Marker_Monitoring;
  if (Marker_Designing != NULL)       delete[] Marker_Designing;
  if (Marker_GeoEval != NULL)         delete[] Marker_GeoEval;
  if (Marker_Plotting != NULL)        delete[] Marker_Plotting;
  if (Marker_Analyze != NULL)        delete[] Marker_Analyze;
  if (Marker_FSIinterface != NULL)        delete[] Marker_FSIinterface;
  if (Marker_All_SendRecv != NULL)    delete[] Marker_All_SendRecv;

  if (Kind_ObjFunc != NULL)      delete[] Kind_ObjFunc;
  if (Weight_ObjFunc != NULL)      delete[] Weight_ObjFunc;

  if (DV_Value != NULL) {
    for (iDV = 0; iDV < nDV; iDV++) delete[] DV_Value[iDV];
    delete [] DV_Value;
  }
  
  if (ParamDV != NULL) {
    for (iDV = 0; iDV < nDV; iDV++) delete[] ParamDV[iDV];
    delete [] ParamDV;
  }
  
  if (CoordFFDBox != NULL) {
    for (iFFD = 0; iFFD < nFFDBox; iFFD++) delete[] CoordFFDBox[iFFD];
    delete [] CoordFFDBox;
  }
  
  if (DegreeFFDBox != NULL) {
    for (iFFD = 0; iFFD < nFFDBox; iFFD++) delete[] DegreeFFDBox[iFFD];
    delete [] DegreeFFDBox;
  }
  
  if (Design_Variable != NULL)    delete[] Design_Variable;
  if (Dirichlet_Value != NULL)    delete[] Dirichlet_Value;
  
  if (Exhaust_Temperature_Target != NULL)    delete[]  Exhaust_Temperature_Target;
  if (Exhaust_Pressure_Target != NULL)    delete[]  Exhaust_Pressure_Target;
  if (Exhaust_Pressure != NULL)    delete[] Exhaust_Pressure;
  if (Exhaust_Temperature != NULL)    delete[] Exhaust_Temperature;
  if (Exhaust_MassFlow != NULL)    delete[] Exhaust_MassFlow;
  if (Exhaust_TotalPressure != NULL)    delete[] Exhaust_TotalPressure;
  if (Exhaust_TotalTemperature != NULL)    delete[] Exhaust_TotalTemperature;
  if (Exhaust_GrossThrust != NULL)    delete[] Exhaust_GrossThrust;
  if (Exhaust_Force != NULL)    delete[] Exhaust_Force;
  if (Exhaust_Power != NULL)    delete[] Exhaust_Power;

  if (Inflow_Mach != NULL)    delete[]  Inflow_Mach;
  if (Inflow_Pressure != NULL)    delete[] Inflow_Pressure;
  if (Inflow_MassFlow != NULL)    delete[] Inflow_MassFlow;
  if (Inflow_ReverseMassFlow != NULL)    delete[] Inflow_ReverseMassFlow;
  if (Inflow_TotalPressure != NULL)    delete[] Inflow_TotalPressure;
  if (Inflow_Temperature != NULL)    delete[] Inflow_Temperature;
  if (Inflow_TotalTemperature != NULL)    delete[] Inflow_TotalTemperature;
  if (Inflow_RamDrag != NULL)    delete[] Inflow_RamDrag;
  if (Inflow_Force != NULL)    delete[]  Inflow_Force;
  if (Inflow_Power != NULL)    delete[] Inflow_Power;

  if (Engine_Power != NULL)    delete[]  Engine_Power;
  if (Engine_Mach != NULL)    delete[]  Engine_Mach;
  if (Engine_Force != NULL)    delete[]  Engine_Force;
  if (Engine_NetThrust != NULL)    delete[]  Engine_NetThrust;
  if (Engine_GrossThrust != NULL)    delete[]  Engine_GrossThrust;
  if (Engine_Area != NULL)    delete[]  Engine_Area;
  if (EngineInflow_Target != NULL)    delete[] EngineInflow_Target;

  if (ActDiskInlet_MassFlow != NULL)    delete[]  ActDiskInlet_MassFlow;
  if (ActDiskInlet_Temperature != NULL)    delete[]  ActDiskInlet_Temperature;
  if (ActDiskInlet_TotalTemperature != NULL)    delete[]  ActDiskInlet_TotalTemperature;
  if (ActDiskInlet_Pressure != NULL)    delete[]  ActDiskInlet_Pressure;
  if (ActDiskInlet_TotalPressure != NULL)    delete[]  ActDiskInlet_TotalPressure;
  if (ActDiskInlet_RamDrag != NULL)    delete[]  ActDiskInlet_RamDrag;
  if (ActDiskInlet_Force != NULL)    delete[]  ActDiskInlet_Force;
  if (ActDiskInlet_Power != NULL)    delete[]  ActDiskInlet_Power;

  if (ActDiskOutlet_MassFlow != NULL)    delete[]  ActDiskOutlet_MassFlow;
  if (ActDiskOutlet_Temperature != NULL)    delete[]  ActDiskOutlet_Temperature;
  if (ActDiskOutlet_TotalTemperature != NULL)    delete[]  ActDiskOutlet_TotalTemperature;
  if (ActDiskOutlet_Pressure != NULL)    delete[]  ActDiskOutlet_Pressure;
  if (ActDiskOutlet_TotalPressure != NULL)    delete[]  ActDiskOutlet_TotalPressure;
  if (ActDiskOutlet_GrossThrust != NULL)    delete[]  ActDiskOutlet_GrossThrust;
  if (ActDiskOutlet_Force != NULL)    delete[]  ActDiskOutlet_Force;
  if (ActDiskOutlet_Power != NULL)    delete[]  ActDiskOutlet_Power;

  if (ActDisk_DeltaPress != NULL)    delete[]  ActDisk_DeltaPress;
  if (ActDisk_DeltaTemp != NULL)    delete[]  ActDisk_DeltaTemp;
  if (ActDisk_TotalPressRatio != NULL)    delete[]  ActDisk_TotalPressRatio;
  if (ActDisk_TotalTempRatio != NULL)    delete[]  ActDisk_TotalTempRatio;
  if (ActDisk_StaticPressRatio != NULL)    delete[]  ActDisk_StaticPressRatio;
  if (ActDisk_StaticTempRatio != NULL)    delete[]  ActDisk_StaticTempRatio;
  if (ActDisk_Power != NULL)    delete[]  ActDisk_Power;
  if (ActDisk_MassFlow != NULL)    delete[]  ActDisk_MassFlow;
  if (ActDisk_Mach != NULL)    delete[]  ActDisk_Mach;
  if (ActDisk_Force != NULL)    delete[]  ActDisk_Force;
  if (ActDisk_NetThrust != NULL)    delete[]  ActDisk_NetThrust;
  if (ActDisk_BCThrust != NULL)    delete[]  ActDisk_BCThrust;
  if (ActDisk_BCThrust_Old != NULL)    delete[]  ActDisk_BCThrust_Old;
  if (ActDisk_GrossThrust != NULL)    delete[]  ActDisk_GrossThrust;
  if (ActDisk_Area != NULL)    delete[]  ActDisk_Area;
  if (ActDisk_ReverseMassFlow != NULL)    delete[]  ActDisk_ReverseMassFlow;
  
  if (Surface_MassFlow != NULL)    delete[]  Surface_MassFlow;
  if (Surface_DC60 != NULL)    delete[]  Surface_DC60;
  if (Surface_IDC != NULL)    delete[]  Surface_IDC;
  if (Surface_IDC_Mach != NULL)    delete[]  Surface_IDC_Mach;
  if (Surface_IDR != NULL)    delete[]  Surface_IDR;

  if (Inlet_Ttotal != NULL) delete[]  Inlet_Ttotal;
  if (Inlet_Ptotal != NULL) delete[]  Inlet_Ptotal;
  if (Inlet_FlowDir != NULL) {
    for (iMarker = 0; iMarker < nMarker_Inlet; iMarker++)
      delete [] Inlet_FlowDir[iMarker];
    delete [] Inlet_FlowDir;
  }
  
  if (Inlet_Velocity != NULL) {
    for (iMarker = 0; iMarker < nMarker_Supersonic_Inlet; iMarker++)
      delete [] Inlet_Velocity[iMarker];
    delete [] Inlet_Velocity;
  }
  
  if (Riemann_FlowDir != NULL) {
    for (iMarker = 0; iMarker < nMarker_Riemann; iMarker++)
      delete [] Riemann_FlowDir[iMarker];
    delete [] Riemann_FlowDir;
  }
  
  if (NRBC_FlowDir != NULL) {
    for (iMarker = 0; iMarker < nMarker_NRBC; iMarker++)
      delete [] NRBC_FlowDir[iMarker];
    delete [] NRBC_FlowDir;
  }
  
  if (Load_Sine_Dir != NULL) {
    for (iMarker = 0; iMarker < nMarker_Load_Sine; iMarker++)
      delete [] Load_Sine_Dir[iMarker];
    delete [] Load_Sine_Dir;
  }
  
  if (Load_Dir != NULL) {
    for (iMarker = 0; iMarker < nMarker_Load_Dir; iMarker++)
      delete [] Load_Dir[iMarker];
    delete [] Load_Dir;
  }
  
  if (Inlet_Temperature != NULL)    delete[] Inlet_Temperature;
  if (Inlet_Pressure != NULL)    delete[] Inlet_Pressure;
  if (Outlet_Pressure != NULL)    delete[] Outlet_Pressure;
  if (Isothermal_Temperature != NULL)    delete[] Isothermal_Temperature;
  if (Heat_Flux != NULL)    delete[] Heat_Flux;
  if (Displ_Value != NULL)    delete[] Displ_Value;
  if (Load_Value != NULL)    delete[] Load_Value;
  if (Load_Dir_Multiplier != NULL)    delete[] Load_Dir_Multiplier;
  if (Load_Dir_Value != NULL)    delete[] Load_Dir_Value;
  if (Load_Sine_Amplitude != NULL)    delete[] Load_Sine_Amplitude;
  if (Load_Sine_Frequency != NULL)    delete[] Load_Sine_Frequency;
  if (FlowLoad_Value != NULL)    delete[] FlowLoad_Value;

  /*--- related to periodic boundary conditions ---*/
  
  for (iMarker = 0; iMarker < nMarker_PerBound; iMarker++) {
    if (Periodic_RotCenter   != NULL) delete [] Periodic_RotCenter[iMarker];
    if (Periodic_RotAngles   != NULL) delete [] Periodic_RotAngles[iMarker];
    if (Periodic_Translation != NULL) delete [] Periodic_Translation[iMarker];
  }
  if (Periodic_RotCenter   != NULL) delete[] Periodic_RotCenter;
  if (Periodic_RotAngles   != NULL) delete[] Periodic_RotAngles;
  if (Periodic_Translation != NULL) delete[] Periodic_Translation;

  for (iPeriodic = 0; iPeriodic < nPeriodic_Index; iPeriodic++) {
    if (Periodic_Center    != NULL) delete [] Periodic_Center[iPeriodic];
    if (Periodic_Rotation  != NULL) delete [] Periodic_Rotation[iPeriodic];
    if (Periodic_Translate != NULL) delete [] Periodic_Translate[iPeriodic];
  }
  if (Periodic_Center      != NULL) delete[] Periodic_Center;
  if (Periodic_Rotation    != NULL) delete[] Periodic_Rotation;
  if (Periodic_Translate   != NULL) delete[] Periodic_Translate;
  
  if (MG_CorrecSmooth != NULL) delete[] MG_CorrecSmooth;
  if (PlaneTag != NULL)        delete[] PlaneTag;
  if (CFL != NULL)             delete[] CFL;

  /*--- String markers ---*/
  
  if (Marker_Euler != NULL )              delete[] Marker_Euler;
  if (Marker_FarField != NULL )           delete[] Marker_FarField;
  if (Marker_Custom != NULL )             delete[] Marker_Custom;
  if (Marker_SymWall != NULL )            delete[] Marker_SymWall;
  if (Marker_Pressure != NULL )           delete[] Marker_Pressure;
  if (Marker_PerBound != NULL )           delete[] Marker_PerBound;
  if (Marker_PerDonor != NULL )           delete[] Marker_PerDonor;
  if (Marker_NearFieldBound != NULL )     delete[] Marker_NearFieldBound;
  if (Marker_InterfaceBound != NULL )     delete[] Marker_InterfaceBound;
  if (Marker_Fluid_InterfaceBound != NULL )     delete[] Marker_Fluid_InterfaceBound;
  if (Marker_Dirichlet != NULL )          delete[] Marker_Dirichlet;
  if (Marker_Inlet != NULL )              delete[] Marker_Inlet;
  if (Marker_Supersonic_Inlet != NULL )   delete[] Marker_Supersonic_Inlet;
  if (Marker_Supersonic_Outlet != NULL )   delete[] Marker_Supersonic_Outlet;
  if (Marker_Outlet != NULL )             delete[] Marker_Outlet;
  if (Marker_Out_1D != NULL )             delete[] Marker_Out_1D;
  if (Marker_Isothermal != NULL )         delete[] Marker_Isothermal;
  if (Marker_EngineInflow != NULL )      delete[] Marker_EngineInflow;
  if (Marker_EngineExhaust != NULL )     delete[] Marker_EngineExhaust;
  if (Marker_Displacement != NULL )       delete[] Marker_Displacement;
  if (Marker_Load != NULL )               delete[] Marker_Load;
  if (Marker_Load_Dir != NULL )               delete[] Marker_Load_Dir;
  if (Marker_Load_Sine != NULL )               delete[] Marker_Load_Sine;
  if (Marker_FlowLoad != NULL )           delete[] Marker_FlowLoad;
  if (Marker_Neumann != NULL )            delete[] Marker_Neumann;
  if (Marker_Internal != NULL )            delete[] Marker_Internal;
  if (Marker_HeatFlux != NULL )               delete[] Marker_HeatFlux;

  if (Int_Coeffs != NULL) delete [] Int_Coeffs;
  
  /*--- Delete some arrays needed just for initializing options. ---*/
  
  if (default_vel_inf       != NULL) delete [] default_vel_inf;
  if (default_eng_box       != NULL) delete [] default_eng_box;
  if (default_eng_val       != NULL) delete [] default_eng_val;
  if (default_cfl_adapt     != NULL) delete [] default_cfl_adapt;
  if (default_ad_coeff_flow != NULL) delete [] default_ad_coeff_flow;
  if (default_ad_coeff_adj  != NULL) delete [] default_ad_coeff_adj;
  if (default_obj_coeff     != NULL) delete [] default_obj_coeff;
  if (default_geo_loc       != NULL) delete [] default_geo_loc;
  if (default_distortion    != NULL) delete [] default_distortion;
  if (default_ea_lim        != NULL) delete [] default_ea_lim;
  if (default_grid_fix      != NULL) delete [] default_grid_fix;
  if (default_inc_crit      != NULL) delete [] default_inc_crit;
  if (default_htp_axis      != NULL) delete [] default_htp_axis;

  if (FFDTag != NULL) delete [] FFDTag;
  if (nDV_Value != NULL) delete [] nDV_Value;
  if (TagFFDBox != NULL) delete [] TagFFDBox;
  
  if (Kind_Data_Riemann != NULL) delete [] Kind_Data_Riemann;
  if (Riemann_Var1 != NULL) delete [] Riemann_Var1;
  if (Riemann_Var2 != NULL) delete [] Riemann_Var2;
  if (Kind_Data_NRBC != NULL) delete [] Kind_Data_NRBC;
  if (NRBC_Var1 != NULL) delete [] NRBC_Var1;
  if (NRBC_Var2 != NULL) delete [] NRBC_Var2;
  if (Marker_TurboBoundIn != NULL) delete [] Marker_TurboBoundIn;
  if (Marker_TurboBoundOut != NULL) delete [] Marker_TurboBoundOut;
  if (Kind_TurboPerformance != NULL) delete [] Kind_TurboPerformance;
  if (Marker_Riemann != NULL) delete [] Marker_Riemann;
  if (Marker_NRBC != NULL) delete [] Marker_NRBC;
 
}

string CConfig::GetUnsteady_FileName(string val_filename, int val_iter) {

  string UnstExt, UnstFilename = val_filename;
  char buffer[50];

  /*--- Check that a positive value iteration is requested (for now). ---*/
  
  if (val_iter < 0) {
    cout << "Requesting a negative iteration number for the restart file!!" << endl;
    exit(EXIT_FAILURE);
  }

  /*--- Append iteration number for unsteady cases ---*/

  if ((Wrt_Unsteady) || (Wrt_Dynamic)) {
    unsigned short lastindex = UnstFilename.find_last_of(".");
    UnstFilename = UnstFilename.substr(0, lastindex);
    if ((val_iter >= 0)    && (val_iter < 10))    SPRINTF (buffer, "_0000%d.dat", val_iter);
    if ((val_iter >= 10)   && (val_iter < 100))   SPRINTF (buffer, "_000%d.dat",  val_iter);
    if ((val_iter >= 100)  && (val_iter < 1000))  SPRINTF (buffer, "_00%d.dat",   val_iter);
    if ((val_iter >= 1000) && (val_iter < 10000)) SPRINTF (buffer, "_0%d.dat",    val_iter);
    if (val_iter >= 10000) SPRINTF (buffer, "_%d.dat", val_iter);
    string UnstExt = string(buffer);
    UnstFilename.append(UnstExt);
  }

  return UnstFilename;
}

string CConfig::GetMultizone_FileName(string val_filename, int val_iZone) {

    string multizone_filename = val_filename;
    char buffer[50];
    
    if (GetnZone() > 1 ) {
        unsigned short lastindex = multizone_filename.find_last_of(".");
        multizone_filename = multizone_filename.substr(0, lastindex);
        SPRINTF (buffer, "_%d.dat", SU2_TYPE::Int(val_iZone));
        multizone_filename.append(string(buffer));
    }
    
    return multizone_filename;
}

string CConfig::GetObjFunc_Extension(string val_filename) {

  string AdjExt, Filename = val_filename;

  if (ContinuousAdjoint || DiscreteAdjoint) {

    /*--- Remove filename extension (.dat) ---*/
    unsigned short lastindex = Filename.find_last_of(".");
    Filename = Filename.substr(0, lastindex);
    if (nObj==1) {
      switch (Kind_ObjFunc[0]) {
      case DRAG_COEFFICIENT:        AdjExt = "_cd";       break;
      case LIFT_COEFFICIENT:        AdjExt = "_cl";       break;
      case SIDEFORCE_COEFFICIENT:   AdjExt = "_csf";      break;
      case INVERSE_DESIGN_PRESSURE: AdjExt = "_invpress"; break;
      case INVERSE_DESIGN_HEATFLUX: AdjExt = "_invheat";  break;
      case MOMENT_X_COEFFICIENT:    AdjExt = "_cmx";      break;
      case MOMENT_Y_COEFFICIENT:    AdjExt = "_cmy";      break;
      case MOMENT_Z_COEFFICIENT:    AdjExt = "_cmz";      break;
      case EFFICIENCY:              AdjExt = "_eff";      break;
      case EQUIVALENT_AREA:         AdjExt = "_ea";       break;
      case NEARFIELD_PRESSURE:      AdjExt = "_nfp";      break;
      case FORCE_X_COEFFICIENT:     AdjExt = "_cfx";      break;
      case FORCE_Y_COEFFICIENT:     AdjExt = "_cfy";      break;
      case FORCE_Z_COEFFICIENT:     AdjExt = "_cfz";      break;
      case THRUST_COEFFICIENT:      AdjExt = "_ct";       break;
      case TORQUE_COEFFICIENT:      AdjExt = "_cq";       break;
      case TOTAL_HEATFLUX:          AdjExt = "_totheat";  break;
      case MAXIMUM_HEATFLUX:        AdjExt = "_maxheat";  break;
      case FIGURE_OF_MERIT:         AdjExt = "_merit";    break;
      case FREE_SURFACE:            AdjExt = "_fs";       break;
      case AVG_TOTAL_PRESSURE:      AdjExt = "_pt";       break;
      case AVG_OUTLET_PRESSURE:     AdjExt = "_pe";       break;
      case MASS_FLOW_RATE:          AdjExt = "_mfr";       break;
      case OUTFLOW_GENERALIZED:     AdjExt = "_chn";       break;
      }
    }
    else{
      AdjExt = "_combo";
    }
    Filename.append(AdjExt);

    /*--- Lastly, add the .dat extension ---*/
    Filename.append(".dat");

  }

  return Filename;
}

unsigned short CConfig::GetContainerPosition(unsigned short val_eqsystem) {

  switch (val_eqsystem) {
    case RUNTIME_FLOW_SYS:      return FLOW_SOL;
    case RUNTIME_TURB_SYS:      return TURB_SOL;
    case RUNTIME_TRANS_SYS:     return TRANS_SOL;
    case RUNTIME_POISSON_SYS:   return POISSON_SOL;
    case RUNTIME_WAVE_SYS:      return WAVE_SOL;
    case RUNTIME_HEAT_SYS:      return HEAT_SOL;
    case RUNTIME_FEA_SYS:       return FEA_SOL;
    case RUNTIME_ADJPOT_SYS:    return ADJFLOW_SOL;
    case RUNTIME_ADJFLOW_SYS:   return ADJFLOW_SOL;
    case RUNTIME_ADJTURB_SYS:   return ADJTURB_SOL;
    case RUNTIME_MULTIGRID_SYS: return 0;
  }
  return 0;
}

void CConfig::SetKind_ConvNumScheme(unsigned short val_kind_convnumscheme,
                                    unsigned short val_kind_centered, unsigned short val_kind_upwind,
                                    unsigned short val_kind_slopelimit, unsigned short val_order_spatial_int,
                                    unsigned short val_kind_fem) {

  Kind_ConvNumScheme = val_kind_convnumscheme;
  Kind_Centered = val_kind_centered;
  Kind_Upwind = val_kind_upwind;
  Kind_FEM = val_kind_fem;
  Kind_SlopeLimit = val_kind_slopelimit;
  SpatialOrder = val_order_spatial_int;

}

void CConfig::SetGlobalParam(unsigned short val_solver,
                             unsigned short val_system,
                             unsigned long val_extiter) {

  /*--- Set the simulation global time ---*/
  Current_UnstTime = static_cast<su2double>(val_extiter)*Delta_UnstTime;
  Current_UnstTimeND = static_cast<su2double>(val_extiter)*Delta_UnstTimeND;

  /*--- Set the solver methods ---*/
  switch (val_solver) {
    case EULER:
      if (val_system == RUNTIME_FLOW_SYS) {
        SetKind_ConvNumScheme(Kind_ConvNumScheme_Flow, Kind_Centered_Flow,
                              Kind_Upwind_Flow, Kind_SlopeLimit_Flow,
                              SpatialOrder_Flow, NONE);
        SetKind_TimeIntScheme(Kind_TimeIntScheme_Flow);
      }
      break;
    case NAVIER_STOKES:
      if (val_system == RUNTIME_FLOW_SYS) {
        SetKind_ConvNumScheme(Kind_ConvNumScheme_Flow, Kind_Centered_Flow,
                              Kind_Upwind_Flow, Kind_SlopeLimit_Flow,
                              SpatialOrder_Flow, NONE);
        SetKind_TimeIntScheme(Kind_TimeIntScheme_Flow);
      }
      break;
    case RANS:
      if (val_system == RUNTIME_FLOW_SYS) {
        SetKind_ConvNumScheme(Kind_ConvNumScheme_Flow, Kind_Centered_Flow,
                              Kind_Upwind_Flow, Kind_SlopeLimit_Flow,
                              SpatialOrder_Flow, NONE);
        SetKind_TimeIntScheme(Kind_TimeIntScheme_Flow);
      }
      if (val_system == RUNTIME_TURB_SYS) {
        SetKind_ConvNumScheme(Kind_ConvNumScheme_Turb, Kind_Centered_Turb,
                              Kind_Upwind_Turb, Kind_SlopeLimit_Turb,
                              SpatialOrder_Turb, NONE);
        SetKind_TimeIntScheme(Kind_TimeIntScheme_Turb);
      }
      if (val_system == RUNTIME_TRANS_SYS) {
        SetKind_ConvNumScheme(Kind_ConvNumScheme_Turb, Kind_Centered_Turb,
                              Kind_Upwind_Turb, Kind_SlopeLimit_Turb,
                              SpatialOrder_Turb, NONE);
        SetKind_TimeIntScheme(Kind_TimeIntScheme_Turb);
      }
      break;
    case FEM_EULER:
      if (val_system == RUNTIME_FLOW_SYS) {
        SetKind_ConvNumScheme(Kind_ConvNumScheme_FEM_Flow, Kind_Centered_Flow,
                              Kind_Upwind_Flow, Kind_SlopeLimit_Flow,
                              SpatialOrder_Flow, Kind_FEM_Flow);
        SetKind_TimeIntScheme(Kind_TimeIntScheme_FEM_Flow);
      }
      break;
    case FEM_NAVIER_STOKES:
      if (val_system == RUNTIME_FLOW_SYS) {
        SetKind_ConvNumScheme(Kind_ConvNumScheme_Flow, Kind_Centered_Flow,
                              Kind_Upwind_Flow, Kind_SlopeLimit_Flow,
                              SpatialOrder_Flow, Kind_FEM_Flow);
        SetKind_TimeIntScheme(Kind_TimeIntScheme_FEM_Flow);
      }
      break;
    case ADJ_EULER:
      if (val_system == RUNTIME_FLOW_SYS) {
        SetKind_ConvNumScheme(Kind_ConvNumScheme_Flow, Kind_Centered_Flow,
                              Kind_Upwind_Flow, Kind_SlopeLimit_Flow,
                              SpatialOrder_Flow, NONE);
        SetKind_TimeIntScheme(Kind_TimeIntScheme_Flow);
      }
      if (val_system == RUNTIME_ADJFLOW_SYS) {
        SetKind_ConvNumScheme(Kind_ConvNumScheme_AdjFlow, Kind_Centered_AdjFlow,
                              Kind_Upwind_AdjFlow, Kind_SlopeLimit_AdjFlow,
                              SpatialOrder_AdjFlow, NONE);
        SetKind_TimeIntScheme(Kind_TimeIntScheme_AdjFlow);
      }
      break;
    case ADJ_NAVIER_STOKES:
      if (val_system == RUNTIME_FLOW_SYS) {
        SetKind_ConvNumScheme(Kind_ConvNumScheme_Flow, Kind_Centered_Flow,
                              Kind_Upwind_Flow, Kind_SlopeLimit_Flow,
                              SpatialOrder_Flow, NONE);
        SetKind_TimeIntScheme(Kind_TimeIntScheme_Flow);
      }
      if (val_system == RUNTIME_ADJFLOW_SYS) {
        SetKind_ConvNumScheme(Kind_ConvNumScheme_AdjFlow, Kind_Centered_AdjFlow,
                              Kind_Upwind_AdjFlow, Kind_SlopeLimit_AdjFlow,
                              SpatialOrder_AdjFlow, NONE);
        SetKind_TimeIntScheme(Kind_TimeIntScheme_AdjFlow);
      }
      break;
    case ADJ_RANS:
      if (val_system == RUNTIME_FLOW_SYS) {
        SetKind_ConvNumScheme(Kind_ConvNumScheme_Flow, Kind_Centered_Flow,
                              Kind_Upwind_Flow, Kind_SlopeLimit_Flow,
                              SpatialOrder_Flow, NONE);
        SetKind_TimeIntScheme(Kind_TimeIntScheme_Flow);
      }
      if (val_system == RUNTIME_ADJFLOW_SYS) {
        SetKind_ConvNumScheme(Kind_ConvNumScheme_AdjFlow, Kind_Centered_AdjFlow,
                              Kind_Upwind_AdjFlow, Kind_SlopeLimit_AdjFlow,
                              SpatialOrder_AdjFlow, NONE);
        SetKind_TimeIntScheme(Kind_TimeIntScheme_AdjFlow);
      }
      if (val_system == RUNTIME_TURB_SYS) {
        SetKind_ConvNumScheme(Kind_ConvNumScheme_Turb, Kind_Centered_Turb,
                              Kind_Upwind_Turb, Kind_SlopeLimit_Turb,
                              SpatialOrder_Turb, NONE);
        SetKind_TimeIntScheme(Kind_TimeIntScheme_Turb);
      }
      if (val_system == RUNTIME_ADJTURB_SYS) {
        SetKind_ConvNumScheme(Kind_ConvNumScheme_AdjTurb, Kind_Centered_AdjTurb,
                              Kind_Upwind_AdjTurb, Kind_SlopeLimit_AdjTurb,
                              SpatialOrder_AdjTurb, NONE);
        SetKind_TimeIntScheme(Kind_TimeIntScheme_AdjTurb);
      }
      break;
    case POISSON_EQUATION:
      if (val_system == RUNTIME_POISSON_SYS) {
        SetKind_ConvNumScheme(NONE, NONE, NONE, NONE, NONE, NONE);
        SetKind_TimeIntScheme(Kind_TimeIntScheme_Poisson);
      }
      break;
    case WAVE_EQUATION:
      if (val_system == RUNTIME_WAVE_SYS) {
        SetKind_ConvNumScheme(NONE, NONE, NONE, NONE, NONE, NONE);
        SetKind_TimeIntScheme(Kind_TimeIntScheme_Wave);
      }
      break;
    case HEAT_EQUATION:
      if (val_system == RUNTIME_HEAT_SYS) {
        SetKind_ConvNumScheme(NONE, NONE, NONE, NONE, NONE, NONE);
        SetKind_TimeIntScheme(Kind_TimeIntScheme_Heat);
      }
      break;
    case FEM_ELASTICITY:

      Current_DynTime = static_cast<su2double>(val_extiter)*Delta_DynTime;

      if (val_system == RUNTIME_FEA_SYS) {
        SetKind_ConvNumScheme(NONE, NONE, NONE, NONE, NONE, NONE);
        SetKind_TimeIntScheme(Kind_TimeIntScheme_FEA);
      }
      break;
  }
}

su2double* CConfig::GetPeriodicRotCenter(string val_marker) {
  unsigned short iMarker_PerBound;
  for (iMarker_PerBound = 0; iMarker_PerBound < nMarker_PerBound; iMarker_PerBound++)
    if (Marker_PerBound[iMarker_PerBound] == val_marker) break;
  return Periodic_RotCenter[iMarker_PerBound];
}

su2double* CConfig::GetPeriodicRotAngles(string val_marker) {
  unsigned short iMarker_PerBound;
  for (iMarker_PerBound = 0; iMarker_PerBound < nMarker_PerBound; iMarker_PerBound++)
    if (Marker_PerBound[iMarker_PerBound] == val_marker) break;
  return Periodic_RotAngles[iMarker_PerBound];
}

su2double* CConfig::GetPeriodicTranslation(string val_marker) {
  unsigned short iMarker_PerBound;
  for (iMarker_PerBound = 0; iMarker_PerBound < nMarker_PerBound; iMarker_PerBound++)
    if (Marker_PerBound[iMarker_PerBound] == val_marker) break;
  return Periodic_Translation[iMarker_PerBound];
}

unsigned short CConfig::GetMarker_Periodic_Donor(string val_marker) {
  unsigned short iMarker_PerBound, jMarker_PerBound, kMarker_All;

  /*--- Find the marker for this periodic boundary. ---*/
  for (iMarker_PerBound = 0; iMarker_PerBound < nMarker_PerBound; iMarker_PerBound++)
    if (Marker_PerBound[iMarker_PerBound] == val_marker) break;

  /*--- Find corresponding donor. ---*/
  for (jMarker_PerBound = 0; jMarker_PerBound < nMarker_PerBound; jMarker_PerBound++)
    if (Marker_PerBound[jMarker_PerBound] == Marker_PerDonor[iMarker_PerBound]) break;

  /*--- Find and return global marker index for donor boundary. ---*/
  for (kMarker_All = 0; kMarker_All < nMarker_CfgFile; kMarker_All++)
    if (Marker_PerBound[jMarker_PerBound] == Marker_All_TagBound[kMarker_All]) break;

  return kMarker_All;
}

su2double CConfig::GetActDisk_NetThrust(string val_marker) {
  unsigned short iMarker_ActDisk;
  for (iMarker_ActDisk = 0; iMarker_ActDisk < nMarker_ActDiskInlet; iMarker_ActDisk++)
    if ((Marker_ActDiskInlet[iMarker_ActDisk] == val_marker) ||
        (Marker_ActDiskOutlet[iMarker_ActDisk] == val_marker)) break;
  return ActDisk_NetThrust[iMarker_ActDisk];
}

su2double CConfig::GetActDisk_Power(string val_marker) {
  unsigned short iMarker_ActDisk;
  for (iMarker_ActDisk = 0; iMarker_ActDisk < nMarker_ActDiskInlet; iMarker_ActDisk++)
    if ((Marker_ActDiskInlet[iMarker_ActDisk] == val_marker) ||
        (Marker_ActDiskOutlet[iMarker_ActDisk] == val_marker)) break;
  return ActDisk_Power[iMarker_ActDisk];
}

su2double CConfig::GetActDisk_MassFlow(string val_marker) {
  unsigned short iMarker_ActDisk;
  for (iMarker_ActDisk = 0; iMarker_ActDisk < nMarker_ActDiskInlet; iMarker_ActDisk++)
    if ((Marker_ActDiskInlet[iMarker_ActDisk] == val_marker) ||
        (Marker_ActDiskOutlet[iMarker_ActDisk] == val_marker)) break;
  return ActDisk_MassFlow[iMarker_ActDisk];
}

su2double CConfig::GetActDisk_Mach(string val_marker) {
  unsigned short iMarker_ActDisk;
  for (iMarker_ActDisk = 0; iMarker_ActDisk < nMarker_ActDiskInlet; iMarker_ActDisk++)
    if ((Marker_ActDiskInlet[iMarker_ActDisk] == val_marker) ||
        (Marker_ActDiskOutlet[iMarker_ActDisk] == val_marker)) break;
  return ActDisk_Mach[iMarker_ActDisk];
}

su2double CConfig::GetActDisk_Force(string val_marker) {
  unsigned short iMarker_ActDisk;
  for (iMarker_ActDisk = 0; iMarker_ActDisk < nMarker_ActDiskInlet; iMarker_ActDisk++)
    if ((Marker_ActDiskInlet[iMarker_ActDisk] == val_marker) ||
        (Marker_ActDiskOutlet[iMarker_ActDisk] == val_marker)) break;
  return ActDisk_Force[iMarker_ActDisk];
}

su2double CConfig::GetActDisk_BCThrust(string val_marker) {
  unsigned short iMarker_ActDisk;
  for (iMarker_ActDisk = 0; iMarker_ActDisk < nMarker_ActDiskInlet; iMarker_ActDisk++)
    if ((Marker_ActDiskInlet[iMarker_ActDisk] == val_marker) ||
        (Marker_ActDiskOutlet[iMarker_ActDisk] == val_marker)) break;
  return ActDisk_BCThrust[iMarker_ActDisk];
}

su2double CConfig::GetActDisk_BCThrust_Old(string val_marker) {
  unsigned short iMarker_ActDisk;
  for (iMarker_ActDisk = 0; iMarker_ActDisk < nMarker_ActDiskInlet; iMarker_ActDisk++)
    if ((Marker_ActDiskInlet[iMarker_ActDisk] == val_marker) ||
        (Marker_ActDiskOutlet[iMarker_ActDisk] == val_marker)) break;
  return ActDisk_BCThrust_Old[iMarker_ActDisk];
}

void CConfig::SetActDisk_BCThrust(string val_marker, su2double val_actdisk_bcthrust) {
  unsigned short iMarker_ActDisk;
  for (iMarker_ActDisk = 0; iMarker_ActDisk < nMarker_ActDiskInlet; iMarker_ActDisk++)
    if ((Marker_ActDiskInlet[iMarker_ActDisk] == val_marker) ||
        (Marker_ActDiskOutlet[iMarker_ActDisk] == val_marker)) break;
  ActDisk_BCThrust[iMarker_ActDisk] = val_actdisk_bcthrust;
}

void CConfig::SetActDisk_BCThrust_Old(string val_marker, su2double val_actdisk_bcthrust_old) {
  unsigned short iMarker_ActDisk;
  for (iMarker_ActDisk = 0; iMarker_ActDisk < nMarker_ActDiskInlet; iMarker_ActDisk++)
    if ((Marker_ActDiskInlet[iMarker_ActDisk] == val_marker) ||
        (Marker_ActDiskOutlet[iMarker_ActDisk] == val_marker)) break;
  ActDisk_BCThrust_Old[iMarker_ActDisk] = val_actdisk_bcthrust_old;
}

su2double CConfig::GetActDisk_Area(string val_marker) {
  unsigned short iMarker_ActDisk;
  for (iMarker_ActDisk = 0; iMarker_ActDisk < nMarker_ActDiskInlet; iMarker_ActDisk++)
    if ((Marker_ActDiskInlet[iMarker_ActDisk] == val_marker) ||
        (Marker_ActDiskOutlet[iMarker_ActDisk] == val_marker)) break;
  return ActDisk_Area[iMarker_ActDisk];
}

su2double CConfig::GetActDisk_ReverseMassFlow(string val_marker) {
  unsigned short iMarker_ActDisk;
  for (iMarker_ActDisk = 0; iMarker_ActDisk < nMarker_ActDiskInlet; iMarker_ActDisk++)
    if ((Marker_ActDiskInlet[iMarker_ActDisk] == val_marker) ||
        (Marker_ActDiskOutlet[iMarker_ActDisk] == val_marker)) break;
  return ActDisk_ReverseMassFlow[iMarker_ActDisk];
}

su2double CConfig::GetActDisk_PressJump(string val_marker, unsigned short val_value) {
  unsigned short iMarker_ActDisk;
  for (iMarker_ActDisk = 0; iMarker_ActDisk < nMarker_ActDiskInlet; iMarker_ActDisk++)
    if ((Marker_ActDiskInlet[iMarker_ActDisk] == val_marker) ||
        (Marker_ActDiskOutlet[iMarker_ActDisk] == val_marker)) break;
  return ActDisk_PressJump[iMarker_ActDisk][val_value];
}

su2double CConfig::GetActDisk_TempJump(string val_marker, unsigned short val_value) {
  unsigned short iMarker_ActDisk;
  for (iMarker_ActDisk = 0; iMarker_ActDisk < nMarker_ActDiskInlet; iMarker_ActDisk++)
    if ((Marker_ActDiskInlet[iMarker_ActDisk] == val_marker) ||
        (Marker_ActDiskOutlet[iMarker_ActDisk] == val_marker)) break;
  return ActDisk_TempJump[iMarker_ActDisk][val_value];;
}

su2double CConfig::GetActDisk_Omega(string val_marker, unsigned short val_value) {
  unsigned short iMarker_ActDisk;
  for (iMarker_ActDisk = 0; iMarker_ActDisk < nMarker_ActDiskInlet; iMarker_ActDisk++)
    if ((Marker_ActDiskInlet[iMarker_ActDisk] == val_marker) ||
        (Marker_ActDiskOutlet[iMarker_ActDisk] == val_marker)) break;
  return ActDisk_Omega[iMarker_ActDisk][val_value];;
}

unsigned short CConfig::GetMarker_CfgFile_ActDiskOutlet(string val_marker) {
  unsigned short iMarker_ActDisk, kMarker_All;
  
  /*--- Find the marker for this actuator disk inlet. ---*/
  
  for (iMarker_ActDisk = 0; iMarker_ActDisk < nMarker_ActDiskInlet; iMarker_ActDisk++)
    if (Marker_ActDiskInlet[iMarker_ActDisk] == val_marker) break;
  
  /*--- Find and return global marker index for the actuator disk outlet. ---*/
  
  for (kMarker_All = 0; kMarker_All < nMarker_CfgFile; kMarker_All++)
    if (Marker_ActDiskOutlet[iMarker_ActDisk] == Marker_CfgFile_TagBound[kMarker_All]) break;
  
  return kMarker_All;
}

unsigned short CConfig::GetMarker_CfgFile_EngineExhaust(string val_marker) {
  unsigned short iMarker_Engine, kMarker_All;
  
  /*--- Find the marker for this engine inflow. ---*/
  
  for (iMarker_Engine = 0; iMarker_Engine < nMarker_EngineInflow; iMarker_Engine++)
    if (Marker_EngineInflow[iMarker_Engine] == val_marker) break;
  
  /*--- Find and return global marker index for the engine exhaust. ---*/
  
  for (kMarker_All = 0; kMarker_All < nMarker_CfgFile; kMarker_All++)
    if (Marker_EngineExhaust[iMarker_Engine] == Marker_CfgFile_TagBound[kMarker_All]) break;
  
  return kMarker_All;
}

void CConfig::SetnPeriodicIndex(unsigned short val_index) {

  /*--- Store total number of transformations. ---*/
  nPeriodic_Index = val_index;

  /*--- Allocate memory for centers, angles, translations. ---*/
  Periodic_Center    = new su2double*[nPeriodic_Index];
  Periodic_Rotation  = new su2double*[nPeriodic_Index];
  Periodic_Translate = new su2double*[nPeriodic_Index];
  
  for (unsigned long i = 0; i < nPeriodic_Index; i++) {
    Periodic_Center[i]    = new su2double[3];
    Periodic_Rotation[i]  = new su2double[3];
    Periodic_Translate[i] = new su2double[3];
  }
  
}

unsigned short CConfig::GetMarker_Moving(string val_marker) {
  unsigned short iMarker_Moving;

  /*--- Find the marker for this moving boundary. ---*/
  for (iMarker_Moving = 0; iMarker_Moving < nMarker_Moving; iMarker_Moving++)
    if (Marker_Moving[iMarker_Moving] == val_marker) break;

  return iMarker_Moving;
}

su2double CConfig::GetDirichlet_Value(string val_marker) {
  unsigned short iMarker_Dirichlet;
  for (iMarker_Dirichlet = 0; iMarker_Dirichlet < nMarker_Dirichlet; iMarker_Dirichlet++)
    if (Marker_Dirichlet[iMarker_Dirichlet] == val_marker) break;
  return Dirichlet_Value[iMarker_Dirichlet];
}

bool CConfig::GetDirichlet_Boundary(string val_marker) {
  unsigned short iMarker_Dirichlet;
  bool Dirichlet = false;
  for (iMarker_Dirichlet = 0; iMarker_Dirichlet < nMarker_Dirichlet; iMarker_Dirichlet++)
    if (Marker_Dirichlet[iMarker_Dirichlet] == val_marker) {
      Dirichlet = true;
      break;
    }
  return Dirichlet;
}

su2double CConfig::GetExhaust_Temperature_Target(string val_marker) {
  unsigned short iMarker_EngineExhaust;
  for (iMarker_EngineExhaust = 0; iMarker_EngineExhaust < nMarker_EngineExhaust; iMarker_EngineExhaust++)
    if (Marker_EngineExhaust[iMarker_EngineExhaust] == val_marker) break;
  return Exhaust_Temperature_Target[iMarker_EngineExhaust];
}

su2double CConfig::GetExhaust_Pressure_Target(string val_marker) {
  unsigned short iMarker_EngineExhaust;
  for (iMarker_EngineExhaust = 0; iMarker_EngineExhaust < nMarker_EngineExhaust; iMarker_EngineExhaust++)
    if (Marker_EngineExhaust[iMarker_EngineExhaust] == val_marker) break;
  return Exhaust_Pressure_Target[iMarker_EngineExhaust];
}

su2double CConfig::GetInlet_Ttotal(string val_marker) {
  unsigned short iMarker_Inlet;
  for (iMarker_Inlet = 0; iMarker_Inlet < nMarker_Inlet; iMarker_Inlet++)
    if (Marker_Inlet[iMarker_Inlet] == val_marker) break;
  return Inlet_Ttotal[iMarker_Inlet];
}

su2double CConfig::GetInlet_Ptotal(string val_marker) {
  unsigned short iMarker_Inlet;
  for (iMarker_Inlet = 0; iMarker_Inlet < nMarker_Inlet; iMarker_Inlet++)
    if (Marker_Inlet[iMarker_Inlet] == val_marker) break;
  return Inlet_Ptotal[iMarker_Inlet];
}

su2double* CConfig::GetInlet_FlowDir(string val_marker) {
  unsigned short iMarker_Inlet;
  for (iMarker_Inlet = 0; iMarker_Inlet < nMarker_Inlet; iMarker_Inlet++)
    if (Marker_Inlet[iMarker_Inlet] == val_marker) break;
  return Inlet_FlowDir[iMarker_Inlet];
}

su2double CConfig::GetInlet_Temperature(string val_marker) {
  unsigned short iMarker_Supersonic_Inlet;
  for (iMarker_Supersonic_Inlet = 0; iMarker_Supersonic_Inlet < nMarker_Supersonic_Inlet; iMarker_Supersonic_Inlet++)
    if (Marker_Supersonic_Inlet[iMarker_Supersonic_Inlet] == val_marker) break;
  return Inlet_Temperature[iMarker_Supersonic_Inlet];
}

su2double CConfig::GetInlet_Pressure(string val_marker) {
  unsigned short iMarker_Supersonic_Inlet;
  for (iMarker_Supersonic_Inlet = 0; iMarker_Supersonic_Inlet < nMarker_Supersonic_Inlet; iMarker_Supersonic_Inlet++)
    if (Marker_Supersonic_Inlet[iMarker_Supersonic_Inlet] == val_marker) break;
  return Inlet_Pressure[iMarker_Supersonic_Inlet];
}

su2double* CConfig::GetInlet_Velocity(string val_marker) {
  unsigned short iMarker_Supersonic_Inlet;
  for (iMarker_Supersonic_Inlet = 0; iMarker_Supersonic_Inlet < nMarker_Supersonic_Inlet; iMarker_Supersonic_Inlet++)
    if (Marker_Supersonic_Inlet[iMarker_Supersonic_Inlet] == val_marker) break;
  return Inlet_Velocity[iMarker_Supersonic_Inlet];
}

su2double CConfig::GetOutlet_Pressure(string val_marker) {
  unsigned short iMarker_Outlet;
  for (iMarker_Outlet = 0; iMarker_Outlet < nMarker_Outlet; iMarker_Outlet++)
    if (Marker_Outlet[iMarker_Outlet] == val_marker) break;
  return Outlet_Pressure[iMarker_Outlet];
}

su2double CConfig::GetRiemann_Var1(string val_marker) {
  unsigned short iMarker_Riemann;
  for (iMarker_Riemann = 0; iMarker_Riemann < nMarker_Riemann; iMarker_Riemann++)
    if (Marker_Riemann[iMarker_Riemann] == val_marker) break;
  return Riemann_Var1[iMarker_Riemann];
}

su2double CConfig::GetRiemann_Var2(string val_marker) {
  unsigned short iMarker_Riemann;
  for (iMarker_Riemann = 0; iMarker_Riemann < nMarker_Riemann; iMarker_Riemann++)
    if (Marker_Riemann[iMarker_Riemann] == val_marker) break;
  return Riemann_Var2[iMarker_Riemann];
}

su2double* CConfig::GetRiemann_FlowDir(string val_marker) {
  unsigned short iMarker_Riemann;
  for (iMarker_Riemann = 0; iMarker_Riemann < nMarker_Riemann; iMarker_Riemann++)
    if (Marker_Riemann[iMarker_Riemann] == val_marker) break;
  return Riemann_FlowDir[iMarker_Riemann];
}

unsigned short CConfig::GetKind_Data_Riemann(string val_marker) {
  unsigned short iMarker_Riemann;
  for (iMarker_Riemann = 0; iMarker_Riemann < nMarker_Riemann; iMarker_Riemann++)
    if (Marker_Riemann[iMarker_Riemann] == val_marker) break;
  return Kind_Data_Riemann[iMarker_Riemann];
}


su2double CConfig::GetNRBC_Var1(string val_marker) {
  unsigned short iMarker_NRBC;
  for (iMarker_NRBC = 0; iMarker_NRBC < nMarker_NRBC; iMarker_NRBC++)
    if (Marker_NRBC[iMarker_NRBC] == val_marker) break;
  return NRBC_Var1[iMarker_NRBC];
}

su2double CConfig::GetNRBC_Var2(string val_marker) {
  unsigned short iMarker_NRBC;
  for (iMarker_NRBC = 0; iMarker_NRBC < nMarker_NRBC; iMarker_NRBC++)
    if (Marker_NRBC[iMarker_NRBC] == val_marker) break;
  return NRBC_Var2[iMarker_NRBC];
}

su2double* CConfig::GetNRBC_FlowDir(string val_marker) {
  unsigned short iMarker_NRBC;
  for (iMarker_NRBC = 0; iMarker_NRBC < nMarker_NRBC; iMarker_NRBC++)
    if (Marker_NRBC[iMarker_NRBC] == val_marker) break;
  return NRBC_FlowDir[iMarker_NRBC];
}

unsigned short CConfig::GetKind_Data_NRBC(string val_marker) {
  unsigned short iMarker_NRBC;
  for (iMarker_NRBC = 0; iMarker_NRBC < nMarker_NRBC; iMarker_NRBC++)
    if (Marker_NRBC[iMarker_NRBC] == val_marker) break;
  return Kind_Data_NRBC[iMarker_NRBC];
}


su2double CConfig::GetIsothermal_Temperature(string val_marker) {

  unsigned short iMarker_Isothermal = 0;

  if (nMarker_Isothermal > 0) {
    for (iMarker_Isothermal = 0; iMarker_Isothermal < nMarker_Isothermal; iMarker_Isothermal++)
      if (Marker_Isothermal[iMarker_Isothermal] == val_marker) break;
  }

  return Isothermal_Temperature[iMarker_Isothermal];
}

su2double CConfig::GetWall_HeatFlux(string val_marker) {
  unsigned short iMarker_HeatFlux = 0;

  if (nMarker_HeatFlux > 0) {
  for (iMarker_HeatFlux = 0; iMarker_HeatFlux < nMarker_HeatFlux; iMarker_HeatFlux++)
    if (Marker_HeatFlux[iMarker_HeatFlux] == val_marker) break;
  }

  return Heat_Flux[iMarker_HeatFlux];
}

su2double CConfig::GetEngineInflow_Target(string val_marker) {
  unsigned short iMarker_EngineInflow;
  for (iMarker_EngineInflow = 0; iMarker_EngineInflow < nMarker_EngineInflow; iMarker_EngineInflow++)
    if (Marker_EngineInflow[iMarker_EngineInflow] == val_marker) break;
  return EngineInflow_Target[iMarker_EngineInflow];
}

su2double CConfig::GetInflow_Pressure(string val_marker) {
  unsigned short iMarker_EngineInflow;
  for (iMarker_EngineInflow = 0; iMarker_EngineInflow < nMarker_EngineInflow; iMarker_EngineInflow++)
    if (Marker_EngineInflow[iMarker_EngineInflow] == val_marker) break;
  return Inflow_Pressure[iMarker_EngineInflow];
}

su2double CConfig::GetInflow_MassFlow(string val_marker) {
  unsigned short iMarker_EngineInflow;
  for (iMarker_EngineInflow = 0; iMarker_EngineInflow < nMarker_EngineInflow; iMarker_EngineInflow++)
    if (Marker_EngineInflow[iMarker_EngineInflow] == val_marker) break;
  return Inflow_MassFlow[iMarker_EngineInflow];
}

su2double CConfig::GetInflow_ReverseMassFlow(string val_marker) {
  unsigned short iMarker_EngineInflow;
  for (iMarker_EngineInflow = 0; iMarker_EngineInflow < nMarker_EngineInflow; iMarker_EngineInflow++)
    if (Marker_EngineInflow[iMarker_EngineInflow] == val_marker) break;
  return Inflow_ReverseMassFlow[iMarker_EngineInflow];
}

su2double CConfig::GetInflow_TotalPressure(string val_marker) {
  unsigned short iMarker_EngineInflow;
  for (iMarker_EngineInflow = 0; iMarker_EngineInflow < nMarker_EngineInflow; iMarker_EngineInflow++)
    if (Marker_EngineInflow[iMarker_EngineInflow] == val_marker) break;
  return Inflow_TotalPressure[iMarker_EngineInflow];
}

su2double CConfig::GetInflow_Temperature(string val_marker) {
  unsigned short iMarker_EngineInflow;
  for (iMarker_EngineInflow = 0; iMarker_EngineInflow < nMarker_EngineInflow; iMarker_EngineInflow++)
    if (Marker_EngineInflow[iMarker_EngineInflow] == val_marker) break;
  return Inflow_Temperature[iMarker_EngineInflow];
}

su2double CConfig::GetInflow_TotalTemperature(string val_marker) {
  unsigned short iMarker_EngineInflow;
  for (iMarker_EngineInflow = 0; iMarker_EngineInflow < nMarker_EngineInflow; iMarker_EngineInflow++)
    if (Marker_EngineInflow[iMarker_EngineInflow] == val_marker) break;
  return Inflow_TotalTemperature[iMarker_EngineInflow];
}

su2double CConfig::GetInflow_RamDrag(string val_marker) {
  unsigned short iMarker_EngineInflow;
  for (iMarker_EngineInflow = 0; iMarker_EngineInflow < nMarker_EngineInflow; iMarker_EngineInflow++)
    if (Marker_EngineInflow[iMarker_EngineInflow] == val_marker) break;
  return Inflow_RamDrag[iMarker_EngineInflow];
}

su2double CConfig::GetInflow_Force(string val_marker) {
  unsigned short iMarker_EngineInflow;
  for (iMarker_EngineInflow = 0; iMarker_EngineInflow < nMarker_EngineInflow; iMarker_EngineInflow++)
    if (Marker_EngineInflow[iMarker_EngineInflow] == val_marker) break;
  return Inflow_Force[iMarker_EngineInflow];
}

su2double CConfig::GetInflow_Power(string val_marker) {
  unsigned short iMarker_EngineInflow;
  for (iMarker_EngineInflow = 0; iMarker_EngineInflow < nMarker_EngineInflow; iMarker_EngineInflow++)
    if (Marker_EngineInflow[iMarker_EngineInflow] == val_marker) break;
  return Inflow_Power[iMarker_EngineInflow];
}

su2double CConfig::GetInflow_Mach(string val_marker) {
  unsigned short iMarker_EngineInflow;
  for (iMarker_EngineInflow = 0; iMarker_EngineInflow < nMarker_EngineInflow; iMarker_EngineInflow++)
    if (Marker_EngineInflow[iMarker_EngineInflow] == val_marker) break;
  return Inflow_Mach[iMarker_EngineInflow];
}

su2double CConfig::GetExhaust_Pressure(string val_marker) {
  unsigned short iMarker_EngineExhaust;
  for (iMarker_EngineExhaust = 0; iMarker_EngineExhaust < nMarker_EngineExhaust; iMarker_EngineExhaust++)
    if (Marker_EngineExhaust[iMarker_EngineExhaust] == val_marker) break;
  return Exhaust_Pressure[iMarker_EngineExhaust];
}

su2double CConfig::GetExhaust_Temperature(string val_marker) {
  unsigned short iMarker_EngineExhaust;
  for (iMarker_EngineExhaust = 0; iMarker_EngineExhaust < nMarker_EngineExhaust; iMarker_EngineExhaust++)
    if (Marker_EngineExhaust[iMarker_EngineExhaust] == val_marker) break;
  return Exhaust_Temperature[iMarker_EngineExhaust];
}

su2double CConfig::GetExhaust_MassFlow(string val_marker) {
  unsigned short iMarker_EngineExhaust;
  for (iMarker_EngineExhaust = 0; iMarker_EngineExhaust < nMarker_EngineExhaust; iMarker_EngineExhaust++)
    if (Marker_EngineExhaust[iMarker_EngineExhaust] == val_marker) break;
  return Exhaust_MassFlow[iMarker_EngineExhaust];
}

su2double CConfig::GetExhaust_TotalPressure(string val_marker) {
  unsigned short iMarker_EngineExhaust;
  for (iMarker_EngineExhaust = 0; iMarker_EngineExhaust < nMarker_EngineExhaust; iMarker_EngineExhaust++)
    if (Marker_EngineExhaust[iMarker_EngineExhaust] == val_marker) break;
  return Exhaust_TotalPressure[iMarker_EngineExhaust];
}

su2double CConfig::GetExhaust_TotalTemperature(string val_marker) {
  unsigned short iMarker_EngineExhaust;
  for (iMarker_EngineExhaust = 0; iMarker_EngineExhaust < nMarker_EngineExhaust; iMarker_EngineExhaust++)
    if (Marker_EngineExhaust[iMarker_EngineExhaust] == val_marker) break;
  return Exhaust_TotalTemperature[iMarker_EngineExhaust];
}

su2double CConfig::GetExhaust_GrossThrust(string val_marker) {
  unsigned short iMarker_EngineExhaust;
  for (iMarker_EngineExhaust = 0; iMarker_EngineExhaust < nMarker_EngineExhaust; iMarker_EngineExhaust++)
    if (Marker_EngineExhaust[iMarker_EngineExhaust] == val_marker) break;
  return Exhaust_GrossThrust[iMarker_EngineExhaust];
}

su2double CConfig::GetExhaust_Force(string val_marker) {
  unsigned short iMarker_EngineExhaust;
  for (iMarker_EngineExhaust = 0; iMarker_EngineExhaust < nMarker_EngineExhaust; iMarker_EngineExhaust++)
    if (Marker_EngineExhaust[iMarker_EngineExhaust] == val_marker) break;
  return Exhaust_Force[iMarker_EngineExhaust];
}

su2double CConfig::GetExhaust_Power(string val_marker) {
  unsigned short iMarker_EngineExhaust;
  for (iMarker_EngineExhaust = 0; iMarker_EngineExhaust < nMarker_EngineExhaust; iMarker_EngineExhaust++)
    if (Marker_EngineExhaust[iMarker_EngineExhaust] == val_marker) break;
  return Exhaust_Power[iMarker_EngineExhaust];
}

su2double CConfig::GetActDiskInlet_Pressure(string val_marker) {
  unsigned short iMarker_ActDiskInlet;
  for (iMarker_ActDiskInlet = 0; iMarker_ActDiskInlet < nMarker_ActDiskInlet; iMarker_ActDiskInlet++)
    if (Marker_ActDiskInlet[iMarker_ActDiskInlet] == val_marker) break;
  return ActDiskInlet_Pressure[iMarker_ActDiskInlet];
}

su2double CConfig::GetActDiskInlet_TotalPressure(string val_marker) {
  unsigned short iMarker_ActDiskInlet;
  for (iMarker_ActDiskInlet = 0; iMarker_ActDiskInlet < nMarker_ActDiskInlet; iMarker_ActDiskInlet++)
    if (Marker_ActDiskInlet[iMarker_ActDiskInlet] == val_marker) break;
  return ActDiskInlet_TotalPressure[iMarker_ActDiskInlet];
}

su2double CConfig::GetActDiskInlet_RamDrag(string val_marker) {
  unsigned short iMarker_ActDiskInlet;
  for (iMarker_ActDiskInlet = 0; iMarker_ActDiskInlet < nMarker_ActDiskInlet; iMarker_ActDiskInlet++)
    if (Marker_ActDiskInlet[iMarker_ActDiskInlet] == val_marker) break;
  return ActDiskInlet_RamDrag[iMarker_ActDiskInlet];
}

su2double CConfig::GetActDiskInlet_Force(string val_marker) {
  unsigned short iMarker_ActDiskInlet;
  for (iMarker_ActDiskInlet = 0; iMarker_ActDiskInlet < nMarker_ActDiskInlet; iMarker_ActDiskInlet++)
    if (Marker_ActDiskInlet[iMarker_ActDiskInlet] == val_marker) break;
  return ActDiskInlet_Force[iMarker_ActDiskInlet];
}

su2double CConfig::GetActDiskInlet_Power(string val_marker) {
  unsigned short iMarker_ActDiskInlet;
  for (iMarker_ActDiskInlet = 0; iMarker_ActDiskInlet < nMarker_ActDiskInlet; iMarker_ActDiskInlet++)
    if (Marker_ActDiskInlet[iMarker_ActDiskInlet] == val_marker) break;
  return ActDiskInlet_Power[iMarker_ActDiskInlet];
}

su2double CConfig::GetActDiskOutlet_Pressure(string val_marker) {
  unsigned short iMarker_ActDiskOutlet;
  for (iMarker_ActDiskOutlet = 0; iMarker_ActDiskOutlet < nMarker_ActDiskOutlet; iMarker_ActDiskOutlet++)
    if (Marker_ActDiskOutlet[iMarker_ActDiskOutlet] == val_marker) break;
  return ActDiskOutlet_Pressure[iMarker_ActDiskOutlet];
}

su2double CConfig::GetActDiskOutlet_TotalPressure(string val_marker) {
  unsigned short iMarker_ActDiskOutlet;
  for (iMarker_ActDiskOutlet = 0; iMarker_ActDiskOutlet < nMarker_ActDiskOutlet; iMarker_ActDiskOutlet++)
    if (Marker_ActDiskOutlet[iMarker_ActDiskOutlet] == val_marker) break;
  return ActDiskOutlet_TotalPressure[iMarker_ActDiskOutlet];
}

su2double CConfig::GetActDiskOutlet_GrossThrust(string val_marker) {
  unsigned short iMarker_ActDiskOutlet;
  for (iMarker_ActDiskOutlet = 0; iMarker_ActDiskOutlet < nMarker_ActDiskOutlet; iMarker_ActDiskOutlet++)
    if (Marker_ActDiskOutlet[iMarker_ActDiskOutlet] == val_marker) break;
  return ActDiskOutlet_GrossThrust[iMarker_ActDiskOutlet];
}

su2double CConfig::GetActDiskOutlet_Force(string val_marker) {
  unsigned short iMarker_ActDiskOutlet;
  for (iMarker_ActDiskOutlet = 0; iMarker_ActDiskOutlet < nMarker_ActDiskOutlet; iMarker_ActDiskOutlet++)
    if (Marker_ActDiskOutlet[iMarker_ActDiskOutlet] == val_marker) break;
  return ActDiskOutlet_Force[iMarker_ActDiskOutlet];
}

su2double CConfig::GetActDiskOutlet_Power(string val_marker) {
  unsigned short iMarker_ActDiskOutlet;
  for (iMarker_ActDiskOutlet = 0; iMarker_ActDiskOutlet < nMarker_ActDiskOutlet; iMarker_ActDiskOutlet++)
    if (Marker_ActDiskOutlet[iMarker_ActDiskOutlet] == val_marker) break;
  return ActDiskOutlet_Power[iMarker_ActDiskOutlet];
}

su2double CConfig::GetActDiskInlet_Temperature(string val_marker) {
  unsigned short iMarker_ActDiskInlet;
  for (iMarker_ActDiskInlet = 0; iMarker_ActDiskInlet < nMarker_ActDiskInlet; iMarker_ActDiskInlet++)
    if (Marker_ActDiskInlet[iMarker_ActDiskInlet] == val_marker) break;
  return ActDiskInlet_Temperature[iMarker_ActDiskInlet];
}

su2double CConfig::GetActDiskInlet_TotalTemperature(string val_marker) {
  unsigned short iMarker_ActDiskInlet;
  for (iMarker_ActDiskInlet = 0; iMarker_ActDiskInlet < nMarker_ActDiskInlet; iMarker_ActDiskInlet++)
    if (Marker_ActDiskInlet[iMarker_ActDiskInlet] == val_marker) break;
  return ActDiskInlet_TotalTemperature[iMarker_ActDiskInlet];
}

su2double CConfig::GetActDiskOutlet_Temperature(string val_marker) {
  unsigned short iMarker_ActDiskOutlet;
  for (iMarker_ActDiskOutlet = 0; iMarker_ActDiskOutlet < nMarker_ActDiskOutlet; iMarker_ActDiskOutlet++)
    if (Marker_ActDiskOutlet[iMarker_ActDiskOutlet] == val_marker) break;
  return ActDiskOutlet_Temperature[iMarker_ActDiskOutlet];
}

su2double CConfig::GetActDiskOutlet_TotalTemperature(string val_marker) {
  unsigned short iMarker_ActDiskOutlet;
  for (iMarker_ActDiskOutlet = 0; iMarker_ActDiskOutlet < nMarker_ActDiskOutlet; iMarker_ActDiskOutlet++)
    if (Marker_ActDiskOutlet[iMarker_ActDiskOutlet] == val_marker) break;
  return ActDiskOutlet_TotalTemperature[iMarker_ActDiskOutlet];
}

su2double CConfig::GetActDiskInlet_MassFlow(string val_marker) {
  unsigned short iMarker_ActDiskInlet;
  for (iMarker_ActDiskInlet = 0; iMarker_ActDiskInlet < nMarker_ActDiskInlet; iMarker_ActDiskInlet++)
    if (Marker_ActDiskInlet[iMarker_ActDiskInlet] == val_marker) break;
  return ActDiskInlet_MassFlow[iMarker_ActDiskInlet];
}

su2double CConfig::GetActDiskOutlet_MassFlow(string val_marker) {
  unsigned short iMarker_ActDiskOutlet;
  for (iMarker_ActDiskOutlet = 0; iMarker_ActDiskOutlet < nMarker_ActDiskOutlet; iMarker_ActDiskOutlet++)
    if (Marker_ActDiskOutlet[iMarker_ActDiskOutlet] == val_marker) break;
  return ActDiskOutlet_MassFlow[iMarker_ActDiskOutlet];
}

su2double CConfig::GetDispl_Value(string val_marker) {
  unsigned short iMarker_Displacement;
  for (iMarker_Displacement = 0; iMarker_Displacement < nMarker_Displacement; iMarker_Displacement++)
    if (Marker_Displacement[iMarker_Displacement] == val_marker) break;
  return Displ_Value[iMarker_Displacement];
}

su2double CConfig::GetLoad_Value(string val_marker) {
  unsigned short iMarker_Load;
  for (iMarker_Load = 0; iMarker_Load < nMarker_Load; iMarker_Load++)
    if (Marker_Load[iMarker_Load] == val_marker) break;
  return Load_Value[iMarker_Load];
}

su2double CConfig::GetLoad_Dir_Value(string val_marker) {
  unsigned short iMarker_Load_Dir;
  for (iMarker_Load_Dir = 0; iMarker_Load_Dir < nMarker_Load_Dir; iMarker_Load_Dir++)
    if (Marker_Load_Dir[iMarker_Load_Dir] == val_marker) break;
  return Load_Dir_Value[iMarker_Load_Dir];
}

su2double CConfig::GetLoad_Dir_Multiplier(string val_marker) {
  unsigned short iMarker_Load_Dir;
  for (iMarker_Load_Dir = 0; iMarker_Load_Dir < nMarker_Load_Dir; iMarker_Load_Dir++)
    if (Marker_Load_Dir[iMarker_Load_Dir] == val_marker) break;
  return Load_Dir_Multiplier[iMarker_Load_Dir];
}

su2double* CConfig::GetLoad_Dir(string val_marker) {
  unsigned short iMarker_Load_Dir;
  for (iMarker_Load_Dir = 0; iMarker_Load_Dir < nMarker_Load_Dir; iMarker_Load_Dir++)
    if (Marker_Load_Dir[iMarker_Load_Dir] == val_marker) break;
  return Load_Dir[iMarker_Load_Dir];
}


su2double CConfig::GetLoad_Sine_Amplitude(string val_marker) {
  unsigned short iMarker_Load_Sine;
  for (iMarker_Load_Sine = 0; iMarker_Load_Sine < nMarker_Load_Sine; iMarker_Load_Sine++)
    if (Marker_Load_Sine[iMarker_Load_Sine] == val_marker) break;
  return Load_Sine_Amplitude[iMarker_Load_Sine];
}

su2double CConfig::GetLoad_Sine_Frequency(string val_marker) {
  unsigned short iMarker_Load_Sine;
  for (iMarker_Load_Sine = 0; iMarker_Load_Sine < nMarker_Load_Sine; iMarker_Load_Sine++)
    if (Marker_Load_Sine[iMarker_Load_Sine] == val_marker) break;
  return Load_Sine_Frequency[iMarker_Load_Sine];
}

su2double* CConfig::GetLoad_Sine_Dir(string val_marker) {
  unsigned short iMarker_Load_Sine;
  for (iMarker_Load_Sine = 0; iMarker_Load_Sine < nMarker_Load_Sine; iMarker_Load_Sine++)
    if (Marker_Load_Sine[iMarker_Load_Sine] == val_marker) break;
  return Load_Sine_Dir[iMarker_Load_Sine];
}

su2double CConfig::GetFlowLoad_Value(string val_marker) {
  unsigned short iMarker_FlowLoad;
  for (iMarker_FlowLoad = 0; iMarker_FlowLoad < nMarker_FlowLoad; iMarker_FlowLoad++)
    if (Marker_FlowLoad[iMarker_FlowLoad] == val_marker) break;
  return FlowLoad_Value[iMarker_FlowLoad];
}

void CConfig::SetSpline(vector<su2double> &x, vector<su2double> &y, unsigned long n, su2double yp1, su2double ypn, vector<su2double> &y2) {
  unsigned long i, k;
  su2double p, qn, sig, un, *u;

  u = new su2double [n];

  if (yp1 > 0.99e30)			// The lower boundary condition is set either to be "nat
    y2[0]=u[0]=0.0;			  // -ural"
  else {									// or else to have a specified first derivative.
    y2[0] = -0.5;
    u[0]=(3.0/(x[1]-x[0]))*((y[1]-y[0])/(x[1]-x[0])-yp1);
  }

  for (i=2; i<=n-1; i++) {									//  This is the decomposition loop of the tridiagonal al-
    sig=(x[i-1]-x[i-2])/(x[i]-x[i-2]);		//	gorithm. y2 and u are used for tem-
    p=sig*y2[i-2]+2.0;										//	porary storage of the decomposed
    y2[i-1]=(sig-1.0)/p;										//	factors.
    u[i-1]=(y[i]-y[i-1])/(x[i]-x[i-1]) - (y[i-1]-y[i-2])/(x[i-1]-x[i-2]);
    u[i-1]=(6.0*u[i-1]/(x[i]-x[i-2])-sig*u[i-2])/p;
  }

  if (ypn > 0.99e30)						// The upper boundary condition is set either to be
    qn=un=0.0;									// "natural"
  else {												// or else to have a specified first derivative.
    qn=0.5;
    un=(3.0/(x[n-1]-x[n-2]))*(ypn-(y[n-1]-y[n-2])/(x[n-1]-x[n-2]));
  }
  y2[n-1]=(un-qn*u[n-2])/(qn*y2[n-2]+1.0);
  for (k=n-1; k>=1; k--)					// This is the backsubstitution loop of the tridiagonal
    y2[k-1]=y2[k-1]*y2[k]+u[k-1];	  // algorithm.

  delete[] u;

}

su2double CConfig::GetSpline(vector<su2double>&xa, vector<su2double>&ya, vector<su2double>&y2a, unsigned long n, su2double x) {
  unsigned long klo, khi, k;
  su2double h, b, a, y;

  klo=1;										// We will find the right place in the table by means of
  khi=n;										// bisection. This is optimal if sequential calls to this
  while (khi-klo > 1) {			// routine are at random values of x. If sequential calls
    k=(khi+klo) >> 1;				// are in order, and closely spaced, one would do better
    if (xa[k-1] > x) khi=k;		// to store previous values of klo and khi and test if
    else klo=k;							// they remain appropriate on the next call.
  }								// klo and khi now bracket the input value of x
  h=xa[khi-1]-xa[klo-1];
  if (h == 0.0) cout << "Bad xa input to routine splint" << endl;	// The xa’s must be dis-
  a=(xa[khi-1]-x)/h;																					      // tinct.
  b=(x-xa[klo-1])/h;				// Cubic spline polynomial is now evaluated.
  y=a*ya[klo-1]+b*ya[khi-1]+((a*a*a-a)*y2a[klo-1]+(b*b*b-b)*y2a[khi-1])*(h*h)/6.0;

  return y;
}

void CConfig::Tick(double *val_start_time) {
  
#ifdef PROFILE
#ifndef HAVE_MPI
  *val_start_time = double(clock())/double(CLOCKS_PER_SEC);
#else
  *val_start_time = MPI_Wtime();
#endif
  
#endif
  
}

void CConfig::Tock(double val_start_time, string val_function_name, int val_group_id) {
  
#ifdef PROFILE
  
  double val_stop_time = 0.0, val_elapsed_time = 0.0;
  
#ifndef HAVE_MPI
  val_stop_time = double(clock())/double(CLOCKS_PER_SEC);
#else
  val_stop_time = MPI_Wtime();
#endif
  
  /*--- Compute the elapsed time for this subroutine ---*/
  val_elapsed_time = val_stop_time - val_start_time;
  
  /*--- Store the subroutine name and the elapsed time ---*/
  Profile_Function_tp.push_back(val_function_name);
  Profile_Time_tp.push_back(val_elapsed_time);
  Profile_ID_tp.push_back(val_group_id);
  
#endif
  
}

void CConfig::SetProfilingCSV(void) {
  
#ifdef PROFILE
  
  int rank = MASTER_NODE;
  int size = SINGLE_NODE;
#ifdef HAVE_MPI
  MPI_Comm_rank(MPI_COMM_WORLD, &rank);
  MPI_Comm_size(MPI_COMM_WORLD, &size);
#endif
  
  /*--- Each rank has the same stack trace, so the they have the same
   function calls and ordering in the vectors. We're going to reduce
   the timings from each rank and extract the avg, min, and max timings. ---*/
  
  /*--- First, create a local mapping, so that we can extract the
   min and max values for each function. ---*/
  
  for (unsigned int i = 0; i < Profile_Function_tp.size(); i++) {
    
    /*--- Add the function and initialize if not already stored (the ID
     only needs to be stored the first time).---*/
    if (Profile_Map_tp.find(Profile_Function_tp[i]) == Profile_Map_tp.end()) {
      
      vector<int> profile; profile.push_back(i);
      Profile_Map_tp.insert(pair<string,vector<int> >(Profile_Function_tp[i],profile));
      
    } else {
      
      /*--- This function has already been added, so simply increment the
       number of calls and total time for this function. ---*/
      
      Profile_Map_tp[Profile_Function_tp[i]].push_back(i);
      
    }
  }
  
  /*--- We now have everything gathered by function name, so we can loop over
   each function and store the min/max times. ---*/
  
  int map_size = 0;
  for (map<string,vector<int> >::iterator it=Profile_Map_tp.begin(); it!=Profile_Map_tp.end(); ++it) {
    map_size++;
  }
  
  /*--- Allocate and initialize memory ---*/
  
  double *l_min_red, *l_max_red, *l_tot_red, *l_avg_red;
  int *n_calls_red;
  double* l_min = new double[map_size];
  double* l_max = new double[map_size];
  double* l_tot = new double[map_size];
  double* l_avg = new double[map_size];
  int* n_calls  = new int[map_size];
  for (int i = 0; i < map_size; i++)
  {
    l_min[i]   = 1e10;
    l_max[i]   = 0.0;
    l_tot[i]   = 0.0;
    l_avg[i]   = 0.0;
    n_calls[i] = 0;
  }
  
  /*--- Collect the info for each function from the current rank ---*/
  
  int func_counter = 0;
  for (map<string,vector<int> >::iterator it=Profile_Map_tp.begin(); it!=Profile_Map_tp.end(); ++it) {
    
    for (unsigned int i = 0; i < (it->second).size(); i++) {
      n_calls[func_counter]++;
      l_tot[func_counter] += Profile_Time_tp[(it->second)[i]];
      if (Profile_Time_tp[(it->second)[i]] < l_min[func_counter])
        l_min[func_counter] = Profile_Time_tp[(it->second)[i]];
      if (Profile_Time_tp[(it->second)[i]] > l_max[func_counter])
        l_max[func_counter] = Profile_Time_tp[(it->second)[i]];
      
    }
    l_avg[func_counter] = l_tot[func_counter]/((double)n_calls[func_counter]);
    func_counter++;
  }
  
  /*--- Now reduce the data ---*/
  
  if (rank == MASTER_NODE) {
    l_min_red = new double[map_size];
    l_max_red = new double[map_size];
    l_tot_red = new double[map_size];
    l_avg_red = new double[map_size];
    n_calls_red  = new int[map_size];
  }
  MPI_Reduce(n_calls, n_calls_red, map_size, MPI_INT, MPI_SUM, MASTER_NODE, MPI_COMM_WORLD);
  MPI_Reduce(l_tot, l_tot_red, map_size, MPI_DOUBLE, MPI_SUM, MASTER_NODE, MPI_COMM_WORLD);
  MPI_Reduce(l_avg, l_avg_red, map_size, MPI_DOUBLE, MPI_SUM, MASTER_NODE, MPI_COMM_WORLD);
  MPI_Reduce(l_min, l_min_red, map_size, MPI_DOUBLE, MPI_MIN, MASTER_NODE, MPI_COMM_WORLD);
  MPI_Reduce(l_max, l_max_red, map_size, MPI_DOUBLE, MPI_MAX, MASTER_NODE, MPI_COMM_WORLD);
  
  /*--- The master rank will write the file ---*/
  
  if (rank == MASTER_NODE) {
    
    /*--- Take averages over all ranks on the master ---*/
    
    for (int i = 0; i < map_size; i++) {
      l_tot_red[i]   = l_tot_red[i]/(double)size;
      l_avg_red[i]   = l_avg_red[i]/(double)size;
      n_calls_red[i] = n_calls_red[i]/size;
    }
    
    /*--- Now write a CSV file with the processed results ---*/
    
    char cstr[200];
    ofstream Profile_File;
    strcpy (cstr, "profiling.csv");
    
    /*--- Prepare and open the file ---*/
    
    Profile_File.precision(15);
    Profile_File.open(cstr, ios::out);
    
    /*--- Create the CSV header ---*/
    
    Profile_File << "\"Function_Name\", \"N_Calls\", \"Avg_Total_Time\", \"Avg_Time\", \"Min_Time\", \"Max_Time\", \"Function_ID\"" << endl;
    
    /*--- Loop through the map and write the results to the file ---*/
    
    func_counter = 0;
    for (map<string,vector<int> >::iterator it=Profile_Map_tp.begin(); it!=Profile_Map_tp.end(); ++it) {
      
      Profile_File << scientific << it->first << ", " << n_calls_red[func_counter] << ", " << l_tot_red[func_counter] << ", " << l_avg_red[func_counter] << ", " << l_min_red[func_counter] << ", " << l_max_red[func_counter] << ", " << (int)Profile_ID_tp[(it->second)[0]] << endl;
      func_counter++;
    }
    
    Profile_File.close();
    
  }
  
  delete [] l_min;
  delete [] l_max;
  delete [] l_avg;
  delete [] l_tot;
  delete [] n_calls;
  if (rank == MASTER_NODE) {
    delete [] l_min_red;
    delete [] l_max_red;
    delete [] l_avg_red;
    delete [] l_tot_red;
    delete [] n_calls_red;
  }
  
#endif
  
}

void CConfig::GEMM_Tick(double *val_start_time) {
  
#ifdef PROFILE
#ifndef HAVE_MPI
  *val_start_time = double(clock())/double(CLOCKS_PER_SEC);
#else
  *val_start_time = MPI_Wtime();
#endif
  
#endif
  
}

void CConfig::GEMM_Tock(double val_start_time, string val_function_name, int M, int N, int K) {
  
#ifdef PROFILE
  
  double val_stop_time = 0.0, val_elapsed_time = 0.0;
  
#ifndef HAVE_MPI
  val_stop_time = double(clock())/double(CLOCKS_PER_SEC);
#else
  val_stop_time = MPI_Wtime();
#endif
  
  string desc = val_function_name + "_" + to_string(M)+"_"+ to_string(N)+"_"+ to_string(K);

  /*--- Compute the elapsed time for this subroutine ---*/
  val_elapsed_time = val_stop_time - val_start_time;
  
  /*--- Store the subroutine name and the elapsed time ---*/
  GEMM_Profile_Function.push_back(desc);
  GEMM_Profile_Time.push_back(val_elapsed_time);
  GEMM_Profile_M.push_back(M);
  GEMM_Profile_N.push_back(N);
  GEMM_Profile_K.push_back(K);

#endif
  
}

void CConfig::GEMMProfilingCSV(void) {
  
#ifdef PROFILE
  
  int rank = MASTER_NODE;
  int size = SINGLE_NODE;
#ifdef HAVE_MPI
  MPI_Comm_rank(MPI_COMM_WORLD, &rank);
  MPI_Comm_size(MPI_COMM_WORLD, &size);
#endif
  
  /*--- Each rank has the same stack trace, so the they have the same
   function calls and ordering in the vectors. We're going to reduce
   the timings from each rank and extract the avg, min, and max timings. ---*/
  
  /*--- First, create a local mapping, so that we can extract the
   min and max values for each function. ---*/
  
  for (unsigned int i = 0; i < GEMM_Profile_Function.size(); i++) {
    
    /*--- Add the function and initialize if not already stored (the ID
     only needs to be stored the first time).---*/
    
    if (GEMM_Profile_Map.find(GEMM_Profile_Function[i]) == GEMM_Profile_Map.end()) {
      
      vector<int> profile; profile.push_back(i);
      GEMM_Profile_Map.insert(pair<string,vector<int> >(GEMM_Profile_Function[i],profile));
      
    } else {
      
      /*--- This function has already been added, so simply increment the
       number of calls and total time for this function. ---*/
      
      GEMM_Profile_Map[GEMM_Profile_Function[i]].push_back(i);
      
    }
  }
  
  /*--- We now have everything gathered by function name, so we can loop over
   each function and store the min/max times. ---*/
  
  int map_size = 0;
  for (map<string,vector<int> >::iterator it=GEMM_Profile_Map.begin(); it!=GEMM_Profile_Map.end(); ++it) {
    map_size++;
  }
  
  /*--- Allocate and initialize memory ---*/
  
  double *l_min_red, *l_max_red, *l_tot_red, *l_avg_red;
  int *n_calls_red;
  double* l_min = new double[map_size];
  double* l_max = new double[map_size];
  double* l_tot = new double[map_size];
  double* l_avg = new double[map_size];
  int* n_calls  = new int[map_size];
  for (int i = 0; i < map_size; i++)
  {
    l_min[i]   = 1e10;
    l_max[i]   = 0.0;
    l_tot[i]   = 0.0;
    l_avg[i]   = 0.0;
    n_calls[i] = 0;
  }
  
  /*--- Collect the info for each function from the current rank ---*/
  
  int func_counter = 0;
  for (map<string,vector<int> >::iterator it=GEMM_Profile_Map.begin(); it!=GEMM_Profile_Map.end(); ++it) {
    
    for (unsigned int i = 0; i < (it->second).size(); i++) {
      n_calls[func_counter]++;
      l_tot[func_counter] += GEMM_Profile_Time[(it->second)[i]];
      if (Profile_Time_tp[(it->second)[i]] < l_min[func_counter])
        l_min[func_counter] = GEMM_Profile_Time[(it->second)[i]];
      if (Profile_Time_tp[(it->second)[i]] > l_max[func_counter])
        l_max[func_counter] = GEMM_Profile_Time[(it->second)[i]];
      
    }
    l_avg[func_counter] = l_tot[func_counter]/((double)n_calls[func_counter]);
    func_counter++;
  }
  
  /*--- Now reduce the data ---*/
  
  if (rank == MASTER_NODE) {
    l_min_red = new double[map_size];
    l_max_red = new double[map_size];
    l_tot_red = new double[map_size];
    l_avg_red = new double[map_size];
    n_calls_red  = new int[map_size];
  }
  MPI_Reduce(n_calls, n_calls_red, map_size, MPI_INT, MPI_SUM, MASTER_NODE, MPI_COMM_WORLD);
  MPI_Reduce(l_tot, l_tot_red, map_size, MPI_DOUBLE, MPI_SUM, MASTER_NODE, MPI_COMM_WORLD);
  MPI_Reduce(l_avg, l_avg_red, map_size, MPI_DOUBLE, MPI_SUM, MASTER_NODE, MPI_COMM_WORLD);
  MPI_Reduce(l_min, l_min_red, map_size, MPI_DOUBLE, MPI_MIN, MASTER_NODE, MPI_COMM_WORLD);
  MPI_Reduce(l_max, l_max_red, map_size, MPI_DOUBLE, MPI_MAX, MASTER_NODE, MPI_COMM_WORLD);
  
  /*--- The master rank will write the file ---*/
  
  if (rank == MASTER_NODE) {
    
    /*--- Take averages over all ranks on the master ---*/
    
    for (int i = 0; i < map_size; i++) {
      l_tot_red[i]   = l_tot_red[i]/(double)size;
      l_avg_red[i]   = l_avg_red[i]/(double)size;
      n_calls_red[i] = n_calls_red[i]/size;
    }
    
    /*--- Now write a CSV file with the processed results ---*/
    
    char cstr[200];
    ofstream Profile_File;
    strcpy (cstr, "gemm_profiling.csv");
    
    /*--- Prepare and open the file ---*/
    
    Profile_File.precision(15);
    Profile_File.open(cstr, ios::out);
    
    /*--- Create the CSV header ---*/
    
    Profile_File << "\"Function_Name\", \"N_Calls\", \"Avg_Total_Time\", \"Avg_Time\", \"Min_Time\", \"Max_Time\", \"M\", \"N\", \"K\"" << endl;
    
    /*--- Loop through the map and write the results to the file ---*/
    
    func_counter = 0;
    for (map<string,vector<int> >::iterator it=GEMM_Profile_Map.begin(); it!=GEMM_Profile_Map.end(); ++it) {
      
      Profile_File << scientific << it->first << ", " << n_calls_red[func_counter] << ", " << l_tot_red[func_counter] << ", " << l_avg_red[func_counter] << ", " << l_min_red[func_counter] << ", " << l_max_red[func_counter] << ", " << (int)GEMM_Profile_M[(it->second)[0]] << ", " << (int)GEMM_Profile_N[(it->second)[0]] << ", " << (int)GEMM_Profile_K[(it->second)[0]] << endl;
      func_counter++;
    }
    
    Profile_File.close();
    
  }
  
  delete [] l_min;
  delete [] l_max;
  delete [] l_avg;
  delete [] l_tot;
  delete [] n_calls;
  if (rank == MASTER_NODE) {
    delete [] l_min_red;
    delete [] l_max_red;
    delete [] l_avg_red;
    delete [] l_tot_red;
    delete [] n_calls_red;
  }
  
#endif
  
}<|MERGE_RESOLUTION|>--- conflicted
+++ resolved
@@ -3962,16 +3962,10 @@
 
     for (unsigned short iDV = 0; iDV < nDV; iDV++) {
 
-      
-<<<<<<< HEAD
-      if ((Design_Variable[iDV] != FFD_SETTING) &&
+      if ((Design_Variable[iDV] != NO_DEFORMATION) &&
+          (Design_Variable[iDV] != FFD_SETTING) &&
           (Design_Variable[iDV] != SURFACE_FILE) &&
           (Design_Variable[iDV] != GE_LITE)) {
-=======
-      if ((Design_Variable[iDV] != NO_DEFORMATION) &&
-          (Design_Variable[iDV] != FFD_SETTING) &&
-          (Design_Variable[iDV] != SURFACE_FILE)) {
->>>>>>> fadd7a29
         
         if (iDV == 0)
           cout << "Design variables definition (markers <-> value <-> param):" << endl;
