/*!
 * \file config_structure.cpp
 * \brief Main file for managing the config file
 * \author F. Palacios, T. Economon, B. Tracey
 * \version 4.2.0 "Cardinal"
 *
 * SU2 Lead Developers: Dr. Francisco Palacios (Francisco.D.Palacios@boeing.com).
 *                      Dr. Thomas D. Economon (economon@stanford.edu).
 *
 * SU2 Developers: Prof. Juan J. Alonso's group at Stanford University.
 *                 Prof. Piero Colonna's group at Delft University of Technology.
 *                 Prof. Nicolas R. Gauger's group at Kaiserslautern University of Technology.
 *                 Prof. Alberto Guardone's group at Polytechnic University of Milan.
 *                 Prof. Rafael Palacios' group at Imperial College London.
 *
 * Copyright (C) 2012-2016 SU2, the open-source CFD code.
 *
 * SU2 is free software; you can redistribute it and/or
 * modify it under the terms of the GNU Lesser General Public
 * License as published by the Free Software Foundation; either
 * version 2.1 of the License, or (at your option) any later version.
 *
 * SU2 is distributed in the hope that it will be useful,
 * but WITHOUT ANY WARRANTY; without even the implied warranty of
 * MERCHANTABILITY or FITNESS FOR A PARTICULAR PURPOSE. See the GNU
 * Lesser General Public License for more details.
 *
 * You should have received a copy of the GNU Lesser General Public
 * License along with SU2. If not, see <http://www.gnu.org/licenses/>.
 */

#include "../include/config_structure.hpp"

CConfig::CConfig(char case_filename[MAX_STRING_SIZE], unsigned short val_software, unsigned short val_iZone, unsigned short val_nZone, unsigned short val_nDim, unsigned short verb_level) {
  
#ifdef HAVE_MPI
  MPI_Comm_rank(MPI_COMM_WORLD, &rank);
#else
  rank = MASTER_NODE;
#endif

  /*--- Initialize pointers to Null---*/

  SetPointersNull();

  /*--- Reading config options  ---*/
  
  SetConfig_Options(val_iZone, val_nZone);

  /*--- Parsing the config file  ---*/
  
  SetConfig_Parsing(case_filename);

  /*--- Configuration file postprocessing ---*/

  SetPostprocessing(val_software, val_iZone, val_nDim);

  /*--- Configuration file boundaries/markers setting ---*/
  
  SetMarkers(val_software);

  /*--- Configuration file output ---*/

  if ((rank == MASTER_NODE) && (verb_level == VERB_HIGH) && (val_iZone == 0))
    SetOutput(val_software, val_iZone);

}

CConfig::CConfig(char case_filename[MAX_STRING_SIZE], unsigned short val_software) {
  
  /*--- Initialize pointers to Null---*/
  
  SetPointersNull();

  /*--- Reading config options  ---*/
  
  SetConfig_Options(0, 1);

  /*--- Parsing the config file  ---*/
  
  SetConfig_Parsing(case_filename);

  /*--- Configuration file postprocessing ---*/
  
  SetPostprocessing(val_software, 0, 1);
  
}

CConfig::CConfig(char case_filename[MAX_STRING_SIZE], CConfig *config) {
  
  bool runtime_file = false;
  
  /*--- Initialize pointers to Null---*/
  
  SetPointersNull();
  
  /*--- Reading config options  ---*/
  
  SetRunTime_Options();
  
  /*--- Parsing the config file  ---*/
  
  runtime_file = SetRunTime_Parsing(case_filename);
  
  /*--- Update original config file ---*/
  
  if (runtime_file) {
    config->SetnExtIter(nExtIter);
  }

}

void CConfig::SetPointersNull(void) {

  Marker_CfgFile_Out_1D		= NULL;     Marker_All_Out_1D		= NULL;
  Marker_CfgFile_GeoEval	= NULL;     Marker_All_GeoEval		= NULL;
  Marker_CfgFile_Monitoring	= NULL;     Marker_All_Monitoring	= NULL;
  Marker_CfgFile_Designing	= NULL;     Marker_All_Designing    = NULL;
  Marker_CfgFile_Plotting	= NULL;     Marker_All_Plotting		= NULL;
  Marker_CfgFile_DV			= NULL;     Marker_All_DV			= NULL;
  Marker_CfgFile_Moving		= NULL;     Marker_All_Moving		= NULL;
  Marker_CfgFile_PerBound	= NULL;		Marker_All_PerBound		= NULL;   Marker_PerBound = NULL;

  Marker_DV				= NULL;  Marker_Moving	   = NULL;  Marker_Monitoring 	= NULL;
  Marker_Designing		= NULL;  Marker_GeoEval	   = NULL;  Marker_Plotting		= NULL;
  Marker_CfgFile_KindBC = NULL;  Marker_All_KindBC = NULL;
  /*--- Marker Pointers ---*/

  Marker_Euler					= NULL;     Marker_FarField 		 = NULL;     Marker_Custom 			= NULL;
  Marker_SymWall 				= NULL;     Marker_Pressure 		 = NULL;     Marker_PerBound 		= NULL;
  Marker_PerDonor 				= NULL;     Marker_NearFieldBound    = NULL;	 Marker_InterfaceBound 	= NULL;
  Marker_Fluid_InterfaceBound 	= NULL;
  Marker_Dirichlet 				= NULL;     Marker_Inlet 			    = NULL;
  Marker_Supersonic_Inlet 		= NULL;		Marker_Outlet 			    = NULL;    Marker_Out_1D 			= NULL;
  Marker_Isothermal 			= NULL;     Marker_HeatFlux 		    = NULL;    Marker_EngineInflow 	= NULL;
  Marker_EngineBleed 			= NULL;     Marker_Supersonic_Outlet    = NULL;
  Marker_EngineExhaust 			= NULL;     Marker_Displacement 	    = NULL;    Marker_Load 			= NULL;
  Marker_Load_Dir 				= NULL;     Marker_Load_Sine 		    = NULL;    Marker_Clamped 			= NULL;
  Marker_FlowLoad 				= NULL;     Marker_Neumann 			    = NULL;
  Marker_All_TagBound 			= NULL;     Marker_CfgFile_TagBound     = NULL;    Marker_All_KindBC 		= NULL;
  Marker_CfgFile_KindBC 		= NULL;     Marker_All_SendRecv 	    = NULL;    Marker_All_PerBound 	= NULL;
  Marker_FSIinterface 			= NULL;     Marker_All_FSIinterface     = NULL;    Marker_Riemann          = NULL;
  Marker_Load 					= NULL;     Marker_CfgFile_FSIinterface = NULL;
  
  /*--- Boundary Condition settings ---*/

  Dirichlet_Value 			= NULL;     Exhaust_Temperature_Target	= NULL;		Exhaust_Temperature 	= NULL;
  Exhaust_Pressure_Target 	= NULL;		Inlet_Ttotal 				= NULL;		Inlet_Ptotal 			= NULL;
  Inlet_FlowDir 			= NULL;     Inlet_Temperature 			= NULL;     Inlet_Pressure 			= NULL;
  Inlet_Velocity 			= NULL;     Inflow_Mach_Target 			= NULL;     Inflow_Mach 			= NULL;
  Inflow_Pressure 			= NULL;     Bleed_Temperature_Target 	= NULL;  	Bleed_Temperature		= NULL;
  Bleed_MassFlow_Target 	= NULL;   	Bleed_MassFlow 				= NULL;     Exhaust_Pressure 		= NULL; 
  Bleed_Pressure 			= NULL;     Outlet_Pressure				= NULL;     Isothermal_Temperature	= NULL;
  Heat_Flux 				= NULL;     Displ_Value 				= NULL;     Load_Value 				= NULL;
  FlowLoad_Value 			= NULL;     Periodic_RotCenter 			= NULL;     Periodic_RotAngles 		= NULL;
  Periodic_Translation 		= NULL;     Periodic_Center 			= NULL;     Periodic_Rotation 		= NULL;
  Periodic_Translate		= NULL;

  Load_Dir 		= NULL;	      Load_Dir_Value	  = NULL;     Load_Dir_Multiplier = NULL;
  Load_Sine_Dir = NULL;	      Load_Sine_Amplitude = NULL;     Load_Sine_Frequency = NULL;

  /*--- Miscellaneous/unsorted ---*/

  Aeroelastic_plunge  = NULL;    
  Aeroelastic_pitch   = NULL;
  MassFrac_FreeStream = NULL;
  Velocity_FreeStream = NULL;
<<<<<<< HEAD
  RefOriginMoment     = NULL;
  CFL_AdaptParam      = NULL;            
  CFL                 = NULL;
  PlaneTag            = NULL;
  Kappa_Flow 		  = NULL;    
  Kappa_AdjFlow 	  = NULL;
  Section_Location    = NULL;
  ParamDV			  = NULL;     
  DV_Value            = NULL;    
  Design_Variable     = NULL;
  Subsonic_Engine_Box = NULL;
  Hold_GridFixed_Coord= NULL;
  EA_IntLimit         = NULL;
  RK_Alpha_Step       = NULL;
  MG_CorrecSmooth     = NULL;
  MG_PreSmooth        = NULL;
  MG_PostSmooth       = NULL;
  Int_Coeffs		  = NULL;
=======
  RefOriginMoment = NULL;
  CFL_AdaptParam = NULL;            CFL=NULL;
  PlaneTag = NULL;
  Kappa_Flow = NULL;    Kappa_AdjFlow = NULL;
  Section_Location = NULL;
  ParamDV=NULL;     DV_Value = NULL;    Design_Variable=NULL;
  MG_PreSmooth = NULL;
  MG_PostSmooth = NULL;
  MG_CorrecSmooth = NULL;
  Subsonic_Engine_Box = NULL;
  Hold_GridFixed_Coord=NULL;
  EA_IntLimit=NULL;
  RK_Alpha_Step=NULL;
  MG_PreSmooth=NULL;
  MG_PostSmooth=NULL;
>>>>>>> ad550026

  /*--- Moving mesh pointers ---*/

  Kind_GridMovement		= NULL;
  Motion_Origin_X		= NULL;		Motion_Origin_Y 	= NULL;		Motion_Origin_Z			= NULL;
  Translation_Rate_X	= NULL;		Translation_Rate_Y 	= NULL;  	Translation_Rate_Z		= NULL;
  Rotation_Rate_X 		= NULL;     Rotation_Rate_Y 	= NULL;     Rotation_Rate_Z 		= NULL;
  Pitching_Omega_X 		= NULL;     Pitching_Omega_Y 	= NULL;    	Pitching_Omega_Z 		= NULL;
  Pitching_Ampl_X 		= NULL;     Pitching_Ampl_Y 	= NULL;     Pitching_Ampl_Z 		= NULL;
  Pitching_Phase_X 		= NULL;     Pitching_Phase_Y 	= NULL;    	Pitching_Phase_Z 		= NULL;
  Plunging_Omega_X 		= NULL;     Plunging_Omega_Y 	= NULL;    	Plunging_Omega_Z 		= NULL;
  Plunging_Ampl_X 		= NULL;     Plunging_Ampl_Y 	= NULL;     Plunging_Ampl_Z 		= NULL;
  RefOriginMoment_X 	= NULL;     RefOriginMoment_Y 	= NULL;   	RefOriginMoment_Z 		= NULL;
  MoveMotion_Origin 	= NULL;
  Periodic_Translate	= NULL;     Periodic_Rotation 	= NULL;     Periodic_Center			= NULL;
  Periodic_Translation	= NULL;     Periodic_RotAngles	= NULL;		Periodic_RotCenter		= NULL;

  /*--- Variable initialization ---*/
  
  ExtIter = 0;
  IntIter = 0;
  nIntCoeffs = 0;
  
}

void CConfig::SetRunTime_Options(void) {
  
  /* DESCRIPTION: Number of external iterations */
  
  addUnsignedLongOption("EXT_ITER", nExtIter, 999999);

}

void CConfig::SetConfig_Options(unsigned short val_iZone, unsigned short val_nZone) {
  
  su2double default_vec_3d[3];
  su2double default_vec_4d[4];
  su2double default_vec_5d[5];
  su2double default_vec_2d[2];
  su2double default_vec_6d[6];
  
  nZone = val_nZone;
  iZone = val_iZone;


  // This config file is parsed by a number of programs to make it easy to write SU2
  // wrapper scripts (in python, go, etc.) so please do
  // the best you can to follow the established format. It's very hard to parse c++ code
  // and none of us that write the parsers want to write a full c++ interpreter. Please
  // play nice with the existing format so that you don't break the existing scripts.


  /* BEGIN_CONFIG_OPTIONS */

  /*!\par CONFIG_CATEGORY: Problem Definition \ingroup Config */
  /*--- Options related to problem definition and partitioning ---*/

  /*!\brief REGIME_TYPE \n  DESCRIPTION: Regime type \n OPTIONS: see \link Regime_Map \endlink \ingroup Config*/
  addEnumOption("REGIME_TYPE", Kind_Regime, Regime_Map, COMPRESSIBLE);
  
  /* DESCRIPTION: Debug mode */
  addBoolOption("DEBUG_MODE",DebugMode, false);
  
  /*!\brief PHYSICAL_PROBLEM \n DESCRIPTION: Physical governing equations \n Options: see \link Solver_Map \endlink \n DEFAULT: NO_SOLVER \ingroup Config*/
  addEnumOption("PHYSICAL_PROBLEM", Kind_Solver, Solver_Map, NO_SOLVER);
  /*!\brief MATH_PROBLEM  \n DESCRIPTION: Mathematical problem \n  Options: DIRECT, ADJOINT \ingroup Config*/
  addMathProblemOption("MATH_PROBLEM", ContinuousAdjoint, false, DiscreteAdjoint, false, Restart_Flow, false);
  /*!\brief KIND_TURB_MODEL \n DESCRIPTION: Specify turbulence model \n Options: see \link Turb_Model_Map \endlink \n DEFAULT: NO_TURB_MODEL \ingroup Config*/
  addEnumOption("KIND_TURB_MODEL", Kind_Turb_Model, Turb_Model_Map, NO_TURB_MODEL);

  /*!\brief KIND_TRANS_MODEL \n DESCRIPTION: Specify transition model OPTIONS: see \link Trans_Model_Map \endlink \n DEFAULT: NO_TRANS_MODEL \ingroup Config*/
  addEnumOption("KIND_TRANS_MODEL", Kind_Trans_Model, Trans_Model_Map, NO_TRANS_MODEL);

  /*\brief AXISYMMETRIC \n DESCRIPTION: Axisymmetric simulation \n DEFAULT: false \ingroup Config */
  addBoolOption("AXISYMMETRIC", Axisymmetric, false);
  /* DESCRIPTION: Add the gravity force */
  addBoolOption("GRAVITY_FORCE", GravityForce, false);
  /* DESCRIPTION: Perform a low fidelity simulation */
  addBoolOption("LOW_FIDELITY_SIMULATION", LowFidelitySim, false);
  /*!\brief RESTART_SOL \n DESCRIPTION: Restart solution from native solution file \n Options: NO, YES \ingroup Config */
  addBoolOption("RESTART_SOL", Restart, false);
  /*!\brief SYSTEM_MEASUREMENTS \n DESCRIPTION: System of measurements \n OPTIONS: see \link Measurements_Map \endlink \n DEFAULT: SI \ingroup Config*/
  addEnumOption("SYSTEM_MEASUREMENTS", SystemMeasurements, Measurements_Map, SI);

  /*!\par CONFIG_CATEGORY: FluidModel \ingroup Config*/
  /*!\brief FLUID_MODEL \n DESCRIPTION: Fluid model \n OPTIONS: See \link FluidModel_Map \endlink \n DEFAULT: STANDARD_AIR \ingroup Config*/
  addEnumOption("FLUID_MODEL", Kind_FluidModel, FluidModel_Map, STANDARD_AIR);


  /*!\par CONFIG_CATEGORY: Freestream Conditions \ingroup Config*/
  /*--- Options related to freestream specification ---*/

  /*!\brief GAS_CONSTANT \n DESCRIPTION: Specific gas constant (287.058 J/kg*K (air), only for compressible flows) \ingroup Config*/
  addDoubleOption("GAS_CONSTANT", Gas_Constant, 287.058);
  /*!\brief GAMMA_VALUE  \n DESCRIPTION: Ratio of specific heats (1.4 (air), only for compressible flows) \ingroup Config*/
  addDoubleOption("GAMMA_VALUE", Gamma, 1.4);


  /*--- Options related to VAN der WAALS MODEL and PENG ROBINSON ---*/

  /* DESCRIPTION: Critical Temperature, default value for AIR */
  addDoubleOption("CRITICAL_TEMPERATURE", Temperature_Critical, 131.00);
  /* DESCRIPTION: Critical Pressure, default value for MDM */
  addDoubleOption("CRITICAL_PRESSURE", Pressure_Critical, 3588550.0);
  /* DESCRIPTION: Critical Density, default value for MDM */
  addDoubleOption("CRITICAL_DENSITY", Density_Critical, 263.0);

  /*--- Options related to VAN der WAALS MODEL and PENG ROBINSON ---*/
  /* DESCRIPTION: Critical Density, default value for MDM */
   addDoubleOption("ACENTRIC_FACTOR", Acentric_Factor, 0.035);

   /*--- Options related to Viscosity Model ---*/
  /*!\brief VISCOSITY_MODEL \n DESCRIPTION: model of the viscosity \n OPTIONS: See \link ViscosityModel_Map \endlink \n DEFAULT: SUTHERLAND \ingroup Config*/
  addEnumOption("VISCOSITY_MODEL", Kind_ViscosityModel, ViscosityModel_Map, SUTHERLAND);

  /*--- Options related to Constant Viscosity Model ---*/

  /* DESCRIPTION: default value for AIR */
  addDoubleOption("MU_CONSTANT", Mu_ConstantND , 1.716E-5);

  /*--- Options related to Sutherland Viscosity Model ---*/

  /* DESCRIPTION: Sutherland Viscosity Ref default value for AIR SI */
  addDoubleOption("MU_REF", Mu_RefND, 1.716E-5);
  /* DESCRIPTION: Sutherland Temperature Ref, default value for AIR SI */
  addDoubleOption("MU_T_REF", Mu_Temperature_RefND, 273.15);
  /* DESCRIPTION: Sutherland constant, default value for AIR SI */
  addDoubleOption("SUTHERLAND_CONSTANT", Mu_SND, 110.4);

  /*--- Options related to Thermal Conductivity Model ---*/

  addEnumOption("CONDUCTIVITY_MODEL", Kind_ConductivityModel, ConductivityModel_Map, CONSTANT_PRANDTL);

 /*--- Options related to Constant Thermal Conductivity Model ---*/

 /* DESCRIPTION: default value for AIR */
  addDoubleOption("KT_CONSTANT", Kt_ConstantND , 0.0257);

  /*!\brief REYNOLDS_NUMBER \n DESCRIPTION: Reynolds number (non-dimensional, based on the free-stream values). Needed for viscous solvers. For incompressible solvers the Reynolds length will always be 1.0 \n DEFAULT: 0.0 \ingroup Config */
  addDoubleOption("REYNOLDS_NUMBER", Reynolds, 0.0);
  /*!\brief REYNOLDS_LENGTH \n DESCRIPTION: Reynolds length (1 m by default). Used for compressible solver: incompressible solver will use 1.0. \ingroup Config */
  addDoubleOption("REYNOLDS_LENGTH", Length_Reynolds, 1.0);
  /*!\brief PRANDTL_LAM \n DESCRIPTION: Laminar Prandtl number (0.72 (air), only for compressible flows) \n DEFAULT: 0.72 \ingroup Config*/
  addDoubleOption("PRANDTL_LAM", Prandtl_Lam, 0.72);
  /*!\brief PRANDTL_TURB \n DESCRIPTION: Turbulent Prandtl number (0.9 (air), only for compressible flows) \n DEFAULT 0.90 \ingroup Config*/
  addDoubleOption("PRANDTL_TURB", Prandtl_Turb, 0.90);
  /*!\brief BULK_MODULUS \n DESCRIPTION: Value of the Bulk Modulus  \n DEFAULT 1.42E5 \ingroup Config*/
  addDoubleOption("BULK_MODULUS", Bulk_Modulus, 1.42E5);
  /* DESCRIPTION: Artifical compressibility factor  */
  addDoubleOption("ARTCOMP_FACTOR", ArtComp_Factor, 1.0);
  /*!\brief MACH_NUMBER  \n DESCRIPTION:  Mach number (non-dimensional, based on the free-stream values). 0.0 by default \ingroup Config*/
  addDoubleOption("MACH_NUMBER", Mach, 0.0);
  /*!\brief INIT_OPTION \n DESCRIPTION: Init option to choose between Reynolds or thermodynamics quantities for initializing the solution \n OPTIONS: see \link InitOption_Map \endlink \n DEFAULT REYNOLDS \ingroup Config*/
  addEnumOption("INIT_OPTION", Kind_InitOption, InitOption_Map, REYNOLDS);
  /* DESCRIPTION: Free-stream option to choose between density and temperature for initializing the solution */
  addEnumOption("FREESTREAM_OPTION", Kind_FreeStreamOption, FreeStreamOption_Map, TEMPERATURE_FS);
  /*!\brief FREESTREAM_PRESSURE\n DESCRIPTION: Free-stream pressure (101325.0 N/m^2 by default) \ingroup Config*/
  addDoubleOption("FREESTREAM_PRESSURE", Pressure_FreeStream, 101325.0);
  /*!\brief FREESTREAM_DENSITY\n DESCRIPTION: Free-stream density (1.2886 Kg/m^3 (air), 998.2 Kg/m^3 (water)) \n DEFAULT -1.0 (calculated from others) \ingroup Config*/
  addDoubleOption("FREESTREAM_DENSITY", Density_FreeStream, -1.0);
  /*!\brief FREESTREAM_TEMPERATURE\n DESCRIPTION: Free-stream temperature (288.15 K by default) \ingroup Config*/
  addDoubleOption("FREESTREAM_TEMPERATURE", Temperature_FreeStream, 288.15);
  /*!\brief FREESTREAM_TEMPERATURE_VE\n DESCRIPTION: Free-stream vibrational-electronic temperature (288.15 K by default) \ingroup Config*/
  addDoubleOption("FREESTREAM_TEMPERATURE_VE", Temperature_ve_FreeStream, 288.15);
  default_vec_3d[0] = 1.0; default_vec_3d[1] = 0.0; default_vec_3d[2] = 0.0;
  /*!\brief FREESTREAM_VELOCITY\n DESCRIPTION: Free-stream velocity (m/s) */
  addDoubleArrayOption("FREESTREAM_VELOCITY", 3, Velocity_FreeStream, default_vec_3d);
  /* DESCRIPTION: Free-stream viscosity (1.853E-5 Ns/m^2 (air), 0.798E-3 Ns/m^2 (water)) */
  addDoubleOption("FREESTREAM_VISCOSITY", Viscosity_FreeStream, -1.0);
  /* DESCRIPTION:  */
  addDoubleOption("FREESTREAM_INTERMITTENCY", Intermittency_FreeStream, 1.0);
  /* DESCRIPTION:  */
  addDoubleOption("FREESTREAM_TURBULENCEINTENSITY", TurbulenceIntensity_FreeStream, 0.05);
  /* DESCRIPTION:  */
  addDoubleOption("FREESTREAM_NU_FACTOR", NuFactor_FreeStream, 3.0);
  /* DESCRIPTION:  */
  addDoubleOption("ENGINE_NU_FACTOR", NuFactor_Engine, 30.0);
  /* DESCRIPTION:  */
  addDoubleOption("FREESTREAM_TURB2LAMVISCRATIO", Turb2LamViscRatio_FreeStream, 10.0);
  /* DESCRIPTION: Side-slip angle (degrees, only for compressible flows) */
  addDoubleOption("SIDESLIP_ANGLE", AoS, 0.0);
  /*!\brief AOA  \n DESCRIPTION: Angle of attack (degrees, only for compressible flows) \ingroup Config*/
  addDoubleOption("AOA", AoA, 0.0);
  /* DESCRIPTION: Activate fixed CL mode (specify a CL instead of AoA). */
  addBoolOption("FIXED_CL_MODE", Fixed_CL_Mode, false);
  /* DESCRIPTION: Specify a fixed coefficient of lift instead of AoA (only for compressible flows) */
  addDoubleOption("TARGET_CL", Target_CL, 0.0);
  /* DESCRIPTION: Lift cure slope for fixed CL mode (0.2 per deg by default). */
  addDoubleOption("DCL_DALPHA", dCl_dAlpha, 0.2);
  /* DESCRIPTION: Iterations to re-evaluate the angle of attack. */
  addUnsignedLongOption("ITER_FIXED_CL", Iter_Fixed_CL, 500);


  /*!\par CONFIG_CATEGORY: Reference Conditions \ingroup Config*/
  /*--- Options related to reference values for nondimensionalization ---*/

  Length_Ref = 1.0; //<---- NOTE: this should be given an option or set as a const

  /*!\brief REF_ORIGIN_MOMENT_X\n DESCRIPTION: X Reference origin for moment computation \ingroup Config*/
  addDoubleListOption("REF_ORIGIN_MOMENT_X", nRefOriginMoment_X, RefOriginMoment_X);
  /*!\brief REF_ORIGIN_MOMENT_Y\n DESCRIPTION: Y Reference origin for moment computation \ingroup Config*/
  addDoubleListOption("REF_ORIGIN_MOMENT_Y", nRefOriginMoment_Y, RefOriginMoment_Y);
  /*!\brief REF_ORIGIN_MOMENT_Z\n DESCRIPTION: Z Reference origin for moment computation \ingroup Config*/
  addDoubleListOption("REF_ORIGIN_MOMENT_Z", nRefOriginMoment_Z, RefOriginMoment_Z);
  /*!\brief REF_AREA\n DESCRIPTION: Reference area for force coefficients (0 implies automatic calculation) \ingroup Config*/
  addDoubleOption("REF_AREA", RefAreaCoeff, 1.0);
  /*!\brief REF_LENGTH_MOMENT\n DESCRIPTION: Reference length for pitching, rolling, and yawing non-dimensional moment \ingroup Config*/
  addDoubleOption("REF_LENGTH_MOMENT", RefLengthMoment, 1.0);
  /*!\brief REF_ELEM_LENGTH\n DESCRIPTION: Reference element length for computing the slope limiter epsilon \ingroup Config*/
  addDoubleOption("REF_ELEM_LENGTH", RefElemLength, 0.1);
  /*!\brief REF_SHARP_EDGES\n DESCRIPTION: Reference coefficient for detecting sharp edges \ingroup Config*/
  addDoubleOption("REF_SHARP_EDGES", RefSharpEdges, 3.0);
	/*!\brief REF_VELOCITY\n DESCRIPTION: Reference velocity (incompressible only)  \ingroup Config*/
  addDoubleOption("REF_VELOCITY", Velocity_Ref, -1.0);
	/* !\brief REF_VISCOSITY  \n DESCRIPTION: Reference viscosity (incompressible only)  \ingroup Config*/
  addDoubleOption("REF_VISCOSITY", Viscosity_Ref, -1.0);
  /* DESCRIPTION: Type of mesh motion */
  addEnumOption("REF_DIMENSIONALIZATION", Ref_NonDim, NonDim_Map, DIMENSIONAL);

  /*!\par CONFIG_CATEGORY: Boundary Markers \ingroup Config*/
  /*--- Options related to various boundary markers ---*/

  /*!\brief MARKER_PLOTTING\n DESCRIPTION: Marker(s) of the surface in the surface flow solution file  \ingroup Config*/
  addStringListOption("MARKER_PLOTTING", nMarker_Plotting, Marker_Plotting);
  /*!\brief MARKER_MONITORING\n DESCRIPTION: Marker(s) of the surface where evaluate the non-dimensional coefficients \ingroup Config*/
  addStringListOption("MARKER_MONITORING", nMarker_Monitoring, Marker_Monitoring);
  /*!\brief MARKER_DESIGNING\n DESCRIPTION: Marker(s) of the surface where objective function (design problem) will be evaluated \ingroup Config*/
  addStringListOption("MARKER_DESIGNING", nMarker_Designing, Marker_Designing);
  /*!\brief MARKER_OUT_1D \n DESCRIPTION: Outlet boundary marker(s) over which to calculate 1-D flow properties
   Format: ( outlet marker) \ingroup Config*/
  addStringListOption("MARKER_OUT_1D", nMarker_Out_1D, Marker_Out_1D);
  /*!\brief GEO_MARKER\n DESCRIPTION: Marker(s) of the surface where evaluate the geometrical functions \ingroup Config*/
  addStringListOption("GEO_MARKER", nMarker_GeoEval, Marker_GeoEval);
  /*!\brief MARKER_EULER\n DESCRIPTION: Euler wall boundary marker(s) \ingroup Config*/
  addStringListOption("MARKER_EULER", nMarker_Euler, Marker_Euler);
  /*!\brief MARKER_FAR\n DESCRIPTION: Far-field boundary marker(s) \ingroup Config*/
  addStringListOption("MARKER_FAR", nMarker_FarField, Marker_FarField);
  /*!\brief MARKER_SYM\n DESCRIPTION: Symmetry boundary condition \ingroup Config*/
  addStringListOption("MARKER_SYM", nMarker_SymWall, Marker_SymWall);
  /*!\brief MARKER_PRESSURE\n DESCRIPTION: Symmetry boundary condition \ingroup Config*/
  addStringListOption("MARKER_PRESSURE", nMarker_Pressure, Marker_Pressure);
  /*!\brief MARKER_NEARFIELD\n DESCRIPTION: Near-Field boundary condition \ingroup Config*/
  addStringListOption("MARKER_NEARFIELD", nMarker_NearFieldBound, Marker_NearFieldBound);
  /*!\brief MARKER_FLUID_INTERFACE\n DESCRIPTION: Fluid interface boundary marker(s) \ingroup Config*/
  addStringListOption("MARKER_FLUID_INTERFACE", nMarker_Fluid_InterfaceBound, Marker_Fluid_InterfaceBound);
  /*!\brief MARKER_INTERFACE\n DESCRIPTION: Zone interface boundary marker(s) \ingroup Config*/
  addStringListOption("MARKER_INTERFACE", nMarker_InterfaceBound, Marker_InterfaceBound);
  /*!\brief MARKER_FSI_INTERFACE \n DESCRIPTION: FSI interface boundary marker(s) \ingroup Config*/
  addStringListOption("MARKER_FSI_INTERFACE", nMarker_FSIinterface, Marker_FSIinterface);
  /*!\brief MARKER_DIRICHLET  \n DESCRIPTION: Dirichlet boundary marker(s) \ingroup Config*/
  addStringListOption("MARKER_DIRICHLET", nMarker_Dirichlet, Marker_Dirichlet);
  /* DESCRIPTION: Neumann boundary marker(s) */
  addStringListOption("MARKER_NEUMANN", nMarker_Neumann, Marker_Neumann);
  /* DESCRIPTION: Custom boundary marker(s) */
  addStringListOption("MARKER_CUSTOM", nMarker_Custom, Marker_Custom);
  /* DESCRIPTION: Periodic boundary marker(s) for use with SU2_MSH
   Format: ( periodic marker, donor marker, rotation_center_x, rotation_center_y,
   rotation_center_z, rotation_angle_x-axis, rotation_angle_y-axis,
   rotation_angle_z-axis, translation_x, translation_y, translation_z, ... ) */
  addPeriodicOption("MARKER_PERIODIC", nMarker_PerBound, Marker_PerBound, Marker_PerDonor,
                    Periodic_RotCenter, Periodic_RotAngles, Periodic_Translation);

  /*!\brief MARKER_ACTDISK\n DESCRIPTION: Periodic boundary marker(s) for use with SU2_MSH
   Format: ( periodic marker, donor marker, rotation_center_x, rotation_center_y,
   rotation_center_z, rotation_angle_x-axis, rotation_angle_y-axis,
   rotation_angle_z-axis, translation_x, translation_y, translation_z, ... ) \ingroup Config*/
  addActuatorDiskOption("MARKER_ACTDISK", nMarker_ActDisk_Inlet, nMarker_ActDisk_Outlet,
                        Marker_ActDisk_Inlet, Marker_ActDisk_Outlet,
                        ActDisk_Origin, ActDisk_RootRadius, ActDisk_TipRadius,
                        ActDisk_PressJump, ActDisk_TempJump, ActDisk_Omega, ActDisk_Distribution);

  /*!\brief INLET_TYPE  \n DESCRIPTION: Inlet boundary type \n OPTIONS: see \link Inlet_Map \endlink \n DEFAULT: TOTAL_CONDITIONS \ingroup Config*/
  addEnumOption("INLET_TYPE", Kind_Inlet, Inlet_Map, TOTAL_CONDITIONS);

  /*!\brief MARKER_INLET  \n DESCRIPTION: Inlet boundary marker(s) with the following formats,
   Total Conditions: (inlet marker, total temp, total pressure, flow_direction_x,
   flow_direction_y, flow_direction_z, ... ) where flow_direction is
   a unit vector.
   Mass Flow: (inlet marker, density, velocity magnitude, flow_direction_x,
   flow_direction_y, flow_direction_z, ... ) where flow_direction is
   a unit vector. \ingroup Config*/
  addInletOption("MARKER_INLET", nMarker_Inlet, Marker_Inlet, Inlet_Ttotal, Inlet_Ptotal, Inlet_FlowDir);

  /*!\brief MARKER_RIEMANN \n DESCRIPTION: Riemann boundary marker(s) with the following formats, a unit vector.
   * \n OPTIONS: See \link Riemann_Map \endlink. The variables indicated by the option and the flow direction unit vector must be specified. \ingroup Config*/
  addRiemannOption("MARKER_RIEMANN", nMarker_Riemann, Marker_Riemann, Kind_Data_Riemann, Riemann_Map, Riemann_Var1, Riemann_Var2, Riemann_FlowDir);
  /*!\brief MARKER_NRBC \n DESCRIPTION: Riemann boundary marker(s) with the following formats, a unit vector. \ingroup Config*/
  addNRBCOption("MARKER_NRBC", nMarker_NRBC, Marker_NRBC, Kind_Data_NRBC, NRBC_Map, NRBC_Var1, NRBC_Var2, NRBC_FlowDir);
  /*!\brief MIXING_PROCESS_TYPE \n DESCRIPTION: types of mixing process for averaging quantities at the boundaries.
    \n OPTIONS: see \link MixingProcess_Map \endlink \n DEFAULT: AREA_AVERAGE \ingroup Config*/
  addEnumOption("MIXING_PROCESS_TYPE", Kind_MixingProcess, MixingProcess_Map, AREA_AVERAGE);
  /*!\brief MARKER_MIXINGPLANE \n DESCRIPTION: Identify the boundaries in which the mixing plane is applied. \ingroup Config*/
  addMixingPlaneOption("MARKER_MIXINGPLANE", nMarker_MixBound, Marker_MixBound, Marker_MixDonor);
  /*!\brief MARKER_MIXINGPLANE \n DESCRIPTION: Identify the boundaries in which the mixing plane is applied. \ingroup Config*/
  addTurboPerfOption("MARKER_TURBO_PERFORMANCE", nMarker_TurboPerf, Marker_TurboBoundIn, Marker_TurboBoundOut, Kind_TurboPerformance, TurboPerformance_Map);
  /*!\brief MARKER_SUPERSONIC_INLET  \n DESCRIPTION: Supersonic inlet boundary marker(s)
   * \n   Format: (inlet marker, temperature, static pressure, velocity_x,   velocity_y, velocity_z, ... ), i.e. primitive variables specified. \ingroup Config*/
  addInletOption("MARKER_SUPERSONIC_INLET", nMarker_Supersonic_Inlet, Marker_Supersonic_Inlet, Inlet_Temperature, Inlet_Pressure, Inlet_Velocity);
  /*!\brief MARKER_SUPERSONIC_OUTLET \n DESCRIPTION: Supersonic outlet boundary marker(s) \ingroup Config*/
  addStringListOption("MARKER_SUPERSONIC_OUTLET", nMarker_Supersonic_Outlet, Marker_Supersonic_Outlet);
  /*!\brief MARKER_OUTLET  \n DESCRIPTION: Outlet boundary marker(s)\n
   Format: ( outlet marker, back pressure (static), ... ) \ingroup Config*/
  addStringDoubleListOption("MARKER_OUTLET", nMarker_Outlet, Marker_Outlet, Outlet_Pressure);
  /*!\brief MARKER_ISOTHERMAL DESCRIPTION: Isothermal wall boundary marker(s)\n
   * Format: ( isothermal marker, wall temperature (static), ... ) \ingroup Config  */
  addStringDoubleListOption("MARKER_ISOTHERMAL", nMarker_Isothermal, Marker_Isothermal, Isothermal_Temperature);
  /*!\brief MARKER_HEATFLUX  \n DESCRIPTION: Specified heat flux wall boundary marker(s)
   Format: ( Heat flux marker, wall heat flux (static), ... ) \ingroup Config*/
  addStringDoubleListOption("MARKER_HEATFLUX", nMarker_HeatFlux, Marker_HeatFlux, Heat_Flux);
  /*!\brief MARKER_ENGINE_INFLOW  \n DESCRIPTION: Engine inflow boundary marker(s)
   Format: ( nacelle inflow marker, fan face Mach, ... ) \ingroup Config*/
  addStringDoubleListOption("MARKER_ENGINE_INFLOW", nMarker_EngineInflow, Marker_EngineInflow, Inflow_Mach_Target);
  /*!\brief MARKER_ENGINE_BLEED  \n DESCRIPTION: Engine bleed boundary marker(s)
   Format: ( nacelle inflow marker, flux, ... ) \ingroup Config*/
  addBleedOption("MARKER_ENGINE_BLEED", nMarker_EngineBleed, Marker_EngineBleed, Bleed_MassFlow_Target, Bleed_Temperature_Target);
  /*!\brief SUBSONIC_ENGINE\n DESCRIPTION: Engine subsonic intake region \ingroup Config*/
  addBoolOption("SUBSONIC_ENGINE", Engine_Intake, false);
  default_vec_6d[0] = -1E15; default_vec_6d[1] = -1E15; default_vec_6d[2] = -1E15;
  default_vec_6d[3] =  1E15; default_vec_6d[4] =  1E15; default_vec_6d[5] =  1E15;
  /* DESCRIPTION: Coordinates of the box to impose a subsonic nacellle (Xmin, Ymin, Zmin, Xmax, Ymax, Zmax) */
  addDoubleArrayOption("SUBSONIC_ENGINE_BOX", 6, Subsonic_Engine_Box, default_vec_6d);
  /* DESCRIPTION: Engine exhaust boundary marker(s)
   Format: (nacelle exhaust marker, total nozzle temp, total nozzle pressure, ... )*/
  addExhaustOption("MARKER_ENGINE_EXHAUST", nMarker_EngineExhaust, Marker_EngineExhaust, Exhaust_Temperature_Target, Exhaust_Pressure_Target);
  /* DESCRIPTION: Clamped boundary marker(s) */
  addStringListOption("MARKER_CLAMPED", nMarker_Clamped, Marker_Clamped);
  /* DESCRIPTION: Displacement boundary marker(s) */
  addStringDoubleListOption("MARKER_NORMAL_DISPL", nMarker_Displacement, Marker_Displacement, Displ_Value);
  /* DESCRIPTION: Load boundary marker(s) */
  addStringDoubleListOption("MARKER_NORMAL_LOAD", nMarker_Load, Marker_Load, Load_Value);
  /* DESCRIPTION: Load boundary marker(s)
   Format: (inlet marker, load, multiplier, dir_x, dir_y, dir_z, ... ), i.e. primitive variables specified. */
  addInletOption("MARKER_LOAD", nMarker_Load_Dir, Marker_Load_Dir, Load_Dir_Value, Load_Dir_Multiplier, Load_Dir);
  /* DESCRIPTION: Sine load boundary marker(s)
   Format: (inlet marker, load, multiplier, dir_x, dir_y, dir_z, ... ), i.e. primitive variables specified. */
  addInletOption("MARKER_SINE_LOAD", nMarker_Load_Sine, Marker_Load_Sine, Load_Sine_Amplitude, Load_Sine_Frequency, Load_Sine_Dir);

  /* DESCRIPTION: Flow load boundary marker(s) */
  addStringDoubleListOption("MARKER_FLOWLOAD", nMarker_FlowLoad, Marker_FlowLoad, FlowLoad_Value);
  /* DESCRIPTION: Damping factor for engine inlet condition */
  addDoubleOption("DAMP_ENGINE_INFLOW", Damp_Engine_Inflow, 0.95);
  /* DESCRIPTION: Damping factor for engine bleed condition */
  addDoubleOption("DAMP_ENGINE_BLEED", Damp_Engine_Bleed, 0.95);
  /* DESCRIPTION: Damping factor for engine exhaust condition */
  addDoubleOption("DAMP_ENGINE_EXHAUST", Damp_Engine_Exhaust, 0.95);


  /*!\par CONFIG_CATEGORY: Time-marching \ingroup Config*/
  /*--- Options related to time-marching ---*/

  /* DESCRIPTION: Unsteady simulation  */
  addEnumOption("UNSTEADY_SIMULATION", Unsteady_Simulation, Unsteady_Map, STEADY);
  /* DESCRIPTION:  Courant-Friedrichs-Lewy condition of the finest grid */
  addDoubleOption("CFL_NUMBER", CFLFineGrid, 1.25);
  /* DESCRIPTION:  Max time step in local time stepping simulations */
  addDoubleOption("MAX_DELTA_TIME", Max_DeltaTime, 1000000);
  /* DESCRIPTION: Activate The adaptive CFL number. */
  addBoolOption("CFL_ADAPT", CFL_Adapt, false);
  /* !\brief CFL_ADAPT_PARAM
   * DESCRIPTION: Parameters of the adaptive CFL number (factor down, factor up, CFL limit (min and max) )
   * Factor down generally >1.0, factor up generally < 1.0 to cause the CFL to increase when residual is decreasing,
   * and decrease when the residual is increasing or stalled. \ingroup Config*/
  default_vec_4d[0] = 0.0; default_vec_4d[1] = 0.0; default_vec_4d[2] = 1.0; default_vec_4d[3] = 100.0;
  addDoubleArrayOption("CFL_ADAPT_PARAM", 4, CFL_AdaptParam, default_vec_4d);
  /* DESCRIPTION: Reduction factor of the CFL coefficient in the adjoint problem */
  addDoubleOption("CFL_REDUCTION_ADJFLOW", CFLRedCoeff_AdjFlow, 0.8);
  /* DESCRIPTION: Reduction factor of the CFL coefficient in the level set problem */
  addDoubleOption("CFL_REDUCTION_TURB", CFLRedCoeff_Turb, 1.0);
  /* DESCRIPTION: Reduction factor of the CFL coefficient in the turbulent adjoint problem */
  addDoubleOption("CFL_REDUCTION_ADJTURB", CFLRedCoeff_AdjTurb, 1.0);
  /* DESCRIPTION: Number of total iterations */
  addUnsignedLongOption("EXT_ITER", nExtIter, 999999);
  // these options share nRKStep as their size, which is not a good idea in general
  /* DESCRIPTION: Runge-Kutta alpha coefficients */
  addDoubleListOption("RK_ALPHA_COEFF", nRKStep, RK_Alpha_Step);
  /* DESCRIPTION: Time Step for dual time stepping simulations (s) */
  addDoubleOption("UNST_TIMESTEP", Delta_UnstTime, 0.0);
  /* DESCRIPTION: Total Physical Time for dual time stepping simulations (s) */
  addDoubleOption("UNST_TIME", Total_UnstTime, 1.0);
  /* DESCRIPTION: Unsteady Courant-Friedrichs-Lewy number of the finest grid */
  addDoubleOption("UNST_CFL_NUMBER", Unst_CFL, 0.0);
  /* DESCRIPTION: Number of internal iterations (dual time method) */
  addUnsignedLongOption("UNST_INT_ITER", Unst_nIntIter, 100);
  /* DESCRIPTION: Integer number of periodic time instances for Time Spectral */
  addUnsignedShortOption("TIME_INSTANCES", nTimeInstances, 1);
  /* DESCRIPTION: Iteration number to begin unsteady restarts (dual time method) */
  addLongOption("UNST_RESTART_ITER", Unst_RestartIter, 0);
  /* DESCRIPTION: Starting direct solver iteration for the unsteady adjoint */
  addLongOption("UNST_ADJOINT_ITER", Unst_AdjointIter, 0);
  /* DESCRIPTION: Number of iterations to average the objective */
  addLongOption("ITER_AVERAGE_OBJ", Iter_Avg_Objective , 0);
  /* DESCRIPTION: Iteration number to begin unsteady restarts (structural analysis) */
  addLongOption("DYN_RESTART_ITER", Dyn_RestartIter, 0);
  /* DESCRIPTION: Time discretization */
  addEnumOption("TIME_DISCRE_FLOW", Kind_TimeIntScheme_Flow, Time_Int_Map, EULER_IMPLICIT);
  /* DESCRIPTION: Time discretization */
  addEnumOption("TIME_DISCRE_ADJLEVELSET", Kind_TimeIntScheme_AdjLevelSet, Time_Int_Map, EULER_IMPLICIT);
  /* DESCRIPTION: Time discretization */
  addEnumOption("TIME_DISCRE_ADJFLOW", Kind_TimeIntScheme_AdjFlow, Time_Int_Map, EULER_IMPLICIT);
  /* DESCRIPTION: Time discretization */
  addEnumOption("TIME_DISCRE_TURB", Kind_TimeIntScheme_Turb, Time_Int_Map, EULER_IMPLICIT);
  /* DESCRIPTION: Time discretization */
  addEnumOption("TIME_DISCRE_ADJTURB", Kind_TimeIntScheme_AdjTurb, Time_Int_Map, EULER_IMPLICIT);
  /* DESCRIPTION: Time discretization */
  addEnumOption("TIME_DISCRE_WAVE", Kind_TimeIntScheme_Wave, Time_Int_Map, EULER_IMPLICIT);
  /* DESCRIPTION: Time discretization */
  addEnumOption("TIME_DISCRE_FEA", Kind_TimeIntScheme_FEA, Time_Int_Map_FEA, NEWMARK_IMPLICIT);
  /* DESCRIPTION: Time discretization */
  addEnumOption("TIME_DISCRE_HEAT", Kind_TimeIntScheme_Heat, Time_Int_Map, EULER_IMPLICIT);
  /* DESCRIPTION: Time discretization */
  addEnumOption("TIME_DISCRE_POISSON", Kind_TimeIntScheme_Poisson, Time_Int_Map, EULER_IMPLICIT);

  /*!\par CONFIG_CATEGORY: Linear solver definition \ingroup Config*/
  /*--- Options related to the linear solvers ---*/

  /*!\brief LINEAR_SOLVER
   *  \n DESCRIPTION: Linear solver for the implicit, mesh deformation, or discrete adjoint systems \n OPTIONS: see \link Linear_Solver_Map \endlink \n DEFAULT: FGMRES \ingroup Config*/
  addEnumOption("LINEAR_SOLVER", Kind_Linear_Solver, Linear_Solver_Map, FGMRES);
  /*!\brief LINEAR_SOLVER_PREC
   *  \n DESCRIPTION: Preconditioner for the Krylov linear solvers \n OPTIONS: see \link Linear_Solver_Prec_Map \endlink \n DEFAULT: LU_SGS \ingroup Config*/
  addEnumOption("LINEAR_SOLVER_PREC", Kind_Linear_Solver_Prec, Linear_Solver_Prec_Map, LU_SGS);
  /* DESCRIPTION: Minimum error threshold for the linear solver for the implicit formulation */
  addDoubleOption("LINEAR_SOLVER_ERROR", Linear_Solver_Error, 1E-5);
  /* DESCRIPTION: Maximum number of iterations of the linear solver for the implicit formulation */
  addUnsignedLongOption("LINEAR_SOLVER_ITER", Linear_Solver_Iter, 10);
  /* DESCRIPTION: Maximum number of iterations of the linear solver for the implicit formulation */
  addUnsignedLongOption("LINEAR_SOLVER_RESTART_FREQUENCY", Linear_Solver_Restart_Frequency, 10);
  /* DESCRIPTION: Relaxation of the flow equations solver for the implicit formulation */
  addDoubleOption("RELAXATION_FACTOR_FLOW", Relaxation_Factor_Flow, 1.0);
  /* DESCRIPTION: Relaxation of the turb equations solver for the implicit formulation */
  addDoubleOption("RELAXATION_FACTOR_TURB", Relaxation_Factor_Turb, 1.0);
  /* DESCRIPTION: Relaxation of the adjoint flow equations solver for the implicit formulation */
  addDoubleOption("RELAXATION_FACTOR_ADJFLOW", Relaxation_Factor_AdjFlow, 1.0);
  /* DESCRIPTION: Roe coefficient */
  addDoubleOption("ROE_KAPPA", Roe_Kappa, 0.5);
  /* DESCRIPTION: Roe-Turkel preconditioning for low Mach number flows */
  addBoolOption("ROE_TURKEL_PREC", Low_Mach_Precon, false);
  /* DESCRIPTION: Post-reconstruction correction for low Mach number flows */
  addBoolOption("LOW_MACH_CORR", Low_Mach_Corr, false);
  /* DESCRIPTION: Time Step for dual time stepping simulations (s) */
  addDoubleOption("MIN_ROE_TURKEL_PREC", Min_Beta_RoeTurkel, 0.01);
  /* DESCRIPTION: Time Step for dual time stepping simulations (s) */
  addDoubleOption("MAX_ROE_TURKEL_PREC", Max_Beta_RoeTurkel, 0.2);
  /* DESCRIPTION: Linear solver for the turbulent adjoint systems */
  addEnumOption("ADJTURB_LIN_SOLVER", Kind_AdjTurb_Linear_Solver, Linear_Solver_Map, FGMRES);
  /* DESCRIPTION: Preconditioner for the turbulent adjoint Krylov linear solvers */
  addEnumOption("ADJTURB_LIN_PREC", Kind_AdjTurb_Linear_Prec, Linear_Solver_Prec_Map, LU_SGS);
  /* DESCRIPTION: Minimum error threshold for the turbulent adjoint linear solver for the implicit formulation */
  addDoubleOption("ADJTURB_LIN_ERROR", AdjTurb_Linear_Error, 1E-5);
  /* DESCRIPTION: Maximum number of iterations of the turbulent adjoint linear solver for the implicit formulation */
  addUnsignedShortOption("ADJTURB_LIN_ITER", AdjTurb_Linear_Iter, 10);
  /* DESCRIPTION: Entropy fix factor */
  addDoubleOption("ENTROPY_FIX_COEFF", EntropyFix_Coeff, 0.001);
  /* DESCRIPTION: Linear solver for the discete adjoint systems */
  addEnumOption("DISCADJ_LIN_SOLVER", Kind_DiscAdj_Linear_Solver, Linear_Solver_Map, FGMRES);
  /* DESCRIPTION: Preconditioner for the discrete adjoint Krylov linear solvers */
  addEnumOption("DISCADJ_LIN_PREC", Kind_DiscAdj_Linear_Prec, Linear_Solver_Prec_Map, ILU);
  
  /*!\par CONFIG_CATEGORY: Convergence\ingroup Config*/
  /*--- Options related to convergence ---*/
  
  /*!\brief CONV_CRITERIA
   *  \n DESCRIPTION: Convergence criteria \n OPTIONS: see \link Converge_Crit_Map \endlink \n DEFAULT: RESIDUAL \ingroup Config*/
  addEnumOption("CONV_CRITERIA", ConvCriteria, Converge_Crit_Map, RESIDUAL);
  /*!\brief RESIDUAL_REDUCTION \n DESCRIPTION: Residual reduction (order of magnitude with respect to the initial value)\n DEFAULT: 3.0 \ingroup Config*/
  addDoubleOption("RESIDUAL_REDUCTION", OrderMagResidual, 3.0);
  /*!\brief RESIDUAL_MINVAL\n DESCRIPTION: Min value of the residual (log10 of the residual)\n DEFAULT: -8.0 \ingroup Config*/
  addDoubleOption("RESIDUAL_MINVAL", MinLogResidual, -8.0);
  /* DESCRIPTION: Residual reduction (order of magnitude with respect to the initial value) */
  addDoubleOption("RESIDUAL_REDUCTION_FSI", OrderMagResidualFSI, 3.0);
  /* DESCRIPTION: Min value of the residual (log10 of the residual) */
  addDoubleOption("RESIDUAL_MINVAL_FSI", MinLogResidualFSI, -5.0);
  /* DESCRIPTION: FEM: UTOL = norm(Delta_U(k)) / norm(U(k)) */
  addDoubleOption("RESIDUAL_FEM_UTOL", Res_FEM_UTOL, -9.0);
  /* DESCRIPTION: FEM: RTOL = norm(Residual(k)) / norm(Residual(0)) */
  addDoubleOption("RESIDUAL_FEM_RTOL", Res_FEM_RTOL, -9.0);
  /* DESCRIPTION: FEM: ETOL = Delta_U(k) * Residual(k) / Delta_U(0) * Residual(0) */
  addDoubleOption("RESIDUAL_FEM_ETOL", Res_FEM_ETOL, -9.0);
  /*!\brief RESIDUAL_FUNC_FLOW\n DESCRIPTION: Flow functional for the Residual criteria\n OPTIONS: See \link Residual_Map \endlink \n DEFAULT: RHO_RESIDUAL \ingroup Config*/
  addEnumOption("RESIDUAL_FUNC_FLOW", Residual_Func_Flow, Residual_Map, RHO_RESIDUAL);
  /*!\brief STARTCONV_ITER\n DESCRIPTION: Iteration number to begin convergence monitoring\n DEFAULT: 5 \ingroup Config*/
  addUnsignedLongOption("STARTCONV_ITER", StartConv_Iter, 5);
  /*!\brief CAUCHY_ELEMS\n DESCRIPTION: Number of elements to apply the criteria. \n DEFAULT 100 \ingroup Config*/
  addUnsignedShortOption("CAUCHY_ELEMS", Cauchy_Elems, 100);
  /*!\brief CAUCHY_EPS\n DESCRIPTION: Epsilon to control the series convergence \n DEFAULT: 1e-10 \ingroup Config*/
  addDoubleOption("CAUCHY_EPS", Cauchy_Eps, 1E-10);
  /*!\brief CAUCHY_FUNC_FLOW
   *  \n DESCRIPTION: Flow functional for the Cauchy criteria \n OPTIONS: see \link Objective_Map \endlink \n DEFAULT: DRAG_COEFFICIENT \ingroup Config*/
  addEnumOption("CAUCHY_FUNC_FLOW", Cauchy_Func_Flow, Objective_Map, DRAG_COEFFICIENT);
  /*!\brief CAUCHY_FUNC_ADJFLOW\n DESCRIPTION: Adjoint functional for the Cauchy criteria.\n OPTIONS: See \link Sens_Map \endlink. \n DEFAULT: SENS_GEOMETRY \ingroup Config*/
  addEnumOption("CAUCHY_FUNC_ADJFLOW", Cauchy_Func_AdjFlow, Sens_Map, SENS_GEOMETRY);

  /*!\par CONFIG_CATEGORY: Multi-grid \ingroup Config*/
  /*--- Options related to Multi-grid ---*/

  /*!\brief START_UP_ITER \n DESCRIPTION: Start up iterations using the fine grid only. DEFAULT: 0 \ingroup Config*/
  addUnsignedShortOption("START_UP_ITER", nStartUpIter, 0);
  /*!\brief MGLEVEL\n DESCRIPTION: Multi-grid Levels. DEFAULT: 0 \ingroup Config*/
  addUnsignedShortOption("MGLEVEL", nMGLevels, 0);
  /*!\brief MGCYCLE\n DESCRIPTION: Multi-grid cycle. OPTIONS: See \link MG_Cycle_Map \endlink. Defualt V_CYCLE \ingroup Config*/
  addEnumOption("MGCYCLE", MGCycle, MG_Cycle_Map, V_CYCLE);
  /*!\brief MG_PRE_SMOOTH\n DESCRIPTION: Multi-grid pre-smoothing level \ingroup Config*/
  addUShortListOption("MG_PRE_SMOOTH", nMG_PreSmooth, MG_PreSmooth);
  /*!\brief MG_POST_SMOOTH\n DESCRIPTION: Multi-grid post-smoothing level \ingroup Config*/
  addUShortListOption("MG_POST_SMOOTH", nMG_PostSmooth, MG_PostSmooth);
  /*!\brief MG_CORRECTION_SMOOTH\n DESCRIPTION: Jacobi implicit smoothing of the correction \ingroup Config*/
  addUShortListOption("MG_CORRECTION_SMOOTH", nMG_CorrecSmooth, MG_CorrecSmooth);
  /*!\brief MG_DAMP_RESTRICTION\n DESCRIPTION: Damping factor for the residual restriction. DEFAULT: 0.75 \ingroup Config*/
  addDoubleOption("MG_DAMP_RESTRICTION", Damp_Res_Restric, 0.75);
  /*!\brief MG_DAMP_PROLONGATION\n DESCRIPTION: Damping factor for the correction prolongation. DEFAULT 0.75 \ingroup Config*/
  addDoubleOption("MG_DAMP_PROLONGATION", Damp_Correc_Prolong, 0.75);

  /*!\par CONFIG_CATEGORY: Spatial Discretization \ingroup Config*/
  /*--- Options related to the spatial discretization ---*/

  /*!\brief NUM_METHOD_GRAD
   *  \n DESCRIPTION: Numerical method for spatial gradients \n OPTIONS: See \link Gradient_Map \endlink. \n DEFAULT: WEIGHTED_LEAST_SQUARES. \ingroup Config*/
  addEnumOption("NUM_METHOD_GRAD", Kind_Gradient_Method, Gradient_Map, WEIGHTED_LEAST_SQUARES);
  /*!\brief LIMITER_COEFF
   *  \n DESCRIPTION: Coefficient for the limiter. DEFAULT value 0.5. Larger values decrease the extent of limiting, values approaching zero cause lower-order approximation to the solution. \ingroup Config */
  addDoubleOption("LIMITER_COEFF", LimiterCoeff, 0.5);
  /*!\brief LIMITER_ITER
   *  \n DESCRIPTION: Freeze the value of the limiter after a number of iterations. DEFAULT value 999999. \ingroup Config*/
  addUnsignedLongOption("LIMITER_ITER", LimiterIter, 999999);
  /*!\brief SHARP_EDGES_COEFF
   *  \n DESCRIPTION: Coefficient for detecting the limit of the sharp edges. DEFAULT value 3.0.  Use with sharp edges limiter. \ingroup Config*/
  addDoubleOption("SHARP_EDGES_COEFF", SharpEdgesCoeff, 3.0);

  /*!\brief CONV_NUM_METHOD_FLOW
   *  \n DESCRIPTION: Convective numerical method \n OPTIONS: See \link Upwind_Map \endlink , \link Centered_Map \endlink. \ingroup Config*/
  addConvectOption("CONV_NUM_METHOD_FLOW", Kind_ConvNumScheme_Flow, Kind_Centered_Flow, Kind_Upwind_Flow);
  /*!\brief SPATIAL_ORDER_FLOW
   *  \n DESCRIPTION: Spatial numerical order integration \n OPTIONS: See \link SpatialOrder_Map \endlink \n DEFAULT: SECOND_ORDER \ingroup Config*/
  addEnumOption("SPATIAL_ORDER_FLOW", SpatialOrder_Flow, SpatialOrder_Map, SECOND_ORDER);
  /*!\brief SLOPE_LIMITER_FLOW
   * DESCRIPTION: Slope limiter for the direct solution. \n OPTIONS: See \link Limiter_Map \endlink \n DEFAULT VENKATAKRISHNAN \ingroup Config*/
  addEnumOption("SLOPE_LIMITER_FLOW", Kind_SlopeLimit_Flow, Limiter_Map, VENKATAKRISHNAN);
  default_vec_3d[0] = 0.15; default_vec_3d[1] = 0.5; default_vec_3d[2] = 0.02;
  /*!\brief AD_COEFF_FLOW \n DESCRIPTION: 1st, 2nd and 4th order artificial dissipation coefficients \ingroup Config*/
  addDoubleArrayOption("AD_COEFF_FLOW", 3, Kappa_Flow, default_vec_3d);

  /*!\brief CONV_NUM_METHOD_ADJFLOW
   *  \n DESCRIPTION: Convective numerical method for the adjoint solver.
   *  \n OPTIONS:  See \link Upwind_Map \endlink , \link Centered_Map \endlink. Note: not all methods are guaranteed to be implemented for the adjoint solver. \ingroup Config */
  addConvectOption("CONV_NUM_METHOD_ADJFLOW", Kind_ConvNumScheme_AdjFlow, Kind_Centered_AdjFlow, Kind_Upwind_AdjFlow);
  /*!\brief SPATIAL_ORDER_ADJFLOW
   *  \n DESCRIPTION: Spatial numerical order integration \n OPTIONS: See \link SpatialOrder_Map \endlink \n DEFAULT: SECOND_ORDER \ingroup Config*/
  addEnumOption("SPATIAL_ORDER_ADJFLOW", SpatialOrder_AdjFlow, SpatialOrder_Map, SECOND_ORDER);
  /*!\brief SLOPE_LIMITER_ADJFLOW
     * DESCRIPTION: Slope limiter for the adjoint solution. \n OPTIONS: See \link Limiter_Map \endlink \n DEFAULT VENKATAKRISHNAN \ingroup Config*/
  addEnumOption("SLOPE_LIMITER_ADJFLOW", Kind_SlopeLimit_AdjFlow, Limiter_Map, VENKATAKRISHNAN);
  default_vec_3d[0] = 0.15; default_vec_3d[1] = 0.5; default_vec_3d[2] = 0.02;
  /*!\brief AD_COEFF_ADJFLOW
   *  \n DESCRIPTION: 1st, 2nd and 4th order artificial dissipation coefficients for the adjoint solver.
   *  \n FORMAT and default values: AD_COEFF_ADJFLOW = (0.15, 0.5, 0.02) \ingroup Config*/
  addDoubleArrayOption("AD_COEFF_ADJFLOW", 3, Kappa_AdjFlow, default_vec_3d);

  /*!\brief SPATIAL_ORDER_TURB
   *  \n DESCRIPTION: Spatial numerical order integration.\n OPTIONS: See \link SpatialOrder_Map \endlink \n DEFAULT: FIRST_ORDER \ingroup Config*/
  addEnumOption("SPATIAL_ORDER_TURB", SpatialOrder_Turb, SpatialOrder_Map, FIRST_ORDER);
  /*!\brief SLOPE_LIMITER_TURB
   *  \n DESCRIPTION: Slope limiter  \n OPTIONS: See \link Limiter_Map \endlink \n DEFAULT VENKATAKRISHNAN \ingroup Config*/
  addEnumOption("SLOPE_LIMITER_TURB", Kind_SlopeLimit_Turb, Limiter_Map, VENKATAKRISHNAN);
  /*!\brief CONV_NUM_METHOD_TURB
   *  \n DESCRIPTION: Convective numerical method \ingroup Config*/
  addConvectOption("CONV_NUM_METHOD_TURB", Kind_ConvNumScheme_Turb, Kind_Centered_Turb, Kind_Upwind_Turb);
  
  /*!\brief SPATIAL_ORDER_ADJTURB
   *  \n DESCRIPTION: Spatial numerical order integration \n OPTIONS: See \link SpatialOrder_Map \endlink \n DEFAULT: FIRST_ORDER \ingroup Config*/
  addEnumOption("SPATIAL_ORDER_ADJTURB", SpatialOrder_AdjTurb, SpatialOrder_Map, FIRST_ORDER);
  /*!\brief SLOPE_LIMITER_ADJTURB
   *  \n DESCRIPTION: Slope limiter \n OPTIONS: See \link Limiter_Map \endlink \n DEFAULT VENKATAKRISHNAN \ingroup Config */
  addEnumOption("SLOPE_LIMITER_ADJTURB", Kind_SlopeLimit_AdjTurb, Limiter_Map, VENKATAKRISHNAN);
  /*!\brief CONV_NUM_METHOD_ADJTURB\n DESCRIPTION: Convective numerical method for the adjoint/turbulent problem \ingroup Config*/
  addConvectOption("CONV_NUM_METHOD_ADJTURB", Kind_ConvNumScheme_AdjTurb, Kind_Centered_AdjTurb, Kind_Upwind_AdjTurb);

  /*!\brief SPATIAL_ORDER_ADJLEVELSET
   *  \n DESCRIPTION: Spatial numerical order integration \n OPTIONS: See \link SpatialOrder_Map \endlink \n DEFAULT: 2ND_ORDER \ingroup Config*/
  addEnumOption("SPATIAL_ORDER_ADJLEVELSET", SpatialOrder_AdjLevelSet, SpatialOrder_Map, SECOND_ORDER);
  /*!\brief SLOPE_LIMITER_ADJLEVELTSET
   *  \n DESCRIPTION: Slope limiter\n OPTIONS: See \link Limiter_Map \endlink \n DEFAULT VENKATAKRISHNAN \ingroup Config */
  addEnumOption("SLOPE_LIMITER_ADJLEVELSET", Kind_SlopeLimit_AdjLevelSet, Limiter_Map, VENKATAKRISHNAN);
  /*!\brief CONV_NUM_METHOD_ADJLEVELSET
   *  \n DESCRIPTION: Convective numerical method for the adjoint levelset problem. \ingroup Config*/
  addConvectOption("CONV_NUM_METHOD_ADJLEVELSET", Kind_ConvNumScheme_AdjLevelSet, Kind_Centered_AdjLevelSet, Kind_Upwind_AdjLevelSet);

  /* DESCRIPTION: Viscous limiter mean flow equations */
  addBoolOption("VISCOUS_LIMITER_FLOW", Viscous_Limiter_Flow, false);
  /* DESCRIPTION: Viscous limiter turbulent equations */
  addBoolOption("VISCOUS_LIMITER_TURB", Viscous_Limiter_Turb, false);
  
  /*!\par CONFIG_CATEGORY: Adjoint and Gradient \ingroup Config*/
  /*--- Options related to the adjoint and gradient ---*/

  /*!\brief LIMIT_ADJFLOW \n DESCRIPTION: Limit value for the adjoint variable.\n DEFAULT: 1E6. \ingroup Config*/
  addDoubleOption("LIMIT_ADJFLOW", AdjointLimit, 1E6);
  /*!\brief MG_ADJFLOW\n DESCRIPTION: Multigrid with the adjoint problem. \n Defualt: YES \ingroup Config*/
  addBoolOption("MG_ADJFLOW", MG_AdjointFlow, true);
  /*!\brief OBJECTIVE_FUNCTION
   *  \n DESCRIPTION: Adjoint problem boundary condition \n OPTIONS: see \link Objective_Map \endlink \n DEFAULT: DRAG_COEFFICIENT \ingroup Config*/
  addEnumOption("OBJECTIVE_FUNCTION", Kind_ObjFunc, Objective_Map, DRAG_COEFFICIENT);

  default_vec_5d[0]=0.0; default_vec_5d[1]=0.0; default_vec_5d[2]=0.0;
  default_vec_5d[3]=0.0;  default_vec_5d[4]=0.0;
  /*!\brief OBJ_CHAIN_RULE_COEFF
  * \n DESCRIPTION: Coefficients defining the objective function gradient using the chain rule
  * with area-averaged outlet primitive variables. This is used with the genereralized outflow
  * objective.  \ingroup Config   */
  addDoubleArrayOption("OBJ_CHAIN_RULE_COEFF",5,Obj_ChainRuleCoeff,default_vec_5d);

  default_vec_2d[0] = 0.0; default_vec_2d[1] = 1.0;
  /* DESCRIPTION: Definition of the airfoil section */
  addDoubleArrayOption("GEO_LOCATION_SECTIONS", 2, Section_Location, default_vec_2d);
  /* DESCRIPTION: Identify the axis of the section */
  addEnumOption("GEO_ORIENTATION_SECTIONS", Axis_Orientation, Axis_Orientation_Map, Y_AXIS);
  /* DESCRIPTION: Percentage of new elements (% of the original number of elements) */
  addUnsignedShortOption("GEO_NUMBER_SECTIONS", nSections, 5);
  /* DESCRIPTION: Number of section cuts to make when calculating internal volume */
  addUnsignedShortOption("GEO_VOLUME_SECTIONS", nVolSections, 101);
  /* DESCRIPTION: Output sectional forces for specified markers. */
  addBoolOption("GEO_PLOT_SECTIONS", Plot_Section_Forces, false);
  /* DESCRIPTION: Mode of the GDC code (analysis, or gradient) */
  addEnumOption("GEO_MODE", GeometryMode, GeometryMode_Map, FUNCTION);

  /* DESCRIPTION: Drag weight in sonic boom Objective Function (from 0.0 to 1.0) */
  addDoubleOption("DRAG_IN_SONICBOOM", WeightCd, 0.0);
  /* DESCRIPTION: Sensitivity smoothing  */
  addEnumOption("SENS_SMOOTHING", Kind_SensSmooth, Sens_Smoothing_Map, NO_SMOOTH);
  /* DESCRIPTION: Adjoint frozen viscosity */
  addBoolOption("FROZEN_VISC", Frozen_Visc, true);
   /* DESCRIPTION:  */
  addDoubleOption("FIX_AZIMUTHAL_LINE", FixAzimuthalLine, 90.0);
  /*!\brief SENS_REMOVE_SHARP
   * \n DESCRIPTION: Remove sharp edges from the sensitivity evaluation  \n Format: SENS_REMOVE_SHARP = YES \n DEFAULT: NO \ingroup Config*/
  addBoolOption("SENS_REMOVE_SHARP", Sens_Remove_Sharp, false);

  /*!\par CONFIG_CATEGORY: Input/output files and formats \ingroup Config */
  /*--- Options related to input/output files and formats ---*/

  /*!\brief OUTPUT_FORMAT \n DESCRIPTION: I/O format for output plots. \n OPTIONS: see \link Output_Map \endlink \n DEFAULT: TECPLOT \ingroup Config */
  addEnumOption("OUTPUT_FORMAT", Output_FileFormat, Output_Map, TECPLOT);
  /*!\brief MESH_FORMAT \n DESCRIPTION: Mesh input file format \n OPTIONS: see \link Input_Map \endlink \n DEFAULT: SU2 \ingroup Config*/
  addEnumOption("MESH_FORMAT", Mesh_FileFormat, Input_Map, SU2);
  /* DESCRIPTION:  Mesh input file */
  addStringOption("MESH_FILENAME", Mesh_FileName, string("mesh.su2"));
  /*!\brief MESH_OUT_FILENAME \n DESCRIPTION: Mesh output file name. Used when converting, scaling, or deforming a mesh. \n DEFAULT: mesh_out.su2 \ingroup Config*/
  addStringOption("MESH_OUT_FILENAME", Mesh_Out_FileName, string("mesh_out.su2"));

  /*!\brief CONV_FILENAME \n DESCRIPTION: Output file convergence history (w/o extension) \n DEFAULT: history \ingroup Config*/
  addStringOption("CONV_FILENAME", Conv_FileName, string("history"));
  /*!\brief BREAKDOWN_FILENAME \n DESCRIPTION: Output file forces breakdown \ingroup Config*/
  addStringOption("BREAKDOWN_FILENAME", Breakdown_FileName, string("forces_breakdown.dat"));
  /*!\brief CONV_FILENAME \n DESCRIPTION: Output file convergence history (w/o extension) \n DEFAULT: history \ingroup Config*/
  addStringOption("CONV_FILENAME_FSI", Conv_FileName_FSI, string("historyFSI.csv"));
  /* DESCRIPTION: Viscous limiter turbulent equations */
  addBoolOption("WRITE_CONV_FILENAME_FSI", Write_Conv_FSI, false);
  /*!\brief SOLUTION_FLOW_FILENAME \n DESCRIPTION: Restart flow input file (the file output under the filename set by RESTART_FLOW_FILENAME) \n DEFAULT: solution_flow.dat \ingroup Config */
  addStringOption("SOLUTION_FLOW_FILENAME", Solution_FlowFileName, string("solution_flow.dat"));
  /*!\brief SOLUTION_ADJ_FILENAME\n DESCRIPTION: Restart adjoint input file. Objective function abbreviation is expected. \ingroup Config*/
  addStringOption("SOLUTION_ADJ_FILENAME", Solution_AdjFileName, string("solution_adj.dat"));
  /*!\brief SOLUTION_FLOW_FILENAME \n DESCRIPTION: Restart structure input file (the file output under the filename set by RESTART_FLOW_FILENAME) \n Default: solution_flow.dat \ingroup Config */
  addStringOption("SOLUTION_STRUCTURE_FILENAME", Solution_FEMFileName, string("solution_structure.dat"));
  /*!\brief RESTART_FLOW_FILENAME \n DESCRIPTION: Output file restart flow \ingroup Config*/
  addStringOption("RESTART_FLOW_FILENAME", Restart_FlowFileName, string("restart_flow.dat"));
  /*!\brief RESTART_ADJ_FILENAME  \n DESCRIPTION: Output file restart adjoint. Objective function abbreviation will be appended. \ingroup Config*/
  addStringOption("RESTART_ADJ_FILENAME", Restart_AdjFileName, string("restart_adj.dat"));
  /*!\brief RESTART_WAVE_FILENAME \n DESCRIPTION: Output file restart wave \ingroup Config*/
  addStringOption("RESTART_WAVE_FILENAME", Restart_WaveFileName, string("restart_wave.dat"));
  /*!\brief RESTART_FLOW_FILENAME \n DESCRIPTION: Output file restart structure \ingroup Config*/
  addStringOption("RESTART_STRUCTURE_FILENAME", Restart_FEMFileName, string("restart_structure.dat"));
  /*!\brief VOLUME_FLOW_FILENAME  \n DESCRIPTION: Output file flow (w/o extension) variables \ingroup Config */
  addStringOption("VOLUME_FLOW_FILENAME", Flow_FileName, string("flow"));
  /*!\brief VOLUME_STRUCTURE_FILENAME
   * \n  DESCRIPTION: Output file structure (w/o extension) variables \ingroup Config*/
  addStringOption("VOLUME_STRUCTURE_FILENAME", Structure_FileName, string("structure"));
  /*!\brief SURFACE_STRUCTURE_FILENAME
   *  \n DESCRIPTION: Output file structure (w/o extension) variables \ingroup Config*/
  addStringOption("SURFACE_STRUCTURE_FILENAME", SurfStructure_FileName, string("surface_structure"));
  /*!\brief SURFACE_WAVE_FILENAME
   *  \n DESCRIPTION: Output file structure (w/o extension) variables \ingroup Config*/
  addStringOption("SURFACE_WAVE_FILENAME", SurfWave_FileName, string("surface_wave"));
  /*!\brief SURFACE_HEAT_FILENAME
   *  \n DESCRIPTION: Output file structure (w/o extension) variables \ingroup Config */
  addStringOption("SURFACE_HEAT_FILENAME", SurfHeat_FileName, string("surface_heat"));
  /*!\brief VOLUME_WAVE_FILENAME
   *  \n DESCRIPTION: Output file wave (w/o extension) variables  \ingroup Config*/
  addStringOption("VOLUME_WAVE_FILENAME", Wave_FileName, string("wave"));
  /*!\brief VOLUME_HEAT_FILENAME
   *  \n DESCRIPTION: Output file wave (w/o extension) variables  \ingroup Config*/
  addStringOption("VOLUME_HEAT_FILENAME", Heat_FileName, string("heat"));
  /*!\brief VOLUME_ADJWAVE_FILENAME
   *  \n DESCRIPTION: Output file adj. wave (w/o extension) variables  \ingroup Config*/
  addStringOption("VOLUME_ADJWAVE_FILENAME", AdjWave_FileName, string("adjoint_wave"));
  /*!\brief VOLUME_ADJ_FILENAME
   *  \n DESCRIPTION: Output file adjoint (w/o extension) variables  \ingroup Config*/
  addStringOption("VOLUME_ADJ_FILENAME", Adj_FileName, string("adjoint"));
  /*!\brief GRAD_OBJFUNC_FILENAME
   *  \n DESCRIPTION: Output objective function gradient  \ingroup Config*/
  addStringOption("GRAD_OBJFUNC_FILENAME", ObjFunc_Grad_FileName, string("of_grad.dat"));
  /*!\brief VALUE_OBJFUNC_FILENAME
   *  \n DESCRIPTION: Output objective function  \ingroup Config*/
  addStringOption("VALUE_OBJFUNC_FILENAME", ObjFunc_Value_FileName, string("of_func.dat"));
  /*!\brief SURFACE_FLOW_FILENAME
   *  \n DESCRIPTION: Output file surface flow coefficient (w/o extension)  \ingroup Config*/
  addStringOption("SURFACE_FLOW_FILENAME", SurfFlowCoeff_FileName, string("surface_flow"));
  /*!\brief SURFACE_ADJ_FILENAME
   *  \n DESCRIPTION: Output file surface adjoint coefficient (w/o extension)  \ingroup Config*/
  addStringOption("SURFACE_ADJ_FILENAME", SurfAdjCoeff_FileName, string("surface_adjoint"));
  /*!\brief SURFACE_SENS_FILENAME_FILENAME
   *  \n DESCRIPTION: Output file surface sensitivity (discrete adjoint) (w/o extension)  \ingroup Config*/
  addStringOption("SURFACE_SENS_FILENAME", SurfSens_FileName, string("surface_sens"));
  /*!\brief VOLUME_SENS_FILENAME
   *  \n DESCRIPTION: Output file volume sensitivity (discrete adjoint))  \ingroup Config*/
  addStringOption("VOLUME_SENS_FILENAME", VolSens_FileName, string("volume_sens"));
  /*!\brief WRT_SOL_FREQ
   *  \n DESCRIPTION: Writing solution file frequency  \ingroup Config*/
  addUnsignedLongOption("WRT_SOL_FREQ", Wrt_Sol_Freq, 1000);
  /*!\brief WRT_SOL_FREQ_DUALTIME
   *  \n DESCRIPTION: Writing solution file frequency for dual time  \ingroup Config*/
  addUnsignedLongOption("WRT_SOL_FREQ_DUALTIME", Wrt_Sol_Freq_DualTime, 1);
  /*!\brief WRT_CON_FREQ
   *  \n DESCRIPTION: Writing convergence history frequency  \ingroup Config*/
  addUnsignedLongOption("WRT_CON_FREQ",  Wrt_Con_Freq, 1);
  /*!\brief WRT_CON_FREQ_DUALTIME
   *  \n DESCRIPTION: Writing convergence history frequency for the dual time  \ingroup Config*/
  addUnsignedLongOption("WRT_CON_FREQ_DUALTIME",  Wrt_Con_Freq_DualTime, 10);
  /*!\brief LOW_MEMORY_OUTPUT
   *  \n DESCRIPTION: Output less information for lower memory use.  \ingroup Config*/
  addBoolOption("LOW_MEMORY_OUTPUT", Low_MemoryOutput, false);
  /*!\brief WRT_VOL_SOL
   *  \n DESCRIPTION: Write a volume solution file  \ingroup Config*/
  addBoolOption("WRT_VOL_SOL", Wrt_Vol_Sol, true);
  /*!\brief WRT_SRF_SOL
   *  \n DESCRIPTION: Write a surface solution file  \ingroup Config*/
  addBoolOption("WRT_SRF_SOL", Wrt_Srf_Sol, true);
  /*!\brief WRT_CSV_SOL
   *  \n DESCRIPTION: Write a surface CSV solution file  \ingroup Config*/
  addBoolOption("WRT_CSV_SOL", Wrt_Csv_Sol, true);
  /*!\brief WRT_RESIDUALS
   *  \n DESCRIPTION: Output residual info to solution/restart file  \ingroup Config*/
  addBoolOption("WRT_RESIDUALS", Wrt_Residuals, false);
  /*!\brief WRT_LIMITERS
   *  \n DESCRIPTION: Output limiter value information to solution/restart file  \ingroup Config*/
  addBoolOption("WRT_LIMITERS", Wrt_Limiters, false);
  /*!\brief WRT_SHARPEDGES
   *  \n DESCRIPTION: Output sharp edge limiter information to solution/restart file  \ingroup Config*/
  addBoolOption("WRT_SHARPEDGES", Wrt_SharpEdges, false);
  /* DESCRIPTION: Output the rind layers in the solution files  \ingroup Config*/
  addBoolOption("WRT_HALO", Wrt_Halo, false);
  /*!\brief ONE_D_OUTPUT
   *  \n DESCRIPTION: Output averaged outlet flow values on specified exit marker. \n Use with MARKER_OUT_1D. \ingroup Config*/
  addBoolOption("ONE_D_OUTPUT", Wrt_1D_Output, false);
  /*!\brief CONSOLE_OUTPUT_VERBOSITY
   *  \n DESCRIPTION: Verbosity level for console output  \ingroup Config*/
  addEnumOption("CONSOLE_OUTPUT_VERBOSITY", Console_Output_Verb, Verb_Map, VERB_HIGH);


  /*!\par CONFIG_CATEGORY: Dynamic mesh definition \ingroup Config*/
  /*--- Options related to dynamic meshes ---*/

  /* DESCRIPTION: Mesh motion for unsteady simulations */
  addBoolOption("GRID_MOVEMENT", Grid_Movement, false);
  /* DESCRIPTION: Type of mesh motion */
  addEnumListOption("GRID_MOVEMENT_KIND", nGridMovement, Kind_GridMovement, GridMovement_Map);
  /* DESCRIPTION: Marker(s) of moving surfaces (MOVING_WALL or DEFORMING grid motion). */
  addStringListOption("MARKER_MOVING", nMarker_Moving, Marker_Moving);
  /* DESCRIPTION: Mach number (non-dimensional, based on the mesh velocity and freestream vals.) */
  addDoubleOption("MACH_MOTION", Mach_Motion, 0.0);
  /* DESCRIPTION: Coordinates of the rigid motion origin */
  addDoubleListOption("MOTION_ORIGIN_X", nMotion_Origin_X, Motion_Origin_X);
  /* DESCRIPTION: Coordinates of the rigid motion origin */
  addDoubleListOption("MOTION_ORIGIN_Y", nMotion_Origin_Y, Motion_Origin_Y);
  /* DESCRIPTION: Coordinates of the rigid motion origin */
  addDoubleListOption("MOTION_ORIGIN_Z", nMotion_Origin_Z, Motion_Origin_Z);
  /* DESCRIPTION: Translational velocity vector (m/s) in the x, y, & z directions (RIGID_MOTION only) */
  addDoubleListOption("TRANSLATION_RATE_X", nTranslation_Rate_X, Translation_Rate_X);
  /* DESCRIPTION: Translational velocity vector (m/s) in the x, y, & z directions (RIGID_MOTION only) */
  addDoubleListOption("TRANSLATION_RATE_Y", nTranslation_Rate_Y, Translation_Rate_Y);
  /* DESCRIPTION: Translational velocity vector (m/s) in the x, y, & z directions (RIGID_MOTION only) */
  addDoubleListOption("TRANSLATION_RATE_Z", nTranslation_Rate_Z, Translation_Rate_Z);
  /* DESCRIPTION: Angular velocity vector (rad/s) about x, y, & z axes (RIGID_MOTION only) */
  addDoubleListOption("ROTATION_RATE_X", nRotation_Rate_X, Rotation_Rate_X);
  /* DESCRIPTION: Angular velocity vector (rad/s) about x, y, & z axes (RIGID_MOTION only) */
  addDoubleListOption("ROTATION_RATE_Y", nRotation_Rate_Y, Rotation_Rate_Y);
  /* DESCRIPTION: Angular velocity vector (rad/s) about x, y, & z axes (RIGID_MOTION only) */
  addDoubleListOption("ROTATION_RATE_Z", nRotation_Rate_Z, Rotation_Rate_Z);
  /* DESCRIPTION: Pitching angular freq. (rad/s) about x, y, & z axes (RIGID_MOTION only) */
  addDoubleListOption("PITCHING_OMEGA_X", nPitching_Omega_X, Pitching_Omega_X);
  /* DESCRIPTION: Pitching angular freq. (rad/s) about x, y, & z axes (RIGID_MOTION only) */
  addDoubleListOption("PITCHING_OMEGA_Y", nPitching_Omega_Y, Pitching_Omega_Y);
  /* DESCRIPTION: Pitching angular freq. (rad/s) about x, y, & z axes (RIGID_MOTION only) */
  addDoubleListOption("PITCHING_OMEGA_Z", nPitching_Omega_Z, Pitching_Omega_Z);
  /* DESCRIPTION: Pitching amplitude (degrees) about x, y, & z axes (RIGID_MOTION only) */
  addDoubleListOption("PITCHING_AMPL_X", nPitching_Ampl_X, Pitching_Ampl_X);
  /* DESCRIPTION: Pitching amplitude (degrees) about x, y, & z axes (RIGID_MOTION only) */
  addDoubleListOption("PITCHING_AMPL_Y", nPitching_Ampl_Y, Pitching_Ampl_Y);
  /* DESCRIPTION: Pitching amplitude (degrees) about x, y, & z axes (RIGID_MOTION only) */
  addDoubleListOption("PITCHING_AMPL_Z", nPitching_Ampl_Z, Pitching_Ampl_Z);
  /* DESCRIPTION: Pitching phase offset (degrees) about x, y, & z axes (RIGID_MOTION only) */
  addDoubleListOption("PITCHING_PHASE_X", nPitching_Phase_X, Pitching_Phase_X);
  /* DESCRIPTION: Pitching phase offset (degrees) about x, y, & z axes (RIGID_MOTION only) */
  addDoubleListOption("PITCHING_PHASE_Y", nPitching_Phase_Y, Pitching_Phase_Y);
  /* DESCRIPTION: Pitching phase offset (degrees) about x, y, & z axes (RIGID_MOTION only) */
  addDoubleListOption("PITCHING_PHASE_Z", nPitching_Phase_Z, Pitching_Phase_Z);
  /* DESCRIPTION: Plunging angular freq. (rad/s) in x, y, & z directions (RIGID_MOTION only) */
  addDoubleListOption("PLUNGING_OMEGA_X", nPlunging_Omega_X, Plunging_Omega_X);
  /* DESCRIPTION: Plunging angular freq. (rad/s) in x, y, & z directions (RIGID_MOTION only) */
  addDoubleListOption("PLUNGING_OMEGA_Y", nPlunging_Omega_Y, Plunging_Omega_Y);
  /* DESCRIPTION: Plunging angular freq. (rad/s) in x, y, & z directions (RIGID_MOTION only) */
  addDoubleListOption("PLUNGING_OMEGA_Z", nPlunging_Omega_Z, Plunging_Omega_Z);
  /* DESCRIPTION: Plunging amplitude (m) in x, y, & z directions (RIGID_MOTION only) */
  addDoubleListOption("PLUNGING_AMPL_X", nPlunging_Ampl_X, Plunging_Ampl_X);
  /* DESCRIPTION: Plunging amplitude (m) in x, y, & z directions (RIGID_MOTION only) */
  addDoubleListOption("PLUNGING_AMPL_Y", nPlunging_Ampl_Y, Plunging_Ampl_Y);
  /* DESCRIPTION: Plunging amplitude (m) in x, y, & z directions (RIGID_MOTION only) */
  addDoubleListOption("PLUNGING_AMPL_Z", nPlunging_Ampl_Z, Plunging_Ampl_Z);
  /* DESCRIPTION: Value to move motion origins (1 or 0) */
  addUShortListOption("MOVE_MOTION_ORIGIN", nMoveMotion_Origin, MoveMotion_Origin);
  /* DESCRIPTION:  */
  addStringOption("MOTION_FILENAME", Motion_Filename, string("mesh_motion.dat"));

  /*!\par CONFIG_CATEGORY: Grid adaptation \ingroup Config*/
  /*--- Options related to grid adaptation ---*/

  /* DESCRIPTION: Kind of grid adaptation */
  addEnumOption("KIND_ADAPT", Kind_Adaptation, Adapt_Map, NO_ADAPT);
  /* DESCRIPTION: Percentage of new elements (% of the original number of elements) */
  addDoubleOption("NEW_ELEMS", New_Elem_Adapt, -1.0);
  /* DESCRIPTION: Scale factor for the dual volume */
  addDoubleOption("DUALVOL_POWER", DualVol_Power, 0.5);
  /* DESCRIPTION: Use analytical definition for surfaces */
  addEnumOption("ANALYTICAL_SURFDEF", Analytical_Surface, Geo_Analytic_Map, NO_GEO_ANALYTIC);
  /* DESCRIPTION: Before each computation, implicitly smooth the nodal coordinates */
  addBoolOption("SMOOTH_GEOMETRY", SmoothNumGrid, false);
  /* DESCRIPTION: Adapt the boundary elements */
  addBoolOption("ADAPT_BOUNDARY", AdaptBoundary, true);

  /*!\par CONFIG_CATEGORY: Aeroelastic Simulation (Typical Section Model) \ingroup Config*/
  /*--- Options related to aeroelastic simulations using the Typical Section Model) ---*/
  /* DESCRIPTION: The flutter speed index (modifies the freestream condition) */
  addDoubleOption("FLUTTER_SPEED_INDEX", FlutterSpeedIndex, 0.6);
  /* DESCRIPTION: Natural frequency of the spring in the plunging direction (rad/s). */
  addDoubleOption("PLUNGE_NATURAL_FREQUENCY", PlungeNaturalFrequency, 100);
  /* DESCRIPTION: Natural frequency of the spring in the pitching direction (rad/s). */
  addDoubleOption("PITCH_NATURAL_FREQUENCY", PitchNaturalFrequency, 100);
  /* DESCRIPTION: The airfoil mass ratio. */
  addDoubleOption("AIRFOIL_MASS_RATIO", AirfoilMassRatio, 60);
  /* DESCRIPTION: Distance in semichords by which the center of gravity lies behind the elastic axis. */
  addDoubleOption("CG_LOCATION", CG_Location, 1.8);
  /* DESCRIPTION: The radius of gyration squared (expressed in semichords) of the typical section about the elastic axis. */
  addDoubleOption("RADIUS_GYRATION_SQUARED", RadiusGyrationSquared, 3.48);
  /* DESCRIPTION: Solve the aeroelastic equations every given number of internal iterations. */
  addUnsignedShortOption("AEROELASTIC_ITER", AeroelasticIter, 3);
  
  /*!\par CONFIG_CATEGORY: Wind Gust \ingroup Config*/
  /*--- Options related to wind gust simulations ---*/

  /* DESCRIPTION: Apply a wind gust */
  addBoolOption("WIND_GUST", Wind_Gust, false);
  /* DESCRIPTION: Type of gust */
  addEnumOption("GUST_TYPE", Gust_Type, Gust_Type_Map, NO_GUST);
  /* DESCRIPTION: Gust wavelenght (meters) */
  addDoubleOption("GUST_WAVELENGTH", Gust_WaveLength, 0.0);
  /* DESCRIPTION: Number of gust periods */
  addDoubleOption("GUST_PERIODS", Gust_Periods, 1.0);
  /* DESCRIPTION: Gust amplitude (m/s) */
  addDoubleOption("GUST_AMPL", Gust_Ampl, 0.0);
  /* DESCRIPTION: Time at which to begin the gust (sec) */
  addDoubleOption("GUST_BEGIN_TIME", Gust_Begin_Time, 0.0);
  /* DESCRIPTION: Location at which the gust begins (meters) */
  addDoubleOption("GUST_BEGIN_LOC", Gust_Begin_Loc, 0.0);
  /* DESCRIPTION: Direction of the gust X or Y dir */
  addEnumOption("GUST_DIR", Gust_Dir, Gust_Dir_Map, Y_DIR);


  /*!\par CONFIG_CATEGORY: Equivalent Area \ingroup Config*/
  /*--- Options related to the equivalent area ---*/

  /* DESCRIPTION: Evaluate equivalent area on the Near-Field  */
  addBoolOption("EQUIV_AREA", EquivArea, false);
  default_vec_3d[0] = 0.0; default_vec_3d[1] = 1.0; default_vec_3d[2] = 1.0;
  /* DESCRIPTION: Integration limits of the equivalent area ( xmin, xmax, Dist_NearField ) */
  addDoubleArrayOption("EA_INT_LIMIT", 3, EA_IntLimit, default_vec_3d);
  /* DESCRIPTION: Equivalent area scaling factor */
  addDoubleOption("EA_SCALE_FACTOR", EA_ScaleFactor, 1.0);

	/*!\par CONFIG_CATEGORY: Free surface simulation \ingroup Config*/
	/*--- Options related to free surface simulation ---*/

	/* DESCRIPTION: Ratio of density for two phase problems */
  addDoubleOption("RATIO_DENSITY", RatioDensity, 0.1);
	/* DESCRIPTION: Ratio of viscosity for two phase problems */
  addDoubleOption("RATIO_VISCOSITY", RatioViscosity, 0.1);
	/* DESCRIPTION: Location of the freesurface (y or z coordinate) */
  addDoubleOption("FREESURFACE_ZERO", FreeSurface_Zero, 0.0);
	/* DESCRIPTION: Free surface depth surface (x or y coordinate) */
  addDoubleOption("FREESURFACE_DEPTH", FreeSurface_Depth, 1.0);
	/* DESCRIPTION: Thickness of the interface in a free surface problem */
  addDoubleOption("FREESURFACE_THICKNESS", FreeSurface_Thickness, 0.1);
	/* DESCRIPTION: Free surface damping coefficient */
  addDoubleOption("FREESURFACE_DAMPING_COEFF", FreeSurface_Damping_Coeff, 0.0);
	/* DESCRIPTION: Free surface damping length (times the baseline wave) */
  addDoubleOption("FREESURFACE_DAMPING_LENGTH", FreeSurface_Damping_Length, 1.0);
	/* DESCRIPTION: Location of the free surface outlet surface (x or y coordinate) */
  addDoubleOption("FREESURFACE_OUTLET", FreeSurface_Outlet, 0.0);

	// these options share nDV as their size in the option references; not a good idea
	/*!\par CONFIG_CATEGORY: Grid deformation \ingroup Config*/
  /*--- Options related to the grid deformation ---*/

	/* DESCRIPTION: Kind of deformation */
	addEnumListOption("DV_KIND", nDV, Design_Variable, Param_Map);
	/* DESCRIPTION: Marker of the surface to which we are going apply the shape deformation */
  addStringListOption("DV_MARKER", nMarker_DV, Marker_DV);
	/* DESCRIPTION: Parameters of the shape deformation
   - FFD_CONTROL_POINT_2D ( FFDBox ID, i_Ind, j_Ind, x_Disp, y_Disp )
   - FFD_RADIUS_2D ( FFDBox ID )
   - FFD_CAMBER_2D ( FFDBox ID, i_Ind )
   - FFD_THICKNESS_2D ( FFDBox ID, i_Ind )
   - HICKS_HENNE ( Lower Surface (0)/Upper Surface (1)/Only one Surface (2), x_Loc )
   - COSINE_BUMP ( Lower Surface (0)/Upper Surface (1)/Only one Surface (2), x_Loc, Thickness )
   - FOURIER ( Lower Surface (0)/Upper Surface (1)/Only one Surface (2), index, cos(0)/sin(1) )
   - NACA_4DIGITS ( 1st digit, 2nd digit, 3rd and 4th digit )
   - PARABOLIC ( Center, Thickness )
   - DISPLACEMENT ( x_Disp, y_Disp, z_Disp )
   - ROTATION ( x_Orig, y_Orig, z_Orig, x_End, y_End, z_End )
   - OBSTACLE ( Center, Bump size )
   - SPHERICAL ( ControlPoint_Index, Theta_Disp, R_Disp )
   - FFD_CONTROL_POINT ( FFDBox ID, i_Ind, j_Ind, k_Ind, x_Disp, y_Disp, z_Disp )
   - FFD_DIHEDRAL_ANGLE ( FFDBox ID, x_Orig, y_Orig, z_Orig, x_End, y_End, z_End )
   - FFD_TWIST_ANGLE ( FFDBox ID, x_Orig, y_Orig, z_Orig, x_End, y_End, z_End )
   - FFD_ROTATION ( FFDBox ID, x_Orig, y_Orig, z_Orig, x_End, y_End, z_End )
   - FFD_CONTROL_SURFACE ( FFDBox ID, x_Orig, y_Orig, z_Orig, x_End, y_End, z_End )
   - FFD_CAMBER ( FFDBox ID, i_Ind, j_Ind )
   - FFD_THICKNESS ( FFDBox ID, i_Ind, j_Ind ) */
	addDVParamOption("DV_PARAM", nDV, ParamDV, FFDTag, Design_Variable);
  /* DESCRIPTION: New value of the shape deformation */
  addDVValueOption("DV_VALUE", nDV_Value, DV_Value, nDV, ParamDV, Design_Variable);
	/* DESCRIPTION: Hold the grid fixed in a region */
  addBoolOption("HOLD_GRID_FIXED", Hold_GridFixed, false);
	default_vec_6d[0] = -1E15; default_vec_6d[1] = -1E15; default_vec_6d[2] = -1E15;
	default_vec_6d[3] =  1E15; default_vec_6d[4] =  1E15; default_vec_6d[5] =  1E15;
	/* DESCRIPTION: Coordinates of the box where the grid will be deformed (Xmin, Ymin, Zmin, Xmax, Ymax, Zmax) */
	addDoubleArrayOption("HOLD_GRID_FIXED_COORD", 6, Hold_GridFixed_Coord, default_vec_6d);
	/* DESCRIPTION: Visualize the deformation */
  addBoolOption("VISUALIZE_DEFORMATION", Visualize_Deformation, false);
  /* DESCRIPTION: Print the residuals during mesh deformation to the console */
  addBoolOption("DEFORM_CONSOLE_OUTPUT", Deform_Output, true);
  /* DESCRIPTION: Number of nonlinear deformation iterations (surface deformation increments) */
  addUnsignedLongOption("DEFORM_NONLINEAR_ITER", GridDef_Nonlinear_Iter, 1);
  /* DESCRIPTION: Number of smoothing iterations for FEA mesh deformation */
  addUnsignedLongOption("DEFORM_LINEAR_ITER", GridDef_Linear_Iter, 1000);
  /* DESCRIPTION: Factor to multiply smallest volume for deform tolerance (0.001 default) */
  addDoubleOption("DEFORM_TOL_FACTOR", Deform_Tol_Factor, 1E-6);
  /* DESCRIPTION: Deform coefficient (-1.0 to 0.5) */
  addDoubleOption("DEFORM_COEFF", Deform_Coeff, 1E6);
  /* DESCRIPTION: Type of element stiffness imposed for FEA mesh deformation (INVERSE_VOLUME, WALL_DISTANCE, CONSTANT_STIFFNESS) */
  addEnumOption("DEFORM_STIFFNESS_TYPE", Deform_Stiffness_Type, Deform_Stiffness_Map, WALL_DISTANCE);
  /* DESCRIPTION: Poisson's ratio for constant stiffness FEA method of grid deformation*/
  addDoubleOption("DEFORM_ELASTICITY_MODULUS", Deform_ElasticityMod, 2E11);
  /* DESCRIPTION: Young's modulus and Poisson's ratio for constant stiffness FEA method of grid deformation*/
  addDoubleOption("DEFORM_POISSONS_RATIO", Deform_PoissonRatio, 0.3);
  /*  DESCRIPTION: Linear solver for the mesh deformation\n OPTIONS: see \link Linear_Solver_Map \endlink \n DEFAULT: FGMRES \ingroup Config*/
  addEnumOption("DEFORM_LINEAR_SOLVER", Deform_Linear_Solver, Linear_Solver_Map, FGMRES);

  /*!\par CONFIG_CATEGORY: Rotorcraft problem \ingroup Config*/
  /*--- option related to rotorcraft problems ---*/

  /* DESCRIPTION: MISSING ---*/
  addDoubleOption("CYCLIC_PITCH", Cyclic_Pitch, 0.0);
  /* DESCRIPTION: MISSING ---*/
  addDoubleOption("COLLECTIVE_PITCH", Collective_Pitch, 0.0);


  /*!\par CONFIG_CATEGORY: FEA solver \ingroup Config*/
  /*--- Options related to the FEA solver ---*/

  /* DESCRIPTION: Modulus of elasticity */
  addDoubleOption("ELASTICITY_MODULUS", ElasticyMod, 2E11);
  /* DESCRIPTION: Poisson ratio */
  addDoubleOption("POISSON_RATIO", PoissonRatio, 0.30);
  /* DESCRIPTION: Material density */
  addDoubleOption("MATERIAL_DENSITY", MaterialDensity, 7854);
  /*!\brief BULK_MODULUS_STRUCT \n DESCRIPTION: Value of the Bulk Modulus for a structural problem \n DEFAULT 160E9 */
  /* This is a temporal definition */
  addDoubleOption("BULK_MODULUS_STRUCT", Bulk_Modulus_Struct, 160E9);

  /*!\brief REGIME_TYPE \n  DESCRIPTION: Geometric condition \n OPTIONS: see \link Struct_Map \endlink \ingroup Config*/
  addEnumOption("GEOMETRIC_CONDITIONS", Kind_Struct_Solver, Struct_Map, SMALL_DEFORMATIONS);
  /*!\brief REGIME_TYPE \n  DESCRIPTION: Material model \n OPTIONS: see \link Material_Map \endlink \ingroup Config*/
  addEnumOption("MATERIAL_MODEL", Kind_Material, Material_Map, LINEAR_ELASTIC);
  /*!\brief REGIME_TYPE \n  DESCRIPTION: Compressibility of the material \n OPTIONS: see \link MatComp_Map \endlink \ingroup Config*/
  addEnumOption("MATERIAL_COMPRESSIBILITY", Kind_Material_Compress, MatComp_Map, COMPRESSIBLE_MAT);

  /*  DESCRIPTION: Consider a prestretch in the structural domain
  *  Options: NO, YES \ingroup Config */
  addBoolOption("PRESTRETCH", Prestretch, false);
  /*!\brief PRESTRETCH_FILENAME \n DESCRIPTION: Filename to input for prestretching membranes \n Default: prestretch_file.dat \ingroup Config */
  addStringOption("PRESTRETCH_FILENAME", Prestretch_FEMFileName, string("prestretch_file.dat"));

  /* DESCRIPTION: Iterative method for non-linear structural analysis */
  addEnumOption("NONLINEAR_FEM_SOLUTION_METHOD", Kind_SpaceIteScheme_FEA, Space_Ite_Map_FEA, NEWTON_RAPHSON);
  /* DESCRIPTION: Number of internal iterations for Newton-Raphson Method in nonlinear structural applications */
  addUnsignedLongOption("NONLINEAR_FEM_INT_ITER", Dyn_nIntIter, 10);

  /* DESCRIPTION: Formulation for bidimensional elasticity solver */
  addEnumOption("FORMULATION_ELASTICITY_2D", Kind_2DElasForm, ElasForm_2D, PLANE_STRAIN);
  /*  DESCRIPTION: Apply dead loads
  *  Options: NO, YES \ingroup Config */
  addBoolOption("DEAD_LOAD", DeadLoad, false);
  /* DESCRIPTION: Dynamic or static structural analysis */
  addEnumOption("DYNAMIC_ANALYSIS", Dynamic_Analysis, Dynamic_Map, STATIC);
  /* DESCRIPTION: Time Step for dynamic analysis (s) */
  addDoubleOption("DYN_TIMESTEP", Delta_DynTime, 0.0);
  /* DESCRIPTION: Total Physical Time for dual time stepping simulations (s) */
  addDoubleOption("DYN_TIME", Total_DynTime, 1.0);
  /* DESCRIPTION: Parameter alpha for Newmark scheme (s) */
  addDoubleOption("NEWMARK_ALPHA", Newmark_alpha, 0.25);
  /* DESCRIPTION: Parameter delta for Newmark scheme (s) */
  addDoubleOption("NEWMARK_DELTA", Newmark_delta, 0.5);
  /* DESCRIPTION: Apply the load slowly or suddenly */
  addBoolOption("SIGMOID_LOADING", Sigmoid_Load, false);
  /* DESCRIPTION: Apply the load as a ramp */
  addBoolOption("RAMP_LOADING", Ramp_Load, false);
  /* DESCRIPTION: Time while the load is to be increased linearly */
  addDoubleOption("RAMP_TIME", Ramp_Time, 1.0);
  /* DESCRIPTION: Time while the load is to be increased linearly */
  addDoubleOption("SIGMOID_TIME", Sigmoid_Time, 1.0);
  /* DESCRIPTION: Constant of steepness of the sigmoid */
  addDoubleOption("SIGMOID_K", Sigmoid_K, 10.0);

  /* DESCRIPTION: Newmark - Generalized alpha - coefficients */
  addDoubleListOption("TIME_INT_STRUCT_COEFFS", nIntCoeffs, Int_Coeffs);

  /*  DESCRIPTION: Apply dead loads. Options: NO, YES \ingroup Config */
  addBoolOption("INCREMENTAL_LOAD", IncrementalLoad, false);
  /* DESCRIPTION: Maximum number of increments of the  */
  addUnsignedLongOption("NUMBER_INCREMENTS", IncLoad_Nincrements, 10);

  default_vec_3d[0] = 0.0; default_vec_3d[1] = 0.0; default_vec_3d[2] = 0.0;
  /* DESCRIPTION: Definition of the  UTOL RTOL ETOL*/
  addDoubleArrayOption("INCREMENTAL_CRITERIA", 3, IncLoad_Criteria, default_vec_3d);

  /* DESCRIPTION: Time while the structure is static */
  addDoubleOption("STATIC_TIME", Static_Time, 0.0);

  /* DESCRIPTION: Order of the predictor */
  addUnsignedShortOption("PREDICTOR_ORDER", Pred_Order, 0);

  /* DESCRIPTION: Transfer method used for multiphysics problems */
  addEnumOption("MULTIPHYSICS_TRANSFER_METHOD", Kind_TransferMethod, Transfer_Method_Map, BROADCAST_DATA);


  /* CONFIG_CATEGORY: FSI solver */
  /*--- Options related to the FSI solver ---*/

  /*!\brief PHYSICAL_PROBLEM_FLUID_FSI
   *  DESCRIPTION: Physical governing equations \n
   *  Options: NONE (default),EULER, NAVIER_STOKES, RANS,
   *  \ingroup Config*/
  addEnumOption("FSI_FLUID_PROBLEM", Kind_Solver_Fluid_FSI, FSI_Fluid_Solver_Map, NO_SOLVER_FFSI);

  /*!\brief PHYSICAL_PROBLEM_STRUCTURAL_FSI
   *  DESCRIPTION: Physical governing equations \n
   *  Options: NONE (default), FEM_ELASTICITY
   *  \ingroup Config*/
  addEnumOption("FSI_STRUCTURAL_PROBLEM", Kind_Solver_Struc_FSI, FSI_Struc_Solver_Map, NO_SOLVER_SFSI);

  /* DESCRIPTION: Linear solver for the structural side on FSI problems */
  addEnumOption("FSI_LINEAR_SOLVER_STRUC", Kind_Linear_Solver_FSI_Struc, Linear_Solver_Map, FGMRES);
  /* DESCRIPTION: Preconditioner for the Krylov linear solvers */
  addEnumOption("FSI_LINEAR_SOLVER_PREC_STRUC", Kind_Linear_Solver_Prec_FSI_Struc, Linear_Solver_Prec_Map, LU_SGS);
  /* DESCRIPTION: Maximum number of iterations of the linear solver for the implicit formulation */
  addUnsignedLongOption("FSI_LINEAR_SOLVER_ITER_STRUC", Linear_Solver_Iter_FSI_Struc, 500);
  /* DESCRIPTION: Minimum error threshold for the linear solver for the implicit formulation */
  addDoubleOption("FSI_LINEAR_SOLVER_ERROR_STRUC", Linear_Solver_Error_FSI_Struc, 1E-6);

  /* DESCRIPTION: Restart from a steady state (sets grid velocities to 0 when loading the restart). */
  addBoolOption("RESTART_STEADY_STATE", SteadyRestart, false);

  /*  DESCRIPTION: Apply dead loads
  *  Options: NO, YES \ingroup Config */
  addBoolOption("MATCHING_MESH", MatchingMesh, true);

  /*!\par KIND_INTERPOLATION \n
   * DESCRIPTION: Type of interpolation to use for multi-zone problems. \n OPTIONS: see \link Interpolator_Map \endlink
   * Sets Kind_Interpolation \ingroup Config
   */
  addEnumOption("KIND_INTERPOLATION", Kind_Interpolation, Interpolator_Map, NEAREST_NEIGHBOR);

  /* DESCRIPTION: Maximum number of FSI iterations */
  addUnsignedShortOption("FSI_ITER", nIterFSI, 1);
  /* DESCRIPTION: Aitken's static relaxation factor */
  addDoubleOption("STAT_RELAX_PARAMETER", AitkenStatRelax, 0.4);
  /* DESCRIPTION: Aitken's dynamic maximum relaxation factor for the first iteration */
  addDoubleOption("AITKEN_DYN_MAX_INITIAL", AitkenDynMaxInit, 0.5);
  /* DESCRIPTION: Aitken's dynamic minimum relaxation factor for the first iteration */
  addDoubleOption("AITKEN_DYN_MIN_INITIAL", AitkenDynMinInit, 0.5);
  /* DESCRIPTION: Type of gust */
  addEnumOption("BGS_RELAXATION", Kind_BGS_RelaxMethod, AitkenForm_Map, NO_RELAXATION);


  /*!\par CONFIG_CATEGORY: Wave solver \ingroup Config*/
  /*--- options related to the wave solver ---*/

  /* DESCRIPTION: Constant wave speed */
  addDoubleOption("WAVE_SPEED", Wave_Speed, 331.79);

  /*!\par CONFIG_CATEGORY: Heat solver \ingroup Config*/
  /*--- options related to the heat solver ---*/

  /* DESCRIPTION: Thermal diffusivity constant */
  addDoubleOption("THERMAL_DIFFUSIVITY", Thermal_Diffusivity, 1.172E-5);

  /*!\par CONFIG_CATEGORY: Visualize Control Volumes \ingroup Config*/
  /*--- options related to visualizing control volumes ---*/

  /* DESCRIPTION: Node number for the CV to be visualized */
  addLongOption("VISUALIZE_CV", Visualize_CV, -1);

  /*!\par CONFIG_CATEGORY: Inverse design problem \ingroup Config*/
  /*--- options related to inverse design problem ---*/

  /* DESCRIPTION: Evaluate inverse design on the surface  */
  addBoolOption("INV_DESIGN_CP", InvDesign_Cp, false);

  /* DESCRIPTION: Evaluate inverse design on the surface  */
  addBoolOption("INV_DESIGN_HEATFLUX", InvDesign_HeatFlux, false);

  /*!\par CONFIG_CATEGORY: Unsupported options \ingroup Config*/
  /*--- Options that are experimental and not intended for general use ---*/

  /* DESCRIPTION: Write extra output */
  addBoolOption("EXTRA_OUTPUT", ExtraOutput, false);

  /*--- options related to the FFD problem ---*/
  /*!\par CONFIG_CATEGORY:FFD point inversion \ingroup Config*/

  /* DESCRIPTION: Number of total iterations in the FFD point inversion */
  addUnsignedShortOption("FFD_ITERATIONS", nFFD_Iter, 500);

  /* DESCRIPTION: Free surface damping coefficient */
	addDoubleOption("FFD_TOLERANCE", FFD_Tol, 1E-10);

  /* DESCRIPTION: Definition of the FFD boxes */
  addFFDDefOption("FFD_DEFINITION", nFFDBox, CoordFFDBox, TagFFDBox);
  
  /* DESCRIPTION: Definition of the FFD boxes */
  addFFDDegreeOption("FFD_DEGREE", nFFDBox, DegreeFFDBox);
  
  /* DESCRIPTION: Surface continuity at the intersection with the FFD */
  addEnumOption("FFD_CONTINUITY", FFD_Continuity, Continuity_Map, DERIVATIVE_2ND);


  /*--- Options for the automatic differentiation methods ---*/
  /*!\par CONFIG_CATEGORY: Automatic Differentation options\ingroup Config*/

  /* DESCRIPTION: Direct differentiation mode (forward) */
  addEnumOption("DIRECT_DIFF", DirectDiff, DirectDiff_Var_Map, NO_DERIVATIVE);

  /* DESCRIPTION: Automatic differentiation mode (reverse) */
  addBoolOption("AUTO_DIFF", AD_Mode, NO);

  /*--- options that are used in the python optimization scripts. These have no effect on the c++ toolsuite ---*/
  /*!\par CONFIG_CATEGORY:Python Options\ingroup Config*/

  /* DESCRIPTION: Gradient method */
  addPythonOption("GRADIENT_METHOD");

  /* DESCRIPTION: Geometrical Parameter */
  addPythonOption("GEO_PARAM");

  /* DESCRIPTION: Setup for design variables */
  addPythonOption("DEFINITION_DV");

  /* DESCRIPTION: Maximum number of iterations */
  addPythonOption("OPT_ITERATIONS");
  
  /* DESCRIPTION: Requested accuracy */
  addPythonOption("OPT_ACCURACY");
  
  /* DESCRIPTION: Setup for design variables (upper bound) */
  addPythonOption("OPT_BOUND_UPPER");
  
  /* DESCRIPTION: Setup for design variables (lower bound) */
  addPythonOption("OPT_BOUND_LOWER");
  
  /* DESCRIPTION: Current value of the design variables */
  addPythonOption("DV_VALUE_NEW");

  /* DESCRIPTION: Previous value of the design variables */
  addPythonOption("DV_VALUE_OLD");

  /* DESCRIPTION: Number of partitions of the mesh */
  addPythonOption("NUMBER_PART");

  /* DESCRIPTION: Optimization objective function with optional scaling factor*/
  addPythonOption("OPT_OBJECTIVE");

  /* DESCRIPTION: Optimization constraint functions with optional scaling factor */
  addPythonOption("OPT_CONSTRAINT");

  /* DESCRIPTION: Finite different step for gradient estimation */
  addPythonOption("FIN_DIFF_STEP");

  /* DESCRIPTION: Verbosity of the python scripts to Stdout */
  addPythonOption("CONSOLE");

  /* DESCRIPTION: Flag specifying if the mesh was decomposed */
  addPythonOption("DECOMPOSED");

  /* DESCRIPTION: Activate ParMETIS mode for testing */
  addBoolOption("PARMETIS", ParMETIS, false);
  
  /* END_CONFIG_OPTIONS */

}

void CConfig::SetConfig_Parsing(char case_filename[MAX_STRING_SIZE]) {
  string text_line, option_name;
  ifstream case_file;
  vector<string> option_value;
  int rank = MASTER_NODE;
  
#ifdef HAVE_MPI
  MPI_Comm_rank(MPI_COMM_WORLD, &rank);
#endif
  
  /*--- Read the configuration file ---*/
  
  case_file.open(case_filename, ios::in);

  if (case_file.fail()) {
    if (rank == MASTER_NODE) cout << endl << "The configuration file (.cfg) is missing!!" << endl << endl;
    exit(EXIT_FAILURE);
  }

  string errorString;

  int  err_count = 0;  // How many errors have we found in the config file
  int max_err_count = 30; // Maximum number of errors to print before stopping

  map<string, bool> included_options;

  /*--- Parse the configuration file and set the options ---*/
  
  while (getline (case_file, text_line)) {
    
    if (err_count >= max_err_count) {
      errorString.append("too many errors. Stopping parse");

      cout << errorString << endl;
      throw(1);
    }
    
    if (TokenizeString(text_line, option_name, option_value)) {
      
      /*--- See if it's a python option ---*/

      if (option_map.find(option_name) == option_map.end()) {
          string newString;
          newString.append(option_name);
          newString.append(": invalid option name");
          newString.append(". Check current SU2 options in config_template.cfg.");
          newString.append("\n");
          errorString.append(newString);
          err_count++;
        continue;
      }

      /*--- Option exists, check if the option has already been in the config file ---*/
      
      if (included_options.find(option_name) != included_options.end()) {
        string newString;
        newString.append(option_name);
        newString.append(": option appears twice");
        newString.append("\n");
        errorString.append(newString);
        err_count++;
        continue;
      }


      /*--- New found option. Add it to the map, and delete from all options ---*/
      
      included_options.insert(pair<string, bool>(option_name, true));
      all_options.erase(option_name);

      /*--- Set the value and check error ---*/
      
      string out = option_map[option_name]->SetValue(option_value);
      if (out.compare("") != 0) {
        errorString.append(out);
        errorString.append("\n");
        err_count++;
      }
    }
  }

  /*--- See if there were any errors parsing the config file ---*/
      
  if (errorString.size() != 0) {
    if (rank == MASTER_NODE) cout << errorString << endl;
    exit(EXIT_FAILURE);
  }

  /*--- Set the default values for all of the options that weren't set ---*/
      
  for (map<string, bool>::iterator iter = all_options.begin(); iter != all_options.end(); ++iter) {
    option_map[iter->first]->SetDefault();
  }

  case_file.close();
  
}

bool CConfig::SetRunTime_Parsing(char case_filename[MAX_STRING_SIZE]) {
  string text_line, option_name;
  ifstream case_file;
  vector<string> option_value;
  int rank = MASTER_NODE;
  
#ifdef HAVE_MPI
  MPI_Comm_rank(MPI_COMM_WORLD, &rank);
#endif
  
  /*--- Read the configuration file ---*/
  
  case_file.open(case_filename, ios::in);
  
  if (case_file.fail()) { return false; }
  
  string errorString;
  
  int err_count = 0;  // How many errors have we found in the config file
  int max_err_count = 30; // Maximum number of errors to print before stopping
  
  map<string, bool> included_options;
  
  /*--- Parse the configuration file and set the options ---*/
  
  while (getline (case_file, text_line)) {
    
    if (err_count >= max_err_count) {
      errorString.append("too many errors. Stopping parse");
      
      cout << errorString << endl;
      throw(1);
    }
    
    if (TokenizeString(text_line, option_name, option_value)) {
      
      if (option_map.find(option_name) == option_map.end()) {
        
        /*--- See if it's a python option ---*/
        
        string newString;
        newString.append(option_name);
        newString.append(": invalid option name");
        newString.append("\n");
        errorString.append(newString);
        err_count++;
        continue;
      }
      
      /*--- Option exists, check if the option has already been in the config file ---*/
      
      if (included_options.find(option_name) != included_options.end()) {
        string newString;
        newString.append(option_name);
        newString.append(": option appears twice");
        newString.append("\n");
        errorString.append(newString);
        err_count++;
        continue;
      }
      
      /*--- New found option. Add it to the map, and delete from all options ---*/
      
      included_options.insert(pair<string, bool>(option_name, true));
      all_options.erase(option_name);
      
      /*--- Set the value and check error ---*/
      
      string out = option_map[option_name]->SetValue(option_value);
      if (out.compare("") != 0) {
        errorString.append(out);
        errorString.append("\n");
        err_count++;
      }
      
    }
  }
  
  /*--- See if there were any errors parsing the runtime file ---*/
  
  if (errorString.size() != 0) {
    if (rank == MASTER_NODE) cout << errorString << endl;
    exit(EXIT_FAILURE);
  }
  
  case_file.close();
  
  return true;
  
}

void CConfig::SetPostprocessing(unsigned short val_software, unsigned short val_izone, unsigned short val_nDim) {
  
  unsigned short iZone, iCFL, iDim;
  bool ideal_gas       = (Kind_FluidModel == STANDARD_AIR || Kind_FluidModel == IDEAL_GAS );
  bool standard_air       = (Kind_FluidModel == STANDARD_AIR);
  
#ifdef HAVE_MPI
  int size = SINGLE_NODE;
  MPI_Comm_size(MPI_COMM_WORLD, &size);
#endif
  
#ifndef HAVE_TECIO
  if (Output_FileFormat == TECPLOT_BINARY) {
    cout << "Tecplot binary file requested but SU2 was built without TecIO support." << "\n";
    Output_FileFormat = TECPLOT;
  }
#endif
  
  /*--- Store the SU2 module that we are executing. ---*/
  
  Kind_SU2 = val_software;
  
  /*--- Make sure that 1D outputs are written when objective function requires ---*/
  
  if (Kind_ObjFunc== AVG_OUTLET_PRESSURE || Kind_ObjFunc == AVG_TOTAL_PRESSURE || Kind_ObjFunc == OUTFLOW_GENERALIZED) {
    Wrt_1D_Output = YES;
    Marker_Out_1D = new string[nMarker_Monitoring];
    for (unsigned short iMarker=0; iMarker<nMarker_Monitoring; iMarker++){
      Marker_Out_1D[iMarker] = Marker_Monitoring[iMarker];
    }
    nMarker_Out_1D = nMarker_Monitoring;
  }
  
  /*--- Low memory only for ASCII Tecplot ---*/

  if (Output_FileFormat != TECPLOT) Low_MemoryOutput = NO;
  
  /*--- Deactivate the multigrid in the adjoint problem ---*/
  
  if ((ContinuousAdjoint && !MG_AdjointFlow) ||
      (Unsteady_Simulation == TIME_STEPPING)) { nMGLevels = 0; }

  /*--- If Fluid Structure Interaction, set the solver for each zone.
   *--- ZONE_0 is the zone of the fluid.
   *--- All the other zones are structure.
   *--- This will allow us to define multiple physics structural problems */

  if (Kind_Solver == FLUID_STRUCTURE_INTERACTION){
	  if (val_izone==0) {	Kind_Solver = Kind_Solver_Fluid_FSI; 		FSI_Problem = true;}

	  else {			 	Kind_Solver = Kind_Solver_Struc_FSI;	  	FSI_Problem = true;
	  	  	  	  	  	  	Kind_Linear_Solver = Kind_Linear_Solver_FSI_Struc;
	  	  	  	  	  	  	Kind_Linear_Solver_Prec = Kind_Linear_Solver_Prec_FSI_Struc;
	  	  	  	  	  	  	Linear_Solver_Error = Linear_Solver_Error_FSI_Struc;
	  	  	  	  	  	  	Linear_Solver_Iter = Linear_Solver_Iter_FSI_Struc;}
  }
  else{ FSI_Problem = false; }

  
  /*--- Initialize non-physical points/reconstructions to zero ---*/
  
  Nonphys_Points   = 0;
  Nonphys_Reconstr = 0;
  
  /*--- Don't do any deformation if there is no Design variable information ---*/
  
  if (Design_Variable == NULL) {
    Design_Variable = new unsigned short [1];
    nDV = 1; Design_Variable[0] = NONE;
  }
  
  /*--- Identification of free-surface problem, this problems are always 
   unsteady and incompressible. ---*/
  
  if (Kind_Regime == FREESURFACE) {
    if (Unsteady_Simulation != DT_STEPPING_2ND) Unsteady_Simulation = DT_STEPPING_1ST;
  }
  
  if (Kind_Solver == POISSON_EQUATION) {
    Unsteady_Simulation = STEADY;
  }
  
  /*--- Set the number of external iterations to 1 for the steady state problem ---*/

  if ((Kind_Solver == HEAT_EQUATION) ||
      (Kind_Solver == WAVE_EQUATION) || (Kind_Solver == POISSON_EQUATION)) {
    nMGLevels = 0;
    if (Unsteady_Simulation == STEADY) nExtIter = 1;
    else Unst_nIntIter = 2;
  }
  
  if (Kind_Solver == FEM_ELASTICITY) {
    nMGLevels = 0;
    if (Dynamic_Analysis == STATIC)
	nExtIter = 1;
  }

  /*--- Decide whether we should be writing unsteady solution files. ---*/
  
  if (Unsteady_Simulation == STEADY ||
      Unsteady_Simulation == TIME_SPECTRAL  ||
      Kind_Regime == FREESURFACE) { Wrt_Unsteady = false; }
  else { Wrt_Unsteady = true; }

  if (Kind_Solver == FEM_ELASTICITY) {

	  if (Dynamic_Analysis == STATIC) { Wrt_Dynamic = false; }
	  else { Wrt_Dynamic = true; }

  } else {
    Wrt_Dynamic = false;
  }

  
  /*--- Check for Fluid model consistency ---*/

  if (standard_air){
	if (Gamma != 1.4 || Gas_Constant != 287.058){
		Gamma = 1.4;
		Gas_Constant = 287.058;
        }
  }
  /*--- Check for Measurement System ---*/
  
  if (SystemMeasurements == US && !standard_air) {
    cout << "Only STANDARD_AIR fluid model can be used with US Measurement System" << endl;
    exit(EXIT_FAILURE);
  }
  
  /*--- Check for Convective scheme available for NICFD ---*/
  
  if (!ideal_gas) {
    if (Kind_ConvNumScheme_Flow != SPACE_UPWIND) {
      cout << "Only ROE Upwind and HLLC Upwind scheme can be used for Non-Ideal Compressible Fluids" << endl;
      exit(EXIT_FAILURE);
    }
    else {
      if (Kind_Upwind_Flow != ROE && Kind_Upwind_Flow != HLLC) {
        cout << "Only ROE Upwind and HLLC Upwind scheme can be used for Non-Ideal Compressible Fluids" << endl;
        exit(EXIT_FAILURE);
      }
    }
  }
  
  /*--- Check for Boundary condition available for NICFD ---*/
  
  if (!ideal_gas) {
    if (nMarker_Inlet != 0) {
      cout << "Riemann Boundary conditions or NRBC must be used for inlet and outlet with Not Ideal Compressible Fluids " << endl;
      exit(EXIT_FAILURE);
    }
    if (nMarker_Outlet != 0) {
      cout << "Riemann Boundary conditions or NRBC must be used outlet with Not Ideal Compressible Fluids " << endl;
      exit(EXIT_FAILURE);
    }
    
    if (nMarker_FarField != 0) {
      cout << "Riemann Boundary conditions or NRBC must be used outlet with Not Ideal Compressible Fluids " << endl;
      exit(EXIT_FAILURE);
    }
    
  }
  
  /*--- Check for Boundary condition available for NICF ---*/
  
  if (ideal_gas) {
    if (SystemMeasurements == US && standard_air) {
      if (Kind_ViscosityModel != SUTHERLAND) {
        cout << "Only SUTHERLAND viscosity model can be used with US Measurement  " << endl;
        exit(EXIT_FAILURE);
      }
    }
    if (Kind_ConductivityModel != CONSTANT_PRANDTL ) {
      cout << "Only CONSTANT_PRANDTL thermal conductivity model can be used with STANDARD_AIR and IDEAL_GAS" << endl;
      exit(EXIT_FAILURE);
    }
    
  }
  
  /*--- Set grid movement kind to NO_MOVEMENT if not specified, which means
   that we also set the Grid_Movement flag to false. We initialize to the
   number of zones here, because we are guaranteed to at least have one. ---*/
  
  if (Kind_GridMovement == NULL) {
    Kind_GridMovement = new unsigned short[nZone];
    for (unsigned short iZone = 0; iZone < nZone; iZone++ )
      Kind_GridMovement[iZone] = NO_MOVEMENT;
    if (Grid_Movement == true) {
      cout << "GRID_MOVEMENT = YES but no type provided in GRID_MOVEMENT_KIND!!" << endl;
      exit(EXIT_FAILURE);
    }
  }
  
  /*--- If we're solving a purely steady problem with no prescribed grid
   movement (both rotating frame and moving walls can be steady), make sure that
   there is no grid motion ---*/
  
  if ((Kind_SU2 == SU2_CFD || Kind_SU2 == SU2_SOL) &&
      (Unsteady_Simulation == STEADY) &&
      ((Kind_GridMovement[ZONE_0] != MOVING_WALL) &&
       (Kind_GridMovement[ZONE_0] != ROTATING_FRAME) &&
       (Kind_GridMovement[ZONE_0] != STEADY_TRANSLATION)))
    Grid_Movement = false;
  
  /*--- If it is not specified, set the mesh motion mach number
   equal to the freestream value. ---*/
  
  if (Grid_Movement && Mach_Motion == 0.0)
    Mach_Motion = Mach;
  
  /*--- Set the boolean flag if we are in a rotating frame (source term). ---*/
  
  if (Grid_Movement && Kind_GridMovement[ZONE_0] == ROTATING_FRAME)
    Rotating_Frame = true;
  else
    Rotating_Frame = false;
  
  /*--- Check the number of moving markers against the number of grid movement
   types provided (should be equal, except that rigid motion and rotating frame
   do not depend on surface specification). ---*/
  
  if (Grid_Movement &&
      (Kind_GridMovement[ZONE_0] != RIGID_MOTION) &&
      (Kind_GridMovement[ZONE_0] != ROTATING_FRAME) &&
      (Kind_GridMovement[ZONE_0] != STEADY_TRANSLATION) &&
      (Kind_GridMovement[ZONE_0] != FLUID_STRUCTURE) &&
      (Kind_GridMovement[ZONE_0] != GUST) &&
      (nGridMovement != nMarker_Moving)) {
    cout << "Number of GRID_MOVEMENT_KIND must match number of MARKER_MOVING!!" << endl;
    exit(EXIT_FAILURE);
  }
  
  /*--- Make sure that there aren't more than one rigid motion or
   rotating frame specified in GRID_MOVEMENT_KIND. ---*/
 /* 
  if (Grid_Movement && (Kind_GridMovement[ZONE_0] == RIGID_MOTION) &&
      (nGridMovement > 2)) {
    cout << "Can not support more than 2 type of rigid motion in GRID_MOVEMENT_KIND!!" << endl;
    exit(EXIT_FAILURE);
  }
 */ 
  /*--- In case the grid movement parameters have not been declared in the
   config file, set them equal to zero for safety. Also check to make sure
   that for each option, a value has been declared for each moving marker. ---*/
  
  unsigned short nMoving;
  if (nGridMovement > nZone) nMoving = nGridMovement;
  else nMoving = nZone;
  
  /*--- Motion Origin: ---*/
  
  if (Motion_Origin_X == NULL) {
    Motion_Origin_X = new su2double[nMoving];
    for (iZone = 0; iZone < nMoving; iZone++ )
      Motion_Origin_X[iZone] = 0.0;
  } else {
    if (Grid_Movement && (nMotion_Origin_X != nGridMovement)) {
      cout << "Length of MOTION_ORIGIN_X must match GRID_MOVEMENT_KIND!!" << endl;
      exit(EXIT_FAILURE);
    }
  }
  
  if (Motion_Origin_Y == NULL) {
    Motion_Origin_Y = new su2double[nMoving];
    for (iZone = 0; iZone < nMoving; iZone++ )
      Motion_Origin_Y[iZone] = 0.0;
  } else {
    if (Grid_Movement && (nMotion_Origin_Y != nGridMovement)) {
      cout << "Length of MOTION_ORIGIN_Y must match GRID_MOVEMENT_KIND!!" << endl;
      exit(EXIT_FAILURE);
    }
  }
  
  if (Motion_Origin_Z == NULL) {
    Motion_Origin_Z = new su2double[nMoving];
    for (iZone = 0; iZone < nMoving; iZone++ )
      Motion_Origin_Z[iZone] = 0.0;
  } else {
    if (Grid_Movement && (nMotion_Origin_Z != nGridMovement)) {
      cout << "Length of MOTION_ORIGIN_Z must match GRID_MOVEMENT_KIND!!" << endl;
      exit(EXIT_FAILURE);
    }
  }
  
  if (MoveMotion_Origin == NULL) {
    MoveMotion_Origin = new unsigned short[nMoving];
    for (iZone = 0; iZone < nMoving; iZone++ )
      MoveMotion_Origin[iZone] = 0;
  } else {
    if (Grid_Movement && (nMoveMotion_Origin != nGridMovement)) {
      cout << "Length of MOVE_MOTION_ORIGIN must match GRID_MOVEMENT_KIND!!" << endl;
      exit(EXIT_FAILURE);
    }
  }
  
  /*--- Translation: ---*/
  
  if (Translation_Rate_X == NULL) {
    Translation_Rate_X = new su2double[nMoving];
    for (iZone = 0; iZone < nMoving; iZone++ )
      Translation_Rate_X[iZone] = 0.0;
  } else {
    if (Grid_Movement && (nTranslation_Rate_X != nGridMovement)) {
      cout << "Length of TRANSLATION_RATE_X must match GRID_MOVEMENT_KIND!!" << endl;
      exit(EXIT_FAILURE);
    }
  }
  
  if (Translation_Rate_Y == NULL) {
    Translation_Rate_Y = new su2double[nMoving];
    for (iZone = 0; iZone < nMoving; iZone++ )
      Translation_Rate_Y[iZone] = 0.0;
  } else {
    if (Grid_Movement && (nTranslation_Rate_Y != nGridMovement)) {
      cout << "Length of TRANSLATION_RATE_Y must match GRID_MOVEMENT_KIND!!" << endl;
      exit(EXIT_FAILURE);
    }
  }
  
  if (Translation_Rate_Z == NULL) {
    Translation_Rate_Z = new su2double[nMoving];
    for (iZone = 0; iZone < nMoving; iZone++ )
      Translation_Rate_Z[iZone] = 0.0;
  } else {
    if (Grid_Movement && (nTranslation_Rate_Z != nGridMovement)) {
      cout << "Length of TRANSLATION_RATE_Z must match GRID_MOVEMENT_KIND!!" << endl;
      exit(EXIT_FAILURE);
    }
  }
  
  /*--- Rotation: ---*/
  
  if (Rotation_Rate_X == NULL) {
    Rotation_Rate_X = new su2double[nMoving];
    for (iZone = 0; iZone < nMoving; iZone++ )
      Rotation_Rate_X[iZone] = 0.0;
  } else {
    if (Grid_Movement && (nRotation_Rate_X != nGridMovement)) {
      cout << "Length of ROTATION_RATE_X must match GRID_MOVEMENT_KIND!!" << endl;
      exit(EXIT_FAILURE);
    }
  }
  
  if (Rotation_Rate_Y == NULL) {
    Rotation_Rate_Y = new su2double[nMoving];
    for (iZone = 0; iZone < nMoving; iZone++ )
      Rotation_Rate_Y[iZone] = 0.0;
  } else {
    if (Grid_Movement && (nRotation_Rate_Y != nGridMovement)) {
      cout << "Length of ROTATION_RATE_Y must match GRID_MOVEMENT_KIND!!" << endl;
      exit(EXIT_FAILURE);
    }
  }
  
  if (Rotation_Rate_Z == NULL) {
    Rotation_Rate_Z = new su2double[nMoving];
    for (iZone = 0; iZone < nMoving; iZone++ )
      Rotation_Rate_Z[iZone] = 0.0;
  } else {
    if (Grid_Movement && (nRotation_Rate_Z != nGridMovement)) {
      cout << "Length of ROTATION_RATE_Z must match GRID_MOVEMENT_KIND!!" << endl;
      exit(EXIT_FAILURE);
    }
  }
  
  /*--- Pitching: ---*/
  
  if (Pitching_Omega_X == NULL) {
    Pitching_Omega_X = new su2double[nMoving];
    for (iZone = 0; iZone < nMoving; iZone++ )
      Pitching_Omega_X[iZone] = 0.0;
  } else {
    if (Grid_Movement && (nPitching_Omega_X != nGridMovement)) {
      cout << "Length of PITCHING_OMEGA_X must match GRID_MOVEMENT_KIND!!" << endl;
      exit(EXIT_FAILURE);
    }
  }
  
  if (Pitching_Omega_Y == NULL) {
    Pitching_Omega_Y = new su2double[nMoving];
    for (iZone = 0; iZone < nMoving; iZone++ )
      Pitching_Omega_Y[iZone] = 0.0;
  } else {
    if (Grid_Movement && (nPitching_Omega_Y != nGridMovement)) {
      cout << "Length of PITCHING_OMEGA_Y must match GRID_MOVEMENT_KIND!!" << endl;
      exit(EXIT_FAILURE);
    }
  }
  
  if (Pitching_Omega_Z == NULL) {
    Pitching_Omega_Z = new su2double[nMoving];
    for (iZone = 0; iZone < nMoving; iZone++ )
      Pitching_Omega_Z[iZone] = 0.0;
  } else {
    if (Grid_Movement && (nPitching_Omega_Z != nGridMovement)) {
      cout << "Length of PITCHING_OMEGA_Z must match GRID_MOVEMENT_KIND!!" << endl;
      exit(EXIT_FAILURE);
    }
  }
  
  /*--- Pitching Amplitude: ---*/
  
  if (Pitching_Ampl_X == NULL) {
    Pitching_Ampl_X = new su2double[nMoving];
    for (iZone = 0; iZone < nMoving; iZone++ )
      Pitching_Ampl_X[iZone] = 0.0;
  } else {
    if (Grid_Movement && (nPitching_Ampl_X != nGridMovement)) {
      cout << "Length of PITCHING_AMPL_X must match GRID_MOVEMENT_KIND!!" << endl;
      exit(EXIT_FAILURE);
    }
  }
  
  if (Pitching_Ampl_Y == NULL) {
    Pitching_Ampl_Y = new su2double[nMoving];
    for (iZone = 0; iZone < nMoving; iZone++ )
      Pitching_Ampl_Y[iZone] = 0.0;
  } else {
    if (Grid_Movement && (nPitching_Ampl_Y != nGridMovement)) {
      cout << "Length of PITCHING_AMPL_Y must match GRID_MOVEMENT_KIND!!" << endl;
      exit(EXIT_FAILURE);
    }
  }
  
  if (Pitching_Ampl_Z == NULL) {
    Pitching_Ampl_Z = new su2double[nMoving];
    for (iZone = 0; iZone < nMoving; iZone++ )
      Pitching_Ampl_Z[iZone] = 0.0;
  } else {
    if (Grid_Movement && (nPitching_Ampl_Z != nGridMovement)) {
      cout << "Length of PITCHING_AMPL_Z must match GRID_MOVEMENT_KIND!!" << endl;
      exit(EXIT_FAILURE);
    }
  }
  
  /*--- Pitching Phase: ---*/
  
  if (Pitching_Phase_X == NULL) {
    Pitching_Phase_X = new su2double[nMoving];
    for (iZone = 0; iZone < nMoving; iZone++ )
      Pitching_Phase_X[iZone] = 0.0;
  } else {
    if (Grid_Movement && (nPitching_Phase_X != nGridMovement)) {
      cout << "Length of PITCHING_PHASE_X must match GRID_MOVEMENT_KIND!!" << endl;
      exit(EXIT_FAILURE);
    }
  }
  
  if (Pitching_Phase_Y == NULL) {
    Pitching_Phase_Y = new su2double[nMoving];
    for (iZone = 0; iZone < nMoving; iZone++ )
      Pitching_Phase_Y[iZone] = 0.0;
  } else {
    if (Grid_Movement && (nPitching_Phase_Y != nGridMovement)) {
      cout << "Length of PITCHING_PHASE_Y must match GRID_MOVEMENT_KIND!!" << endl;
      exit(EXIT_FAILURE);
    }
  }
  
  if (Pitching_Phase_Z == NULL) {
    Pitching_Phase_Z = new su2double[nMoving];
    for (iZone = 0; iZone < nMoving; iZone++ )
      Pitching_Phase_Z[iZone] = 0.0;
  } else {
    if (Grid_Movement && (nPitching_Phase_Z != nGridMovement)) {
      cout << "Length of PITCHING_PHASE_Z must match GRID_MOVEMENT_KIND!!" << endl;
      exit(EXIT_FAILURE);
    }
  }
  
  /*--- Plunging: ---*/
  
  if (Plunging_Omega_X == NULL) {
    Plunging_Omega_X = new su2double[nMoving];
    for (iZone = 0; iZone < nMoving; iZone++ )
      Plunging_Omega_X[iZone] = 0.0;
  } else {
    if (Grid_Movement && (nPlunging_Omega_X != nGridMovement)) {
      cout << "Length of PLUNGING_OMEGA_X must match GRID_MOVEMENT_KIND!!" << endl;
      exit(EXIT_FAILURE);
    }
  }
  
  if (Plunging_Omega_Y == NULL) {
    Plunging_Omega_Y = new su2double[nMoving];
    for (iZone = 0; iZone < nMoving; iZone++ )
      Plunging_Omega_Y[iZone] = 0.0;
  } else {
    if (Grid_Movement && (nPlunging_Omega_Y != nGridMovement)) {
      cout << "Length of PLUNGING_OMEGA_Y must match GRID_MOVEMENT_KIND!!" << endl;
      exit(EXIT_FAILURE);
    }
  }
  
  if (Plunging_Omega_Z == NULL) {
    Plunging_Omega_Z = new su2double[nMoving];
    for (iZone = 0; iZone < nMoving; iZone++ )
      Plunging_Omega_Z[iZone] = 0.0;
  } else {
    if (Grid_Movement && (nPlunging_Omega_Z != nGridMovement)) {
      cout << "Length of PLUNGING_OMEGA_Z must match GRID_MOVEMENT_KIND!!" << endl;
      exit(EXIT_FAILURE);
    }
  }
  
  /*--- Plunging Amplitude: ---*/
  
  if (Plunging_Ampl_X == NULL) {
    Plunging_Ampl_X = new su2double[nMoving];
    for (iZone = 0; iZone < nMoving; iZone++ )
      Plunging_Ampl_X[iZone] = 0.0;
  } else {
    if (Grid_Movement && (nPlunging_Ampl_X != nGridMovement)) {
      cout << "Length of PLUNGING_AMPL_X must match GRID_MOVEMENT_KIND!!" << endl;
      exit(EXIT_FAILURE);
    }
  }
  
  if (Plunging_Ampl_Y == NULL) {
    Plunging_Ampl_Y = new su2double[nMoving];
    for (iZone = 0; iZone < nMoving; iZone++ )
      Plunging_Ampl_Y[iZone] = 0.0;
  } else {
    if (Grid_Movement && (nPlunging_Ampl_Y != nGridMovement)) {
      cout << "Length of PLUNGING_AMPL_Y must match GRID_MOVEMENT_KIND!!" << endl;
      exit(EXIT_FAILURE);
    }
  }
  
  if (Plunging_Ampl_Z == NULL) {
    Plunging_Ampl_Z = new su2double[nMoving];
    for (iZone = 0; iZone < nMoving; iZone++ )
      Plunging_Ampl_Z[iZone] = 0.0;
  } else {
    if (Grid_Movement && (nPlunging_Ampl_Z != nGridMovement)) {
      cout << "Length of PLUNGING_AMPL_Z must match GRID_MOVEMENT_KIND!!" << endl;
      exit(EXIT_FAILURE);
    }
  }
  
  /*--- Use the various rigid-motion input frequencies to determine the period to be used with time-spectral cases.
   There are THREE types of motion to consider, namely: rotation, pitching, and plunging.
   The largest period of motion is the one to be used for time-spectral calculations. ---*/
  
  if (Unsteady_Simulation == TIME_SPECTRAL) {
    
    unsigned short N_MOTION_TYPES = 3;
    su2double *periods;
    periods = new su2double[N_MOTION_TYPES];
    
    /*--- rotation: ---*/
    
    su2double Omega_mag_rot = sqrt(pow(Rotation_Rate_X[ZONE_0],2)+pow(Rotation_Rate_Y[ZONE_0],2)+pow(Rotation_Rate_Z[ZONE_0],2));
    if (Omega_mag_rot > 0)
      periods[0] = 2*PI_NUMBER/Omega_mag_rot;
    else
      periods[0] = 0.0;
    
    /*--- pitching: ---*/
    
    su2double Omega_mag_pitch = sqrt(pow(Pitching_Omega_X[ZONE_0],2)+pow(Pitching_Omega_Y[ZONE_0],2)+pow(Pitching_Omega_Z[ZONE_0],2));
    if (Omega_mag_pitch > 0)
      periods[1] = 2*PI_NUMBER/Omega_mag_pitch;
    else
      periods[1] = 0.0;
    
    /*--- plunging: ---*/
    
    su2double Omega_mag_plunge = sqrt(pow(Plunging_Omega_X[ZONE_0],2)+pow(Plunging_Omega_Y[ZONE_0],2)+pow(Plunging_Omega_Z[ZONE_0],2));
    if (Omega_mag_plunge > 0)
      periods[2] = 2*PI_NUMBER/Omega_mag_plunge;
    else
      periods[2] = 0.0;
    
    /*--- determine which period is largest ---*/
    
    unsigned short iVar;
    TimeSpectral_Period = 0.0;
    for (iVar = 0; iVar < N_MOTION_TYPES; iVar++) {
      if (periods[iVar] > TimeSpectral_Period)
        TimeSpectral_Period = periods[iVar];
    }
    
    delete periods;
    
  }
  
  /*--- Initialize the RefOriginMoment Pointer ---*/
  
  RefOriginMoment = NULL;
  RefOriginMoment = new su2double[3];
  RefOriginMoment[0] = 0.0; RefOriginMoment[1] = 0.0; RefOriginMoment[2] = 0.0;
  
  /*--- In case the moment origin coordinates have not been declared in the
   config file, set them equal to zero for safety. Also check to make sure
   that for each marker, a value has been declared for the moment origin.
   Unless only one value was specified, then set this value for all the markers
   being monitored. ---*/
  
  unsigned short iMarker;
  
  if ((nRefOriginMoment_X != nRefOriginMoment_Y) || (nRefOriginMoment_X != nRefOriginMoment_Z) ) {
    cout << "ERROR: Length of REF_ORIGIN_MOMENT_X, REF_ORIGIN_MOMENT_Y and REF_ORIGIN_MOMENT_Z must be the same!!" << endl;
    exit(EXIT_FAILURE);
  }
  
  if (RefOriginMoment_X == NULL) {
    RefOriginMoment_X = new su2double[nMarker_Monitoring];
    for (iMarker = 0; iMarker < nMarker_Monitoring; iMarker++ )
      RefOriginMoment_X[iMarker] = 0.0;
  } else {
    if (nRefOriginMoment_X == 1) {
      
      su2double aux_RefOriginMoment_X = RefOriginMoment_X[0];
      delete [] RefOriginMoment_X;
      RefOriginMoment_X = new su2double[nMarker_Monitoring];
      nRefOriginMoment_X = nMarker_Monitoring;
      
      for (iMarker = 0; iMarker < nMarker_Monitoring; iMarker++ )
        RefOriginMoment_X[iMarker] = aux_RefOriginMoment_X;
    }
    else if (nRefOriginMoment_X != nMarker_Monitoring) {
      cout << "ERROR: Length of REF_ORIGIN_MOMENT_X must match number of Monitoring Markers!!" << endl;
      exit(EXIT_FAILURE);
    }
  }
  
  if (RefOriginMoment_Y == NULL) {
    RefOriginMoment_Y = new su2double[nMarker_Monitoring];
    for (iMarker = 0; iMarker < nMarker_Monitoring; iMarker++ )
      RefOriginMoment_Y[iMarker] = 0.0;
  } else {
    if (nRefOriginMoment_Y == 1) {
      
      su2double aux_RefOriginMoment_Y = RefOriginMoment_Y[0];
      delete [] RefOriginMoment_Y;
      RefOriginMoment_Y = new su2double[nMarker_Monitoring];
      nRefOriginMoment_Y = nMarker_Monitoring;
      
      for (iMarker = 0; iMarker < nMarker_Monitoring; iMarker++ )
        RefOriginMoment_Y[iMarker] = aux_RefOriginMoment_Y;
    }
    else if (nRefOriginMoment_Y != nMarker_Monitoring) {
      cout << "ERROR: Length of REF_ORIGIN_MOMENT_Y must match number of Monitoring Markers!!" << endl;
      exit(EXIT_FAILURE);
    }
  }
  
  if (RefOriginMoment_Z == NULL) {
    RefOriginMoment_Z = new su2double[nMarker_Monitoring];
    for (iMarker = 0; iMarker < nMarker_Monitoring; iMarker++ )
      RefOriginMoment_Z[iMarker] = 0.0;
  } else {
    if (nRefOriginMoment_Z == 1) {
      
      su2double aux_RefOriginMoment_Z = RefOriginMoment_Z[0];
      delete [] RefOriginMoment_Z;
      RefOriginMoment_Z = new su2double[nMarker_Monitoring];
      nRefOriginMoment_Z = nMarker_Monitoring;
      
      for (iMarker = 0; iMarker < nMarker_Monitoring; iMarker++ )
        RefOriginMoment_Z[iMarker] = aux_RefOriginMoment_Z;
    }
    else if (nRefOriginMoment_Z != nMarker_Monitoring) {
      cout << "ERROR: Length of REF_ORIGIN_MOMENT_Z must match number of Monitoring Markers!!" << endl;
      exit(EXIT_FAILURE);
    }
  }
  
  /*--- Set the boolean flag if we are carrying out an aeroelastic simulation. ---*/
  
  if (Grid_Movement && (Kind_GridMovement[ZONE_0] == AEROELASTIC || Kind_GridMovement[ZONE_0] == AEROELASTIC_RIGID_MOTION)) Aeroelastic_Simulation = true;
  else Aeroelastic_Simulation = false;
  
  /*--- Initializing the size for the solutions of the Aeroelastic problem. ---*/
  
  
  if (Grid_Movement && Aeroelastic_Simulation) {
    Aeroelastic_np1.resize(nMarker_Monitoring);
    Aeroelastic_n.resize(nMarker_Monitoring);
    Aeroelastic_n1.resize(nMarker_Monitoring);
    for (iMarker = 0; iMarker < nMarker_Monitoring; iMarker++) {
      Aeroelastic_np1[iMarker].resize(2);
      Aeroelastic_n[iMarker].resize(2);
      Aeroelastic_n1[iMarker].resize(2);
      for (int i =0; i<2; i++) {
        Aeroelastic_np1[iMarker][i].resize(2);
        Aeroelastic_n[iMarker][i].resize(2);
        Aeroelastic_n1[iMarker][i].resize(2);
        for (int j=0; j<2; j++) {
          Aeroelastic_np1[iMarker][i][j] = 0.0;
          Aeroelastic_n[iMarker][i][j] = 0.0;
          Aeroelastic_n1[iMarker][i][j] = 0.0;
        }
      }
    }
  }
  
  /*--- Allocate memory for the plunge and pitch and initialized them to zero ---*/
  
  if (Grid_Movement && Aeroelastic_Simulation) {
    Aeroelastic_pitch = new su2double[nMarker_Monitoring];
    Aeroelastic_plunge = new su2double[nMarker_Monitoring];
    for (iMarker = 0; iMarker < nMarker_Monitoring; iMarker++ ) {
      Aeroelastic_pitch[iMarker] = 0.0;
      Aeroelastic_plunge[iMarker] = 0.0;
    }
  }

  /*--- Fluid-Structure Interaction problems ---*/

  if (FSI_Problem) {
	  Kind_GridMovement[val_izone] = FLUID_STRUCTURE;
	  Grid_Movement = true;
  }
  
  if (MGCycle == FULLMG_CYCLE) FinestMesh = nMGLevels;
  else FinestMesh = MESH_0;
  
  if ((Kind_Solver == NAVIER_STOKES) &&
      (Kind_Turb_Model != NONE))
    Kind_Solver = RANS;
  
  if (Kind_Regime == FREESURFACE) GravityForce = true;
  
  Kappa_1st_Flow = Kappa_Flow[0];
  Kappa_2nd_Flow = Kappa_Flow[1];
  Kappa_4th_Flow = Kappa_Flow[2];
  Kappa_1st_AdjFlow = Kappa_AdjFlow[0];
  Kappa_2nd_AdjFlow = Kappa_AdjFlow[1];
  Kappa_4th_AdjFlow = Kappa_AdjFlow[2];
  
  /*--- Make the MG_PreSmooth, MG_PostSmooth, and MG_CorrecSmooth
   arrays consistent with nMGLevels ---*/
  
  unsigned short * tmp_smooth = new unsigned short[nMGLevels+1];
  
  if ((nMG_PreSmooth != nMGLevels+1) && (nMG_PreSmooth != 0)) {
    if (nMG_PreSmooth > nMGLevels+1) {
      
      /*--- Truncate by removing unnecessary elements at the end ---*/
      
      for (unsigned int i = 0; i <= nMGLevels; i++)
        tmp_smooth[i] = MG_PreSmooth[i];
      delete [] MG_PreSmooth;
      MG_PreSmooth=NULL;
    } else {
      
      /*--- Add additional elements equal to last element ---*/
      
      for (unsigned int i = 0; i < nMG_PreSmooth; i++)
        tmp_smooth[i] = MG_PreSmooth[i];
      for (unsigned int i = nMG_PreSmooth; i <= nMGLevels; i++)
        tmp_smooth[i] = MG_PreSmooth[nMG_PreSmooth-1];
      delete [] MG_PreSmooth;
      MG_PreSmooth=NULL;
    }
    
    nMG_PreSmooth = nMGLevels+1;
    MG_PreSmooth = new unsigned short[nMG_PreSmooth];
    for (unsigned int i = 0; i < nMG_PreSmooth; i++)
      MG_PreSmooth[i] = tmp_smooth[i];
  }
  if ((nMGLevels != 0) && (nMG_PreSmooth == 0)) {
    delete [] MG_PreSmooth;
    nMG_PreSmooth = nMGLevels+1;
    MG_PreSmooth = new unsigned short[nMG_PreSmooth];
    for (unsigned int i = 0; i < nMG_PreSmooth; i++)
      MG_PreSmooth[i] = i+1;
  }
  
  if ((nMG_PostSmooth != nMGLevels+1) && (nMG_PostSmooth != 0)) {
    if (nMG_PostSmooth > nMGLevels+1) {
      
      /*--- Truncate by removing unnecessary elements at the end ---*/
      
      for (unsigned int i = 0; i <= nMGLevels; i++)
        tmp_smooth[i] = MG_PostSmooth[i];
      delete [] MG_PostSmooth;
      MG_PostSmooth=NULL;
    } else {
      
      /*--- Add additional elements equal to last element ---*/
       
      for (unsigned int i = 0; i < nMG_PostSmooth; i++)
        tmp_smooth[i] = MG_PostSmooth[i];
      for (unsigned int i = nMG_PostSmooth; i <= nMGLevels; i++)
        tmp_smooth[i] = MG_PostSmooth[nMG_PostSmooth-1];
      delete [] MG_PostSmooth;
      MG_PostSmooth=NULL;
    }
    
    nMG_PostSmooth = nMGLevels+1;
    MG_PostSmooth = new unsigned short[nMG_PostSmooth];
    for (unsigned int i = 0; i < nMG_PostSmooth; i++)
      MG_PostSmooth[i] = tmp_smooth[i];
    
  }
  
  if ((nMGLevels != 0) && (nMG_PostSmooth == 0)) {
    delete [] MG_PostSmooth;
    nMG_PostSmooth = nMGLevels+1;
    MG_PostSmooth = new unsigned short[nMG_PostSmooth];
    for (unsigned int i = 0; i < nMG_PostSmooth; i++)
      MG_PostSmooth[i] = 0;
  }
  
  if ((nMG_CorrecSmooth != nMGLevels+1) && (nMG_CorrecSmooth != 0)) {
    if (nMG_CorrecSmooth > nMGLevels+1) {
      
      /*--- Truncate by removing unnecessary elements at the end ---*/
      
      for (unsigned int i = 0; i <= nMGLevels; i++)
        tmp_smooth[i] = MG_CorrecSmooth[i];
      delete [] MG_CorrecSmooth;
      MG_CorrecSmooth = NULL;
    } else {
      
      /*--- Add additional elements equal to last element ---*/
      
      for (unsigned int i = 0; i < nMG_CorrecSmooth; i++)
        tmp_smooth[i] = MG_CorrecSmooth[i];
      for (unsigned int i = nMG_CorrecSmooth; i <= nMGLevels; i++)
        tmp_smooth[i] = MG_CorrecSmooth[nMG_CorrecSmooth-1];
      delete [] MG_CorrecSmooth;
      MG_CorrecSmooth = NULL;
    }
    nMG_CorrecSmooth = nMGLevels+1;
    MG_CorrecSmooth = new unsigned short[nMG_CorrecSmooth];
    for (unsigned int i = 0; i < nMG_CorrecSmooth; i++)
      MG_CorrecSmooth[i] = tmp_smooth[i];
  }
  
  if ((nMGLevels != 0) && (nMG_CorrecSmooth == 0)) {
    delete [] MG_CorrecSmooth;
    nMG_CorrecSmooth = nMGLevels+1;
    MG_CorrecSmooth = new unsigned short[nMG_CorrecSmooth];
    for (unsigned int i = 0; i < nMG_CorrecSmooth; i++)
      MG_CorrecSmooth[i] = 0;
  }
  
  /*--- Override MG Smooth parameters ---*/
  
  if (nMG_PreSmooth != 0) MG_PreSmooth[MESH_0] = 1;
  if (nMG_PostSmooth != 0) {
    MG_PostSmooth[MESH_0] = 0;
    MG_PostSmooth[nMGLevels] = 0;
  }
  if (nMG_CorrecSmooth != 0) MG_CorrecSmooth[nMGLevels] = 0;
  
  if (Restart) MGCycle = V_CYCLE;
  
  if (ContinuousAdjoint) {
    if (Kind_Solver == EULER) Kind_Solver = ADJ_EULER;
    if (Kind_Solver == NAVIER_STOKES) Kind_Solver = ADJ_NAVIER_STOKES;
    if (Kind_Solver == RANS) Kind_Solver = ADJ_RANS;
  }
  
  nCFL = nMGLevels+1;
  CFL = new su2double[nCFL];
  CFL[0] = CFLFineGrid;
  if (ContinuousAdjoint){
    CFL[0] = CFL[0] * CFLRedCoeff_AdjFlow;
    CFL_AdaptParam[2]*=CFLRedCoeff_AdjFlow;
    CFL_AdaptParam[3]*=CFLRedCoeff_AdjFlow;
  }
  
  for (iCFL = 1; iCFL < nCFL; iCFL++)
    CFL[iCFL] = CFL[iCFL-1];
  
  if (nRKStep == 0) {
    nRKStep = 1;
    RK_Alpha_Step = new su2double[1]; RK_Alpha_Step[0] = 1.0;
  }
  
  if (nIntCoeffs == 0) {
	nIntCoeffs = 2;
	Int_Coeffs = new su2double[2]; Int_Coeffs[0] = 0.25; Int_Coeffs[1] = 0.5;
  }

  if ((Kind_SU2 == SU2_CFD) && (Kind_Solver == NO_SOLVER)) {
    cout << "PHYSICAL_PROBLEM must be set in the configuration file" << endl;
    exit(EXIT_FAILURE);
  }
  
  /*--- Set a flag for viscous simulations ---*/
  
  Viscous = (( Kind_Solver == NAVIER_STOKES          ) ||
             ( Kind_Solver == ADJ_NAVIER_STOKES      ) ||
             ( Kind_Solver == RANS                   ) ||
             ( Kind_Solver == ADJ_RANS               ) );
  
  
  /*--- Re-scale the length based parameters. The US system uses feet,
   but SU2 assumes that the grid is in inches ---*/
  
  if ((SystemMeasurements == US) && (Kind_SU2 == SU2_CFD)) {
    
    for (iMarker = 0; iMarker < nMarker_Monitoring; iMarker++) {
      RefOriginMoment_X[iMarker] = RefOriginMoment_X[iMarker]/12.0;
      RefOriginMoment_Y[iMarker] = RefOriginMoment_Y[iMarker]/12.0;
      RefOriginMoment_Z[iMarker] = RefOriginMoment_Z[iMarker]/12.0;
    }
    
    for (iMarker = 0; iMarker < nGridMovement; iMarker++) {
      Motion_Origin_X[iMarker] = Motion_Origin_X[iMarker]/12.0;
      Motion_Origin_Y[iMarker] = Motion_Origin_Y[iMarker]/12.0;
      Motion_Origin_Z[iMarker] = Motion_Origin_Z[iMarker]/12.0;
    }
    
    RefLengthMoment = RefLengthMoment/12.0;
    if (val_nDim == 2) RefAreaCoeff = RefAreaCoeff/12.0;
    else RefAreaCoeff = RefAreaCoeff/144.0;
    Length_Reynolds = Length_Reynolds/12.0;
    RefElemLength = RefElemLength/12.0;
    
    EA_IntLimit[0] = EA_IntLimit[0]/12.0;
    EA_IntLimit[1] = EA_IntLimit[1]/12.0;
    EA_IntLimit[2] = EA_IntLimit[2]/12.0;
    
    Section_Location[0] = Section_Location[0]/12.0;
    Section_Location[1] = Section_Location[1]/12.0;
    
    Subsonic_Engine_Box[0] = Subsonic_Engine_Box[0]/12.0;
    Subsonic_Engine_Box[1] = Subsonic_Engine_Box[1]/12.0;
    Subsonic_Engine_Box[2] = Subsonic_Engine_Box[2]/12.0;
    Subsonic_Engine_Box[3] = Subsonic_Engine_Box[3]/12.0;
    Subsonic_Engine_Box[4] = Subsonic_Engine_Box[4]/12.0;
    Subsonic_Engine_Box[5] = Subsonic_Engine_Box[5]/12.0;
    
    for (iMarker = 0; iMarker < nMarker_ActDisk_Inlet; iMarker++) {
      for (iDim = 0; iDim < val_nDim; iDim++)
        ActDisk_Origin[iMarker][iDim] = ActDisk_Origin[iMarker][iDim]/12.0;
      ActDisk_RootRadius[iMarker] = ActDisk_RootRadius[iMarker]/12.0;
      ActDisk_TipRadius[iMarker] = ActDisk_TipRadius[iMarker]/12.0;
    }
    
  }
  
  if (DirectDiff != NO_DERIVATIVE){
#if !defined COMPLEX_TYPE && !defined ADOLC_FORWARD_TYPE && !defined CODI_FORWARD_TYPE
      if (Kind_SU2 == SU2_CFD){
        cout << "SU2_CFD: Config option DIRECT_DIFF= YES requires AD or complex support!" << endl;
        cout << "Please use SU2_CFD_DIRECTDIFF (configuration/compilation is done using the preconfigure.py script)." << endl;
        exit(EXIT_FAILURE);
      }
#endif
    /*--- Initialize the derivative values ---*/
    switch (DirectDiff) {
      case D_MACH:
        SU2_TYPE::SetDerivative(Mach, 1.0);
        break;
      case D_AOA:
        SU2_TYPE::SetDerivative(AoA, 1.0);
        break;
      case D_SIDESLIP:
        SU2_TYPE::SetDerivative(AoS, 1.0);
        break;
      case D_REYNOLDS:
        SU2_TYPE::SetDerivative(Reynolds, 1.0);
        break;
      case D_TURB2LAM:
       SU2_TYPE::SetDerivative(Turb2LamViscRatio_FreeStream, 1.0);
        break;
      default:
        /*--- All other cases are handled in the specific solver ---*/
        break;
      }
  }

#if defined CODI_REVERSE_TYPE
  AD_Mode = YES;
#else
  if (AD_Mode == YES){
    cout << "AUTO_DIFF=YES requires Automatic Differentiation support." << endl;
    cout << "Please use correct executables (configuration/compilation is done using the preconfigure.py script)." << endl;
  }
#endif

  if (DiscreteAdjoint){
#if !defined ADOLC_REVERSE_TYPE && !defined CODI_REVERSE_TYPE
    if (Kind_SU2 == SU2_CFD){
      cout << "SU2_CFD: Config option MATH_PROBLEM= DISCRETE_ADJOINT requires AD support!" << endl;
      cout << "Please use SU2_CFD_AD (configuration/compilation is done using the preconfigure.py script)." << endl;
      exit(EXIT_FAILURE);
    }
#endif

    /*--- Disable writing of limiters if enabled ---*/
    Wrt_Limiters = false;

    if (Unsteady_Simulation){

      Restart_Flow = false;

      if (Grid_Movement){
        cout << "Dynamic mesh movement currently not supported for the discrete adjoint solver." << endl;
        exit(EXIT_FAILURE);
      }

      /* --- If the averaging interval is not set, we average over all time-steps ---*/

      if (Iter_Avg_Objective == 0.0){
        Iter_Avg_Objective = nExtIter;
      }
    }

    switch(Kind_Solver){
      case EULER:
        Kind_Solver = DISC_ADJ_EULER;
        break;
      case RANS:
        Kind_Solver = DISC_ADJ_RANS;
        Frozen_Visc = false;
        break;
      case NAVIER_STOKES:
        Kind_Solver = DISC_ADJ_NAVIER_STOKES;
        break;
      default:
        break;
    }
  }

  /*--- Check for 2nd order w/ limiting for JST and correct ---*/
  
  if ((Kind_ConvNumScheme_Flow == SPACE_CENTERED) && (Kind_Centered_Flow == JST) && (SpatialOrder_Flow == SECOND_ORDER_LIMITER))
    SpatialOrder_Flow = SECOND_ORDER;
  
  if ((Kind_ConvNumScheme_AdjFlow == SPACE_CENTERED) && (Kind_Centered_AdjFlow == JST) && (SpatialOrder_AdjFlow == SECOND_ORDER_LIMITER))
    SpatialOrder_AdjFlow = SECOND_ORDER;
  
  delete [] tmp_smooth;
  
}

void CConfig::SetMarkers(unsigned short val_software) {

  unsigned short iMarker_All, iMarker_CfgFile, iMarker_Euler, iMarker_Custom,
  iMarker_FarField, iMarker_SymWall, iMarker_Pressure, iMarker_PerBound,
  iMarker_NearFieldBound, iMarker_InterfaceBound, iMarker_Fluid_InterfaceBound, iMarker_Dirichlet,
  iMarker_Inlet, iMarker_Riemann, iMarker_NRBC, iMarker_Outlet, iMarker_Isothermal,
  iMarker_HeatFlux, iMarker_EngineInflow, iMarker_EngineBleed, iMarker_EngineExhaust,
  iMarker_Displacement, iMarker_Load, iMarker_FlowLoad, iMarker_Neumann,
  iMarker_Monitoring, iMarker_Designing, iMarker_GeoEval, iMarker_Plotting,
  iMarker_DV, iMarker_Moving, iMarker_Supersonic_Inlet, iMarker_Supersonic_Outlet,
  iMarker_Clamped, iMarker_FSIinterface, iMarker_Load_Dir, iMarker_Load_Sine,
  iMarker_ActDisk_Inlet, iMarker_ActDisk_Outlet, iMarker_Out_1D;

  int size = SINGLE_NODE;
  
#ifdef HAVE_MPI
  if (val_software != SU2_MSH)
    MPI_Comm_size(MPI_COMM_WORLD, &size);
#endif

  /*--- Compute the total number of markers in the config file ---*/
  
  nMarker_CfgFile = nMarker_Euler + nMarker_FarField + nMarker_SymWall +
  nMarker_Pressure + nMarker_PerBound + nMarker_NearFieldBound + nMarker_Fluid_InterfaceBound +
  nMarker_InterfaceBound + nMarker_Dirichlet + nMarker_Neumann + nMarker_Inlet + nMarker_Riemann +
  nMarker_NRBC + nMarker_Outlet + nMarker_Isothermal + nMarker_HeatFlux +
  nMarker_EngineInflow + nMarker_EngineBleed + nMarker_EngineExhaust +
  nMarker_Supersonic_Inlet + nMarker_Supersonic_Outlet + nMarker_Displacement + nMarker_Load +
  nMarker_FlowLoad + nMarker_Custom +
  nMarker_Clamped + nMarker_Load_Sine + nMarker_Load_Dir +
  nMarker_ActDisk_Inlet + nMarker_ActDisk_Outlet + nMarker_Out_1D;
  
  /*--- Add the possible send/receive domains ---*/

  nMarker_Max = nMarker_CfgFile + 2*size;
  
  /*--- Basic dimensionalization of the markers (worst scenario) ---*/

  nMarker_All = nMarker_Max;

  /*--- Allocate the memory (markers in each domain) ---*/
  
  Marker_All_TagBound   = new string[nMarker_All];			    // Store the tag that correspond with each marker.
  Marker_All_SendRecv   = new short[nMarker_All];						// +#domain (send), -#domain (receive).
  Marker_All_KindBC     = new unsigned short[nMarker_All];	// Store the kind of boundary condition.
  Marker_All_Monitoring = new unsigned short[nMarker_All];	// Store whether the boundary should be monitored.
  Marker_All_Designing  = new unsigned short[nMarker_All];  // Store whether the boundary should be designed.
  Marker_All_Plotting   = new unsigned short[nMarker_All];	// Store whether the boundary should be plotted.
  Marker_All_FSIinterface   = new unsigned short[nMarker_All];	// Store whether the boundary is in the FSI interface.
  Marker_All_GeoEval    = new unsigned short[nMarker_All];	// Store whether the boundary should be geometry evaluation.
  Marker_All_DV         = new unsigned short[nMarker_All];	// Store whether the boundary should be affected by design variables.
  Marker_All_Moving     = new unsigned short[nMarker_All];	// Store whether the boundary should be in motion.
  Marker_All_PerBound   = new short[nMarker_All];						// Store whether the boundary belongs to a periodic boundary.
  Marker_All_Out_1D     = new unsigned short[nMarker_All];  // Store whether the boundary belongs to a 1-d output boundary.

  for (iMarker_All = 0; iMarker_All < nMarker_All; iMarker_All++) {
    Marker_All_TagBound[iMarker_All]   = "SEND_RECEIVE";
    Marker_All_SendRecv[iMarker_All]   = 0;
    Marker_All_KindBC[iMarker_All]     = 0;
    Marker_All_Monitoring[iMarker_All] = 0;
    Marker_All_GeoEval[iMarker_All]    = 0;
    Marker_All_Designing[iMarker_All]  = 0;
    Marker_All_Plotting[iMarker_All]   = 0;
    Marker_All_FSIinterface[iMarker_All]   = 0;
    Marker_All_DV[iMarker_All]         = 0;
    Marker_All_Moving[iMarker_All]     = 0;
    Marker_All_PerBound[iMarker_All]   = 0;
    Marker_All_Out_1D[iMarker_All]     = 0;
  }

  /*--- Allocate the memory (markers in the config file) ---*/

  Marker_CfgFile_TagBound     = new string[nMarker_CfgFile];
  Marker_CfgFile_KindBC       = new unsigned short[nMarker_CfgFile];
  Marker_CfgFile_Monitoring   = new unsigned short[nMarker_CfgFile];
  Marker_CfgFile_Designing    = new unsigned short[nMarker_CfgFile];
  Marker_CfgFile_Plotting     = new unsigned short[nMarker_CfgFile];
  Marker_CfgFile_GeoEval      = new unsigned short[nMarker_CfgFile];
  Marker_CfgFile_FSIinterface	= new unsigned short[nMarker_CfgFile];
  Marker_CfgFile_DV           = new unsigned short[nMarker_CfgFile];
  Marker_CfgFile_Moving       = new unsigned short[nMarker_CfgFile];
  Marker_CfgFile_PerBound     = new unsigned short[nMarker_CfgFile];
  Marker_CfgFile_Out_1D       = new unsigned short[nMarker_CfgFile];

  for (iMarker_CfgFile = 0; iMarker_CfgFile < nMarker_CfgFile; iMarker_CfgFile++) {
    Marker_CfgFile_TagBound[iMarker_CfgFile]   = "SEND_RECEIVE";
    Marker_CfgFile_KindBC[iMarker_CfgFile]     = 0;
    Marker_CfgFile_Monitoring[iMarker_CfgFile] = 0;
    Marker_CfgFile_GeoEval[iMarker_CfgFile]    = 0;
    Marker_CfgFile_Designing[iMarker_CfgFile]  = 0;
    Marker_CfgFile_Plotting[iMarker_CfgFile]   = 0;
    Marker_CfgFile_FSIinterface[iMarker_CfgFile]   = 0;
    Marker_CfgFile_DV[iMarker_CfgFile]         = 0;
    Marker_CfgFile_Moving[iMarker_CfgFile]     = 0;
    Marker_CfgFile_PerBound[iMarker_CfgFile]   = 0;
    Marker_CfgFile_Out_1D[iMarker_CfgFile]     = 0;
  }

  /*--- Populate the marker information in the config file (all domains) ---*/

  iMarker_CfgFile = 0;
  for (iMarker_Euler = 0; iMarker_Euler < nMarker_Euler; iMarker_Euler++) {
    Marker_CfgFile_TagBound[iMarker_CfgFile] = Marker_Euler[iMarker_Euler];
    Marker_CfgFile_KindBC[iMarker_CfgFile] = EULER_WALL;
    iMarker_CfgFile++;
  }

  for (iMarker_FarField = 0; iMarker_FarField < nMarker_FarField; iMarker_FarField++) {
    Marker_CfgFile_TagBound[iMarker_CfgFile] = Marker_FarField[iMarker_FarField];
    Marker_CfgFile_KindBC[iMarker_CfgFile] = FAR_FIELD;
    iMarker_CfgFile++;
  }

  for (iMarker_SymWall = 0; iMarker_SymWall < nMarker_SymWall; iMarker_SymWall++) {
    Marker_CfgFile_TagBound[iMarker_CfgFile] = Marker_SymWall[iMarker_SymWall];
    Marker_CfgFile_KindBC[iMarker_CfgFile] = SYMMETRY_PLANE;
    iMarker_CfgFile++;
  }

  for (iMarker_Pressure = 0; iMarker_Pressure < nMarker_Pressure; iMarker_Pressure++) {
    Marker_CfgFile_TagBound[iMarker_CfgFile] = Marker_Pressure[iMarker_Pressure];
    Marker_CfgFile_KindBC[iMarker_CfgFile] = PRESSURE_BOUNDARY;
    iMarker_CfgFile++;
  }

  for (iMarker_PerBound = 0; iMarker_PerBound < nMarker_PerBound; iMarker_PerBound++) {
    Marker_CfgFile_TagBound[iMarker_CfgFile] = Marker_PerBound[iMarker_PerBound];
    Marker_CfgFile_KindBC[iMarker_CfgFile] = PERIODIC_BOUNDARY;
    Marker_CfgFile_PerBound[iMarker_CfgFile] = iMarker_PerBound + 1;
    iMarker_CfgFile++;
  }

  for (iMarker_ActDisk_Inlet = 0; iMarker_ActDisk_Inlet < nMarker_ActDisk_Inlet; iMarker_ActDisk_Inlet++) {
		Marker_CfgFile_TagBound[iMarker_CfgFile] = Marker_ActDisk_Inlet[iMarker_ActDisk_Inlet];
		Marker_CfgFile_KindBC[iMarker_CfgFile] = ACTDISK_INLET;
		iMarker_CfgFile++;
	}

  for (iMarker_ActDisk_Outlet = 0; iMarker_ActDisk_Outlet < nMarker_ActDisk_Outlet; iMarker_ActDisk_Outlet++) {
		Marker_CfgFile_TagBound[iMarker_CfgFile] = Marker_ActDisk_Outlet[iMarker_ActDisk_Outlet];
		Marker_CfgFile_KindBC[iMarker_CfgFile] = ACTDISK_OUTLET;
		iMarker_CfgFile++;
	}

  for (iMarker_NearFieldBound = 0; iMarker_NearFieldBound < nMarker_NearFieldBound; iMarker_NearFieldBound++) {
    Marker_CfgFile_TagBound[iMarker_CfgFile] = Marker_NearFieldBound[iMarker_NearFieldBound];
    Marker_CfgFile_KindBC[iMarker_CfgFile] = NEARFIELD_BOUNDARY;
    iMarker_CfgFile++;
  }

  for (iMarker_InterfaceBound = 0; iMarker_InterfaceBound < nMarker_InterfaceBound; iMarker_InterfaceBound++) {
    Marker_CfgFile_TagBound[iMarker_CfgFile] = Marker_InterfaceBound[iMarker_InterfaceBound];
    Marker_CfgFile_KindBC[iMarker_CfgFile] = INTERFACE_BOUNDARY;
    iMarker_CfgFile++;
  }
  
  for (iMarker_Fluid_InterfaceBound = 0; iMarker_Fluid_InterfaceBound < nMarker_Fluid_InterfaceBound; iMarker_Fluid_InterfaceBound++) {
    Marker_CfgFile_TagBound[iMarker_CfgFile] = Marker_Fluid_InterfaceBound[iMarker_Fluid_InterfaceBound];
    Marker_CfgFile_KindBC[iMarker_CfgFile] = FLUID_INTERFACE;
    iMarker_CfgFile++;
  }

  for (iMarker_Dirichlet = 0; iMarker_Dirichlet < nMarker_Dirichlet; iMarker_Dirichlet++) {
    Marker_CfgFile_TagBound[iMarker_CfgFile] = Marker_Dirichlet[iMarker_Dirichlet];
    Marker_CfgFile_KindBC[iMarker_CfgFile] = DIRICHLET;
    iMarker_CfgFile++;
  }

  for (iMarker_Inlet = 0; iMarker_Inlet < nMarker_Inlet; iMarker_Inlet++) {
    Marker_CfgFile_TagBound[iMarker_CfgFile] = Marker_Inlet[iMarker_Inlet];
    Marker_CfgFile_KindBC[iMarker_CfgFile] = INLET_FLOW;
    iMarker_CfgFile++;
  }

  for (iMarker_Riemann = 0; iMarker_Riemann < nMarker_Riemann; iMarker_Riemann++) {
    Marker_CfgFile_TagBound[iMarker_CfgFile] = Marker_Riemann[iMarker_Riemann];
    Marker_CfgFile_KindBC[iMarker_CfgFile] = RIEMANN_BOUNDARY;
    iMarker_CfgFile++;
  }

  for (iMarker_NRBC = 0; iMarker_NRBC < nMarker_NRBC; iMarker_NRBC++) {
    Marker_CfgFile_TagBound[iMarker_CfgFile] = Marker_NRBC[iMarker_NRBC];
    Marker_CfgFile_KindBC[iMarker_CfgFile] = NRBC_BOUNDARY;
    iMarker_CfgFile++;
  }

  Inflow_Mach = new su2double[nMarker_EngineInflow];
  Inflow_Pressure = new su2double[nMarker_EngineInflow];

  for (iMarker_EngineInflow = 0; iMarker_EngineInflow < nMarker_EngineInflow; iMarker_EngineInflow++) {
    Marker_CfgFile_TagBound[iMarker_CfgFile] = Marker_EngineInflow[iMarker_EngineInflow];
    Marker_CfgFile_KindBC[iMarker_CfgFile] = ENGINE_INFLOW;
    Inflow_Mach[iMarker_EngineInflow] = 0.0;
    Inflow_Pressure[iMarker_EngineInflow] = 0.0;
    iMarker_CfgFile++;
  }
  
  Bleed_MassFlow = new su2double[nMarker_EngineBleed];
  Bleed_Temperature = new su2double[nMarker_EngineBleed];
  Bleed_Pressure = new su2double[nMarker_EngineBleed];

  for (iMarker_EngineBleed = 0; iMarker_EngineBleed < nMarker_EngineBleed; iMarker_EngineBleed++) {
    Marker_CfgFile_TagBound[iMarker_CfgFile] = Marker_EngineBleed[iMarker_EngineBleed];
    Marker_CfgFile_KindBC[iMarker_CfgFile] = ENGINE_BLEED;
    Bleed_MassFlow[iMarker_EngineBleed] = 0.0;
    Bleed_Temperature[iMarker_EngineBleed] = 0.0;
    Bleed_Pressure[iMarker_EngineBleed] = 0.0;
    iMarker_CfgFile++;
  }

  Exhaust_Pressure = new su2double[nMarker_EngineExhaust];
  Exhaust_Temperature = new su2double[nMarker_EngineExhaust];

  for (iMarker_EngineExhaust = 0; iMarker_EngineExhaust < nMarker_EngineExhaust; iMarker_EngineExhaust++) {
    Marker_CfgFile_TagBound[iMarker_CfgFile] = Marker_EngineExhaust[iMarker_EngineExhaust];
    Marker_CfgFile_KindBC[iMarker_CfgFile] = ENGINE_EXHAUST;
    Exhaust_Pressure[iMarker_EngineExhaust] = 0.0;
    Exhaust_Temperature[iMarker_EngineExhaust] = 0.0;
    iMarker_CfgFile++;
  }

  for (iMarker_Supersonic_Inlet = 0; iMarker_Supersonic_Inlet < nMarker_Supersonic_Inlet; iMarker_Supersonic_Inlet++) {
    Marker_CfgFile_TagBound[iMarker_CfgFile] = Marker_Supersonic_Inlet[iMarker_Supersonic_Inlet];
    Marker_CfgFile_KindBC[iMarker_CfgFile] = SUPERSONIC_INLET;
    iMarker_CfgFile++;
  }
  
  for (iMarker_Supersonic_Outlet = 0; iMarker_Supersonic_Outlet < nMarker_Supersonic_Outlet; iMarker_Supersonic_Outlet++) {
    Marker_CfgFile_TagBound[iMarker_CfgFile] = Marker_Supersonic_Outlet[iMarker_Supersonic_Outlet];
    Marker_CfgFile_KindBC[iMarker_CfgFile] = SUPERSONIC_OUTLET;
    iMarker_CfgFile++;
  }

  for (iMarker_Neumann = 0; iMarker_Neumann < nMarker_Neumann; iMarker_Neumann++) {
    Marker_CfgFile_TagBound[iMarker_CfgFile] = Marker_Neumann[iMarker_Neumann];
    Marker_CfgFile_KindBC[iMarker_CfgFile] = NEUMANN;
    iMarker_CfgFile++;
  }

  for (iMarker_Custom = 0; iMarker_Custom < nMarker_Custom; iMarker_Custom++) {
    Marker_CfgFile_TagBound[iMarker_CfgFile] = Marker_Custom[iMarker_Custom];
    Marker_CfgFile_KindBC[iMarker_CfgFile] = CUSTOM_BOUNDARY;
    iMarker_CfgFile++;
  }

  for (iMarker_Outlet = 0; iMarker_Outlet < nMarker_Outlet; iMarker_Outlet++) {
    Marker_CfgFile_TagBound[iMarker_CfgFile] = Marker_Outlet[iMarker_Outlet];
    Marker_CfgFile_KindBC[iMarker_CfgFile] = OUTLET_FLOW;
    iMarker_CfgFile++;
  }

  for (iMarker_Isothermal = 0; iMarker_Isothermal < nMarker_Isothermal; iMarker_Isothermal++) {
    Marker_CfgFile_TagBound[iMarker_CfgFile] = Marker_Isothermal[iMarker_Isothermal];
    Marker_CfgFile_KindBC[iMarker_CfgFile] = ISOTHERMAL;
    iMarker_CfgFile++;
  }

  for (iMarker_HeatFlux = 0; iMarker_HeatFlux < nMarker_HeatFlux; iMarker_HeatFlux++) {
    Marker_CfgFile_TagBound[iMarker_CfgFile] = Marker_HeatFlux[iMarker_HeatFlux];
    Marker_CfgFile_KindBC[iMarker_CfgFile] = HEAT_FLUX;
    iMarker_CfgFile++;
  }

  for (iMarker_Clamped = 0; iMarker_Clamped < nMarker_Clamped; iMarker_Clamped++) {
    Marker_CfgFile_TagBound[iMarker_CfgFile] = Marker_Clamped[iMarker_Clamped];
    Marker_CfgFile_KindBC[iMarker_CfgFile] = CLAMPED_BOUNDARY;
    iMarker_CfgFile++;
  }

  for (iMarker_Displacement = 0; iMarker_Displacement < nMarker_Displacement; iMarker_Displacement++) {
    Marker_CfgFile_TagBound[iMarker_CfgFile] = Marker_Displacement[iMarker_Displacement];
    Marker_CfgFile_KindBC[iMarker_CfgFile] = DISPLACEMENT_BOUNDARY;
    iMarker_CfgFile++;
  }

  for (iMarker_Load = 0; iMarker_Load < nMarker_Load; iMarker_Load++) {
    Marker_CfgFile_TagBound[iMarker_CfgFile] = Marker_Load[iMarker_Load];
    Marker_CfgFile_KindBC[iMarker_CfgFile] = LOAD_BOUNDARY;
    iMarker_CfgFile++;
  }

  for (iMarker_Load_Dir = 0; iMarker_Load_Dir < nMarker_Load_Dir; iMarker_Load_Dir++) {
    Marker_CfgFile_TagBound[iMarker_CfgFile] = Marker_Load_Dir[iMarker_Load_Dir];
    Marker_CfgFile_KindBC[iMarker_CfgFile] = LOAD_DIR_BOUNDARY;
    iMarker_CfgFile++;
  }

  for (iMarker_Load_Sine = 0; iMarker_Load_Sine < nMarker_Load_Sine; iMarker_Load_Sine++) {
    Marker_CfgFile_TagBound[iMarker_CfgFile] = Marker_Load_Sine[iMarker_Load_Sine];
    Marker_CfgFile_KindBC[iMarker_CfgFile] = LOAD_SINE_BOUNDARY;
    iMarker_CfgFile++;
  }


  for (iMarker_FlowLoad = 0; iMarker_FlowLoad < nMarker_FlowLoad; iMarker_FlowLoad++) {
    Marker_CfgFile_TagBound[iMarker_CfgFile] = Marker_FlowLoad[iMarker_FlowLoad];
    Marker_CfgFile_KindBC[iMarker_CfgFile] = FLOWLOAD_BOUNDARY;
    iMarker_CfgFile++;
  }

  for (iMarker_CfgFile = 0; iMarker_CfgFile < nMarker_CfgFile; iMarker_CfgFile++) {
    Marker_CfgFile_Monitoring[iMarker_CfgFile] = NO;
    for (iMarker_Monitoring = 0; iMarker_Monitoring < nMarker_Monitoring; iMarker_Monitoring++)
      if (Marker_CfgFile_TagBound[iMarker_CfgFile] == Marker_Monitoring[iMarker_Monitoring])
        Marker_CfgFile_Monitoring[iMarker_CfgFile] = YES;
  }

  for (iMarker_CfgFile = 0; iMarker_CfgFile < nMarker_CfgFile; iMarker_CfgFile++) {
    Marker_CfgFile_GeoEval[iMarker_CfgFile] = NO;
    for (iMarker_GeoEval = 0; iMarker_GeoEval < nMarker_GeoEval; iMarker_GeoEval++)
      if (Marker_CfgFile_TagBound[iMarker_CfgFile] == Marker_GeoEval[iMarker_GeoEval])
        Marker_CfgFile_GeoEval[iMarker_CfgFile] = YES;
  }

  for (iMarker_CfgFile = 0; iMarker_CfgFile < nMarker_CfgFile; iMarker_CfgFile++) {
    Marker_CfgFile_Designing[iMarker_CfgFile] = NO;
    for (iMarker_Designing = 0; iMarker_Designing < nMarker_Designing; iMarker_Designing++)
      if (Marker_CfgFile_TagBound[iMarker_CfgFile] == Marker_Designing[iMarker_Designing])
        Marker_CfgFile_Designing[iMarker_CfgFile] = YES;
  }

  for (iMarker_CfgFile = 0; iMarker_CfgFile < nMarker_CfgFile; iMarker_CfgFile++) {
    Marker_CfgFile_Plotting[iMarker_CfgFile] = NO;
    for (iMarker_Plotting = 0; iMarker_Plotting < nMarker_Plotting; iMarker_Plotting++)
      if (Marker_CfgFile_TagBound[iMarker_CfgFile] == Marker_Plotting[iMarker_Plotting])
        Marker_CfgFile_Plotting[iMarker_CfgFile] = YES;
  }

  /*--- Identification of Fluid-Structure interface markers ---*/

  for (iMarker_CfgFile = 0; iMarker_CfgFile < nMarker_CfgFile; iMarker_CfgFile++) {
	unsigned short indexMarker = 0;
    Marker_CfgFile_FSIinterface[iMarker_CfgFile] = NO;
    for (iMarker_FSIinterface = 0; iMarker_FSIinterface < nMarker_FSIinterface; iMarker_FSIinterface++)
      if (Marker_CfgFile_TagBound[iMarker_CfgFile] == Marker_FSIinterface[iMarker_FSIinterface])
			indexMarker = (int)(iMarker_FSIinterface/2+1);
	  Marker_CfgFile_FSIinterface[iMarker_CfgFile] = indexMarker;
  }

  for (iMarker_CfgFile = 0; iMarker_CfgFile < nMarker_CfgFile; iMarker_CfgFile++) {
    Marker_CfgFile_DV[iMarker_CfgFile] = NO;
    for (iMarker_DV = 0; iMarker_DV < nMarker_DV; iMarker_DV++)
      if (Marker_CfgFile_TagBound[iMarker_CfgFile] == Marker_DV[iMarker_DV])
        Marker_CfgFile_DV[iMarker_CfgFile] = YES;
  }

  for (iMarker_CfgFile = 0; iMarker_CfgFile < nMarker_CfgFile; iMarker_CfgFile++) {
    Marker_CfgFile_Moving[iMarker_CfgFile] = NO;
    for (iMarker_Moving = 0; iMarker_Moving < nMarker_Moving; iMarker_Moving++)
      if (Marker_CfgFile_TagBound[iMarker_CfgFile] == Marker_Moving[iMarker_Moving])
        Marker_CfgFile_Moving[iMarker_CfgFile] = YES;
  }

  for (iMarker_CfgFile = 0; iMarker_CfgFile < nMarker_CfgFile; iMarker_CfgFile++) {
    Marker_CfgFile_Out_1D[iMarker_CfgFile] = NO;
    for (iMarker_Out_1D = 0; iMarker_Out_1D < nMarker_Out_1D; iMarker_Out_1D++)
      if (Marker_CfgFile_TagBound[iMarker_CfgFile] == Marker_Out_1D[iMarker_Out_1D])
        Marker_CfgFile_Out_1D[iMarker_CfgFile] = YES;
  }

}

void CConfig::SetOutput(unsigned short val_software, unsigned short val_izone) {

  unsigned short iMarker_Euler, iMarker_Custom, iMarker_FarField,
  iMarker_SymWall, iMarker_PerBound, iMarker_Pressure, iMarker_NearFieldBound,
  iMarker_InterfaceBound, iMarker_Fluid_InterfaceBound, iMarker_Dirichlet, iMarker_Inlet, iMarker_Riemann,
  iMarker_NRBC, iMarker_MixBound, iMarker_Outlet, iMarker_Isothermal, iMarker_HeatFlux,
  iMarker_EngineInflow, iMarker_EngineBleed, iMarker_EngineExhaust, iMarker_Displacement,
  iMarker_Load, iMarker_FlowLoad,  iMarker_Neumann, iMarker_Monitoring,
  iMarker_Designing, iMarker_GeoEval, iMarker_Plotting, iMarker_DV, iDV_Value,
  iMarker_FSIinterface, iMarker_Load_Dir, iMarker_Load_Sine, iMarker_Clamped,
  iMarker_Moving, iMarker_Supersonic_Inlet, iMarker_Supersonic_Outlet, iMarker_ActDisk_Inlet,
  iMarker_ActDisk_Outlet;
  
  
  /*--- WARNING: when compiling on Windows, ctime() is not available. Comment out
   the two lines below that use the dt variable. ---*/
  //time_t now = time(0);
  //string dt = ctime(&now); dt[24] = '.';

  cout << endl << "-------------------------------------------------------------------------" << endl;
  cout << "|    ___ _   _ ___                                                      |" << endl;
  cout << "|   / __| | | |_  )   Release 4.2.0  \"Cardinal\"                         |" << endl;
  cout << "|   \\__ \\ |_| |/ /                                                      |" << endl;
  switch (val_software) {
    case SU2_CFD: cout << "|   |___/\\___//___|   Suite (Computational Fluid Dynamics Code)         |" << endl; break;
    case SU2_DEF: cout << "|   |___/\\___//___|   Suite (Mesh Deformation Code)                     |" << endl; break;
    case SU2_DOT: cout << "|   |___/\\___//___|   Suite (Gradient Projection Code)                  |" << endl; break;
    case SU2_MSH: cout << "|   |___/\\___//___|   Suite (Mesh Adaptation Code)                      |" << endl; break;
    case SU2_GEO: cout << "|   |___/\\___//___|   Suite (Geometry Definition Code)                  |" << endl; break;
    case SU2_SOL: cout << "|   |___/\\___//___|   Suite (Solution Exporting Code)                   |" << endl; break;
  }

  cout << "|                                                                       |" << endl;
  //cout << "|   Local date and time: " << dt << "                      |" << endl;
  cout <<"-------------------------------------------------------------------------" << endl;
  cout << "| SU2 Lead Dev.: Dr. Francisco Palacios, Francisco.D.Palacios@boeing.com|" << endl;
  cout << "|                Dr. Thomas D. Economon, economon@stanford.edu          |" << endl;
  cout <<"-------------------------------------------------------------------------" << endl;
  cout << "| SU2 Developers:                                                       |" << endl;
  cout << "| - Prof. Juan J. Alonso's group at Stanford University.                |" << endl;
  cout << "| - Prof. Piero Colonna's group at Delft University of Technology.      |" << endl;
  cout << "| - Prof. Nicolas R. Gauger's group at Kaiserslautern U. of Technology. |" << endl;
  cout << "| - Prof. Alberto Guardone's group at Polytechnic University of Milan.  |" << endl;
  cout << "| - Prof. Rafael Palacios' group at Imperial College London.            |" << endl;
  cout <<"-------------------------------------------------------------------------" << endl;
  cout << "| Copyright (C) 2012-2016 SU2, the open-source CFD code.                |" << endl;
  cout << "|                                                                       |" << endl;
  cout << "| SU2 is free software; you can redistribute it and/or                  |" << endl;
  cout << "| modify it under the terms of the GNU Lesser General Public            |" << endl;
  cout << "| License as published by the Free Software Foundation; either          |" << endl;
  cout << "| version 2.1 of the License, or (at your option) any later version.    |" << endl;
  cout << "|                                                                       |" << endl;
  cout << "| SU2 is distributed in the hope that it will be useful,                |" << endl;
  cout << "| but WITHOUT ANY WARRANTY; without even the implied warranty of        |" << endl;
  cout << "| MERCHANTABILITY or FITNESS FOR A PARTICULAR PURPOSE. See the GNU      |" << endl;
  cout << "| Lesser General Public License for more details.                       |" << endl;
  cout << "|                                                                       |" << endl;
  cout << "| You should have received a copy of the GNU Lesser General Public      |" << endl;
  cout << "| License along with SU2. If not, see <http://www.gnu.org/licenses/>.   |" << endl;
  cout <<"-------------------------------------------------------------------------" << endl;

  cout << endl <<"------------------------ Physical Case Definition -----------------------" << endl;
  if (val_software == SU2_CFD) {
	if (FSI_Problem){
	   cout << "Fluid-Structure Interaction." << endl;
	}

  if (DiscreteAdjoint){
     cout <<"Discrete Adjoint equations using Algorithmic Differentiation " << endl;
     cout <<"based on the physical case: ";
  }
    switch (Kind_Solver) {
      case EULER: case DISC_ADJ_EULER:
        if (Kind_Regime == COMPRESSIBLE) cout << "Compressible Euler equations." << endl;
        if (Kind_Regime == INCOMPRESSIBLE) cout << "Incompressible Euler equations." << endl;
        if (Kind_Regime == FREESURFACE) {
          cout << "Incompressible Euler equations with FreeSurface." << endl;
          cout << "Free surface flow equation. Density ratio: " << RatioDensity << "." << endl;
          cout << "The free surface is located at: " << FreeSurface_Zero <<", and its thickness is: " << FreeSurface_Thickness << "." << endl;
        }
        break;
      case NAVIER_STOKES: case DISC_ADJ_NAVIER_STOKES:
        if (Kind_Regime == COMPRESSIBLE) cout << "Compressible Laminar Navier-Stokes' equations." << endl;
        if (Kind_Regime == INCOMPRESSIBLE) cout << "Incompressible Laminar Navier-Stokes' equations." << endl;
        if (Kind_Regime == FREESURFACE) {
          cout << "Incompressible Laminar Navier-Stokes' equations with FreeSurface." << endl;
          cout << "Free surface flow equation. Density ratio: " << RatioDensity <<". Viscosity ratio: "<< RatioViscosity << "." << endl;
          cout << "The free surface is located at: " << FreeSurface_Zero <<", and its thickness is: " << FreeSurface_Thickness << "." << endl;
        }
        break;
      case RANS: case DISC_ADJ_RANS:
        if (Kind_Regime == COMPRESSIBLE) cout << "Compressible RANS equations." << endl;
        if (Kind_Regime == INCOMPRESSIBLE) cout << "Incompressible RANS equations." << endl;
        if (Kind_Regime == FREESURFACE) {
          cout << "Incompressible RANS equations with FreeSurface." << endl;
          cout << "Free surface flow equation. Density ratio: " << RatioDensity <<". Viscosity ratio: "<< RatioViscosity << "." << endl;
          cout << "The free surface is located at: " << FreeSurface_Zero <<", and its thickness is: " << FreeSurface_Thickness << "." << endl;
        }
        cout << "Turbulence model: ";
        switch (Kind_Turb_Model) {
          case SA:     cout << "Spalart Allmaras" << endl; break;
          case SA_NEG: cout << "Negative Spalart Allmaras" << endl; break;
          case SST:    cout << "Menter's SST"     << endl; break;
        }
        break;
      case POISSON_EQUATION: cout << "Poisson equation." << endl; break;
      case WAVE_EQUATION: cout << "Wave equation." << endl; break;
      case HEAT_EQUATION: cout << "Heat equation." << endl; break;
      case FEM_ELASTICITY:
    	  if (Kind_Struct_Solver == SMALL_DEFORMATIONS) cout << "Geometrically linear elasticity solver." << endl;
    	  if (Kind_Struct_Solver == LARGE_DEFORMATIONS) cout << "Geometrically non-linear elasticity solver." << endl;
    	  if (Kind_Material == LINEAR_ELASTIC) cout << "Linear elastic material." << endl;
    	  if (Kind_Material == NEO_HOOKEAN) {
    		  if (Kind_Material_Compress == COMPRESSIBLE_MAT) cout << "Compressible Neo-Hookean material model." << endl;
    		  if (Kind_Material_Compress == INCOMPRESSIBLE_MAT) cout << "Incompressible Neo-Hookean material model (mean dilatation method)." << endl;
    	  }
    	  break;
      case ADJ_EULER: cout << "Continuous Euler adjoint equations." << endl; break;
      case ADJ_NAVIER_STOKES:
        if (Frozen_Visc)
          cout << "Continuous Navier-Stokes adjoint equations with frozen (laminar) viscosity." << endl;
        else
          cout << "Continuous Navier-Stokes adjoint equations." << endl;
        break;
      case ADJ_RANS:
        if (Frozen_Visc)
          cout << "Continuous RANS adjoint equations with frozen (laminar and eddy) viscosity." << endl;
        else
          cout << "Continuous RANS adjoint equations." << endl;

        break;

    }

    if ((Kind_Regime == COMPRESSIBLE) && (Kind_Solver != FEM_ELASTICITY) &&
        (Kind_Solver != HEAT_EQUATION) && (Kind_Solver != WAVE_EQUATION)) {
      cout << "Mach number: " << Mach <<"."<< endl;
      cout << "Angle of attack (AoA): " << AoA <<" deg, and angle of sideslip (AoS): " << AoS <<" deg."<< endl;
      if ((Kind_Solver == NAVIER_STOKES) || (Kind_Solver == ADJ_NAVIER_STOKES) ||
          (Kind_Solver == RANS) || (Kind_Solver == ADJ_RANS))
        cout << "Reynolds number: " << Reynolds <<"."<< endl;
    }

    if (EquivArea) {
      cout <<"The equivalent area is going to be evaluated on the near-field."<< endl;
      cout <<"The lower integration limit is "<<EA_IntLimit[0]<<", and the upper is "<<EA_IntLimit[1]<<"."<< endl;
      cout <<"The near-field is situated at "<<EA_IntLimit[2]<<"."<< endl;
    }

    if (Grid_Movement) {
      cout << "Performing a dynamic mesh simulation: ";
      switch (Kind_GridMovement[ZONE_0]) {
        case NO_MOVEMENT:     cout << "no movement." << endl; break;
        case DEFORMING:       cout << "deforming mesh motion." << endl; break;
        case RIGID_MOTION:    cout << "rigid mesh motion." << endl; break;
        case MOVING_WALL:     cout << "moving walls." << endl; break;
        case ROTATING_FRAME:  cout << "rotating reference frame." << endl; break;
        case AEROELASTIC:     cout << "aeroelastic motion." << endl; break;
        case FLUID_STRUCTURE: cout << "fluid-structure motion." << endl; break;
        case EXTERNAL:        cout << "externally prescribed motion." << endl; break;
        case AEROELASTIC_RIGID_MOTION:  cout << "rigid mesh motion plus aeroelastic motion." << endl; break;
      }
    }

    if (Restart) {
      if (!ContinuousAdjoint && Kind_Solver != FEM_ELASTICITY) cout << "Read flow solution from: " << Solution_FlowFileName << "." << endl;
      if (ContinuousAdjoint) cout << "Read adjoint solution from: " << Solution_AdjFileName << "." << endl;
      if (Kind_Solver == FEM_ELASTICITY) cout << "Read structural solution from: " << Solution_FEMFileName << "." << endl;
    }
    else {
      cout << "No restart solution, use the values at infinity (freestream)." << endl;
    }

    if (ContinuousAdjoint)
      cout << "Read flow solution from: " << Solution_FlowFileName << "." << endl;

    
    if (Ref_NonDim == DIMENSIONAL) { cout << "Dimensional simulation." << endl; }
    else if (Ref_NonDim == FREESTREAM_PRESS_EQ_ONE) { cout << "Non-Dimensional simulation (P=1.0, Rho=1.0, T=1.0 at the farfield)." << endl; }
    else if (Ref_NonDim == FREESTREAM_VEL_EQ_MACH) { cout << "Non-Dimensional simulation (V=Mach, Rho=1.0, T=1.0 at the farfield)." << endl; }
    else if (Ref_NonDim == FREESTREAM_VEL_EQ_ONE) { cout << "Non-Dimensional simulation (V=1.0, Rho=1.0, T=1.0 at the farfield)." << endl; }
    
    if (RefAreaCoeff == 0) cout << "The reference length/area will be computed using y(2D) or z(3D) projection." << endl;
    else cout << "The reference length/area (force coefficient) is " << RefAreaCoeff << "." << endl;
    cout << "The reference length (moment computation) is " << RefLengthMoment << "." << endl;

    if ((nRefOriginMoment_X > 1) || (nRefOriginMoment_Y > 1) || (nRefOriginMoment_Z > 1)) {
      cout << "Surface(s) where the force coefficients are evaluated and \n";
      cout << "their reference origin for moment computation: \n";

      for (iMarker_Monitoring = 0; iMarker_Monitoring < nMarker_Monitoring; iMarker_Monitoring++) {
        cout << "   - " << Marker_Monitoring[iMarker_Monitoring] << " (" << RefOriginMoment_X[iMarker_Monitoring] <<", "<<RefOriginMoment_Y[iMarker_Monitoring] <<", "<< RefOriginMoment_Z[iMarker_Monitoring] << ")";
        if (iMarker_Monitoring < nMarker_Monitoring-1) cout << ".\n";
        else cout <<"."<< endl;
      }
    }
    else {
      cout << "Reference origin (moment computation) is (" << RefOriginMoment_X[0] << ", " << RefOriginMoment_Y[0] << ", " << RefOriginMoment_Z[0] << ")." << endl;
      cout << "Surface(s) where the force coefficients are evaluated: ";
      for (iMarker_Monitoring = 0; iMarker_Monitoring < nMarker_Monitoring; iMarker_Monitoring++) {
        cout << Marker_Monitoring[iMarker_Monitoring];
        if (iMarker_Monitoring < nMarker_Monitoring-1) cout << ", ";
        else cout <<"."<< endl;
      }
    }

    if (nMarker_Designing != 0) {
      cout << "Surface(s) where the objective function is evaluated: ";
      for (iMarker_Designing = 0; iMarker_Designing < nMarker_Designing; iMarker_Designing++) {
        cout << Marker_Designing[iMarker_Designing];
        if (iMarker_Designing < nMarker_Designing-1) cout << ", ";
        else cout <<".";
      }
      cout<< endl;
    }

    cout << "Surface(s) plotted in the output file: ";
    for (iMarker_Plotting = 0; iMarker_Plotting < nMarker_Plotting; iMarker_Plotting++) {
      cout << Marker_Plotting[iMarker_Plotting];
      if (iMarker_Plotting < nMarker_Plotting-1) cout << ", ";
      else cout <<".";
    }
    cout<< endl;

    cout << "Surface(s) belonging to the Fluid-Structure Interaction problem: ";
    for (iMarker_FSIinterface = 0; iMarker_FSIinterface < nMarker_FSIinterface; iMarker_FSIinterface++) {
      cout << Marker_FSIinterface[iMarker_FSIinterface];
      if (iMarker_FSIinterface < nMarker_FSIinterface-1) cout << ", ";
      else cout <<".";
    }
    cout<<endl;

    if (nMarker_DV != 0) {
      cout << "Surface(s) affected by the design variables: ";
      for (iMarker_DV = 0; iMarker_DV < nMarker_DV; iMarker_DV++) {
        cout << Marker_DV[iMarker_DV];
        if (iMarker_DV < nMarker_DV-1) cout << ", ";
        else cout <<".";
      }
      cout<< endl;
    }

    if ((Kind_GridMovement[ZONE_0] == DEFORMING) || (Kind_GridMovement[ZONE_0] == MOVING_WALL)) {
      cout << "Surface(s) in motion: ";
      for (iMarker_Moving = 0; iMarker_Moving < nMarker_Moving; iMarker_Moving++) {
        cout << Marker_Moving[iMarker_Moving];
        if (iMarker_Moving < nMarker_Moving-1) cout << ", ";
        else cout <<".";
      }
      cout<< endl;
    }

  }

  if (val_software == SU2_GEO) {
    if (nMarker_GeoEval != 0) {
      cout << "Surface(s) where the geometrical based functions is evaluated: ";
      for (iMarker_GeoEval = 0; iMarker_GeoEval < nMarker_GeoEval; iMarker_GeoEval++) {
        cout << Marker_GeoEval[iMarker_GeoEval];
        if (iMarker_GeoEval < nMarker_GeoEval-1) cout << ", ";
        else cout <<".";
      }
      cout<< endl;
    }
  }

  cout << "Input mesh file name: " << Mesh_FileName << endl;

	if (val_software == SU2_DOT) {
    if (DiscreteAdjoint){
      cout << "Input sensitivity file name: " << GetObjFunc_Extension(Solution_AdjFileName) << "." << endl;
    }else{
		cout << "Input sensitivity file name: " << SurfAdjCoeff_FileName << "." << endl;
	}
  }

	if (val_software == SU2_MSH) {
		switch (Kind_Adaptation) {
		case FULL: case WAKE: case FULL_FLOW: case FULL_ADJOINT: case SMOOTHING: case SUPERSONIC_SHOCK:
			break;
		case GRAD_FLOW:
			cout << "Read flow solution from: " << Solution_FlowFileName << "." << endl;
			break;
		case GRAD_ADJOINT:
			cout << "Read adjoint flow solution from: " << Solution_AdjFileName << "." << endl;
			break;
		case GRAD_FLOW_ADJ: case COMPUTABLE: case REMAINING:
			cout << "Read flow solution from: " << Solution_FlowFileName << "." << endl;
			cout << "Read adjoint flow solution from: " << Solution_AdjFileName << "." << endl;
			break;
		}
	}

	if (val_software == SU2_DEF) {
		cout << endl <<"---------------------- Grid deformation parameters ----------------------" << endl;
		cout << "Grid deformation using a linear elasticity method." << endl;

    if (Hold_GridFixed == YES) cout << "Hold some regions of the mesh fixed (hardcode implementation)." << endl;
  }

  if (val_software == SU2_DOT) {
  cout << endl <<"-------------------- Surface deformation parameters ---------------------" << endl;
  }

  if (((val_software == SU2_DEF) || (val_software == SU2_DOT)) && (Design_Variable[0] != NONE)) {

    for (unsigned short iDV = 0; iDV < nDV; iDV++) {

      
      if ((Design_Variable[iDV] != FFD_SETTING) &&
          (Design_Variable[iDV] != SURFACE_FILE)) {
        
        if (iDV == 0)
          cout << "Design variables definition (markers <-> value <-> param):" << endl;
        
        switch (Design_Variable[iDV]) {
          case FFD_CONTROL_POINT_2D:  cout << "FFD 2D (control point) <-> "; break;
          case FFD_CAMBER_2D:         cout << "FFD 2D (camber) <-> "; break;
          case FFD_THICKNESS_2D:      cout << "FFD 2D (thickness) <-> "; break;
          case HICKS_HENNE:           cout << "Hicks Henne <-> " ; break;
          case TRANSLATION:           cout << "Translation design variable."; break;
          case SCALE:                 cout << "Scale design variable."; break;
          case NACA_4DIGITS:          cout << "NACA four digits <-> "; break;
          case PARABOLIC:             cout << "Parabolic <-> "; break;
          case AIRFOIL:               cout << "Airfoil <-> "; break;
          case ROTATION:              cout << "Rotation <-> "; break;
          case FFD_CONTROL_POINT:     cout << "FFD (control point) <-> "; break;
          case FFD_DIHEDRAL_ANGLE:    cout << "FFD (dihedral angle) <-> "; break;
          case FFD_TWIST_ANGLE:       cout << "FFD (twist angle) <-> "; break;
          case FFD_ROTATION:          cout << "FFD (rotation) <-> "; break;
          case FFD_CONTROL_SURFACE:   cout << "FFD (control surface) <-> "; break;
          case FFD_CAMBER:            cout << "FFD (camber) <-> "; break;
          case FFD_THICKNESS:         cout << "FFD (thickness) <-> "; break;
          case CUSTOM:                cout << "Custom DV <-> "; break;
        }
        
        for (iMarker_DV = 0; iMarker_DV < nMarker_DV; iMarker_DV++) {
          cout << Marker_DV[iMarker_DV];
          if (iMarker_DV < nMarker_DV-1) cout << ", ";
          else cout << " <-> ";
        }

        for (iDV_Value = 0; iDV_Value < nDV_Value[iDV]; iDV_Value++){
          cout << DV_Value[iDV][iDV_Value];
          if (iDV_Value != nDV_Value[iDV]-1) cout << ", ";
        }
        cout << " <-> ";

        if (Design_Variable[iDV] == FFD_SETTING) nParamDV = 0;
        if (Design_Variable[iDV] == SCALE) nParamDV = 0;
        if ((Design_Variable[iDV] == FFD_CAMBER_2D) ||
            (Design_Variable[iDV] == FFD_THICKNESS_2D) ||
            (Design_Variable[iDV] == HICKS_HENNE) ||
            (Design_Variable[iDV] == PARABOLIC) ||
            (Design_Variable[iDV] == AIRFOIL) ) nParamDV = 2;
        if ((Design_Variable[iDV] ==  TRANSLATION) ||
            (Design_Variable[iDV] ==  NACA_4DIGITS) ||
            (Design_Variable[iDV] ==  FFD_CAMBER) ||
            (Design_Variable[iDV] ==  FFD_THICKNESS) ) nParamDV = 3;
        if (Design_Variable[iDV] == FFD_CONTROL_POINT_2D) nParamDV = 5;
        if (Design_Variable[iDV] == ROTATION) nParamDV = 6;
        if ((Design_Variable[iDV] ==  FFD_CONTROL_POINT) ||
            (Design_Variable[iDV] ==  FFD_DIHEDRAL_ANGLE) ||
            (Design_Variable[iDV] ==  FFD_TWIST_ANGLE) ||
            (Design_Variable[iDV] ==  FFD_ROTATION) ||
            (Design_Variable[iDV] ==  FFD_CONTROL_SURFACE) ) nParamDV = 7;
        if (Design_Variable[iDV] ==  CUSTOM) nParamDV = 1;

        for (unsigned short iParamDV = 0; iParamDV < nParamDV; iParamDV++) {

          if (iParamDV == 0) cout << "( ";

          if ((iParamDV == 0) &&
              ((Design_Variable[iDV] == FFD_SETTING) ||
               (Design_Variable[iDV] == FFD_CONTROL_POINT_2D) ||
               (Design_Variable[iDV] == FFD_CAMBER_2D) ||
               (Design_Variable[iDV] == FFD_THICKNESS_2D) ||
               (Design_Variable[iDV] == FFD_CONTROL_POINT) ||
               (Design_Variable[iDV] == FFD_DIHEDRAL_ANGLE) ||
               (Design_Variable[iDV] == FFD_TWIST_ANGLE) ||
               (Design_Variable[iDV] == FFD_ROTATION) ||
               (Design_Variable[iDV] == FFD_CONTROL_SURFACE) ||
               (Design_Variable[iDV] == FFD_CAMBER) ||
               (Design_Variable[iDV] == FFD_THICKNESS))) cout << FFDTag[iDV];
          else cout << ParamDV[iDV][iParamDV];

          if (iParamDV < nParamDV-1) cout << ", ";
          else cout <<" )"<< endl;
          
        }

      }
      
      else if (Design_Variable[iDV] == FFD_SETTING) {
        
        cout << "Setting the FFD box structure." << endl;
        cout << "FFD boxes definition (FFD tag <-> degree <-> coord):" << endl;
        
        for (unsigned short iFFDBox = 0; iFFDBox < nFFDBox; iFFDBox++) {
          
          cout << TagFFDBox[iFFDBox] << " <-> ";
          
          for (unsigned short iDegreeFFD = 0; iDegreeFFD < 3; iDegreeFFD++) {
            if (iDegreeFFD == 0) cout << "( ";
            cout << DegreeFFDBox[iFFDBox][iDegreeFFD];
            if (iDegreeFFD < 2) cout << ", ";
            else cout <<" )";
          }
          
          cout << " <-> ";

          for (unsigned short iCoordFFD = 0; iCoordFFD < 24; iCoordFFD++) {
            if (iCoordFFD == 0) cout << "( ";
            cout << CoordFFDBox[iFFDBox][iCoordFFD];
            if (iCoordFFD < 23) cout << ", ";
            else cout <<" )"<< endl;
          }
          
        }
        
      }
      
      else cout << endl;

		}
	}

	if (((val_software == SU2_CFD) && ( ContinuousAdjoint )) || (val_software == SU2_DOT)) {

		cout << endl <<"----------------------- Design problem definition -----------------------" << endl;
		switch (Kind_ObjFunc) {
      case DRAG_COEFFICIENT:        cout << "CD objective function." << endl; break;
      case LIFT_COEFFICIENT:        cout << "CL objective function." << endl; break;
      case MOMENT_X_COEFFICIENT:    cout << "CMx objective function." << endl; break;
      case MOMENT_Y_COEFFICIENT:    cout << "CMy objective function." << endl; break;
      case MOMENT_Z_COEFFICIENT:    cout << "CMz objective function." << endl; break;
      case INVERSE_DESIGN_PRESSURE: cout << "Inverse design (Cp) objective function." << endl; break;
      case INVERSE_DESIGN_HEATFLUX: cout << "Inverse design (Heat Flux) objective function." << endl; break;
      case SIDEFORCE_COEFFICIENT:   cout << "Side force objective function." << endl; break;
      case EFFICIENCY:              cout << "CL/CD objective function." << endl; break;
      case EQUIVALENT_AREA:         cout << "Equivalent area objective function. CD weight: " << WeightCd <<"."<< endl;  break;
      case NEARFIELD_PRESSURE:      cout << "Nearfield pressure objective function. CD weight: " << WeightCd <<"."<< endl;  break;
      case FORCE_X_COEFFICIENT:     cout << "X-force objective function." << endl; break;
      case FORCE_Y_COEFFICIENT:     cout << "Y-force objective function." << endl; break;
      case FORCE_Z_COEFFICIENT:     cout << "Z-force objective function." << endl; break;
      case THRUST_COEFFICIENT:      cout << "Thrust objective function." << endl; break;
      case TORQUE_COEFFICIENT:      cout << "Torque efficiency objective function." << endl; break;
      case TOTAL_HEATFLUX:          cout << "Total heat flux objective function." << endl; break;
      case MAXIMUM_HEATFLUX:        cout << "Maximum heat flux objective function." << endl; break;
      case FIGURE_OF_MERIT:         cout << "Rotor Figure of Merit objective function." << endl; break;
      case FREE_SURFACE:            cout << "Free-Surface objective function." << endl; break;
      case AVG_TOTAL_PRESSURE:      cout << "Average total objective pressure." << endl; break;
      case AVG_OUTLET_PRESSURE:     cout << "Average static objective pressure." << endl; break;
      case MASS_FLOW_RATE:          cout << "Mass flow rate objective function." << endl; break;
      case OUTFLOW_GENERALIZED:     cout << "Generalized outflow objective function." << endl; break;
		}

	}

	if (val_software == SU2_CFD) {
		cout << endl <<"---------------------- Space Numerical Integration ----------------------" << endl;

		if (SmoothNumGrid) cout << "There are some smoothing iterations on the grid coordinates." << endl;

    if ((Kind_Solver == EULER) || (Kind_Solver == NAVIER_STOKES) || (Kind_Solver == RANS) ||
         (Kind_Solver == DISC_ADJ_EULER) || (Kind_Solver == DISC_ADJ_NAVIER_STOKES) || (Kind_Solver == DISC_ADJ_RANS) ) {

      if (Kind_ConvNumScheme_Flow == SPACE_CENTERED) {
        if (Kind_Centered_Flow == JST) {
          cout << "Jameson-Schmidt-Turkel scheme for the flow inviscid terms."<< endl;
          cout << "JST viscous coefficients (1st, 2nd & 4th): " << Kappa_1st_Flow
          << ", " << Kappa_2nd_Flow << ", " << Kappa_4th_Flow <<"."<< endl;
          cout << "The method includes a grid stretching correction (p = 0.3)."<< endl;
          cout << "Second order integration." << endl;
        }
        if (Kind_Centered_Flow == JST_KE) {
          cout << "Jameson-Schmidt-Turkel scheme for the flow inviscid terms."<< endl;
          cout << "JST viscous coefficients (1st, 2nd): " << Kappa_1st_Flow
          << ", " << Kappa_2nd_Flow << "."<< endl;
          cout << "The method includes a grid stretching correction (p = 0.3)."<< endl;
          cout << "Second order integration." << endl;
        }
        if (Kind_Centered_Flow == LAX) {
          cout << "Lax-Friedrich scheme for the flow inviscid terms."<< endl;
          cout << "First order integration." << endl;
        }
      }

			if (Kind_ConvNumScheme_Flow == SPACE_UPWIND) {
				if (Kind_Upwind_Flow == ROE) cout << "Roe (with entropy fix) solver for the flow inviscid terms."<< endl;
				if (Kind_Upwind_Flow == TURKEL) cout << "Roe-Turkel solver for the flow inviscid terms."<< endl;
				if (Kind_Upwind_Flow == AUSM)	cout << "AUSM solver for the flow inviscid terms."<< endl;
				if (Kind_Upwind_Flow == HLLC)	cout << "HLLC solver for the flow inviscid terms."<< endl;
				if (Kind_Upwind_Flow == SW)	cout << "Steger-Warming solver for the flow inviscid terms."<< endl;
				if (Kind_Upwind_Flow == MSW)	cout << "Modified Steger-Warming solver for the flow inviscid terms."<< endl;
        if (Kind_Upwind_Flow == CUSP)	cout << "CUSP solver for the flow inviscid terms."<< endl;
        switch (SpatialOrder_Flow) {
          case FIRST_ORDER: cout << "First order integration." << endl; break;
          case SECOND_ORDER: cout << "Second order integration." << endl; break;
          case SECOND_ORDER_LIMITER: cout << "Second order integration with slope limiter." << endl;
            switch (Kind_SlopeLimit_Flow) {
              case VENKATAKRISHNAN:
                cout << "Venkatakrishnan slope-limiting method, with constant: " << LimiterCoeff <<". "<< endl;
                cout << "The reference element size is: " << RefElemLength <<". "<< endl;
                break;
              case BARTH_JESPERSEN:
                cout << "Barth-Jespersen slope-limiting method." << endl;
                break;
            }
            break;
        }
			}

		}

    if ((Kind_Solver == RANS) || (Kind_Solver == DISC_ADJ_RANS)) {
      if (Kind_ConvNumScheme_Turb == SPACE_UPWIND) {
        if (Kind_Upwind_Turb == SCALAR_UPWIND) cout << "Scalar upwind solver (first order) for the turbulence model."<< endl;
        switch (SpatialOrder_Turb) {
          case FIRST_ORDER: cout << "First order integration." << endl; break;
          case SECOND_ORDER: cout << "Second order integration." << endl; break;
          case SECOND_ORDER_LIMITER: cout << "Second order integration with slope limiter." << endl;
            switch (Kind_SlopeLimit_Turb) {
              case VENKATAKRISHNAN:
                cout << "Venkatakrishnan slope-limiting method, with constant: " << LimiterCoeff <<". "<< endl;
                cout << "The reference element size is: " << RefElemLength <<". "<< endl;
                break;
              case BARTH_JESPERSEN:
                cout << "Barth-Jespersen slope-limiting method." << endl;
                break;
            }
            break;
        }
      }
    }

    if ((Kind_Solver == ADJ_EULER) || (Kind_Solver == ADJ_NAVIER_STOKES) || (Kind_Solver == ADJ_RANS)) {

      if (Kind_ConvNumScheme_AdjFlow == SPACE_CENTERED) {
        if (Kind_Centered_AdjFlow == JST) {
          cout << "Jameson-Schmidt-Turkel scheme for the adjoint inviscid terms."<< endl;
          cout << "JST viscous coefficients (1st, 2nd, & 4th): " << Kappa_1st_AdjFlow
          << ", " << Kappa_2nd_AdjFlow << ", " << Kappa_4th_AdjFlow <<"."<< endl;
          cout << "The method includes a grid stretching correction (p = 0.3)."<< endl;
          cout << "Second order integration." << endl;
        }
        if (Kind_Centered_AdjFlow == LAX) {
          cout << "Lax-Friedrich scheme for the adjoint inviscid terms."<< endl;
          cout << "First order integration." << endl;
        }
      }

      if (Kind_ConvNumScheme_AdjFlow == SPACE_UPWIND) {
        if (Kind_Upwind_AdjFlow == ROE) cout << "Roe (with entropy fix) solver for the adjoint inviscid terms."<< endl;
        switch (SpatialOrder_AdjFlow) {
          case FIRST_ORDER: cout << "First order integration." << endl; break;
          case SECOND_ORDER: cout << "Second order integration." << endl; break;
          case SECOND_ORDER_LIMITER: cout << "Second order integration with slope limiter." << endl;
            switch (Kind_SlopeLimit_AdjFlow) {
              case VENKATAKRISHNAN:
                cout << "Venkatakrishnan slope-limiting method, with constant: " << LimiterCoeff <<". "<< endl;
                cout << "The reference element size is: " << RefElemLength <<". "<< endl;
                break;
              case SHARP_EDGES:
                cout << "Sharp edges slope-limiting method, with constant: " << LimiterCoeff <<". "<< endl;
                cout << "The reference element size is: " << RefElemLength <<". "<< endl;
                cout << "The reference sharp edge distance is: " << SharpEdgesCoeff*RefElemLength*LimiterCoeff <<". "<< endl;
                break;
              case SOLID_WALL_DISTANCE:
                cout << "Wall distance slope-limiting method, with constant: " << LimiterCoeff <<". "<< endl;
                cout << "The reference element size is: " << RefElemLength <<". "<< endl;
                cout << "The reference wall distance is: " << SharpEdgesCoeff*RefElemLength*LimiterCoeff <<". "<< endl;
                break;
              case BARTH_JESPERSEN:
                cout << "Barth-Jespersen slope-limiting method." << endl;
                break;
            }
            break;
        }
      }
      
      cout << "The reference sharp edge distance is: " << SharpEdgesCoeff*RefElemLength*LimiterCoeff <<". "<< endl;

    }

    if ((Kind_Solver == ADJ_RANS) && (!Frozen_Visc)) {
      if (Kind_ConvNumScheme_AdjTurb == SPACE_UPWIND) {
        if (Kind_Upwind_Turb == SCALAR_UPWIND) cout << "Scalar upwind solver (first order) for the adjoint turbulence model."<< endl;
        switch (SpatialOrder_AdjTurb) {
          case FIRST_ORDER: cout << "First order integration." << endl; break;
          case SECOND_ORDER: cout << "Second order integration." << endl; break;
          case SECOND_ORDER_LIMITER: cout << "Second order integration with slope limiter." << endl;
            switch (Kind_SlopeLimit_AdjTurb) {
              case VENKATAKRISHNAN:
                cout << "Venkatakrishnan slope-limiting method, with constant: " << LimiterCoeff <<". "<< endl;
                cout << "The reference element size is: " << RefElemLength <<". "<< endl;
                break;
              case SHARP_EDGES:
                cout << "Sharp edges slope-limiting method, with constant: " << LimiterCoeff <<". "<< endl;
                cout << "The reference element size is: " << RefElemLength <<". "<< endl;
                cout << "The reference sharp edge distance is: " << SharpEdgesCoeff*RefElemLength*LimiterCoeff <<". "<< endl;
                break;
              case SOLID_WALL_DISTANCE:
                cout << "Wall distance slope-limiting method, with constant: " << LimiterCoeff <<". "<< endl;
                cout << "The reference element size is: " << RefElemLength <<". "<< endl;
                cout << "The reference wall distance is: " << SharpEdgesCoeff*RefElemLength*LimiterCoeff <<". "<< endl;
                break;
              case BARTH_JESPERSEN:
                cout << "Barth-Jespersen slope-limiting method." << endl;
                break;
            }
            break;
        }
      }
    }

    if ((Kind_Solver == NAVIER_STOKES) || (Kind_Solver == RANS) ||
        (Kind_Solver == DISC_ADJ_NAVIER_STOKES) || (Kind_Solver == DISC_ADJ_RANS)) {
        cout << "Average of gradients with correction (viscous flow terms)." << endl;
    }

    if ((Kind_Solver == ADJ_NAVIER_STOKES) || (Kind_Solver == ADJ_RANS)) {
      cout << "Average of gradients with correction (viscous adjoint terms)." << endl;
    }

    if ((Kind_Solver == RANS) || (Kind_Solver == DISC_ADJ_RANS)) {
      cout << "Average of gradients with correction (viscous turbulence terms)." << endl;
    }

    if (Kind_Solver == POISSON_EQUATION) {
      cout << "Galerkin method for viscous terms computation of the poisson potential equation." << endl;
    }

    if ((Kind_Solver == ADJ_RANS) && (!Frozen_Visc)) {
      cout << "Average of gradients with correction (2nd order) for computation of adjoint viscous turbulence terms." << endl;
      if (Kind_TimeIntScheme_AdjTurb == EULER_IMPLICIT) cout << "Euler implicit method for the turbulent adjoint equation." << endl;
    }

    switch (Kind_Gradient_Method) {
      case GREEN_GAUSS: cout << "Gradient computation using Green-Gauss theorem." << endl; break;
      case WEIGHTED_LEAST_SQUARES: cout << "Gradient Computation using weighted Least-Squares method." << endl; break;
    }

    if ((Kind_Regime == INCOMPRESSIBLE) || (Kind_Regime == FREESURFACE)) {
      cout << "Artificial compressibility factor: " << ArtComp_Factor << "." << endl;
    }

    cout << endl <<"---------------------- Time Numerical Integration -----------------------" << endl;

    if (Kind_Solver != FEM_ELASTICITY) {
		switch (Unsteady_Simulation) {
		  case NO:
			cout << "Local time stepping (steady state simulation)." << endl; break;
		  case TIME_STEPPING:
			cout << "Unsteady simulation using a time stepping strategy."<< endl;
			if (Unst_CFL != 0.0) cout << "Time step computed by the code. Unsteady CFL number: " << Unst_CFL <<"."<< endl;
			else cout << "Unsteady time step provided by the user (s): "<< Delta_UnstTime << "." << endl;
			break;
		  case DT_STEPPING_1ST: case DT_STEPPING_2ND:
			if (Unsteady_Simulation == DT_STEPPING_1ST) cout << "Unsteady simulation, dual time stepping strategy (first order in time)."<< endl;
			if (Unsteady_Simulation == DT_STEPPING_2ND) cout << "Unsteady simulation, dual time stepping strategy (second order in time)."<< endl;
			if (Unst_CFL != 0.0) cout << "Time step computed by the code. Unsteady CFL number: " << Unst_CFL <<"."<< endl;
			else cout << "Unsteady time step provided by the user (s): "<< Delta_UnstTime << "." << endl;
			cout << "Total number of internal Dual Time iterations: "<< Unst_nIntIter <<"." << endl;
			break;
		}
    }
	else {
		switch (Dynamic_Analysis) {
		  case NO:
			cout << "Static structural analysis." << endl; break;
		  case YES:
			cout << "Dynamic structural analysis."<< endl;
			cout << "Time step provided by the user for the dynamic analysis(s): "<< Delta_DynTime << "." << endl;
			break;
		}
	}

    if ((Kind_Solver == EULER) || (Kind_Solver == NAVIER_STOKES) || (Kind_Solver == RANS) ||
        (Kind_Solver == DISC_ADJ_EULER) || (Kind_Solver == DISC_ADJ_NAVIER_STOKES) || (Kind_Solver == DISC_ADJ_RANS)) {
      switch (Kind_TimeIntScheme_Flow) {
        case RUNGE_KUTTA_EXPLICIT:
          cout << "Runge-Kutta explicit method for the flow equations." << endl;
          cout << "Number of steps: " << nRKStep << endl;
          cout << "Alpha coefficients: ";
          for (unsigned short iRKStep = 0; iRKStep < nRKStep; iRKStep++) {
            cout << "\t" << RK_Alpha_Step[iRKStep];
          }
          cout << endl;
          break;
        case EULER_EXPLICIT: cout << "Euler explicit method for the flow equations." << endl; break;
        case EULER_IMPLICIT:
          cout << "Euler implicit method for the flow equations." << endl;
          switch (Kind_Linear_Solver) {
            case BCGSTAB:
              cout << "BCGSTAB is used for solving the linear system." << endl;
              cout << "Convergence criteria of the linear solver: "<< Linear_Solver_Error <<"."<< endl;
              cout << "Max number of iterations: "<< Linear_Solver_Iter <<"."<< endl;
              break;
            case FGMRES || RESTARTED_FGMRES:
              cout << "FGMRES is used for solving the linear system." << endl;
              cout << "Convergence criteria of the linear solver: "<< Linear_Solver_Error <<"."<< endl;
              cout << "Max number of iterations: "<< Linear_Solver_Iter <<"."<< endl;
              break;
            case SMOOTHER_JACOBI:
              cout << "A Jacobi method is used for smoothing the linear system." << endl;
              break;
            case SMOOTHER_ILU:
              cout << "A ILU0 method is used for smoothing the linear system." << endl;
              break;
            case SMOOTHER_LUSGS:
              cout << "A LU-SGS method is used for smoothing the linear system." << endl;
              break;
            case SMOOTHER_LINELET:
              cout << "A Linelet method is used for smoothing the linear system." << endl;
              break;
          }
          break;
      }
    }

    if ((Kind_Solver == ADJ_EULER) || (Kind_Solver == ADJ_NAVIER_STOKES) || (Kind_Solver == ADJ_RANS)) {
      switch (Kind_TimeIntScheme_AdjFlow) {
        case RUNGE_KUTTA_EXPLICIT:
          cout << "Runge-Kutta explicit method for the adjoint equations." << endl;
          cout << "Number of steps: " << nRKStep << endl;
          cout << "Alpha coefficients: ";
          for (unsigned short iRKStep = 0; iRKStep < nRKStep; iRKStep++) {
            cout << "\t" << RK_Alpha_Step[iRKStep];
          }
          cout << endl;
          break;
        case EULER_EXPLICIT: cout << "Euler explicit method for the adjoint equations." << endl; break;
        case EULER_IMPLICIT: cout << "Euler implicit method for the adjoint equations." << endl; break;
      }
    }

    if (nMGLevels !=0) {
      
      if (nStartUpIter != 0) cout << "A total of " << nStartUpIter << " start up iterations on the fine grid."<< endl;
      if (MGCycle == V_CYCLE) cout << "V Multigrid Cycle, with " << nMGLevels << " multigrid levels."<< endl;
      if (MGCycle == W_CYCLE) cout << "W Multigrid Cycle, with " << nMGLevels << " multigrid levels."<< endl;
      if (MGCycle == FULLMG_CYCLE) cout << "Full Multigrid Cycle, with " << nMGLevels << " multigrid levels."<< endl;

      cout << "Damping factor for the residual restriction: " << Damp_Res_Restric <<"."<< endl;
      cout << "Damping factor for the correction prolongation: " << Damp_Correc_Prolong <<"."<< endl;
    }

    if ((Kind_Solver != FEM_ELASTICITY) && (Kind_Solver != HEAT_EQUATION) && (Kind_Solver != WAVE_EQUATION)) {

      if (!CFL_Adapt) cout << "No CFL adaptation." << endl;
      else cout << "CFL adaptation. Factor down: "<< CFL_AdaptParam[0] <<", factor up: "<< CFL_AdaptParam[1]
        <<",\n                lower limit: "<< CFL_AdaptParam[2] <<", upper limit: " << CFL_AdaptParam[3] <<"."<< endl;

      if (nMGLevels !=0) {
        cout << "Multigrid Level:                  ";
        for (unsigned short iLevel = 0; iLevel < nMGLevels+1; iLevel++) {
          cout.width(6); cout << iLevel;
        }
        cout << endl;
      }

			if (Unsteady_Simulation != TIME_STEPPING){
				cout << "Courant-Friedrichs-Lewy number:   ";
				cout.precision(3);
				cout.width(6); cout << CFL[0];
				cout << endl;
			}
			

      if (nMGLevels !=0) {
        cout.precision(3);
        cout << "MG PreSmooth coefficients:        ";
        for (unsigned short iMG_PreSmooth = 0; iMG_PreSmooth < nMGLevels+1; iMG_PreSmooth++) {
          cout.width(6); cout << MG_PreSmooth[iMG_PreSmooth];
        }
        cout << endl;
      }

      if (nMGLevels !=0) {
        cout.precision(3);
        cout << "MG PostSmooth coefficients:       ";
        for (unsigned short iMG_PostSmooth = 0; iMG_PostSmooth < nMGLevels+1; iMG_PostSmooth++) {
          cout.width(6); cout << MG_PostSmooth[iMG_PostSmooth];
        }
        cout << endl;
      }

      if (nMGLevels !=0) {
        cout.precision(3);
        cout << "MG CorrecSmooth coefficients:     ";
        for (unsigned short iMG_CorrecSmooth = 0; iMG_CorrecSmooth < nMGLevels+1; iMG_CorrecSmooth++) {
          cout.width(6); cout << MG_CorrecSmooth[iMG_CorrecSmooth];
        }
        cout << endl;
      }

    }

    if ((Kind_Solver == RANS) || (Kind_Solver == DISC_ADJ_RANS))
      if (Kind_TimeIntScheme_Turb == EULER_IMPLICIT)
        cout << "Euler implicit time integration for the turbulence model." << endl;
  }

  if (val_software == SU2_CFD) {

    cout << endl <<"------------------------- Convergence Criteria --------------------------" << endl;

    cout << "Maximum number of iterations: " << nExtIter <<"."<< endl;

    if (ConvCriteria == CAUCHY) {
      if (!ContinuousAdjoint && !DiscreteAdjoint)
        switch (Cauchy_Func_Flow) {
          case LIFT_COEFFICIENT: cout << "Cauchy criteria for Lift using "
            << Cauchy_Elems << " elements and epsilon " <<Cauchy_Eps<< "."<< endl; break;
          case DRAG_COEFFICIENT: cout << "Cauchy criteria for Drag using "
            << Cauchy_Elems << " elements and epsilon " <<Cauchy_Eps<< "."<< endl; break;
        }

      if (ContinuousAdjoint || DiscreteAdjoint)
        switch (Cauchy_Func_AdjFlow) {
          case SENS_GEOMETRY: cout << "Cauchy criteria for geo. sensitivity using "
            << Cauchy_Elems << " elements and epsilon " <<Cauchy_Eps<< "."<< endl; break;
          case SENS_MACH: cout << "Cauchy criteria for Mach number sensitivity using "
            << Cauchy_Elems << " elements and epsilon " <<Cauchy_Eps<< "."<< endl; break;
        }

      cout << "Start convergence criteria at iteration " << StartConv_Iter<< "."<< endl;
      
    }


    if (ConvCriteria == RESIDUAL) {
      if (!ContinuousAdjoint && !DiscreteAdjoint) {
        cout << "Reduce the density residual " << OrderMagResidual << " orders of magnitude."<< endl;
        cout << "The minimum bound for the density residual is 10^(" << MinLogResidual<< ")."<< endl;
        cout << "Start convergence criteria at iteration " << StartConv_Iter<< "."<< endl;
      }

      if (ContinuousAdjoint || DiscreteAdjoint) {
        cout << "Reduce the adjoint density residual " << OrderMagResidual << " orders of magnitude."<< endl;
        cout << "The minimum value for the adjoint density residual is 10^(" << MinLogResidual<< ")."<< endl;
      }

    }

  }

  if (val_software == SU2_MSH) {
    cout << endl <<"----------------------- Grid adaptation strategy ------------------------" << endl;

    switch (Kind_Adaptation) {
      case NONE: break;
      case PERIODIC: cout << "Grid modification to run periodic bc problems." << endl; break;
      case FULL: cout << "Grid adaptation using a complete refinement." << endl; break;
      case WAKE: cout << "Grid adaptation of the wake." << endl; break;
      case FULL_FLOW: cout << "Flow grid adaptation using a complete refinement." << endl; break;
      case FULL_ADJOINT: cout << "Adjoint grid adaptation using a complete refinement." << endl; break;
      case GRAD_FLOW: cout << "Grid adaptation using gradient based strategy (density)." << endl; break;
      case GRAD_ADJOINT: cout << "Grid adaptation using gradient based strategy (adjoint density)." << endl; break;
      case GRAD_FLOW_ADJ: cout << "Grid adaptation using gradient based strategy (density and adjoint density)." << endl; break;
      case COMPUTABLE: cout << "Grid adaptation using computable correction."<< endl; break;
      case REMAINING: cout << "Grid adaptation using remaining error."<< endl; break;
      case SMOOTHING: cout << "Grid smoothing using an implicit method."<< endl; break;
      case SUPERSONIC_SHOCK: cout << "Grid adaptation for a supersonic shock at Mach: " << Mach <<"."<< endl; break;
    }

    switch (Kind_Adaptation) {
      case GRAD_FLOW: case GRAD_ADJOINT: case GRAD_FLOW_ADJ: case COMPUTABLE: case REMAINING:
        cout << "Power of the dual volume in the adaptation sensor: " << DualVol_Power << endl;
        cout << "Percentage of new elements in the adaptation process: " << New_Elem_Adapt << "."<< endl;
        break;
    }

    if (Analytical_Surface != NONE)
      cout << "Use analytical definition for including points in the surfaces." << endl;

  }

  cout << endl <<"-------------------------- Output Information ---------------------------" << endl;

  if (val_software == SU2_CFD) {

    if (Low_MemoryOutput) cout << "Writing output files with low memory RAM requirements."<< endl;
    cout << "Writing a flow solution every " << Wrt_Sol_Freq <<" iterations."<< endl;
    cout << "Writing the convergence history every " << Wrt_Con_Freq <<" iterations."<< endl;
    if ((Unsteady_Simulation == DT_STEPPING_1ST) || (Unsteady_Simulation == DT_STEPPING_2ND)) {
      cout << "Writing the dual time flow solution every " << Wrt_Sol_Freq_DualTime <<" iterations."<< endl;
      cout << "Writing the dual time convergence history every " << Wrt_Con_Freq_DualTime <<" iterations."<< endl;
    }

    switch (Output_FileFormat) {
      case PARAVIEW: cout << "The output file format is Paraview ASCII (.vtk)." << endl; break;
      case TECPLOT: cout << "The output file format is Tecplot ASCII (.dat)." << endl; break;
      case TECPLOT_BINARY: cout << "The output file format is Tecplot binary (.plt)." << endl; break;
      case FIELDVIEW: cout << "The output file format is FieldView ASCII (.uns)." << endl; break;
      case FIELDVIEW_BINARY: cout << "The output file format is FieldView binary (.uns)." << endl; break;
      case CGNS_SOL: cout << "The output file format is CGNS (.cgns)." << endl; break;
    }

    cout << "Convergence history file name: " << Conv_FileName << "." << endl;

    cout << "Forces breakdown file name: " << Breakdown_FileName << "." << endl;

    if ((Kind_Solver != FEM_ELASTICITY) && (Kind_Solver != HEAT_EQUATION) && (Kind_Solver != WAVE_EQUATION)) {
      if (!ContinuousAdjoint && !DiscreteAdjoint) {
        cout << "Surface flow coefficients file name: " << SurfFlowCoeff_FileName << "." << endl;
        cout << "Flow variables file name: " << Flow_FileName << "." << endl;
        cout << "Restart flow file name: " << Restart_FlowFileName << "." << endl;
      }

      if (ContinuousAdjoint || DiscreteAdjoint) {
        cout << "Adjoint solution file name: " << Solution_AdjFileName << "." << endl;
        cout << "Restart adjoint file name: " << Restart_AdjFileName << "." << endl;
        cout << "Adjoint variables file name: " << Adj_FileName << "." << endl;
        cout << "Surface adjoint coefficients file name: " << SurfAdjCoeff_FileName << "." << endl;
      }
    }
    else {
      cout << "Surface structure coefficients file name: " << SurfStructure_FileName << "." << endl;
      cout << "Structure variables file name: " << Structure_FileName << "." << endl;
      cout << "Restart structure file name: " << Restart_FEMFileName << "." << endl;
    }

  }

  if (val_software == SU2_SOL) {
    if (Low_MemoryOutput) cout << "Writing output files with low memory RAM requirements."<< endl;
    switch (Output_FileFormat) {
      case PARAVIEW: cout << "The output file format is Paraview ASCII (.vtk)." << endl; break;
      case TECPLOT: cout << "The output file format is Tecplot ASCII (.dat)." << endl; break;
      case TECPLOT_BINARY: cout << "The output file format is Tecplot binary (.plt)." << endl; break;
      case FIELDVIEW: cout << "The output file format is FieldView ASCII (.uns)." << endl; break;
      case FIELDVIEW_BINARY: cout << "The output file format is FieldView binary (.uns)." << endl; break;
      case CGNS_SOL: cout << "The output file format is CGNS (.cgns)." << endl; break;
    }
    cout << "Flow variables file name: " << Flow_FileName << "." << endl;
  }

  if (val_software == SU2_DEF) {
    cout << "Output mesh file name: " << Mesh_Out_FileName << ". " << endl;
    if (Visualize_Deformation) cout << "A file will be created to visualize the deformation." << endl;
    else cout << "No file for visualizing the deformation." << endl;
    switch (GetDeform_Stiffness_Type()) {
      case INVERSE_VOLUME:
        cout << "Cell stiffness scaled by inverse of the cell volume." << endl;
        break;
      case WALL_DISTANCE:
        cout << "Cell stiffness scaled by distance from the deforming surface." << endl;
        break;
      case CONSTANT_STIFFNESS:
        cout << "Imposing constant cell stiffness (steel)." << endl;
        break;
    }
  }

  if (val_software == SU2_MSH) {
    cout << "Output mesh file name: " << Mesh_Out_FileName << ". " << endl;
  }

  if (val_software == SU2_DOT) {
    if (DiscreteAdjoint){
      cout << "Output Volume Sensitivity file name: " << VolSens_FileName << ". " << endl;
      cout << "Output Surface Sensitivity file name: " << SurfSens_FileName << ". " << endl;
    }
    cout << "Output gradient file name: " << ObjFunc_Grad_FileName << ". " << endl;
  }

  if (val_software == SU2_MSH) {
    cout << "Output mesh file name: " << Mesh_Out_FileName << ". " << endl;
    cout << "Restart flow file name: " << Restart_FlowFileName << "." << endl;
    if ((Kind_Adaptation == FULL_ADJOINT) || (Kind_Adaptation == GRAD_ADJOINT) || (Kind_Adaptation == GRAD_FLOW_ADJ) ||
        (Kind_Adaptation == COMPUTABLE) || (Kind_Adaptation == REMAINING)) {
      if (Kind_ObjFunc == DRAG_COEFFICIENT) cout << "Restart adjoint file name: " << Restart_AdjFileName << "." << endl;
      if (Kind_ObjFunc == EQUIVALENT_AREA) cout << "Restart adjoint file name: " << Restart_AdjFileName << "." << endl;
      if (Kind_ObjFunc == NEARFIELD_PRESSURE) cout << "Restart adjoint file name: " << Restart_AdjFileName << "." << endl;
      if (Kind_ObjFunc == LIFT_COEFFICIENT) cout << "Restart adjoint file name: " << Restart_AdjFileName << "." << endl;
    }
  }

  cout << endl <<"------------------- Config File Boundary Information --------------------" << endl;

  if (nMarker_Euler != 0) {
    cout << "Euler wall boundary marker(s): ";
    for (iMarker_Euler = 0; iMarker_Euler < nMarker_Euler; iMarker_Euler++) {
      cout << Marker_Euler[iMarker_Euler];
      if (iMarker_Euler < nMarker_Euler-1) cout << ", ";
      else cout <<"."<< endl;
    }
  }

  if (nMarker_FarField != 0) {
    cout << "Far-field boundary marker(s): ";
    for (iMarker_FarField = 0; iMarker_FarField < nMarker_FarField; iMarker_FarField++) {
      cout << Marker_FarField[iMarker_FarField];
      if (iMarker_FarField < nMarker_FarField-1) cout << ", ";
      else cout <<"."<< endl;
    }
  }

  if (nMarker_SymWall != 0) {
    cout << "Symmetry plane boundary marker(s): ";
    for (iMarker_SymWall = 0; iMarker_SymWall < nMarker_SymWall; iMarker_SymWall++) {
      cout << Marker_SymWall[iMarker_SymWall];
      if (iMarker_SymWall < nMarker_SymWall-1) cout << ", ";
      else cout <<"."<< endl;
    }
  }

  if (nMarker_Pressure != 0) {
    cout << "Pressure boundary marker(s): ";
    for (iMarker_Pressure = 0; iMarker_Pressure < nMarker_Pressure; iMarker_Pressure++) {
      cout << Marker_Pressure[iMarker_Pressure];
      if (iMarker_Pressure < nMarker_Pressure-1) cout << ", ";
      else cout <<"."<< endl;
    }
  }

  if (nMarker_PerBound != 0) {
    cout << "Periodic boundary marker(s): ";
    for (iMarker_PerBound = 0; iMarker_PerBound < nMarker_PerBound; iMarker_PerBound++) {
      cout << Marker_PerBound[iMarker_PerBound];
      if (iMarker_PerBound < nMarker_PerBound-1) cout << ", ";
      else cout <<"."<< endl;
    }
  }

  if (nMarker_NearFieldBound != 0) {
    cout << "Near-field boundary marker(s): ";
    for (iMarker_NearFieldBound = 0; iMarker_NearFieldBound < nMarker_NearFieldBound; iMarker_NearFieldBound++) {
      cout << Marker_NearFieldBound[iMarker_NearFieldBound];
      if (iMarker_NearFieldBound < nMarker_NearFieldBound-1) cout << ", ";
      else cout <<"."<< endl;
    }
  }

  if (nMarker_InterfaceBound != 0) {
    cout << "Interface boundary marker(s): ";
    for (iMarker_InterfaceBound = 0; iMarker_InterfaceBound < nMarker_InterfaceBound; iMarker_InterfaceBound++) {
      cout << Marker_InterfaceBound[iMarker_InterfaceBound];
      if (iMarker_InterfaceBound < nMarker_InterfaceBound-1) cout << ", ";
      else cout <<"."<< endl;
    }
  }
  
  if (nMarker_Fluid_InterfaceBound != 0) {
    cout << "Fluid interface boundary marker(s): ";
    for (iMarker_Fluid_InterfaceBound = 0; iMarker_Fluid_InterfaceBound < nMarker_Fluid_InterfaceBound; iMarker_Fluid_InterfaceBound++) {
      cout << Marker_Fluid_InterfaceBound[iMarker_Fluid_InterfaceBound];
      if (iMarker_Fluid_InterfaceBound < nMarker_Fluid_InterfaceBound-1) cout << ", ";
      else cout <<"."<< endl;
    }
  }

  if (nMarker_Dirichlet != 0) {
    cout << "Dirichlet boundary marker(s): ";
    for (iMarker_Dirichlet = 0; iMarker_Dirichlet < nMarker_Dirichlet; iMarker_Dirichlet++) {
      cout << Marker_Dirichlet[iMarker_Dirichlet];
      if (iMarker_Dirichlet < nMarker_Dirichlet-1) cout << ", ";
      else cout <<"."<< endl;
    }
  }

  if (nMarker_FlowLoad != 0) {
    cout << "Flow Load boundary marker(s): ";
    for (iMarker_FlowLoad = 0; iMarker_FlowLoad < nMarker_FlowLoad; iMarker_FlowLoad++) {
      cout << Marker_FlowLoad[iMarker_FlowLoad];
      if (iMarker_FlowLoad < nMarker_FlowLoad-1) cout << ", ";
      else cout <<"."<< endl;
    }
  }

  if (nMarker_Neumann != 0) {
    cout << "Neumann boundary marker(s): ";
    for (iMarker_Neumann = 0; iMarker_Neumann < nMarker_Neumann; iMarker_Neumann++) {
      cout << Marker_Neumann[iMarker_Neumann];
      if (iMarker_Neumann < nMarker_Neumann-1) cout << ", ";
      else cout <<"."<< endl;
    }
  }

  if (nMarker_Inlet != 0) {
    cout << "Inlet boundary marker(s): ";
    for (iMarker_Inlet = 0; iMarker_Inlet < nMarker_Inlet; iMarker_Inlet++) {
      cout << Marker_Inlet[iMarker_Inlet];
      if (iMarker_Inlet < nMarker_Inlet-1) cout << ", ";
      else cout <<"."<< endl;
    }
  }

  if (nMarker_Riemann != 0) {
      cout << "Riemann boundary marker(s): ";
      for (iMarker_Riemann = 0; iMarker_Riemann < nMarker_Riemann; iMarker_Riemann++) {
        cout << Marker_Riemann[iMarker_Riemann];
        if (iMarker_Riemann < nMarker_Riemann-1) cout << ", ";
        else cout <<"."<< endl;
    }
  }
  
  if (nMarker_NRBC != 0) {
      cout << "NRBC boundary marker(s): ";
      for (iMarker_NRBC = 0; iMarker_NRBC < nMarker_NRBC; iMarker_NRBC++) {
        cout << Marker_NRBC[iMarker_NRBC];
        if (iMarker_NRBC < nMarker_NRBC-1) cout << ", ";
        else cout <<"."<< endl;
    }
  }

  if (nMarker_MixBound != 0) {
      cout << "MixingPlane boundary marker(s): ";
      for (iMarker_MixBound = 0; iMarker_MixBound < nMarker_MixBound; iMarker_MixBound++) {
        cout << Marker_MixBound[iMarker_MixBound];
        if (iMarker_MixBound < nMarker_MixBound-1) cout << ", ";
        else cout <<"."<< endl;
    }
  }

  if (nMarker_EngineInflow != 0) {
    cout << "Engine inflow boundary marker(s): ";
    for (iMarker_EngineInflow = 0; iMarker_EngineInflow < nMarker_EngineInflow; iMarker_EngineInflow++) {
      cout << Marker_EngineInflow[iMarker_EngineInflow];
      if (iMarker_EngineInflow < nMarker_EngineInflow-1) cout << ", ";
      else cout <<"."<< endl;
    }
  }
  
  if (nMarker_EngineBleed != 0) {
    cout << "Engine bleed boundary marker(s): ";
    for (iMarker_EngineBleed = 0; iMarker_EngineBleed < nMarker_EngineBleed; iMarker_EngineBleed++) {
      cout << Marker_EngineBleed[iMarker_EngineBleed];
      if (iMarker_EngineBleed < nMarker_EngineBleed-1) cout << ", ";
      else cout <<"."<< endl;
    }
  }

  if (nMarker_EngineExhaust != 0) {
    cout << "Engine exhaust boundary marker(s): ";
    for (iMarker_EngineExhaust = 0; iMarker_EngineExhaust < nMarker_EngineExhaust; iMarker_EngineExhaust++) {
      cout << Marker_EngineExhaust[iMarker_EngineExhaust];
      if (iMarker_EngineExhaust < nMarker_EngineExhaust-1) cout << ", ";
      else cout <<"."<< endl;
    }
  }

  if (nMarker_Supersonic_Inlet != 0) {
    cout << "Supersonic inlet boundary marker(s): ";
    for (iMarker_Supersonic_Inlet = 0; iMarker_Supersonic_Inlet < nMarker_Supersonic_Inlet; iMarker_Supersonic_Inlet++) {
      cout << Marker_Supersonic_Inlet[iMarker_Supersonic_Inlet];
      if (iMarker_Supersonic_Inlet < nMarker_Supersonic_Inlet-1) cout << ", ";
      else cout <<"."<< endl;
    }
  }
  
  if (nMarker_Supersonic_Outlet != 0) {
    cout << "Supersonic outlet boundary marker(s): ";
    for (iMarker_Supersonic_Outlet = 0; iMarker_Supersonic_Outlet < nMarker_Supersonic_Outlet; iMarker_Supersonic_Outlet++) {
      cout << Marker_Supersonic_Outlet[iMarker_Supersonic_Outlet];
      if (iMarker_Supersonic_Outlet < nMarker_Supersonic_Outlet-1) cout << ", ";
      else cout <<"."<< endl;
    }
  }

  if (nMarker_Outlet != 0) {
    cout << "Outlet boundary marker(s): ";
    for (iMarker_Outlet = 0; iMarker_Outlet < nMarker_Outlet; iMarker_Outlet++) {
      cout << Marker_Outlet[iMarker_Outlet];
      if (iMarker_Outlet < nMarker_Outlet-1) cout << ", ";
      else cout <<"."<< endl;
    }
  }

  if (nMarker_Isothermal != 0) {
    cout << "Isothermal wall boundary marker(s): ";
    for (iMarker_Isothermal = 0; iMarker_Isothermal < nMarker_Isothermal; iMarker_Isothermal++) {
      cout << Marker_Isothermal[iMarker_Isothermal];
      if (iMarker_Isothermal < nMarker_Isothermal-1) cout << ", ";
      else cout <<"."<< endl;
    }
  }

  if (nMarker_HeatFlux != 0) {
    cout << "Constant heat flux wall boundary marker(s): ";
    for (iMarker_HeatFlux = 0; iMarker_HeatFlux < nMarker_HeatFlux; iMarker_HeatFlux++) {
      cout << Marker_HeatFlux[iMarker_HeatFlux];
      if (iMarker_HeatFlux < nMarker_HeatFlux-1) cout << ", ";
      else cout <<"."<< endl;
    }
  }

  if (nMarker_Clamped != 0) {
    cout << "Clamped boundary marker(s): ";
    for (iMarker_Clamped = 0; iMarker_Clamped < nMarker_Clamped; iMarker_Clamped++) {
      cout << Marker_Clamped[iMarker_Clamped];
      if (iMarker_Clamped < nMarker_Clamped-1) cout << ", ";
      else cout <<"."<<endl;
    }
  }

  if (nMarker_Displacement != 0) {
    cout << "Displacement boundary marker(s): ";
    for (iMarker_Displacement = 0; iMarker_Displacement < nMarker_Displacement; iMarker_Displacement++) {
      cout << Marker_Displacement[iMarker_Displacement];
      if (iMarker_Displacement < nMarker_Displacement-1) cout << ", ";
      else cout <<"."<< endl;
    }
  }

  if (nMarker_Load != 0) {
    cout << "Normal load boundary marker(s): ";
    for (iMarker_Load = 0; iMarker_Load < nMarker_Load; iMarker_Load++) {
      cout << Marker_Load[iMarker_Load];
      if (iMarker_Load < nMarker_Load-1) cout << ", ";
      else cout <<"."<< endl;
    }
  }

  if (nMarker_Load_Dir != 0) {
    cout << "Load boundary marker(s) in cartesian coordinates: ";
    for (iMarker_Load_Dir = 0; iMarker_Load_Dir < nMarker_Load_Dir; iMarker_Load_Dir++) {
      cout << Marker_Load_Dir[iMarker_Load_Dir];
      if (iMarker_Load_Dir < nMarker_Load_Dir-1) cout << ", ";
      else cout <<"."<<endl;
    }
  }

  if (nMarker_Load_Sine != 0) {
    cout << "Sine-Wave Load boundary marker(s): ";
    for (iMarker_Load_Sine = 0; iMarker_Load_Sine < nMarker_Load_Sine; iMarker_Load_Sine++) {
      cout << Marker_Load_Sine[iMarker_Load_Sine];
      if (iMarker_Load_Sine < nMarker_Load_Sine-1) cout << ", ";
      else cout <<"."<<endl;
    }
  }

  if (nMarker_Neumann != 0) {
    cout << "Neumann boundary marker(s): ";
    for (iMarker_Neumann = 0; iMarker_Neumann < nMarker_Neumann; iMarker_Neumann++) {
      cout << Marker_Neumann[iMarker_Neumann];
      if (iMarker_Neumann < nMarker_Neumann-1) cout << ", ";
      else cout <<"."<< endl;
    }
  }

  if (nMarker_Custom != 0) {
    cout << "Custom boundary marker(s): ";
    for (iMarker_Custom = 0; iMarker_Custom < nMarker_Custom; iMarker_Custom++) {
      cout << Marker_Custom[iMarker_Custom];
      if (iMarker_Custom < nMarker_Custom-1) cout << ", ";
      else cout <<"."<< endl;
    }
  }

  if (nMarker_ActDisk_Inlet != 0) {
		cout << "Actuator disk (inlet) boundary marker(s): ";
		for (iMarker_ActDisk_Inlet = 0; iMarker_ActDisk_Inlet < nMarker_ActDisk_Inlet; iMarker_ActDisk_Inlet++) {
			cout << Marker_ActDisk_Inlet[iMarker_ActDisk_Inlet];
			if (iMarker_ActDisk_Inlet < nMarker_ActDisk_Inlet-1) cout << ", ";
			else cout <<"."<< endl;
		}
	}

  if (nMarker_ActDisk_Outlet != 0) {
		cout << "Actuator disk (outlet) boundary marker(s): ";
		for (iMarker_ActDisk_Outlet = 0; iMarker_ActDisk_Outlet < nMarker_ActDisk_Outlet; iMarker_ActDisk_Outlet++) {
			cout << Marker_ActDisk_Outlet[iMarker_ActDisk_Outlet];
			if (iMarker_ActDisk_Outlet < nMarker_ActDisk_Outlet-1) cout << ", ";
			else cout <<"."<< endl;
		}
	}

}

bool CConfig::TokenizeString(string & str, string & option_name,
                             vector<string> & option_value) {
  const string delimiters(" ()[]{}:,\t\n\v\f\r");
  // check for comments or empty string
  string::size_type pos, last_pos;
  pos = str.find_first_of("%");
  if ( (str.length() == 0) || (pos == 0) ) {
    // str is empty or a comment line, so no option here
    return false;
  }
  if (pos != string::npos) {
    // remove comment at end if necessary
    str.erase(pos);
  }

  // look for line composed on only delimiters (usually whitespace)
  pos = str.find_first_not_of(delimiters);
  if (pos == string::npos) {
    return false;
  }

  // find the equals sign and split string
  string name_part, value_part;
  pos = str.find("=");
  if (pos == string::npos) {
    cerr << "Error in TokenizeString(): "
    << "line in the configuration file with no \"=\" sign."
    << endl;
    cout << "Look for: " << str << endl;
    cout << "str.length() = " << str.length() << endl;
    throw(-1);
  }
  name_part = str.substr(0, pos);
  value_part = str.substr(pos+1, string::npos);
  //cout << "name_part  = |" << name_part  << "|" << endl;
  //cout << "value_part = |" << value_part << "|" << endl;

  // the first_part should consist of one string with no interior delimiters
  last_pos = name_part.find_first_not_of(delimiters, 0);
  pos = name_part.find_first_of(delimiters, last_pos);
  if ( (name_part.length() == 0) || (last_pos == string::npos) ) {
    cerr << "Error in CConfig::TokenizeString(): "
    << "line in the configuration file with no name before the \"=\" sign."
    << endl;
    throw(-1);
  }
  if (pos == string::npos) pos = name_part.length();
  option_name = name_part.substr(last_pos, pos - last_pos);
  last_pos = name_part.find_first_not_of(delimiters, pos);
  if (last_pos != string::npos) {
    cerr << "Error in TokenizeString(): "
    << "two or more options before an \"=\" sign in the configuration file."
    << endl;
    throw(-1);
  }
  StringToUpperCase(option_name);

  //cout << "option_name = |" << option_name << "|" << endl;
  //cout << "pos = " << pos << ": last_pos = " << last_pos << endl;

  // now fill the option value vector
  option_value.clear();
  last_pos = value_part.find_first_not_of(delimiters, 0);
  pos = value_part.find_first_of(delimiters, last_pos);
  while (string::npos != pos || string::npos != last_pos) {
    // add token to the vector<string>
    option_value.push_back(value_part.substr(last_pos, pos - last_pos));
    // skip delimiters
    last_pos = value_part.find_first_not_of(delimiters, pos);
    // find next "non-delimiter"
    pos = value_part.find_first_of(delimiters, last_pos);
  }
  if (option_value.size() == 0) {
    cerr << "Error in TokenizeString(): "
    << "option " << option_name << " in configuration file with no value assigned."
    << endl;
    throw(-1);
  }

#if 0
  cout << "option value(s) = ";
  for (unsigned int i = 0; i < option_value.size(); i++)
    cout << option_value[i] << " ";
  cout << endl;
#endif

  // look for ';' DV delimiters attached to values
  vector<string>::iterator it;
  it = option_value.begin();
  while (it != option_value.end()) {
    if (it->compare(";") == 0) {
      it++;
      continue;
    }

    pos = it->find(';');
    if (pos != string::npos) {
      string before_semi = it->substr(0, pos);
      string after_semi= it->substr(pos+1, string::npos);
      if (before_semi.empty()) {
        *it = ";";
        it++;
        option_value.insert(it, after_semi);
      } else {
        *it = before_semi;
        it++;
        vector<string> to_insert;
        to_insert.push_back(";");
        if (!after_semi.empty())
          to_insert.push_back(after_semi);
        option_value.insert(it, to_insert.begin(), to_insert.end());
      }
      it = option_value.begin(); // go back to beginning; not efficient
      continue;
    } else {
      it++;
    }
  }
#if 0
  cout << "option value(s) = ";
  for (unsigned int i = 0; i < option_value.size(); i++)
    cout << option_value[i] << " ";
  cout << endl;
#endif
  // remove any consecutive ";"
  it = option_value.begin();
  bool semi_at_prev = false;
  while (it != option_value.end()) {
    if (semi_at_prev) {
      if (it->compare(";") == 0) {
        option_value.erase(it);
        it = option_value.begin();
        semi_at_prev = false;
        continue;
      }
    }
    if (it->compare(";") == 0) {
      semi_at_prev = true;
    } else {
      semi_at_prev = false;
    }
    it++;
  }

#if 0
  cout << "option value(s) = ";
  for (unsigned int i = 0; i < option_value.size(); i++)
    cout << option_value[i] << " ";
  cout << endl;
#endif
  return true;
}

unsigned short CConfig::GetMarker_CfgFile_TagBound(string val_marker) {

  unsigned short iMarker_CfgFile;

  for (iMarker_CfgFile = 0; iMarker_CfgFile < nMarker_CfgFile; iMarker_CfgFile++)
    if (Marker_CfgFile_TagBound[iMarker_CfgFile] == val_marker)
      return iMarker_CfgFile;

  cout <<"The configuration file doesn't have any definition for marker "<< val_marker <<"!!" << endl;
  exit(EXIT_FAILURE);
  
}

string CConfig::GetMarker_CfgFile_TagBound(unsigned short val_marker) {
  return Marker_CfgFile_TagBound[val_marker];
}

unsigned short CConfig::GetMarker_CfgFile_KindBC(string val_marker) {
  unsigned short iMarker_CfgFile;
  for (iMarker_CfgFile = 0; iMarker_CfgFile < nMarker_CfgFile; iMarker_CfgFile++)
    if (Marker_CfgFile_TagBound[iMarker_CfgFile] == val_marker) break;
  return Marker_CfgFile_KindBC[iMarker_CfgFile];
}

unsigned short CConfig::GetMarker_CfgFile_Monitoring(string val_marker) {
  unsigned short iMarker_CfgFile;
  for (iMarker_CfgFile = 0; iMarker_CfgFile < nMarker_CfgFile; iMarker_CfgFile++)
    if (Marker_CfgFile_TagBound[iMarker_CfgFile] == val_marker) break;
  return Marker_CfgFile_Monitoring[iMarker_CfgFile];
}

unsigned short CConfig::GetMarker_CfgFile_GeoEval(string val_marker) {
  unsigned short iMarker_CfgFile;
  for (iMarker_CfgFile = 0; iMarker_CfgFile < nMarker_CfgFile; iMarker_CfgFile++)
    if (Marker_CfgFile_TagBound[iMarker_CfgFile] == val_marker) break;
  return Marker_CfgFile_GeoEval[iMarker_CfgFile];
}

unsigned short CConfig::GetMarker_CfgFile_Designing(string val_marker) {
  unsigned short iMarker_CfgFile;
  for (iMarker_CfgFile = 0; iMarker_CfgFile < nMarker_CfgFile; iMarker_CfgFile++)
    if (Marker_CfgFile_TagBound[iMarker_CfgFile] == val_marker) break;
  return Marker_CfgFile_Designing[iMarker_CfgFile];
}

unsigned short CConfig::GetMarker_CfgFile_Plotting(string val_marker) {
  unsigned short iMarker_CfgFile;
  for (iMarker_CfgFile = 0; iMarker_CfgFile < nMarker_CfgFile; iMarker_CfgFile++)
    if (Marker_CfgFile_TagBound[iMarker_CfgFile] == val_marker) break;
  return Marker_CfgFile_Plotting[iMarker_CfgFile];
}

unsigned short CConfig::GetMarker_CfgFile_FSIinterface(string val_marker) {
  unsigned short iMarker_CfgFile;
  for (iMarker_CfgFile = 0; iMarker_CfgFile < nMarker_CfgFile; iMarker_CfgFile++)
    if (Marker_CfgFile_TagBound[iMarker_CfgFile] == val_marker) break;
  return Marker_CfgFile_FSIinterface[iMarker_CfgFile];
}

unsigned short CConfig::GetMarker_CfgFile_Out_1D(string val_marker) {
  unsigned short iMarker_CfgFile;
  for (iMarker_CfgFile = 0; iMarker_CfgFile < nMarker_CfgFile; iMarker_CfgFile++)
    if (Marker_CfgFile_TagBound[iMarker_CfgFile] == val_marker) break;
  return Marker_CfgFile_Out_1D[iMarker_CfgFile];
}

unsigned short CConfig::GetMarker_CfgFile_DV(string val_marker) {
  unsigned short iMarker_CfgFile;
  for (iMarker_CfgFile = 0; iMarker_CfgFile < nMarker_CfgFile; iMarker_CfgFile++)
    if (Marker_CfgFile_TagBound[iMarker_CfgFile] == val_marker) break;
  return Marker_CfgFile_DV[iMarker_CfgFile];
}

unsigned short CConfig::GetMarker_CfgFile_Moving(string val_marker) {
  unsigned short iMarker_CfgFile;
  for (iMarker_CfgFile = 0; iMarker_CfgFile < nMarker_CfgFile; iMarker_CfgFile++)
    if (Marker_CfgFile_TagBound[iMarker_CfgFile] == val_marker) break;
  return Marker_CfgFile_Moving[iMarker_CfgFile];
}

unsigned short CConfig::GetMarker_CfgFile_PerBound(string val_marker) {
  unsigned short iMarker_CfgFile;
  for (iMarker_CfgFile = 0; iMarker_CfgFile < nMarker_CfgFile; iMarker_CfgFile++)
    if (Marker_CfgFile_TagBound[iMarker_CfgFile] == val_marker) break;
  return Marker_CfgFile_PerBound[iMarker_CfgFile];
}

int CConfig::GetMarker_FSIinterface(string val_marker) {	
	  unsigned short iMarker_CfgFile;
	  for (iMarker_CfgFile = 0; iMarker_CfgFile < nMarker_CfgFile; iMarker_CfgFile++)
    
		  if (Marker_CfgFile_TagBound[iMarker_CfgFile] == val_marker)
				return  Marker_CfgFile_FSIinterface[iMarker_CfgFile];
    return 0;
}


CConfig::~CConfig(void) {
<<<<<<< HEAD

  if (RK_Alpha_Step !=NULL) delete [] RK_Alpha_Step;
  if (MG_PreSmooth  !=NULL) delete [] MG_PreSmooth;
  if (MG_PostSmooth !=NULL) delete [] MG_PostSmooth;
  
  /*--- Free memory for Aeroelastic problems. ---*/
=======
  
  if (RK_Alpha_Step!=NULL) delete [] RK_Alpha_Step;
  if (MG_PreSmooth!=NULL) delete [] MG_PreSmooth;
  if (MG_PostSmooth!=NULL) delete [] MG_PostSmooth;
  /*--- Free memory for Aeroelastic problems. ---*/
  
>>>>>>> ad550026

  if (Grid_Movement && Aeroelastic_Simulation) {
    if (Aeroelastic_pitch  != NULL) delete[] Aeroelastic_pitch;
    if (Aeroelastic_plunge != NULL) delete[] Aeroelastic_plunge;
  }


  /*--- Free memory for unspecified grid motion parameters ---*/

 if (Kind_GridMovement != NULL)    delete [] Kind_GridMovement;

  /*--- motion origin: ---*/
  
  if (Motion_Origin_X != NULL)    delete [] Motion_Origin_X;
  if (Motion_Origin_Y != NULL)    delete [] Motion_Origin_Y;
  if (Motion_Origin_Z != NULL)    delete [] Motion_Origin_Z;
  if (MoveMotion_Origin != NULL)    delete [] MoveMotion_Origin;

  /*--- rotation: ---*/
  
  if (Rotation_Rate_X != NULL)    delete [] Rotation_Rate_X;
  if (Rotation_Rate_Y != NULL)    delete [] Rotation_Rate_Y;
  if (Rotation_Rate_Z != NULL)    delete [] Rotation_Rate_Z;

  /*--- pitching: ---*/
  
  if (Pitching_Omega_X != NULL)    delete [] Pitching_Omega_X;
  if (Pitching_Omega_Y != NULL)    delete [] Pitching_Omega_Y;
  if (Pitching_Omega_Z != NULL)    delete [] Pitching_Omega_Z;

  /*--- pitching amplitude: ---*/
  
  if (Pitching_Ampl_X != NULL)    delete [] Pitching_Ampl_X;
  if (Pitching_Ampl_Y != NULL)    delete [] Pitching_Ampl_Y;
  if (Pitching_Ampl_Z != NULL)    delete [] Pitching_Ampl_Z;

  /*--- pitching phase: ---*/
  
  if (Pitching_Phase_X != NULL)    delete [] Pitching_Phase_X;
  if (Pitching_Phase_Y != NULL)    delete [] Pitching_Phase_Y;
  if (Pitching_Phase_Z != NULL)    delete [] Pitching_Phase_Z;

  /*--- plunging: ---*/
  
  if (Plunging_Omega_X != NULL)    delete [] Plunging_Omega_X;
  if (Plunging_Omega_Y != NULL)    delete [] Plunging_Omega_Y;
  if (Plunging_Omega_Z != NULL)    delete [] Plunging_Omega_Z;

  /*--- plunging amplitude: ---*/
  
  if (Plunging_Ampl_X != NULL)    delete [] Plunging_Ampl_X;
  if (Plunging_Ampl_Y != NULL)    delete [] Plunging_Ampl_Y;
  if (Plunging_Ampl_Z != NULL)    delete [] Plunging_Ampl_Z;

  if (RefOriginMoment != NULL)    delete [] RefOriginMoment;
  if (RefOriginMoment_X != NULL)    delete [] RefOriginMoment_X;
  if (RefOriginMoment_Y != NULL)    delete [] RefOriginMoment_Y;
  if (RefOriginMoment_Z != NULL)    delete [] RefOriginMoment_Z;

  /*--- Marker pointers ---*/
  
  if (Marker_CfgFile_Out_1D != NULL)   delete[] Marker_CfgFile_Out_1D;
  if (Marker_All_Out_1D != NULL)      delete[] Marker_All_Out_1D;
  if (Marker_CfgFile_GeoEval != NULL)  delete[] Marker_CfgFile_GeoEval;
  if (Marker_All_GeoEval != NULL)     delete[] Marker_All_GeoEval;
  if (Marker_CfgFile_TagBound != NULL)      delete[] Marker_CfgFile_TagBound;
  if (Marker_All_TagBound != NULL)         delete[] Marker_All_TagBound;
  if (Marker_CfgFile_KindBC != NULL) delete[] Marker_CfgFile_KindBC;
  if (Marker_All_KindBC != NULL)    delete[] Marker_All_KindBC;
  if (Marker_CfgFile_Monitoring != NULL)    delete[] Marker_CfgFile_Monitoring;
  if (Marker_All_Monitoring != NULL)   delete[] Marker_All_Monitoring;
  if (Marker_CfgFile_Designing != NULL) delete[] Marker_CfgFile_Designing;
  if (Marker_All_Designing != NULL)    delete[] Marker_All_Designing;
  if (Marker_CfgFile_Plotting != NULL)  delete[] Marker_CfgFile_Plotting;
  if (Marker_CfgFile_FSIinterface != NULL)  delete[] Marker_CfgFile_FSIinterface;
  if (Marker_All_Plotting != NULL)     delete[] Marker_All_Plotting;
  if (Marker_All_FSIinterface != NULL)     delete[] Marker_All_FSIinterface;
  if (Marker_CfgFile_DV!=NULL)        delete[] Marker_CfgFile_DV;
  if (Marker_All_DV!=NULL)           delete[] Marker_All_DV;
  if (Marker_CfgFile_Moving != NULL)   delete[] Marker_CfgFile_Moving;
  if (Marker_All_Moving != NULL)      delete[] Marker_All_Moving;
  if (Marker_CfgFile_PerBound != NULL) delete[] Marker_CfgFile_PerBound;
  if (Marker_All_PerBound != NULL)    delete[] Marker_All_PerBound;

  if (Marker_DV!=NULL)               delete[] Marker_DV;
  if (Marker_Moving != NULL)           delete[] Marker_Moving;
  if (Marker_Monitoring != NULL)      delete[] Marker_Monitoring;
  if (Marker_Designing != NULL)       delete[] Marker_Designing;
  if (Marker_GeoEval != NULL)         delete[] Marker_GeoEval;
  if (Marker_Plotting != NULL)        delete[] Marker_Plotting;
  if (Marker_FSIinterface != NULL)        delete[] Marker_FSIinterface;
  if (Marker_All_SendRecv != NULL)    delete[] Marker_All_SendRecv;
  if (EA_IntLimit != NULL)    delete[] EA_IntLimit;
  if (Hold_GridFixed_Coord != NULL)    delete[] Hold_GridFixed_Coord ;
  if (Subsonic_Engine_Box != NULL)    delete[] Subsonic_Engine_Box ;
  if (DV_Value != NULL)    delete[] DV_Value;
  if (Design_Variable != NULL)    delete[] Design_Variable;
  if (Dirichlet_Value != NULL)    delete[] Dirichlet_Value;
  if (Exhaust_Temperature_Target != NULL)    delete[]  Exhaust_Temperature_Target;
  if (Exhaust_Pressure_Target != NULL)    delete[]  Exhaust_Pressure_Target;
  if (Inlet_Ttotal != NULL)    delete[]  Inlet_Ttotal;
  if (Inlet_Ptotal != NULL)    delete[]  Inlet_Ptotal;
  if (Inlet_FlowDir != NULL)    delete[] Inlet_FlowDir;
  if (Inlet_Temperature != NULL)    delete[] Inlet_Temperature;
  if (Inlet_Pressure != NULL)    delete[] Inlet_Pressure;
  if (Inlet_Velocity != NULL)    delete[] Inlet_Velocity ;
  if (Inflow_Mach_Target != NULL)    delete[] Inflow_Mach_Target;
  if (Inflow_Mach != NULL)    delete[]  Inflow_Mach;
  if (Inflow_Pressure != NULL)    delete[] Inflow_Pressure;
  if (Bleed_MassFlow_Target != NULL)    delete[] Bleed_MassFlow_Target;
  if (Bleed_MassFlow != NULL)    delete[]  Bleed_MassFlow;
  if (Bleed_Temperature_Target != NULL)    delete[] Bleed_Temperature_Target;
  if (Bleed_Temperature != NULL)    delete[]  Bleed_Temperature;
  if (Bleed_Pressure != NULL)    delete[] Bleed_Pressure;
  if (Exhaust_Pressure != NULL)    delete[] Exhaust_Pressure;
  if (Exhaust_Temperature != NULL)    delete[] Exhaust_Temperature;
  if (Outlet_Pressure != NULL)    delete[] Outlet_Pressure;
  if (Isothermal_Temperature != NULL)    delete[] Isothermal_Temperature;
  if (Heat_Flux != NULL)    delete[] Heat_Flux;
  if (Displ_Value != NULL)    delete[] Displ_Value;
  if (Load_Value != NULL)    delete[] Load_Value;
  if (Load_Dir != NULL)    delete[] Load_Dir;
  if (Load_Dir_Multiplier != NULL)    delete[] Load_Dir_Multiplier;
  if (Load_Dir_Value != NULL)    delete[] Load_Dir_Value;
  if (Load_Sine_Amplitude != NULL)    delete[] Load_Sine_Amplitude;
  if (Load_Sine_Frequency != NULL)    delete[] Load_Sine_Frequency;
  if (FlowLoad_Value != NULL)    delete[] FlowLoad_Value;
  if (Periodic_RotCenter != NULL)    delete[] Periodic_RotCenter;
  if (Periodic_RotAngles != NULL)    delete[] Periodic_RotAngles;
  if (Periodic_Translation != NULL)    delete[] Periodic_Translation;
  if (Periodic_Center != NULL)    delete[] Periodic_Center;
  if (Periodic_Rotation != NULL)    delete[] Periodic_Rotation;
  if (Periodic_Translate != NULL)    delete[] Periodic_Translate;

  if (ParamDV!=NULL)                  delete[] ParamDV;
  if (MG_CorrecSmooth != NULL)        delete[] MG_CorrecSmooth;
  if (Section_Location != NULL)       delete[] Section_Location;
  if (Kappa_Flow != NULL )            delete[] Kappa_Flow;
  if (Kappa_AdjFlow != NULL)          delete[] Kappa_AdjFlow;
  if (PlaneTag != NULL)               delete[] PlaneTag;
  if (CFL_AdaptParam != NULL)         delete[] CFL_AdaptParam;
  if (CFL!=NULL)                      delete[] CFL;
  
  /*--- String markers ---*/
  if (Marker_Euler != NULL )              delete[] Marker_Euler;
  if (Marker_FarField != NULL )           delete[] Marker_FarField;
  if (Marker_Custom != NULL )             delete[] Marker_Custom;
  if (Marker_SymWall != NULL )            delete[] Marker_SymWall;
  if (Marker_Pressure != NULL )           delete[] Marker_Pressure;
  if (Marker_PerBound != NULL )           delete[] Marker_PerBound;
  if (Marker_PerDonor != NULL )           delete[] Marker_PerDonor;
  if (Marker_NearFieldBound != NULL )     delete[] Marker_NearFieldBound;
  if (Marker_InterfaceBound != NULL )     delete[] Marker_InterfaceBound;
  if (Marker_Fluid_InterfaceBound != NULL )     delete[] Marker_Fluid_InterfaceBound;
  if (Marker_Dirichlet != NULL )          delete[] Marker_Dirichlet;
  if (Marker_Inlet != NULL )              delete[] Marker_Inlet;
  if (Marker_Supersonic_Inlet != NULL )   delete[] Marker_Supersonic_Inlet;
  if (Marker_Supersonic_Outlet != NULL )   delete[] Marker_Supersonic_Outlet;
  if (Marker_Outlet != NULL )             delete[] Marker_Outlet;
  if (Marker_Out_1D != NULL )             delete[] Marker_Out_1D;
  if (Marker_Isothermal != NULL )         delete[] Marker_Isothermal;
  if (Marker_EngineInflow != NULL )      delete[] Marker_EngineInflow;
  if (Marker_EngineBleed != NULL )      delete[] Marker_EngineBleed;
  if (Marker_EngineExhaust != NULL )     delete[] Marker_EngineExhaust;
  if (Marker_Displacement != NULL )       delete[] Marker_Displacement;
  if (Marker_Load != NULL )               delete[] Marker_Load;
  if (Marker_Load_Dir != NULL )               delete[] Marker_Load_Dir;
  if (Marker_Load_Sine != NULL )               delete[] Marker_Load_Sine;
  if (Marker_FlowLoad != NULL )           delete[] Marker_FlowLoad;
  if (Marker_Neumann != NULL )            delete[] Marker_Neumann;
  if (Marker_HeatFlux != NULL )               delete[] Marker_HeatFlux;

}

string CConfig::GetUnsteady_FileName(string val_filename, int val_iter) {

  string UnstExt, UnstFilename = val_filename;
  char buffer[50];

  /*--- Check that a positive value iteration is requested (for now). ---*/
  
  if (val_iter < 0) {
    cout << "Requesting a negative iteration number for the restart file!!" << endl;
    exit(EXIT_FAILURE);
  }

  /*--- Append iteration number for unsteady cases ---*/
  if ((Wrt_Unsteady) || (Unsteady_Simulation == TIME_SPECTRAL) || (Wrt_Dynamic)) {
    unsigned short lastindex = UnstFilename.find_last_of(".");
    UnstFilename = UnstFilename.substr(0, lastindex);
    if ((val_iter >= 0)    && (val_iter < 10))    SPRINTF (buffer, "_0000%d.dat", val_iter);
    if ((val_iter >= 10)   && (val_iter < 100))   SPRINTF (buffer, "_000%d.dat",  val_iter);
    if ((val_iter >= 100)  && (val_iter < 1000))  SPRINTF (buffer, "_00%d.dat",   val_iter);
    if ((val_iter >= 1000) && (val_iter < 10000)) SPRINTF (buffer, "_0%d.dat",    val_iter);
    if (val_iter >= 10000) SPRINTF (buffer, "_%d.dat", val_iter);
    string UnstExt = string(buffer);
    UnstFilename.append(UnstExt);
  }

  return UnstFilename;
}

string CConfig::GetMultizone_FileName(string val_filename, int val_iZone) {

    string multizone_filename = val_filename;
    char buffer[50];
    
    if (GetnZone() > 1){
        unsigned short lastindex = multizone_filename.find_last_of(".");
        multizone_filename = multizone_filename.substr(0, lastindex);
        SPRINTF (buffer, "_%d.dat", SU2_TYPE::Int(val_iZone));
        multizone_filename.append(string(buffer));
    }
    
    return multizone_filename;
}

string CConfig::GetObjFunc_Extension(string val_filename) {

  string AdjExt, Filename = val_filename;

  if (ContinuousAdjoint || DiscreteAdjoint) {

    /*--- Remove filename extension (.dat) ---*/
    unsigned short lastindex = Filename.find_last_of(".");
    Filename = Filename.substr(0, lastindex);

    switch (Kind_ObjFunc) {
      case DRAG_COEFFICIENT:        AdjExt = "_cd";       break;
      case LIFT_COEFFICIENT:        AdjExt = "_cl";       break;
      case SIDEFORCE_COEFFICIENT:   AdjExt = "_csf";      break;
      case INVERSE_DESIGN_PRESSURE: AdjExt = "_invpress"; break;
      case INVERSE_DESIGN_HEATFLUX: AdjExt = "_invheat";  break;
      case MOMENT_X_COEFFICIENT:    AdjExt = "_cmx";      break;
      case MOMENT_Y_COEFFICIENT:    AdjExt = "_cmy";      break;
      case MOMENT_Z_COEFFICIENT:    AdjExt = "_cmz";      break;
      case EFFICIENCY:              AdjExt = "_eff";      break;
      case EQUIVALENT_AREA:         AdjExt = "_ea";       break;
      case NEARFIELD_PRESSURE:      AdjExt = "_nfp";      break;
      case FORCE_X_COEFFICIENT:     AdjExt = "_cfx";      break;
      case FORCE_Y_COEFFICIENT:     AdjExt = "_cfy";      break;
      case FORCE_Z_COEFFICIENT:     AdjExt = "_cfz";      break;
      case THRUST_COEFFICIENT:      AdjExt = "_ct";       break;
      case TORQUE_COEFFICIENT:      AdjExt = "_cq";       break;
      case TOTAL_HEATFLUX:          AdjExt = "_totheat";  break;
      case MAXIMUM_HEATFLUX:        AdjExt = "_maxheat";  break;
      case FIGURE_OF_MERIT:         AdjExt = "_merit";    break;
      case FREE_SURFACE:            AdjExt = "_fs";       break;
      case AVG_TOTAL_PRESSURE:      AdjExt = "_pt";       break;
      case AVG_OUTLET_PRESSURE:     AdjExt = "_pe";       break;
      case MASS_FLOW_RATE:          AdjExt = "_mfr";       break;
      case OUTFLOW_GENERALIZED:     AdjExt = "_chn";       break;
    }
    Filename.append(AdjExt);

    /*--- Lastly, add the .dat extension ---*/
    Filename.append(".dat");

  }

  return Filename;
}

unsigned short CConfig::GetContainerPosition(unsigned short val_eqsystem) {

  switch (val_eqsystem) {
    case RUNTIME_FLOW_SYS:      return FLOW_SOL;
    case RUNTIME_TURB_SYS:      return TURB_SOL;
    case RUNTIME_TRANS_SYS:     return TRANS_SOL;
    case RUNTIME_POISSON_SYS:   return POISSON_SOL;
    case RUNTIME_WAVE_SYS:      return WAVE_SOL;
    case RUNTIME_HEAT_SYS:      return HEAT_SOL;
    case RUNTIME_FEA_SYS:       return FEA_SOL;
    case RUNTIME_ADJPOT_SYS:    return ADJFLOW_SOL;
    case RUNTIME_ADJFLOW_SYS:   return ADJFLOW_SOL;
    case RUNTIME_ADJTURB_SYS:   return ADJTURB_SOL;
    case RUNTIME_MULTIGRID_SYS: return 0;
  }
  return 0;
}

void CConfig::SetKind_ConvNumScheme(unsigned short val_kind_convnumscheme,
                                    unsigned short val_kind_centered, unsigned short val_kind_upwind,
                                    unsigned short val_kind_slopelimit, unsigned short val_order_spatial_int) {

  Kind_ConvNumScheme = val_kind_convnumscheme;
  Kind_Centered = val_kind_centered;
  Kind_Upwind = val_kind_upwind;
  Kind_SlopeLimit = val_kind_slopelimit;
  SpatialOrder = val_order_spatial_int;

}

void CConfig::SetGlobalParam(unsigned short val_solver,
                             unsigned short val_system,
                             unsigned long val_extiter) {

  /*--- Set the simulation global time ---*/
  Current_UnstTime = static_cast<su2double>(val_extiter)*Delta_UnstTime;
  Current_UnstTimeND = static_cast<su2double>(val_extiter)*Delta_UnstTimeND;

  /*--- Set the solver methods ---*/
  switch (val_solver) {
    case EULER:
      if (val_system == RUNTIME_FLOW_SYS) {
        SetKind_ConvNumScheme(Kind_ConvNumScheme_Flow, Kind_Centered_Flow,
                              Kind_Upwind_Flow, Kind_SlopeLimit_Flow,
                              SpatialOrder_Flow);
        SetKind_TimeIntScheme(Kind_TimeIntScheme_Flow);
      }
      break;
    case NAVIER_STOKES:
      if (val_system == RUNTIME_FLOW_SYS) {
        SetKind_ConvNumScheme(Kind_ConvNumScheme_Flow, Kind_Centered_Flow,
                              Kind_Upwind_Flow, Kind_SlopeLimit_Flow,
                              SpatialOrder_Flow);
        SetKind_TimeIntScheme(Kind_TimeIntScheme_Flow);
      }
      break;
    case RANS:
      if (val_system == RUNTIME_FLOW_SYS) {
        SetKind_ConvNumScheme(Kind_ConvNumScheme_Flow, Kind_Centered_Flow,
                              Kind_Upwind_Flow, Kind_SlopeLimit_Flow,
                              SpatialOrder_Flow);
        SetKind_TimeIntScheme(Kind_TimeIntScheme_Flow);
      }
      if (val_system == RUNTIME_TURB_SYS) {
        SetKind_ConvNumScheme(Kind_ConvNumScheme_Turb, Kind_Centered_Turb,
                              Kind_Upwind_Turb, Kind_SlopeLimit_Turb,
                              SpatialOrder_Turb);
        SetKind_TimeIntScheme(Kind_TimeIntScheme_Turb);
      }
      if (val_system == RUNTIME_TRANS_SYS) {
        SetKind_ConvNumScheme(Kind_ConvNumScheme_Turb, Kind_Centered_Turb,
                              Kind_Upwind_Turb, Kind_SlopeLimit_Turb,
                              SpatialOrder_Turb);
        SetKind_TimeIntScheme(Kind_TimeIntScheme_Turb);
      }
      break;
    case ADJ_EULER:
      if (val_system == RUNTIME_FLOW_SYS) {
        SetKind_ConvNumScheme(Kind_ConvNumScheme_Flow, Kind_Centered_Flow,
                              Kind_Upwind_Flow, Kind_SlopeLimit_Flow,
                              SpatialOrder_Flow);
        SetKind_TimeIntScheme(Kind_TimeIntScheme_Flow);
      }
      if (val_system == RUNTIME_ADJFLOW_SYS) {
        SetKind_ConvNumScheme(Kind_ConvNumScheme_AdjFlow, Kind_Centered_AdjFlow,
                              Kind_Upwind_AdjFlow, Kind_SlopeLimit_AdjFlow,
                              SpatialOrder_AdjFlow);
        SetKind_TimeIntScheme(Kind_TimeIntScheme_AdjFlow);
      }
      break;
    case ADJ_NAVIER_STOKES:
      if (val_system == RUNTIME_FLOW_SYS) {
        SetKind_ConvNumScheme(Kind_ConvNumScheme_Flow, Kind_Centered_Flow,
                              Kind_Upwind_Flow, Kind_SlopeLimit_Flow,
                              SpatialOrder_Flow);
        SetKind_TimeIntScheme(Kind_TimeIntScheme_Flow);
      }
      if (val_system == RUNTIME_ADJFLOW_SYS) {
        SetKind_ConvNumScheme(Kind_ConvNumScheme_AdjFlow, Kind_Centered_AdjFlow,
                              Kind_Upwind_AdjFlow, Kind_SlopeLimit_AdjFlow,
                              SpatialOrder_AdjFlow);
        SetKind_TimeIntScheme(Kind_TimeIntScheme_AdjFlow);
      }
      break;
    case ADJ_RANS:
      if (val_system == RUNTIME_FLOW_SYS) {
        SetKind_ConvNumScheme(Kind_ConvNumScheme_Flow, Kind_Centered_Flow,
                              Kind_Upwind_Flow, Kind_SlopeLimit_Flow,
                              SpatialOrder_Flow);
        SetKind_TimeIntScheme(Kind_TimeIntScheme_Flow);
      }
      if (val_system == RUNTIME_ADJFLOW_SYS) {
        SetKind_ConvNumScheme(Kind_ConvNumScheme_AdjFlow, Kind_Centered_AdjFlow,
                              Kind_Upwind_AdjFlow, Kind_SlopeLimit_AdjFlow,
                              SpatialOrder_AdjFlow);
        SetKind_TimeIntScheme(Kind_TimeIntScheme_AdjFlow);
      }
      if (val_system == RUNTIME_TURB_SYS) {
        SetKind_ConvNumScheme(Kind_ConvNumScheme_Turb, Kind_Centered_Turb,
                              Kind_Upwind_Turb, Kind_SlopeLimit_Turb,
                              SpatialOrder_Turb);
        SetKind_TimeIntScheme(Kind_TimeIntScheme_Turb);
      }
      if (val_system == RUNTIME_ADJTURB_SYS) {
        SetKind_ConvNumScheme(Kind_ConvNumScheme_AdjTurb, Kind_Centered_AdjTurb,
                              Kind_Upwind_AdjTurb, Kind_SlopeLimit_AdjTurb,
                              SpatialOrder_AdjTurb);
        SetKind_TimeIntScheme(Kind_TimeIntScheme_AdjTurb);
      }
      break;
    case POISSON_EQUATION:
      if (val_system == RUNTIME_POISSON_SYS) {
        SetKind_ConvNumScheme(NONE, NONE, NONE, NONE, NONE);
        SetKind_TimeIntScheme(Kind_TimeIntScheme_Poisson);
      }
      break;
    case WAVE_EQUATION:
      if (val_system == RUNTIME_WAVE_SYS) {
        SetKind_ConvNumScheme(NONE, NONE, NONE, NONE, NONE);
        SetKind_TimeIntScheme(Kind_TimeIntScheme_Wave);
      }
      break;
    case HEAT_EQUATION:
      if (val_system == RUNTIME_HEAT_SYS) {
        SetKind_ConvNumScheme(NONE, NONE, NONE, NONE, NONE);
        SetKind_TimeIntScheme(Kind_TimeIntScheme_Heat);
      }
      break;
    case FEM_ELASTICITY:

      Current_DynTime = static_cast<su2double>(val_extiter)*Delta_DynTime;

      if (val_system == RUNTIME_FEA_SYS) {
        SetKind_ConvNumScheme(NONE, NONE, NONE, NONE, NONE);
        SetKind_TimeIntScheme(Kind_TimeIntScheme_FEA);
      }
      break;
  }
}

su2double* CConfig::GetPeriodicRotCenter(string val_marker) {
  unsigned short iMarker_PerBound;
  for (iMarker_PerBound = 0; iMarker_PerBound < nMarker_PerBound; iMarker_PerBound++)
    if (Marker_PerBound[iMarker_PerBound] == val_marker) break;
  return Periodic_RotCenter[iMarker_PerBound];
}

su2double* CConfig::GetPeriodicRotAngles(string val_marker) {
  unsigned short iMarker_PerBound;
  for (iMarker_PerBound = 0; iMarker_PerBound < nMarker_PerBound; iMarker_PerBound++)
    if (Marker_PerBound[iMarker_PerBound] == val_marker) break;
  return Periodic_RotAngles[iMarker_PerBound];
}

su2double* CConfig::GetPeriodicTranslation(string val_marker) {
  unsigned short iMarker_PerBound;
  for (iMarker_PerBound = 0; iMarker_PerBound < nMarker_PerBound; iMarker_PerBound++)
    if (Marker_PerBound[iMarker_PerBound] == val_marker) break;
  return Periodic_Translation[iMarker_PerBound];
}

unsigned short CConfig::GetMarker_Periodic_Donor(string val_marker) {
  unsigned short iMarker_PerBound, jMarker_PerBound, kMarker_All;

  /*--- Find the marker for this periodic boundary. ---*/
  for (iMarker_PerBound = 0; iMarker_PerBound < nMarker_PerBound; iMarker_PerBound++)
    if (Marker_PerBound[iMarker_PerBound] == val_marker) break;

  /*--- Find corresponding donor. ---*/
  for (jMarker_PerBound = 0; jMarker_PerBound < nMarker_PerBound; jMarker_PerBound++)
    if (Marker_PerBound[jMarker_PerBound] == Marker_PerDonor[iMarker_PerBound]) break;

  /*--- Find and return global marker index for donor boundary. ---*/
  for (kMarker_All = 0; kMarker_All < nMarker_CfgFile; kMarker_All++)
    if (Marker_PerBound[jMarker_PerBound] == Marker_All_TagBound[kMarker_All]) break;

  return kMarker_All;
}

su2double* CConfig::GetActDisk_Origin(string val_marker) {
  unsigned short iMarker_ActDisk;
  for (iMarker_ActDisk = 0; iMarker_ActDisk < nMarker_ActDisk_Inlet; iMarker_ActDisk++)
    if ((Marker_ActDisk_Inlet[iMarker_ActDisk] == val_marker) ||
        (Marker_ActDisk_Outlet[iMarker_ActDisk] == val_marker)) break;
  return ActDisk_Origin[iMarker_ActDisk];
}

su2double CConfig::GetActDisk_RootRadius(string val_marker) {
  unsigned short iMarker_ActDisk;
  for (iMarker_ActDisk = 0; iMarker_ActDisk < nMarker_ActDisk_Inlet; iMarker_ActDisk++)
    if ((Marker_ActDisk_Inlet[iMarker_ActDisk] == val_marker) ||
        (Marker_ActDisk_Outlet[iMarker_ActDisk] == val_marker)) break;
  return ActDisk_RootRadius[iMarker_ActDisk];
}

su2double CConfig::GetActDisk_TipRadius(string val_marker) {
  unsigned short iMarker_ActDisk;
  for (iMarker_ActDisk = 0; iMarker_ActDisk < nMarker_ActDisk_Inlet; iMarker_ActDisk++)
    if ((Marker_ActDisk_Inlet[iMarker_ActDisk] == val_marker) ||
        (Marker_ActDisk_Outlet[iMarker_ActDisk] == val_marker)) break;
  return ActDisk_TipRadius[iMarker_ActDisk];
}

su2double CConfig::GetActDisk_PressJump(string val_marker) {
  unsigned short iMarker_ActDisk;
  for (iMarker_ActDisk = 0; iMarker_ActDisk < nMarker_ActDisk_Inlet; iMarker_ActDisk++)
    if ((Marker_ActDisk_Inlet[iMarker_ActDisk] == val_marker) ||
        (Marker_ActDisk_Outlet[iMarker_ActDisk] == val_marker)) break;
  return ActDisk_PressJump[iMarker_ActDisk];
}

su2double CConfig::GetActDisk_TempJump(string val_marker) {
  unsigned short iMarker_ActDisk;
  for (iMarker_ActDisk = 0; iMarker_ActDisk < nMarker_ActDisk_Inlet; iMarker_ActDisk++)
    if ((Marker_ActDisk_Inlet[iMarker_ActDisk] == val_marker) ||
        (Marker_ActDisk_Outlet[iMarker_ActDisk] == val_marker)) break;
  return ActDisk_TempJump[iMarker_ActDisk];
}

su2double CConfig::GetActDisk_Omega(string val_marker) {
  unsigned short iMarker_ActDisk;
  for (iMarker_ActDisk = 0; iMarker_ActDisk < nMarker_ActDisk_Inlet; iMarker_ActDisk++)
    if ((Marker_ActDisk_Inlet[iMarker_ActDisk] == val_marker) ||
        (Marker_ActDisk_Outlet[iMarker_ActDisk] == val_marker)) break;
  return ActDisk_Omega[iMarker_ActDisk];
}

unsigned short CConfig::GetActDisk_Distribution(string val_marker) {
  unsigned short iMarker_ActDisk;
  for (iMarker_ActDisk = 0; iMarker_ActDisk < nMarker_ActDisk_Inlet; iMarker_ActDisk++)
    if ((Marker_ActDisk_Inlet[iMarker_ActDisk] == val_marker) ||
        (Marker_ActDisk_Outlet[iMarker_ActDisk] == val_marker)) break;
  return ActDisk_Distribution[iMarker_ActDisk];
}

unsigned short CConfig::GetMarker_ActDisk_Outlet(string val_marker) {
  unsigned short iMarker_ActDisk, kMarker_All;

  /*--- Find the marker for this actuator disk inlet. ---*/

  for (iMarker_ActDisk = 0; iMarker_ActDisk < nMarker_ActDisk_Inlet; iMarker_ActDisk++)
    if (Marker_ActDisk_Inlet[iMarker_ActDisk] == val_marker) break;

  /*--- Find and return global marker index for the actuator disk outlet. ---*/

  for (kMarker_All = 0; kMarker_All < nMarker_CfgFile; kMarker_All++)
    if (Marker_ActDisk_Outlet[iMarker_ActDisk] == Marker_All_TagBound[kMarker_All]) break;

  return kMarker_All;
}

void CConfig::SetnPeriodicIndex(unsigned short val_index) {

  /*--- Store total number of transformations. ---*/
  nPeriodic_Index = val_index;

  /*--- Allocate memory for centers, angles, translations. ---*/
  Periodic_Center    = new su2double*[nPeriodic_Index];
  Periodic_Rotation  = new su2double*[nPeriodic_Index];
  Periodic_Translate = new su2double*[nPeriodic_Index];

}

unsigned short CConfig::GetMarker_Moving(string val_marker) {
  unsigned short iMarker_Moving;

  /*--- Find the marker for this moving boundary. ---*/
  for (iMarker_Moving = 0; iMarker_Moving < nMarker_Moving; iMarker_Moving++)
    if (Marker_Moving[iMarker_Moving] == val_marker) break;

  return iMarker_Moving;
}

su2double CConfig::GetDirichlet_Value(string val_marker) {
  unsigned short iMarker_Dirichlet;
  for (iMarker_Dirichlet = 0; iMarker_Dirichlet < nMarker_Dirichlet; iMarker_Dirichlet++)
    if (Marker_Dirichlet[iMarker_Dirichlet] == val_marker) break;
  return Dirichlet_Value[iMarker_Dirichlet];
}

bool CConfig::GetDirichlet_Boundary(string val_marker) {
  unsigned short iMarker_Dirichlet;
  bool Dirichlet = false;
  for (iMarker_Dirichlet = 0; iMarker_Dirichlet < nMarker_Dirichlet; iMarker_Dirichlet++)
    if (Marker_Dirichlet[iMarker_Dirichlet] == val_marker) {
      Dirichlet = true;
      break;
    }
  return Dirichlet;
}

su2double CConfig::GetExhaust_Temperature_Target(string val_marker) {
  unsigned short iMarker_EngineExhaust;
  for (iMarker_EngineExhaust = 0; iMarker_EngineExhaust < nMarker_EngineExhaust; iMarker_EngineExhaust++)
    if (Marker_EngineExhaust[iMarker_EngineExhaust] == val_marker) break;
  return Exhaust_Temperature_Target[iMarker_EngineExhaust];
}

su2double CConfig::GetExhaust_Pressure_Target(string val_marker) {
  unsigned short iMarker_EngineExhaust;
  for (iMarker_EngineExhaust = 0; iMarker_EngineExhaust < nMarker_EngineExhaust; iMarker_EngineExhaust++)
    if (Marker_EngineExhaust[iMarker_EngineExhaust] == val_marker) break;
  return Exhaust_Pressure_Target[iMarker_EngineExhaust];
}

su2double CConfig::GetInlet_Ttotal(string val_marker) {
  unsigned short iMarker_Inlet;
  for (iMarker_Inlet = 0; iMarker_Inlet < nMarker_Inlet; iMarker_Inlet++)
    if (Marker_Inlet[iMarker_Inlet] == val_marker) break;
  return Inlet_Ttotal[iMarker_Inlet];
}

su2double CConfig::GetInlet_Ptotal(string val_marker) {
  unsigned short iMarker_Inlet;
  for (iMarker_Inlet = 0; iMarker_Inlet < nMarker_Inlet; iMarker_Inlet++)
    if (Marker_Inlet[iMarker_Inlet] == val_marker) break;
  return Inlet_Ptotal[iMarker_Inlet];
}

su2double* CConfig::GetInlet_FlowDir(string val_marker) {
  unsigned short iMarker_Inlet;
  for (iMarker_Inlet = 0; iMarker_Inlet < nMarker_Inlet; iMarker_Inlet++)
    if (Marker_Inlet[iMarker_Inlet] == val_marker) break;
  return Inlet_FlowDir[iMarker_Inlet];
}

su2double CConfig::GetInlet_Temperature(string val_marker) {
  unsigned short iMarker_Supersonic_Inlet;
  for (iMarker_Supersonic_Inlet = 0; iMarker_Supersonic_Inlet < nMarker_Supersonic_Inlet; iMarker_Supersonic_Inlet++)
    if (Marker_Supersonic_Inlet[iMarker_Supersonic_Inlet] == val_marker) break;
  return Inlet_Temperature[iMarker_Supersonic_Inlet];
}

su2double CConfig::GetInlet_Pressure(string val_marker) {
  unsigned short iMarker_Supersonic_Inlet;
  for (iMarker_Supersonic_Inlet = 0; iMarker_Supersonic_Inlet < nMarker_Supersonic_Inlet; iMarker_Supersonic_Inlet++)
    if (Marker_Supersonic_Inlet[iMarker_Supersonic_Inlet] == val_marker) break;
  return Inlet_Pressure[iMarker_Supersonic_Inlet];
}

su2double* CConfig::GetInlet_Velocity(string val_marker) {
  unsigned short iMarker_Supersonic_Inlet;
  for (iMarker_Supersonic_Inlet = 0; iMarker_Supersonic_Inlet < nMarker_Supersonic_Inlet; iMarker_Supersonic_Inlet++)
    if (Marker_Supersonic_Inlet[iMarker_Supersonic_Inlet] == val_marker) break;
  return Inlet_Velocity[iMarker_Supersonic_Inlet];
}

su2double CConfig::GetOutlet_Pressure(string val_marker) {
  unsigned short iMarker_Outlet;
  for (iMarker_Outlet = 0; iMarker_Outlet < nMarker_Outlet; iMarker_Outlet++)
    if (Marker_Outlet[iMarker_Outlet] == val_marker) break;
  return Outlet_Pressure[iMarker_Outlet];
}

su2double CConfig::GetRiemann_Var1(string val_marker) {
  unsigned short iMarker_Riemann;
  for (iMarker_Riemann = 0; iMarker_Riemann < nMarker_Riemann; iMarker_Riemann++)
    if (Marker_Riemann[iMarker_Riemann] == val_marker) break;
  return Riemann_Var1[iMarker_Riemann];
}

su2double CConfig::GetRiemann_Var2(string val_marker) {
  unsigned short iMarker_Riemann;
  for (iMarker_Riemann = 0; iMarker_Riemann < nMarker_Riemann; iMarker_Riemann++)
    if (Marker_Riemann[iMarker_Riemann] == val_marker) break;
  return Riemann_Var2[iMarker_Riemann];
}

su2double* CConfig::GetRiemann_FlowDir(string val_marker) {
  unsigned short iMarker_Riemann;
  for (iMarker_Riemann = 0; iMarker_Riemann < nMarker_Riemann; iMarker_Riemann++)
    if (Marker_Riemann[iMarker_Riemann] == val_marker) break;
  return Riemann_FlowDir[iMarker_Riemann];
}

unsigned short CConfig::GetKind_Data_Riemann(string val_marker) {
  unsigned short iMarker_Riemann;
  for (iMarker_Riemann = 0; iMarker_Riemann < nMarker_Riemann; iMarker_Riemann++)
    if (Marker_Riemann[iMarker_Riemann] == val_marker) break;
  return Kind_Data_Riemann[iMarker_Riemann];
}


su2double CConfig::GetNRBC_Var1(string val_marker) {
  unsigned short iMarker_NRBC;
  for (iMarker_NRBC = 0; iMarker_NRBC < nMarker_NRBC; iMarker_NRBC++)
    if (Marker_NRBC[iMarker_NRBC] == val_marker) break;
  return NRBC_Var1[iMarker_NRBC];
}

su2double CConfig::GetNRBC_Var2(string val_marker) {
  unsigned short iMarker_NRBC;
  for (iMarker_NRBC = 0; iMarker_NRBC < nMarker_NRBC; iMarker_NRBC++)
    if (Marker_NRBC[iMarker_NRBC] == val_marker) break;
  return NRBC_Var2[iMarker_NRBC];
}

su2double* CConfig::GetNRBC_FlowDir(string val_marker) {
  unsigned short iMarker_NRBC;
  for (iMarker_NRBC = 0; iMarker_NRBC < nMarker_NRBC; iMarker_NRBC++)
    if (Marker_NRBC[iMarker_NRBC] == val_marker) break;
  return NRBC_FlowDir[iMarker_NRBC];
}

unsigned short CConfig::GetKind_Data_NRBC(string val_marker) {
  unsigned short iMarker_NRBC;
  for (iMarker_NRBC = 0; iMarker_NRBC < nMarker_NRBC; iMarker_NRBC++)
    if (Marker_NRBC[iMarker_NRBC] == val_marker) break;
  return Kind_Data_NRBC[iMarker_NRBC];
}


su2double CConfig::GetIsothermal_Temperature(string val_marker) {

  unsigned short iMarker_Isothermal = 0;

  if (nMarker_Isothermal > 0) {
    for (iMarker_Isothermal = 0; iMarker_Isothermal < nMarker_Isothermal; iMarker_Isothermal++)
      if (Marker_Isothermal[iMarker_Isothermal] == val_marker) break;
  }

  return Isothermal_Temperature[iMarker_Isothermal];
}

su2double CConfig::GetWall_HeatFlux(string val_marker) {
  unsigned short iMarker_HeatFlux = 0;

  if (nMarker_HeatFlux > 0) {
  for (iMarker_HeatFlux = 0; iMarker_HeatFlux < nMarker_HeatFlux; iMarker_HeatFlux++)
    if (Marker_HeatFlux[iMarker_HeatFlux] == val_marker) break;
  }

  return Heat_Flux[iMarker_HeatFlux];
}

su2double CConfig::GetInflow_Mach_Target(string val_marker) {
  unsigned short iMarker_EngineInflow;
  for (iMarker_EngineInflow = 0; iMarker_EngineInflow < nMarker_EngineInflow; iMarker_EngineInflow++)
    if (Marker_EngineInflow[iMarker_EngineInflow] == val_marker) break;
  return Inflow_Mach_Target[iMarker_EngineInflow];
}

su2double CConfig::GetBleed_MassFlow_Target(string val_marker) {
  unsigned short iMarker_EngineBleed;
  for (iMarker_EngineBleed = 0; iMarker_EngineBleed < nMarker_EngineBleed; iMarker_EngineBleed++)
    if (Marker_EngineBleed[iMarker_EngineBleed] == val_marker) break;
  return Bleed_MassFlow_Target[iMarker_EngineBleed];
}

su2double CConfig::GetBleed_Temperature_Target(string val_marker) {
  unsigned short iMarker_EngineBleed;
  for (iMarker_EngineBleed = 0; iMarker_EngineBleed < nMarker_EngineBleed; iMarker_EngineBleed++)
    if (Marker_EngineBleed[iMarker_EngineBleed] == val_marker) break;
  return Bleed_Temperature_Target[iMarker_EngineBleed];
}

su2double CConfig::GetInflow_Pressure(string val_marker) {
  unsigned short iMarker_EngineInflow;
  for (iMarker_EngineInflow = 0; iMarker_EngineInflow < nMarker_EngineInflow; iMarker_EngineInflow++)
    if (Marker_EngineInflow[iMarker_EngineInflow] == val_marker) break;
  return Inflow_Pressure[iMarker_EngineInflow];
}

su2double CConfig::GetBleed_Pressure(string val_marker) {
  unsigned short iMarker_EngineBleed;
  for (iMarker_EngineBleed = 0; iMarker_EngineBleed < nMarker_EngineBleed; iMarker_EngineBleed++)
    if (Marker_EngineBleed[iMarker_EngineBleed] == val_marker) break;
  return Bleed_Pressure[iMarker_EngineBleed];
}

su2double CConfig::GetExhaust_Pressure(string val_marker) {
  unsigned short iMarker_EngineExhaust;
  for (iMarker_EngineExhaust = 0; iMarker_EngineExhaust < nMarker_EngineExhaust; iMarker_EngineExhaust++)
  if (Marker_EngineExhaust[iMarker_EngineExhaust] == val_marker) break;
  return Exhaust_Pressure[iMarker_EngineExhaust];
}

su2double CConfig::GetExhaust_Temperature(string val_marker) {
  unsigned short iMarker_EngineExhaust;
  for (iMarker_EngineExhaust = 0; iMarker_EngineExhaust < nMarker_EngineExhaust; iMarker_EngineExhaust++)
  if (Marker_EngineExhaust[iMarker_EngineExhaust] == val_marker) break;
  return Exhaust_Temperature[iMarker_EngineExhaust];
}

su2double CConfig::GetInflow_Mach(string val_marker) {
  unsigned short iMarker_EngineInflow;
  for (iMarker_EngineInflow = 0; iMarker_EngineInflow < nMarker_EngineInflow; iMarker_EngineInflow++)
    if (Marker_EngineInflow[iMarker_EngineInflow] == val_marker) break;
  return Inflow_Mach[iMarker_EngineInflow];
}

su2double CConfig::GetBleed_MassFlow(string val_marker) {
  unsigned short iMarker_EngineBleed;
  for (iMarker_EngineBleed = 0; iMarker_EngineBleed < nMarker_EngineBleed; iMarker_EngineBleed++)
    if (Marker_EngineBleed[iMarker_EngineBleed] == val_marker) break;
  return Bleed_MassFlow[iMarker_EngineBleed];
}

su2double CConfig::GetBleed_Temperature(string val_marker) {
  unsigned short iMarker_EngineBleed;
  for (iMarker_EngineBleed = 0; iMarker_EngineBleed < nMarker_EngineBleed; iMarker_EngineBleed++)
    if (Marker_EngineBleed[iMarker_EngineBleed] == val_marker) break;
  return Bleed_Temperature[iMarker_EngineBleed];
}

su2double CConfig::GetDispl_Value(string val_marker) {
  unsigned short iMarker_Displacement;
  for (iMarker_Displacement = 0; iMarker_Displacement < nMarker_Displacement; iMarker_Displacement++)
    if (Marker_Displacement[iMarker_Displacement] == val_marker) break;
  return Displ_Value[iMarker_Displacement];
}

su2double CConfig::GetLoad_Value(string val_marker) {
  unsigned short iMarker_Load;
  for (iMarker_Load = 0; iMarker_Load < nMarker_Load; iMarker_Load++)
    if (Marker_Load[iMarker_Load] == val_marker) break;
  return Load_Value[iMarker_Load];
}

su2double CConfig::GetLoad_Dir_Value(string val_marker) {
  unsigned short iMarker_Load_Dir;
  for (iMarker_Load_Dir = 0; iMarker_Load_Dir < nMarker_Load_Dir; iMarker_Load_Dir++)
    if (Marker_Load_Dir[iMarker_Load_Dir] == val_marker) break;
  return Load_Dir_Value[iMarker_Load_Dir];
}

su2double CConfig::GetLoad_Dir_Multiplier(string val_marker) {
  unsigned short iMarker_Load_Dir;
  for (iMarker_Load_Dir = 0; iMarker_Load_Dir < nMarker_Load_Dir; iMarker_Load_Dir++)
    if (Marker_Load_Dir[iMarker_Load_Dir] == val_marker) break;
  return Load_Dir_Multiplier[iMarker_Load_Dir];
}

su2double* CConfig::GetLoad_Dir(string val_marker) {
  unsigned short iMarker_Load_Dir;
  for (iMarker_Load_Dir = 0; iMarker_Load_Dir < nMarker_Load_Dir; iMarker_Load_Dir++)
    if (Marker_Load_Dir[iMarker_Load_Dir] == val_marker) break;
  return Load_Dir[iMarker_Load_Dir];
}


su2double CConfig::GetLoad_Sine_Amplitude(string val_marker) {
  unsigned short iMarker_Load_Sine;
  for (iMarker_Load_Sine = 0; iMarker_Load_Sine < nMarker_Load_Sine; iMarker_Load_Sine++)
    if (Marker_Load_Sine[iMarker_Load_Sine] == val_marker) break;
  return Load_Sine_Amplitude[iMarker_Load_Sine];
}

su2double CConfig::GetLoad_Sine_Frequency(string val_marker) {
  unsigned short iMarker_Load_Sine;
  for (iMarker_Load_Sine = 0; iMarker_Load_Sine < nMarker_Load_Sine; iMarker_Load_Sine++)
    if (Marker_Load_Sine[iMarker_Load_Sine] == val_marker) break;
  return Load_Sine_Frequency[iMarker_Load_Sine];
}

su2double* CConfig::GetLoad_Sine_Dir(string val_marker) {
  unsigned short iMarker_Load_Sine;
  for (iMarker_Load_Sine = 0; iMarker_Load_Sine < nMarker_Load_Sine; iMarker_Load_Sine++)
    if (Marker_Load_Sine[iMarker_Load_Sine] == val_marker) break;
  return Load_Sine_Dir[iMarker_Load_Sine];
}

su2double CConfig::GetFlowLoad_Value(string val_marker) {
  unsigned short iMarker_FlowLoad;
  for (iMarker_FlowLoad = 0; iMarker_FlowLoad < nMarker_FlowLoad; iMarker_FlowLoad++)
    if (Marker_FlowLoad[iMarker_FlowLoad] == val_marker) break;
  return FlowLoad_Value[iMarker_FlowLoad];
}

void CConfig::SetSpline(vector<su2double> &x, vector<su2double> &y, unsigned long n, su2double yp1, su2double ypn, vector<su2double> &y2) {
  unsigned long i, k;
  su2double p, qn, sig, un, *u;

  u = new su2double [n];

  if (yp1 > 0.99e30)			// The lower boundary condition is set either to be "nat
    y2[0]=u[0]=0.0;			  // -ural"
  else {									// or else to have a specified first derivative.
    y2[0] = -0.5;
    u[0]=(3.0/(x[1]-x[0]))*((y[1]-y[0])/(x[1]-x[0])-yp1);
  }

  for (i=2; i<=n-1; i++) {									//  This is the decomposition loop of the tridiagonal al-
    sig=(x[i-1]-x[i-2])/(x[i]-x[i-2]);		//	gorithm. y2 and u are used for tem-
    p=sig*y2[i-2]+2.0;										//	porary storage of the decomposed
    y2[i-1]=(sig-1.0)/p;										//	factors.
    u[i-1]=(y[i]-y[i-1])/(x[i]-x[i-1]) - (y[i-1]-y[i-2])/(x[i-1]-x[i-2]);
    u[i-1]=(6.0*u[i-1]/(x[i]-x[i-2])-sig*u[i-2])/p;
  }

  if (ypn > 0.99e30)						// The upper boundary condition is set either to be
    qn=un=0.0;									// "natural"
  else {												// or else to have a specified first derivative.
    qn=0.5;
    un=(3.0/(x[n-1]-x[n-2]))*(ypn-(y[n-1]-y[n-2])/(x[n-1]-x[n-2]));
  }
  y2[n-1]=(un-qn*u[n-2])/(qn*y2[n-2]+1.0);
  for (k=n-1; k>=1; k--)					// This is the backsubstitution loop of the tridiagonal
    y2[k-1]=y2[k-1]*y2[k]+u[k-1];	  // algorithm.

  delete[] u;

}

su2double CConfig::GetSpline(vector<su2double>&xa, vector<su2double>&ya, vector<su2double>&y2a, unsigned long n, su2double x) {
  unsigned long klo, khi, k;
  su2double h, b, a, y;

  klo=1;										// We will find the right place in the table by means of
  khi=n;										// bisection. This is optimal if sequential calls to this
  while (khi-klo > 1) {			// routine are at random values of x. If sequential calls
    k=(khi+klo) >> 1;				// are in order, and closely spaced, one would do better
    if (xa[k-1] > x) khi=k;		// to store previous values of klo and khi and test if
    else klo=k;							// they remain appropriate on the next call.
  }								// klo and khi now bracket the input value of x
  h=xa[khi-1]-xa[klo-1];
  if (h == 0.0) cout << "Bad xa input to routine splint" << endl;	// The xa’s must be dis-
  a=(xa[khi-1]-x)/h;																					      // tinct.
  b=(x-xa[klo-1])/h;				// Cubic spline polynomial is now evaluated.
  y=a*ya[klo-1]+b*ya[khi-1]+((a*a*a-a)*y2a[klo-1]+(b*b*b-b)*y2a[khi-1])*(h*h)/6.0;

  return y;
}<|MERGE_RESOLUTION|>--- conflicted
+++ resolved
@@ -165,7 +165,7 @@
   Aeroelastic_pitch   = NULL;
   MassFrac_FreeStream = NULL;
   Velocity_FreeStream = NULL;
-<<<<<<< HEAD
+  
   RefOriginMoment     = NULL;
   CFL_AdaptParam      = NULL;            
   CFL                 = NULL;
@@ -184,23 +184,6 @@
   MG_PreSmooth        = NULL;
   MG_PostSmooth       = NULL;
   Int_Coeffs		  = NULL;
-=======
-  RefOriginMoment = NULL;
-  CFL_AdaptParam = NULL;            CFL=NULL;
-  PlaneTag = NULL;
-  Kappa_Flow = NULL;    Kappa_AdjFlow = NULL;
-  Section_Location = NULL;
-  ParamDV=NULL;     DV_Value = NULL;    Design_Variable=NULL;
-  MG_PreSmooth = NULL;
-  MG_PostSmooth = NULL;
-  MG_CorrecSmooth = NULL;
-  Subsonic_Engine_Box = NULL;
-  Hold_GridFixed_Coord=NULL;
-  EA_IntLimit=NULL;
-  RK_Alpha_Step=NULL;
-  MG_PreSmooth=NULL;
-  MG_PostSmooth=NULL;
->>>>>>> ad550026
 
   /*--- Moving mesh pointers ---*/
 
@@ -4528,21 +4511,12 @@
 
 
 CConfig::~CConfig(void) {
-<<<<<<< HEAD
 
   if (RK_Alpha_Step !=NULL) delete [] RK_Alpha_Step;
   if (MG_PreSmooth  !=NULL) delete [] MG_PreSmooth;
   if (MG_PostSmooth !=NULL) delete [] MG_PostSmooth;
   
   /*--- Free memory for Aeroelastic problems. ---*/
-=======
-  
-  if (RK_Alpha_Step!=NULL) delete [] RK_Alpha_Step;
-  if (MG_PreSmooth!=NULL) delete [] MG_PreSmooth;
-  if (MG_PostSmooth!=NULL) delete [] MG_PostSmooth;
-  /*--- Free memory for Aeroelastic problems. ---*/
-  
->>>>>>> ad550026
 
   if (Grid_Movement && Aeroelastic_Simulation) {
     if (Aeroelastic_pitch  != NULL) delete[] Aeroelastic_pitch;
