/*!
 * \file config_structure.cpp
 * \brief Main file for managing the config file
 * \author F. Palacios, T. Economon, B. Tracey
 * \version 4.1.0 "Cardinal"
 *
 * SU2 Lead Developers: Dr. Francisco Palacios (Francisco.D.Palacios@boeing.com).
 *                      Dr. Thomas D. Economon (economon@stanford.edu).
 *
 * SU2 Developers: Prof. Juan J. Alonso's group at Stanford University.
 *                 Prof. Piero Colonna's group at Delft University of Technology.
 *                 Prof. Nicolas R. Gauger's group at Kaiserslautern University of Technology.
 *                 Prof. Alberto Guardone's group at Polytechnic University of Milan.
 *                 Prof. Rafael Palacios' group at Imperial College London.
 *
 * Copyright (C) 2012-2015 SU2, the open-source CFD code.
 *
 * SU2 is free software; you can redistribute it and/or
 * modify it under the terms of the GNU Lesser General Public
 * License as published by the Free Software Foundation; either
 * version 2.1 of the License, or (at your option) any later version.
 *
 * SU2 is distributed in the hope that it will be useful,
 * but WITHOUT ANY WARRANTY; without even the implied warranty of
 * MERCHANTABILITY or FITNESS FOR A PARTICULAR PURPOSE. See the GNU
 * Lesser General Public License for more details.
 *
 * You should have received a copy of the GNU Lesser General Public
 * License along with SU2. If not, see <http://www.gnu.org/licenses/>.
 */

#include "../include/config_structure.hpp"

CConfig::CConfig(char case_filename[MAX_STRING_SIZE], unsigned short val_software, unsigned short val_iZone, unsigned short val_nZone, unsigned short val_nDim, unsigned short verb_level) {

  int rank = MASTER_NODE;
#ifdef HAVE_MPI
  MPI_Comm_rank(MPI_COMM_WORLD, &rank);
#endif

  /*--- Initialize pointers to Null---*/
  
  SetPointersNull();

  /*--- Reading config options  ---*/
  
  SetConfig_Options(val_iZone, val_nZone);

  /*--- Parsing the config file  ---*/
  
  SetConfig_Parsing(case_filename);

  /*--- Configuration file postprocessing ---*/

  SetPostprocessing(val_software, val_iZone, val_nDim);

  /*--- Configuration file boundaries/markers setting ---*/
  
  SetMarkers(val_software);

  /*--- Configuration file output ---*/

  if ((rank == MASTER_NODE) && (verb_level == VERB_HIGH) && (val_iZone != 1))
    SetOutput(val_software, val_iZone);

}

CConfig::CConfig(char case_filename[MAX_STRING_SIZE], unsigned short val_software) {
  
  /*--- Initialize pointers to Null---*/
  
  SetPointersNull();

  /*--- Reading config options  ---*/
  
  SetConfig_Options(1, 1);

  /*--- Parsing the config file  ---*/
  
  SetConfig_Parsing(case_filename);

  /*--- Configuration file postprocessing ---*/
  
  SetPostprocessing(val_software, 1, 1);
  
}

CConfig::CConfig(char case_filename[MAX_STRING_SIZE], CConfig *config) {
  
  bool runtime_file = false;
  
  /*--- Initialize pointers to Null---*/
  
  SetPointersNull();
  
  /*--- Reading config options  ---*/
  
  SetRunTime_Options();
  
  /*--- Parsing the config file  ---*/
  
  runtime_file = SetRunTime_Parsing(case_filename);
  
  /*--- Update original config file ---*/
  
  if (runtime_file) {
    config->SetnExtIter(nExtIter);
  }

}

void CConfig::SetPointersNull(void) {

  /*--- Marker Pointers ---*/

  Marker_Euler = NULL;            Marker_FarField = NULL;           Marker_Custom = NULL;
  Marker_SymWall = NULL;          Marker_Pressure = NULL;           Marker_PerBound = NULL;
  Marker_PerDonor = NULL;         Marker_NearFieldBound = NULL;     Marker_InterfaceBound = NULL;
  Marker_Dirichlet = NULL;        Marker_Inlet = NULL;
  Marker_Supersonic_Inlet = NULL; Marker_Outlet = NULL;             Marker_Out_1D = NULL;
  Marker_Isothermal = NULL;       Marker_HeatFlux = NULL;           Marker_EngineInflow = NULL;
  Marker_EngineBleed = NULL;      Marker_Supersonic_Outlet = NULL;
  Marker_EngineExhaust = NULL;    Marker_Displacement = NULL;       Marker_Load = NULL;
  Marker_Load_Dir = NULL;         Marker_Load_Sine = NULL;          Marker_Clamped = NULL;
  Marker_FlowLoad = NULL;         Marker_Neumann = NULL;
  Marker_All_TagBound = NULL;     Marker_CfgFile_TagBound = NULL;   Marker_All_KindBC = NULL;
  Marker_CfgFile_KindBC = NULL;   Marker_All_SendRecv = NULL;       Marker_All_PerBound = NULL;
  Marker_FSIinterface = NULL;     Marker_Riemann = NULL;

  /*--- Boundary Condition settings ---*/

  Dirichlet_Value = NULL;         Exhaust_Temperature_Target = NULL;
  Exhaust_Pressure_Target = NULL; Inlet_Ttotal = NULL;              Inlet_Ptotal = NULL;
  Inlet_FlowDir = NULL;           Inlet_Temperature = NULL;         Inlet_Pressure = NULL;
  Inlet_Velocity = NULL;          Inflow_Mach_Target = NULL;        Inflow_Mach = NULL;
  Inflow_Pressure = NULL;         Bleed_Temperature_Target = NULL;  Bleed_Temperature = NULL;
  Bleed_MassFlow_Target = NULL;   Bleed_MassFlow = NULL;            Exhaust_Pressure = NULL; Exhaust_Temperature = NULL;
  Bleed_Pressure = NULL;          Outlet_Pressure = NULL;           Isothermal_Temperature = NULL;
  Heat_Flux = NULL;               Displ_Value = NULL;               Load_Value = NULL;
  FlowLoad_Value = NULL;          Periodic_RotCenter = NULL;        Periodic_RotAngles = NULL;
  Periodic_Translation = NULL;    Periodic_Center = NULL;           Periodic_Rotation = NULL;
  Periodic_Translate = NULL;

  Load_Dir = NULL;	          Load_Dir_Value = NULL;          Load_Dir_Multiplier = NULL;
  Load_Sine_Dir = NULL;	      Load_Sine_Amplitude = NULL;     Load_Sine_Frequency = NULL;

  /*--- Miscellaneous/unsorted ---*/

  Aeroelastic_plunge = NULL;    Aeroelastic_pitch = NULL;
  MassFrac_FreeStream = NULL;
  Velocity_FreeStream = NULL;
  RefOriginMoment = NULL;     RefOriginMoment_X=NULL;  RefOriginMoment_Y=NULL;
  RefOriginMoment_Z=NULL;   CFL_AdaptParam = NULL;            CFL=NULL;
  PlaneTag = NULL;
  Kappa_Flow = NULL;    Kappa_AdjFlow = NULL;
  Section_Location = NULL;
  U_FreeStreamND = NULL;
  Design_Variable = NULL;

  /*--- Moving mesh pointers ---*/

  Kind_GridMovement = NULL;
  Motion_Origin_X = NULL;     Motion_Origin_Y = NULL;     Motion_Origin_Z = NULL;
  Translation_Rate_X = NULL;  Translation_Rate_Y = NULL;  Translation_Rate_Z = NULL;
  Rotation_Rate_X = NULL;     Rotation_Rate_Y = NULL;     Rotation_Rate_Z = NULL;
  Pitching_Omega_X = NULL;    Pitching_Omega_Y = NULL;    Pitching_Omega_Z = NULL;
  Pitching_Ampl_X = NULL;     Pitching_Ampl_Y = NULL;     Pitching_Ampl_Z = NULL;
  Pitching_Phase_X = NULL;    Pitching_Phase_Y = NULL;    Pitching_Phase_Z = NULL;
  Plunging_Omega_X = NULL;    Plunging_Omega_Y = NULL;    Plunging_Omega_Z = NULL;
  Plunging_Ampl_X = NULL;     Plunging_Ampl_Y = NULL;     Plunging_Ampl_Z = NULL;
  RefOriginMoment_X = NULL;   RefOriginMoment_Y = NULL;   RefOriginMoment_Z = NULL;
  MoveMotion_Origin = NULL;

  /*--- Variable initialization ---*/
  
  ExtIter = 0;
  IntIter = 0;
  
}

void CConfig::SetRunTime_Options(void) {
  
  /* DESCRIPTION: Number of external iterations */
  
  addUnsignedLongOption("EXT_ITER", nExtIter, 999999);

}

void CConfig::SetConfig_Options(unsigned short val_iZone, unsigned short val_nZone) {
  
  su2double default_vec_3d[3];
  su2double default_vec_4d[4];
  su2double default_vec_5d[5];
  su2double default_vec_2d[2];
  su2double default_vec_6d[6];
  
  nZone = val_nZone;
  iZone = val_iZone;


  // This config file is parsed by a number of programs to make it easy to write SU2
  // wrapper scripts (in python, go, etc.) so please do
  // the best you can to follow the established format. It's very hard to parse c++ code
  // and none of us that write the parsers want to write a full c++ interpreter. Please
  // play nice with the existing format so that you don't break the existing scripts.


  /* BEGIN_CONFIG_OPTIONS */

  /*!\par CONFIG_CATEGORY: Problem Definition \ingroup Config */
  /*--- Options related to problem definition and partitioning ---*/

  /*!\brief REGIME_TYPE \n  DESCRIPTION: Regime type \n OPTIONS: see \link Regime_Map \endlink \ingroup Config*/
  addEnumOption("REGIME_TYPE", Kind_Regime, Regime_Map, COMPRESSIBLE);
  
  /* DESCRIPTION: Debug mode */
  addBoolOption("DEBUG_MODE",DebugMode, false);
  
  /*!\brief PHYSICAL_PROBLEM \n DESCRIPTION: Physical governing equations \n Options: see \link Solver_Map \endlink \n DEFAULT: NO_SOLVER \ingroup Config*/
  addEnumOption("PHYSICAL_PROBLEM", Kind_Solver, Solver_Map, NO_SOLVER);
  /*!\brief MATH_PROBLEM  \n DESCRIPTION: Mathematical problem \n  Options: DIRECT, ADJOINT \ingroup Config*/
  addMathProblemOption("MATH_PROBLEM" , Adjoint, false , Restart_Flow, false, DiscreteAdjoint, false);
  /*!\brief KIND_TURB_MODEL \n DESCRIPTION: Specify turbulence model \n Options: see \link Turb_Model_Map \endlink \n DEFAULT: NO_TURB_MODEL \ingroup Config*/
  addEnumOption("KIND_TURB_MODEL", Kind_Turb_Model, Turb_Model_Map, NO_TURB_MODEL);

  /*!\brief KIND_TRANS_MODEL \n DESCRIPTION: Specify transition model OPTIONS: see \link Trans_Model_Map \endlink \n DEFAULT: NO_TRANS_MODEL \ingroup Config*/
  addEnumOption("KIND_TRANS_MODEL", Kind_Trans_Model, Trans_Model_Map, NO_TRANS_MODEL);

  /*\brief AXISYMMETRIC \n DESCRIPTION: Axisymmetric simulation \n DEFAULT: false \ingroup Config */
  addBoolOption("AXISYMMETRIC", Axisymmetric, false);
  /* DESCRIPTION: Add the gravity force */
  addBoolOption("GRAVITY_FORCE", GravityForce, false);
  /* DESCRIPTION: Perform a low fidelity simulation */
  addBoolOption("LOW_FIDELITY_SIMULATION", LowFidelitySim, false);
  /*!\brief RESTART_SOL \n DESCRIPTION: Restart solution from native solution file \n Options: NO, YES \ingroup Config */
  addBoolOption("RESTART_SOL", Restart, false);
  /*!\brief SYSTEM_MEASUREMENTS \n DESCRIPTION: System of measurements \n OPTIONS: see \link Measurements_Map \endlink \n DEFAULT: SI \ingroup Config*/
  addEnumOption("SYSTEM_MEASUREMENTS", SystemMeasurements, Measurements_Map, SI);

  /*!\par CONFIG_CATEGORY: FluidModel \ingroup Config*/
  /*!\brief FLUID_MODEL \n DESCRIPTION: Fluid model \n OPTIONS: See \link FluidModel_Map \endlink \n DEFAULT: STANDARD_AIR \ingroup Config*/
  addEnumOption("FLUID_MODEL", Kind_FluidModel, FluidModel_Map, STANDARD_AIR);


  /*!\par CONFIG_CATEGORY: Freestream Conditions \ingroup Config*/
  /*--- Options related to freestream specification ---*/

  /*!\brief GAS_CONSTANT \n DESCRIPTION: Specific gas constant (287.058 J/kg*K (air), only for compressible flows) \ingroup Config*/
  addDoubleOption("GAS_CONSTANT", Gas_Constant, 287.058);
  /*!\brief GAMMA_VALUE  \n DESCRIPTION: Ratio of specific heats (1.4 (air), only for compressible flows) \ingroup Config*/
  addDoubleOption("GAMMA_VALUE", Gamma, 1.4);


  /*--- Options related to VAN der WAALS MODEL and PENG ROBINSON ---*/

  /* DESCRIPTION: Critical Temperature, default value for AIR */
  addDoubleOption("CRITICAL_TEMPERATURE", Temperature_Critical, 131.00);
  /* DESCRIPTION: Critical Pressure, default value for MDM */
  addDoubleOption("CRITICAL_PRESSURE", Pressure_Critical, 3588550.0);
  /* DESCRIPTION: Critical Density, default value for MDM */
  addDoubleOption("CRITICAL_DENSITY", Density_Critical, 263.0);

  /*--- Options related to VAN der WAALS MODEL and PENG ROBINSON ---*/
  /* DESCRIPTION: Critical Density, default value for MDM */
   addDoubleOption("ACENTRIC_FACTOR", Acentric_Factor, 0.035);

   /*--- Options related to Viscosity Model ---*/
  /*!\brief VISCOSITY_MODEL \n DESCRIPTION: model of the viscosity \n OPTIONS: See \link ViscosityModel_Map \endlink \n DEFAULT: SUTHERLAND \ingroup Config*/
  addEnumOption("VISCOSITY_MODEL", Kind_ViscosityModel, ViscosityModel_Map, SUTHERLAND);

  /*--- Options related to Constant Viscosity Model ---*/

  /* DESCRIPTION: default value for AIR */
  addDoubleOption("MU_CONSTANT", Mu_ConstantND , 1.716E-5);

  /*--- Options related to Sutherland Viscosity Model ---*/

  /* DESCRIPTION: Sutherland Viscosity Ref default value for AIR SI */
  addDoubleOption("MU_REF", Mu_RefND, 1.716E-5);
  /* DESCRIPTION: Sutherland Temperature Ref, default value for AIR SI */
  addDoubleOption("MU_T_REF", Mu_Temperature_RefND, 273.15);
  /* DESCRIPTION: Sutherland constant, default value for AIR SI */
  addDoubleOption("SUTHERLAND_CONSTANT", Mu_SND, 110.4);

  /*--- Options related to Thermal Conductivity Model ---*/

  addEnumOption("CONDUCTIVITY_MODEL", Kind_ConductivityModel, ConductivityModel_Map, CONSTANT_PRANDTL);

 /*--- Options related to Constant Thermal Conductivity Model ---*/

 /* DESCRIPTION: default value for AIR */
  addDoubleOption("KT_CONSTANT", Kt_ConstantND , 0.0257);

  /*!\brief REYNOLDS_NUMBER \n DESCRIPTION: Reynolds number (non-dimensional, based on the free-stream values). Needed for viscous solvers. For incompressible solvers the Reynolds length will always be 1.0 \n DEFAULT: 0.0 \ingroup Config */
  addDoubleOption("REYNOLDS_NUMBER", Reynolds, 0.0);
  /*!\brief REYNOLDS_LENGTH \n DESCRIPTION: Reynolds length (1 m by default). Used for compressible solver: incompressible solver will use 1.0. \ingroup Config */
  addDoubleOption("REYNOLDS_LENGTH", Length_Reynolds, 1.0);
  /*!\brief PRANDTL_LAM \n DESCRIPTION: Laminar Prandtl number (0.72 (air), only for compressible flows) \n DEFAULT: 0.72 \ingroup Config*/
  addDoubleOption("PRANDTL_LAM", Prandtl_Lam, 0.72);
  /*!\brief PRANDTL_TURB \n DESCRIPTION: Turbulent Prandtl number (0.9 (air), only for compressible flows) \n DEFAULT 0.90 \ingroup Config*/
  addDoubleOption("PRANDTL_TURB", Prandtl_Turb, 0.90);
  /*!\brief BULK_MODULUS \n DESCRIPTION: Value of the Bulk Modulus  \n DEFAULT 1.42E5 \ingroup Config*/
  addDoubleOption("BULK_MODULUS", Bulk_Modulus, 1.42E5);
  /* DESCRIPTION: Artifical compressibility factor  */
  addDoubleOption("ARTCOMP_FACTOR", ArtComp_Factor, 1.0);
  /*!\brief MACH_NUMBER  \n DESCRIPTION:  Mach number (non-dimensional, based on the free-stream values). 0.0 by default \ingroup Config*/
  addDoubleOption("MACH_NUMBER", Mach, 0.0);
  /*!\brief INIT_OPTION \n DESCRIPTION: Init option to choose between Reynolds or thermodynamics quantities for initializing the solution \n OPTIONS: see \link InitOption_Map \endlink \n DEFAULT REYNOLDS \ingroup Config*/
  addEnumOption("INIT_OPTION", Kind_InitOption, InitOption_Map, REYNOLDS);
  /* DESCRIPTION: Free-stream option to choose between density and temperature for initializing the solution */
  addEnumOption("FREESTREAM_OPTION", Kind_FreeStreamOption, FreeStreamOption_Map, TEMPERATURE_FS);
  /*!\brief FREESTREAM_PRESSURE\n DESCRIPTION: Free-stream pressure (101325.0 N/m^2 by default) \ingroup Config*/
  addDoubleOption("FREESTREAM_PRESSURE", Pressure_FreeStream, 101325.0);
  /*!\brief FREESTREAM_DENSITY\n DESCRIPTION: Free-stream density (1.2886 Kg/m^3 (air), 998.2 Kg/m^3 (water)) \n DEFAULT -1.0 (calculated from others) \ingroup Config*/
  addDoubleOption("FREESTREAM_DENSITY", Density_FreeStream, -1.0);
  /*!\brief FREESTREAM_TEMPERATURE\n DESCRIPTION: Free-stream temperature (288.15 K by default) \ingroup Config*/
  addDoubleOption("FREESTREAM_TEMPERATURE", Temperature_FreeStream, 288.15);
  /*!\brief FREESTREAM_TEMPERATURE_VE\n DESCRIPTION: Free-stream vibrational-electronic temperature (288.15 K by default) \ingroup Config*/
  addDoubleOption("FREESTREAM_TEMPERATURE_VE", Temperature_ve_FreeStream, 288.15);
  default_vec_3d[0] = 1.0; default_vec_3d[1] = 0.0; default_vec_3d[2] = 0.0;
  /*!\brief FREESTREAM_VELOCITY\n DESCRIPTION: Free-stream velocity (m/s) */
  addDoubleArrayOption("FREESTREAM_VELOCITY", 3, Velocity_FreeStream, default_vec_3d);
  /* DESCRIPTION: Free-stream viscosity (1.853E-5 Ns/m^2 (air), 0.798E-3 Ns/m^2 (water)) */
  addDoubleOption("FREESTREAM_VISCOSITY", Viscosity_FreeStream, -1.0);
  /* DESCRIPTION:  */
  addDoubleOption("FREESTREAM_INTERMITTENCY", Intermittency_FreeStream, 1.0);
  /* DESCRIPTION:  */
  addDoubleOption("FREESTREAM_TURBULENCEINTENSITY", TurbulenceIntensity_FreeStream, 0.05);
  /* DESCRIPTION:  */
  addDoubleOption("FREESTREAM_NU_FACTOR", NuFactor_FreeStream, 3.0);
  /* DESCRIPTION:  */
  addDoubleOption("ENGINE_NU_FACTOR", NuFactor_Engine, 30.0);
  /* DESCRIPTION:  */
  addDoubleOption("FREESTREAM_TURB2LAMVISCRATIO", Turb2LamViscRatio_FreeStream, 10.0);
  /* DESCRIPTION: Side-slip angle (degrees, only for compressible flows) */
  addDoubleOption("SIDESLIP_ANGLE", AoS, 0.0);
  /*!\brief AOA  \n DESCRIPTION: Angle of attack (degrees, only for compressible flows) \ingroup Config*/
  addDoubleOption("AOA", AoA, 0.0);
  /* DESCRIPTION: Activate fixed CL mode (specify a CL instead of AoA). */
  addBoolOption("FIXED_CL_MODE", Fixed_CL_Mode, false);
  /* DESCRIPTION: Specify a fixed coefficient of lift instead of AoA (only for compressible flows) */
  addDoubleOption("TARGET_CL", Target_CL, 0.0);
  /* DESCRIPTION: Damping factor for fixed CL mode. */
  addDoubleOption("DAMP_FIXED_CL", Damp_Fixed_CL, 0.2);
  /* DESCRIPTION: Iterations to re-evaluate the angle of attack. */
  addUnsignedLongOption("ITER_FIXED_CL", Iter_Fixed_CL, 100);


  /*!\par CONFIG_CATEGORY: Reference Conditions \ingroup Config*/
  /*--- Options related to reference values for nondimensionalization ---*/

  Length_Ref = 1.0; //<---- NOTE: this should be given an option or set as a const

  /*!\brief REF_ORIGIN_MOMENT_X\n DESCRIPTION: X Reference origin for moment computation \ingroup Config*/
  addDoubleListOption("REF_ORIGIN_MOMENT_X", nRefOriginMoment_X, RefOriginMoment_X);
  /*!\brief REF_ORIGIN_MOMENT_Y\n DESCRIPTION: Y Reference origin for moment computation \ingroup Config*/
  addDoubleListOption("REF_ORIGIN_MOMENT_Y", nRefOriginMoment_Y, RefOriginMoment_Y);
  /*!\brief REF_ORIGIN_MOMENT_Z\n DESCRIPTION: Z Reference origin for moment computation \ingroup Config*/
  addDoubleListOption("REF_ORIGIN_MOMENT_Z", nRefOriginMoment_Z, RefOriginMoment_Z);
  /*!\brief REF_AREA\n DESCRIPTION: Reference area for force coefficients (0 implies automatic calculation) \ingroup Config*/
  addDoubleOption("REF_AREA", RefAreaCoeff, 1.0);
  /*!\brief REF_LENGTH_MOMENT\n DESCRIPTION: Reference length for pitching, rolling, and yawing non-dimensional moment \ingroup Config*/
  addDoubleOption("REF_LENGTH_MOMENT", RefLengthMoment, 1.0);
  /*!\brief REF_ELEM_LENGTH\n DESCRIPTION: Reference element length for computing the slope limiter epsilon \ingroup Config*/
  addDoubleOption("REF_ELEM_LENGTH", RefElemLength, 0.1);
  /*!\brief REF_SHARP_EDGES\n DESCRIPTION: Reference coefficient for detecting sharp edges \ingroup Config*/
  addDoubleOption("REF_SHARP_EDGES", RefSharpEdges, 3.0);
	/*!\brief REF_VELOCITY\n DESCRIPTION: Reference velocity (incompressible only)  \ingroup Config*/
  addDoubleOption("REF_VELOCITY", Velocity_Ref, -1.0);
	/* !\brief REF_VISCOSITY  \n DESCRIPTION: Reference viscosity (incompressible only)  \ingroup Config*/
  addDoubleOption("REF_VISCOSITY", Viscosity_Ref, -1.0);
  /* DESCRIPTION: Type of mesh motion */
  addEnumOption("REF_DIMENSIONALIZATION", Ref_NonDim, NonDim_Map, DIMENSIONAL);

  /*!\par CONFIG_CATEGORY: Boundary Markers \ingroup Config*/
  /*--- Options related to various boundary markers ---*/

  /*!\brief MARKER_PLOTTING\n DESCRIPTION: Marker(s) of the surface in the surface flow solution file  \ingroup Config*/
  addStringListOption("MARKER_PLOTTING", nMarker_Plotting, Marker_Plotting);
  /*!\brief MARKER_MONITORING\n DESCRIPTION: Marker(s) of the surface where evaluate the non-dimensional coefficients \ingroup Config*/
  addStringListOption("MARKER_MONITORING", nMarker_Monitoring, Marker_Monitoring);
  /*!\brief MARKER_DESIGNING\n DESCRIPTION: Marker(s) of the surface where objective function (design problem) will be evaluated \ingroup Config*/
  addStringListOption("MARKER_DESIGNING", nMarker_Designing, Marker_Designing);
  /*!\brief MARKER_OUT_1D \n DESCRIPTION: Outlet boundary marker(s) over which to calculate 1-D flow properties
   Format: ( outlet marker) \ingroup Config*/
  addStringListOption("MARKER_OUT_1D", nMarker_Out_1D, Marker_Out_1D);
  /*!\brief GEO_MARKER\n DESCRIPTION: Marker(s) of the surface where evaluate the geometrical functions \ingroup Config*/
  addStringListOption("GEO_MARKER", nMarker_GeoEval, Marker_GeoEval);
  /*!\brief MARKER_EULER\n DESCRIPTION: Euler wall boundary marker(s) \ingroup Config*/
  addStringListOption("MARKER_EULER", nMarker_Euler, Marker_Euler);
  /*!\brief MARKER_FAR\n DESCRIPTION: Far-field boundary marker(s) \ingroup Config*/
  addStringListOption("MARKER_FAR", nMarker_FarField, Marker_FarField);
  /*!\brief MARKER_SYM\n DESCRIPTION: Symmetry boundary condition \ingroup Config*/
  addStringListOption("MARKER_SYM", nMarker_SymWall, Marker_SymWall);
  /*!\brief MARKER_PRESSURE\n DESCRIPTION: Symmetry boundary condition \ingroup Config*/
  addStringListOption("MARKER_PRESSURE", nMarker_Pressure, Marker_Pressure);
  /*!\brief MARKER_NEARFIELD\n DESCRIPTION: Near-Field boundary condition \ingroup Config*/
  addStringListOption("MARKER_NEARFIELD", nMarker_NearFieldBound, Marker_NearFieldBound);
  /*!\brief MARKER_INTERFACE\n DESCRIPTION: Zone interface boundary marker(s) \ingroup Config*/
  addStringListOption("MARKER_INTERFACE", nMarker_InterfaceBound, Marker_InterfaceBound);
  /*!\brief MARKER_FSI_INTERFACE \n DESCRIPTION: FSI interface boundary marker(s) \ingroup Config*/
  addStringListOption("MARKER_FSI_INTERFACE", nMarker_FSIinterface, Marker_FSIinterface);
  /*!\brief MARKER_DIRICHLET  \n DESCRIPTION: Dirichlet boundary marker(s) \ingroup Config*/
  addStringListOption("MARKER_DIRICHLET", nMarker_Dirichlet, Marker_Dirichlet);
  /* DESCRIPTION: Neumann boundary marker(s) */
  addStringListOption("MARKER_NEUMANN", nMarker_Neumann, Marker_Neumann);
  /* DESCRIPTION: Custom boundary marker(s) */
  addStringListOption("MARKER_CUSTOM", nMarker_Custom, Marker_Custom);
  /* DESCRIPTION: Periodic boundary marker(s) for use with SU2_MSH
   Format: ( periodic marker, donor marker, rotation_center_x, rotation_center_y,
   rotation_center_z, rotation_angle_x-axis, rotation_angle_y-axis,
   rotation_angle_z-axis, translation_x, translation_y, translation_z, ... ) */
  addPeriodicOption("MARKER_PERIODIC", nMarker_PerBound, Marker_PerBound, Marker_PerDonor,
                    Periodic_RotCenter, Periodic_RotAngles, Periodic_Translation);

  /*!\brief MARKER_ACTDISK\n DESCRIPTION: Periodic boundary marker(s) for use with SU2_MSH
   Format: ( periodic marker, donor marker, rotation_center_x, rotation_center_y,
   rotation_center_z, rotation_angle_x-axis, rotation_angle_y-axis,
   rotation_angle_z-axis, translation_x, translation_y, translation_z, ... ) \ingroup Config*/
  addActuatorDiskOption("MARKER_ACTDISK", nMarker_ActDisk_Inlet, nMarker_ActDisk_Outlet,
                        Marker_ActDisk_Inlet, Marker_ActDisk_Outlet,
                        ActDisk_Origin, ActDisk_RootRadius, ActDisk_TipRadius,
                        ActDisk_PressJump, ActDisk_TempJump, ActDisk_Omega, ActDisk_Distribution);

  /*!\brief INLET_TYPE  \n DESCRIPTION: Inlet boundary type \n OPTIONS: see \link Inlet_Map \endlink \n DEFAULT: TOTAL_CONDITIONS \ingroup Config*/
  addEnumOption("INLET_TYPE", Kind_Inlet, Inlet_Map, TOTAL_CONDITIONS);

  /*!\brief MARKER_INLET  \n DESCRIPTION: Inlet boundary marker(s) with the following formats,
   Total Conditions: (inlet marker, total temp, total pressure, flow_direction_x,
   flow_direction_y, flow_direction_z, ... ) where flow_direction is
   a unit vector.
   Mass Flow: (inlet marker, density, velocity magnitude, flow_direction_x,
   flow_direction_y, flow_direction_z, ... ) where flow_direction is
   a unit vector. \ingroup Config*/
  addInletOption("MARKER_INLET", nMarker_Inlet, Marker_Inlet, Inlet_Ttotal, Inlet_Ptotal, Inlet_FlowDir);

  /*!\brief MARKER_RIEMANN \n DESCRIPTION: Riemann boundary marker(s) with the following formats, a unit vector.
   * \n OPTIONS: See \link Riemann_Map \endlink. The variables indicated by the option and the flow direction unit vector must be specified. \ingroup Config*/
  addRiemannOption("MARKER_RIEMANN", nMarker_Riemann, Marker_Riemann, Kind_Data_Riemann, Riemann_Map, Riemann_Var1, Riemann_Var2, Riemann_FlowDir);
<<<<<<< HEAD
  /*!\brief MARKER_NRBC \n DESCRIPTION: Riemann boundary marker(s) with the following formats, a unit vector. */
  addNRBCOption("MARKER_NRBC", nMarker_NRBC, Marker_NRBC, Kind_Data_NRBC, NRBC_Map, NRBC_Var1, NRBC_Var2, NRBC_FlowDir, RelaxFactorAverage, RelaxFactorFourier);
=======
  /*!\brief MARKER_NRBC \n DESCRIPTION: Riemann boundary marker(s) with the following formats, a unit vector. \ingroup Config*/
  addNRBCOption("MARKER_NRBC", nMarker_NRBC, Marker_NRBC, Kind_Data_NRBC, NRBC_Map, NRBC_Var1, NRBC_Var2, NRBC_FlowDir);
>>>>>>> eacc0721
  /*!\brief MIXING_PROCESS_TYPE \n DESCRIPTION: types of mixing process for averaging quantities at the boundaries.
    \n OPTIONS: see \link MixingProcess_Map \endlink \n DEFAULT: AREA_AVERAGE \ingroup Config*/
  addEnumOption("MIXING_PROCESS_TYPE", Kind_MixingProcess, MixingProcess_Map, AREA_AVERAGE);
  /*!\brief MARKER_MIXINGPLANE \n DESCRIPTION: Identify the boundaries in which the mixing plane is applied. \ingroup Config*/
  addMixingPlaneOption("MARKER_MIXINGPLANE", nMarker_MixBound, Marker_MixBound, Marker_MixDonor);
  /*!\brief MARKER_MIXINGPLANE \n DESCRIPTION: Identify the boundaries in which the mixing plane is applied. \ingroup Config*/
  addTurboPerfOption("MARKER_TURBO_PERFORMANCE", nMarker_TurboPerf, Marker_TurboBoundIn, Marker_TurboBoundOut, Kind_TurboPerformance, TurboPerformance_Map);
<<<<<<< HEAD
  /* DESCRIPTION: Integer number of spanwise sections to compute 3D BC and Performance for turbomachinery */
  addUnsignedShortOption("NUM_SPANWISE_SECTIONS", nSpanWiseSections, 1);
  /*!\brief TURBOMACHINERY_TYPE \n DESCRIPTION: types of turbomachynery architecture.
      \n OPTIONS: see \link TurboMachinery_Map \endlink \n Default: AXIAL */
  addEnumOption("TURBOMACHINERY_TYPE", Kind_TurboMachinery, TurboMachinery_Map, AXIAL);
  /*!\brief MARKER_SUPERSONIC_INLET  \n DESCRIPTION: Supersonic inlet boundary marker(s) \n   Format: (inlet marker, temperature, static pressure, velocity_x,   velocity_y, velocity_z, ... ), i.e. primitive variables specified. \ingroup Config*/
=======
  /*!\brief MARKER_SUPERSONIC_INLET  \n DESCRIPTION: Supersonic inlet boundary marker(s)
   * \n   Format: (inlet marker, temperature, static pressure, velocity_x,   velocity_y, velocity_z, ... ), i.e. primitive variables specified. \ingroup Config*/
>>>>>>> eacc0721
  addInletOption("MARKER_SUPERSONIC_INLET", nMarker_Supersonic_Inlet, Marker_Supersonic_Inlet,
                 Inlet_Temperature, Inlet_Pressure, Inlet_Velocity);
  /*!\brief MARKER_SUPERSONIC_OUTLET \n DESCRIPTION: Supersonic outlet boundary marker(s) \ingroup Config*/
  addStringListOption("MARKER_SUPERSONIC_OUTLET", nMarker_Supersonic_Outlet, Marker_Supersonic_Outlet);
  /*!\brief MARKER_OUTLET  \n DESCRIPTION: Outlet boundary marker(s)\n
   Format: ( outlet marker, back pressure (static), ... ) \ingroup Config*/
  addStringDoubleListOption("MARKER_OUTLET", nMarker_Outlet, Marker_Outlet, Outlet_Pressure);
  /*!\brief MARKER_ISOTHERMAL DESCRIPTION: Isothermal wall boundary marker(s)\n
   * Format: ( isothermal marker, wall temperature (static), ... ) \ingroup Config  */
  addStringDoubleListOption("MARKER_ISOTHERMAL", nMarker_Isothermal, Marker_Isothermal, Isothermal_Temperature);
  /*!\brief MARKER_HEATFLUX  \n DESCRIPTION: Specified heat flux wall boundary marker(s)
   Format: ( Heat flux marker, wall heat flux (static), ... ) \ingroup Config*/
  addStringDoubleListOption("MARKER_HEATFLUX", nMarker_HeatFlux, Marker_HeatFlux, Heat_Flux);
  /*!\brief MARKER_ENGINE_INFLOW  \n DESCRIPTION: Engine inflow boundary marker(s)
   Format: ( nacelle inflow marker, fan face Mach, ... ) \ingroup Config*/
  addStringDoubleListOption("MARKER_ENGINE_INFLOW", nMarker_EngineInflow, Marker_EngineInflow, Inflow_Mach_Target);
  /*!\brief MARKER_ENGINE_BLEED  \n DESCRIPTION: Engine bleed boundary marker(s)
   Format: ( nacelle inflow marker, flux, ... ) \ingroup Config*/
  addBleedOption("MARKER_ENGINE_BLEED", nMarker_EngineBleed, Marker_EngineBleed, Bleed_MassFlow_Target, Bleed_Temperature_Target);
  /*!\brief SUBSONIC_ENGINE\n DESCRIPTION: Engine subsonic intake region \ingroup Config*/
  addBoolOption("SUBSONIC_ENGINE", Engine_Intake, false);
  default_vec_6d[0] = -1E15; default_vec_6d[1] = -1E15; default_vec_6d[2] = -1E15;
  default_vec_6d[3] =  1E15; default_vec_6d[4] =  1E15; default_vec_6d[5] =  1E15;
  /* DESCRIPTION: Coordinates of the box to impose a subsonic nacellle (Xmin, Ymin, Zmin, Xmax, Ymax, Zmax) */
  addDoubleArrayOption("SUBSONIC_ENGINE_BOX", 6, Subsonic_Engine_Box, default_vec_6d);
  /* DESCRIPTION: Engine exhaust boundary marker(s)
   Format: (nacelle exhaust marker, total nozzle temp, total nozzle pressure, ... )*/
  addExhaustOption("MARKER_ENGINE_EXHAUST", nMarker_EngineExhaust, Marker_EngineExhaust, Exhaust_Temperature_Target, Exhaust_Pressure_Target);
  /* DESCRIPTION: Clamped boundary marker(s) */
  addStringListOption("MARKER_CLAMPED", nMarker_Clamped, Marker_Clamped);
  /* DESCRIPTION: Displacement boundary marker(s) */
  addStringDoubleListOption("MARKER_NORMAL_DISPL", nMarker_Displacement, Marker_Displacement, Displ_Value);
  /* DESCRIPTION: Load boundary marker(s) */
  addStringDoubleListOption("MARKER_NORMAL_LOAD", nMarker_Load, Marker_Load, Load_Value);
  /* DESCRIPTION: Load boundary marker(s)
   Format: (inlet marker, load, multiplier, dir_x, dir_y, dir_z, ... ), i.e. primitive variables specified. */
  addInletOption("MARKER_LOAD", nMarker_Load_Dir, Marker_Load_Dir, Load_Dir_Value, Load_Dir_Multiplier, Load_Dir);
  /* DESCRIPTION: Sine load boundary marker(s)
   Format: (inlet marker, load, multiplier, dir_x, dir_y, dir_z, ... ), i.e. primitive variables specified. */
  addInletOption("MARKER_SINE_LOAD", nMarker_Load_Sine, Marker_Load_Sine, Load_Sine_Amplitude, Load_Sine_Frequency, Load_Sine_Dir);

  /* DESCRIPTION: Flow load boundary marker(s) */
  addStringDoubleListOption("MARKER_FLOWLOAD", nMarker_FlowLoad, Marker_FlowLoad, FlowLoad_Value);
  /* DESCRIPTION: Damping factor for engine inlet condition */
  addDoubleOption("DAMP_ENGINE_INFLOW", Damp_Engine_Inflow, 0.95);
  /* DESCRIPTION: Damping factor for engine bleed condition */
  addDoubleOption("DAMP_ENGINE_BLEED", Damp_Engine_Bleed, 0.95);
  /* DESCRIPTION: Damping factor for engine exhaust condition */
  addDoubleOption("DAMP_ENGINE_EXHAUST", Damp_Engine_Exhaust, 0.95);


  /*!\par CONFIG_CATEGORY: Time-marching \ingroup Config*/
  /*--- Options related to time-marching ---*/

  /* DESCRIPTION: Unsteady simulation  */
  addEnumOption("UNSTEADY_SIMULATION", Unsteady_Simulation, Unsteady_Map, STEADY);
  /* DESCRIPTION:  Courant-Friedrichs-Lewy condition of the finest grid */
  addDoubleOption("CFL_NUMBER", CFLFineGrid, 1.25);
  /* DESCRIPTION:  Max time step in local time stepping simulations */
  addDoubleOption("MAX_DELTA_TIME", Max_DeltaTime, 1000000);
  /* DESCRIPTION: Activate The adaptive CFL number. */
  addBoolOption("CFL_ADAPT", CFL_Adapt, false);
  /* !\brief CFL_ADAPT_PARAM
   * DESCRIPTION: Parameters of the adaptive CFL number (factor down, factor up, CFL limit (min and max) )
   * Factor down generally >1.0, factor up generally < 1.0 to cause the CFL to increase when residual is decreasing,
   * and decrease when the residual is increasing or stalled. \ingroup Config*/
  default_vec_4d[0] = 0.0; default_vec_4d[1] = 0.0; default_vec_4d[2] = 1.0; default_vec_4d[3] = 100.0;
  addDoubleArrayOption("CFL_ADAPT_PARAM", 4, CFL_AdaptParam, default_vec_4d);
  /* DESCRIPTION: Reduction factor of the CFL coefficient in the adjoint problem */
  addDoubleOption("CFL_REDUCTION_ADJFLOW", CFLRedCoeff_AdjFlow, 0.8);
  /* DESCRIPTION: Reduction factor of the CFL coefficient in the level set problem */
  addDoubleOption("CFL_REDUCTION_TURB", CFLRedCoeff_Turb, 1.0);
  /* DESCRIPTION: Reduction factor of the CFL coefficient in the turbulent adjoint problem */
  addDoubleOption("CFL_REDUCTION_ADJTURB", CFLRedCoeff_AdjTurb, 1.0);
  /* DESCRIPTION: Number of total iterations */
  addUnsignedLongOption("EXT_ITER", nExtIter, 999999);
  // these options share nRKStep as their size, which is not a good idea in general
  /* DESCRIPTION: Runge-Kutta alpha coefficients */
  addDoubleListOption("RK_ALPHA_COEFF", nRKStep, RK_Alpha_Step);
  /* DESCRIPTION: Time Step for dual time stepping simulations (s) */
  addDoubleOption("UNST_TIMESTEP", Delta_UnstTime, 0.0);
  /* DESCRIPTION: Total Physical Time for dual time stepping simulations (s) */
  addDoubleOption("UNST_TIME", Total_UnstTime, 1.0);
  /* DESCRIPTION: Unsteady Courant-Friedrichs-Lewy number of the finest grid */
  addDoubleOption("UNST_CFL_NUMBER", Unst_CFL, 0.0);
  /* DESCRIPTION: Number of internal iterations (dual time method) */
  addUnsignedLongOption("UNST_INT_ITER", Unst_nIntIter, 100);
  /* DESCRIPTION: Integer number of periodic time instances for Time Spectral */
  addUnsignedShortOption("TIME_INSTANCES", nTimeInstances, 1);
  /* DESCRIPTION: Iteration number to begin unsteady restarts (dual time method) */
  addLongOption("UNST_RESTART_ITER", Unst_RestartIter, 0);
  /* DESCRIPTION: Starting direct solver iteration for the unsteady adjoint */
  addLongOption("UNST_ADJOINT_ITER", Unst_AdjointIter, 0);
  /* DESCRIPTION: Iteration number to begin unsteady restarts (structural analysis) */
  addLongOption("DYN_RESTART_ITER", Dyn_RestartIter, 0);
  /* DESCRIPTION: Time discretization */
  addEnumOption("TIME_DISCRE_FLOW", Kind_TimeIntScheme_Flow, Time_Int_Map, EULER_IMPLICIT);
  /* DESCRIPTION: Time discretization */
  addEnumOption("TIME_DISCRE_ADJLEVELSET", Kind_TimeIntScheme_AdjLevelSet, Time_Int_Map, EULER_IMPLICIT);
  /* DESCRIPTION: Time discretization */
  addEnumOption("TIME_DISCRE_ADJFLOW", Kind_TimeIntScheme_AdjFlow, Time_Int_Map, EULER_IMPLICIT);
  /* DESCRIPTION: Time discretization */
  addEnumOption("TIME_DISCRE_TURB", Kind_TimeIntScheme_Turb, Time_Int_Map, EULER_IMPLICIT);
  /* DESCRIPTION: Time discretization */
  addEnumOption("TIME_DISCRE_ADJTURB", Kind_TimeIntScheme_AdjTurb, Time_Int_Map, EULER_IMPLICIT);
  /* DESCRIPTION: Time discretization */
  addEnumOption("TIME_DISCRE_WAVE", Kind_TimeIntScheme_Wave, Time_Int_Map, EULER_IMPLICIT);
  /* DESCRIPTION: Time discretization */
  addEnumOption("TIME_DISCRE_FEA", Kind_TimeIntScheme_FEA, Time_Int_Map_FEA, NEWMARK_IMPLICIT);
  /* DESCRIPTION: Time discretization */
  addEnumOption("TIME_DISCRE_HEAT", Kind_TimeIntScheme_Heat, Time_Int_Map, EULER_IMPLICIT);
  /* DESCRIPTION: Time discretization */
  addEnumOption("TIME_DISCRE_POISSON", Kind_TimeIntScheme_Poisson, Time_Int_Map, EULER_IMPLICIT);

  /*!\par CONFIG_CATEGORY: Linear solver definition \ingroup Config*/
  /*--- Options related to the linear solvers ---*/

  /*!\brief LINEAR_SOLVER
   *  \n DESCRIPTION: Linear solver for the implicit, mesh deformation, or discrete adjoint systems \n OPTIONS: see \link Linear_Solver_Map \endlink \n DEFAULT: FGMRES \ingroup Config*/
  addEnumOption("LINEAR_SOLVER", Kind_Linear_Solver, Linear_Solver_Map, FGMRES);
  /*!\brief LINEAR_SOLVER_PREC
   *  \n DESCRIPTION: Preconditioner for the Krylov linear solvers \n OPTIONS: see \link Linear_Solver_Prec_Map \endlink \n DEFAULT: LU_SGS \ingroup Config*/
  addEnumOption("LINEAR_SOLVER_PREC", Kind_Linear_Solver_Prec, Linear_Solver_Prec_Map, LU_SGS);
  /* DESCRIPTION: Minimum error threshold for the linear solver for the implicit formulation */
  addDoubleOption("LINEAR_SOLVER_ERROR", Linear_Solver_Error, 1E-5);
  /* DESCRIPTION: Maximum number of iterations of the linear solver for the implicit formulation */
  addUnsignedLongOption("LINEAR_SOLVER_ITER", Linear_Solver_Iter, 10);
  /* DESCRIPTION: Maximum number of iterations of the linear solver for the implicit formulation */
  addUnsignedLongOption("LINEAR_SOLVER_RESTART_FREQUENCY", Linear_Solver_Restart_Frequency, 10);
  /* DESCRIPTION: Relaxation of the flow equations solver for the implicit formulation */
  addDoubleOption("RELAXATION_FACTOR_FLOW", Relaxation_Factor_Flow, 1.0);
  /* DESCRIPTION: Relaxation of the turb equations solver for the implicit formulation */
  addDoubleOption("RELAXATION_FACTOR_TURB", Relaxation_Factor_Turb, 1.0);
  /* DESCRIPTION: Relaxation of the adjoint flow equations solver for the implicit formulation */
  addDoubleOption("RELAXATION_FACTOR_ADJFLOW", Relaxation_Factor_AdjFlow, 1.0);
  /* DESCRIPTION: Roe coefficient */
  addDoubleOption("ROE_KAPPA", Roe_Kappa, 0.5);
  /* DESCRIPTION: Roe-Turkel preconditioning for low Mach number flows */
  addBoolOption("ROE_TURKEL_PREC", Low_Mach_Precon, false);
  /* DESCRIPTION: Post-reconstruction correction for low Mach number flows */
  addBoolOption("LOW_MACH_CORR", Low_Mach_Corr, false);
  /* DESCRIPTION: Time Step for dual time stepping simulations (s) */
  addDoubleOption("MIN_ROE_TURKEL_PREC", Min_Beta_RoeTurkel, 0.01);
  /* DESCRIPTION: Time Step for dual time stepping simulations (s) */
  addDoubleOption("MAX_ROE_TURKEL_PREC", Max_Beta_RoeTurkel, 0.2);
  /* DESCRIPTION: Linear solver for the turbulent adjoint systems */
  addEnumOption("ADJTURB_LIN_SOLVER", Kind_AdjTurb_Linear_Solver, Linear_Solver_Map, FGMRES);
  /* DESCRIPTION: Preconditioner for the turbulent adjoint Krylov linear solvers */
  addEnumOption("ADJTURB_LIN_PREC", Kind_AdjTurb_Linear_Prec, Linear_Solver_Prec_Map, LU_SGS);
  /* DESCRIPTION: Minimum error threshold for the turbulent adjoint linear solver for the implicit formulation */
  addDoubleOption("ADJTURB_LIN_ERROR", AdjTurb_Linear_Error, 1E-5);
  /* DESCRIPTION: Maximum number of iterations of the turbulent adjoint linear solver for the implicit formulation */
  addUnsignedShortOption("ADJTURB_LIN_ITER", AdjTurb_Linear_Iter, 10);
  /* DESCRIPTION: Entropy fix factor */
  addDoubleOption("ENTROPY_FIX_COEFF", EntropyFix_Coeff, 0.001);
  /* DESCRIPTION: Linear solver for the discete adjoint systems */
  addEnumOption("DISCADJ_LIN_SOLVER", Kind_DiscAdj_Linear_Solver, Linear_Solver_Map, FGMRES);
  /* DESCRIPTION: Preconditioner for the discrete adjoint Krylov linear solvers */
  addEnumOption("DISCADJ_LIN_PREC", Kind_DiscAdj_Linear_Prec, Linear_Solver_Prec_Map, ILU);
  
  /*!\par CONFIG_CATEGORY: Convergence\ingroup Config*/
  /*--- Options related to convergence ---*/
  
  /*!\brief CONV_CRITERIA
   *  \n DESCRIPTION: Convergence criteria \n OPTIONS: see \link Converge_Crit_Map \endlink \n DEFAULT: RESIDUAL \ingroup Config*/
  addEnumOption("CONV_CRITERIA", ConvCriteria, Converge_Crit_Map, RESIDUAL);
  /*!\brief RESIDUAL_REDUCTION \n DESCRIPTION: Residual reduction (order of magnitude with respect to the initial value)\n DEFAULT: 3.0 \ingroup Config*/
  addDoubleOption("RESIDUAL_REDUCTION", OrderMagResidual, 3.0);
  /*!\brief RESIDUAL_MINVAL\n DESCRIPTION: Min value of the residual (log10 of the residual)\n DEFAULT: -8.0 \ingroup Config*/
  addDoubleOption("RESIDUAL_MINVAL", MinLogResidual, -8.0);
  /* DESCRIPTION: Residual reduction (order of magnitude with respect to the initial value) */
  addDoubleOption("RESIDUAL_REDUCTION_FSI", OrderMagResidualFSI, 3.0);
  /* DESCRIPTION: Min value of the residual (log10 of the residual) */
  addDoubleOption("RESIDUAL_MINVAL_FSI", MinLogResidualFSI, -5.0);
  /* DESCRIPTION: FEM: UTOL = norm(Delta_U(k)) / norm(U(k)) */
  addDoubleOption("RESIDUAL_FEM_UTOL", Res_FEM_UTOL, -9.0);
  /* DESCRIPTION: FEM: RTOL = norm(Residual(k)) / norm(Residual(0)) */
  addDoubleOption("RESIDUAL_FEM_RTOL", Res_FEM_RTOL, -9.0);
  /* DESCRIPTION: FEM: ETOL = Delta_U(k) * Residual(k) / Delta_U(0) * Residual(0) */
  addDoubleOption("RESIDUAL_FEM_ETOL", Res_FEM_ETOL, -9.0);
  /*!\brief RESIDUAL_FUNC_FLOW\n DESCRIPTION: Flow functional for the Residual criteria\n OPTIONS: See \link Residual_Map \endlink \n DEFAULT: RHO_RESIDUAL \ingroup Config*/
  addEnumOption("RESIDUAL_FUNC_FLOW", Residual_Func_Flow, Residual_Map, RHO_RESIDUAL);
  /*!\brief STARTCONV_ITER\n DESCRIPTION: Iteration number to begin convergence monitoring\n DEFAULT: 5 \ingroup Config*/
  addUnsignedLongOption("STARTCONV_ITER", StartConv_Iter, 5);
  /*!\brief CAUCHY_ELEMS\n DESCRIPTION: Number of elements to apply the criteria. \n DEFAULT 100 \ingroup Config*/
  addUnsignedShortOption("CAUCHY_ELEMS", Cauchy_Elems, 100);
  /*!\brief CAUCHY_EPS\n DESCRIPTION: Epsilon to control the series convergence \n DEFAULT: 1e-10 \ingroup Config*/
  addDoubleOption("CAUCHY_EPS", Cauchy_Eps, 1E-10);
  /*!\brief CAUCHY_FUNC_FLOW
   *  \n DESCRIPTION: Flow functional for the Cauchy criteria \n OPTIONS: see \link Objective_Map \endlink \n DEFAULT: DRAG_COEFFICIENT \ingroup Config*/
  addEnumOption("CAUCHY_FUNC_FLOW", Cauchy_Func_Flow, Objective_Map, DRAG_COEFFICIENT);
  /*!\brief CAUCHY_FUNC_ADJFLOW\n DESCRIPTION: Adjoint functional for the Cauchy criteria.\n OPTIONS: See \link Sens_Map \endlink. \n DEFAULT: SENS_GEOMETRY \ingroup Config*/
  addEnumOption("CAUCHY_FUNC_ADJFLOW", Cauchy_Func_AdjFlow, Sens_Map, SENS_GEOMETRY);

  /*!\par CONFIG_CATEGORY: Multi-grid \ingroup Config*/
  /*--- Options related to Multi-grid ---*/

  /*!\brief START_UP_ITER \n DESCRIPTION: Start up iterations using the fine grid only. DEFAULT: 0 \ingroup Config*/
  addUnsignedShortOption("START_UP_ITER", nStartUpIter, 0);
  /*!\brief MGLEVEL\n DESCRIPTION: Multi-grid Levels. DEFAULT: 0 \ingroup Config*/
  addUnsignedShortOption("MGLEVEL", nMGLevels, 0);
  /*!\brief MGCYCLE\n DESCRIPTION: Multi-grid cycle. OPTIONS: See \link MG_Cycle_Map \endlink. Defualt V_CYCLE \ingroup Config*/
  addEnumOption("MGCYCLE", MGCycle, MG_Cycle_Map, V_CYCLE);
  /*!\brief MG_PRE_SMOOTH\n DESCRIPTION: Multi-grid pre-smoothing level \ingroup Config*/
  addUShortListOption("MG_PRE_SMOOTH", nMG_PreSmooth, MG_PreSmooth);
  /*!\brief MG_POST_SMOOTH\n DESCRIPTION: Multi-grid post-smoothing level \ingroup Config*/
  addUShortListOption("MG_POST_SMOOTH", nMG_PostSmooth, MG_PostSmooth);
  /*!\brief MG_CORRECTION_SMOOTH\n DESCRIPTION: Jacobi implicit smoothing of the correction \ingroup Config*/
  addUShortListOption("MG_CORRECTION_SMOOTH", nMG_CorrecSmooth, MG_CorrecSmooth);
  /*!\brief MG_DAMP_RESTRICTION\n DESCRIPTION: Damping factor for the residual restriction. DEFAULT: 0.75 \ingroup Config*/
  addDoubleOption("MG_DAMP_RESTRICTION", Damp_Res_Restric, 0.75);
  /*!\brief MG_DAMP_PROLONGATION\n DESCRIPTION: Damping factor for the correction prolongation. DEFAULT 0.75 \ingroup Config*/
  addDoubleOption("MG_DAMP_PROLONGATION", Damp_Correc_Prolong, 0.75);

  /*!\par CONFIG_CATEGORY: Spatial Discretization \ingroup Config*/
  /*--- Options related to the spatial discretization ---*/

  /*!\brief NUM_METHOD_GRAD
   *  \n DESCRIPTION: Numerical method for spatial gradients \n OPTIONS: See \link Gradient_Map \endlink. \n DEFAULT: WEIGHTED_LEAST_SQUARES. \ingroup Config*/
  addEnumOption("NUM_METHOD_GRAD", Kind_Gradient_Method, Gradient_Map, WEIGHTED_LEAST_SQUARES);
  /*!\brief LIMITER_COEFF
   *  \n DESCRIPTION: Coefficient for the limiter. DEFAULT value 0.5. Larger values decrease the extent of limiting, values approaching zero cause lower-order approximation to the solution. \ingroup Config */
  addDoubleOption("LIMITER_COEFF", LimiterCoeff, 0.5);
  /*!\brief LIMITER_ITER
   *  \n DESCRIPTION: Freeze the value of the limiter after a number of iterations. DEFAULT value 999999. \ingroup Config*/
  addUnsignedLongOption("LIMITER_ITER", LimiterIter, 999999);
  /*!\brief SHARP_EDGES_COEFF
   *  \n DESCRIPTION: Coefficient for detecting the limit of the sharp edges. DEFAULT value 3.0.  Use with sharp edges limiter. \ingroup Config*/
  addDoubleOption("SHARP_EDGES_COEFF", SharpEdgesCoeff, 3.0);

  /*!\brief CONV_NUM_METHOD_FLOW
   *  \n DESCRIPTION: Convective numerical method \n OPTIONS: See \link Upwind_Map \endlink , \link Centered_Map \endlink. \ingroup Config*/
  addConvectOption("CONV_NUM_METHOD_FLOW", Kind_ConvNumScheme_Flow, Kind_Centered_Flow, Kind_Upwind_Flow);
  /*!\brief SPATIAL_ORDER_FLOW
   *  \n DESCRIPTION: Spatial numerical order integration \n OPTIONS: See \link SpatialOrder_Map \endlink \n DEFAULT: SECOND_ORDER \ingroup Config*/
  addEnumOption("SPATIAL_ORDER_FLOW", SpatialOrder_Flow, SpatialOrder_Map, SECOND_ORDER);
  /*!\brief SLOPE_LIMITER_FLOW
   * DESCRIPTION: Slope limiter for the direct solution. \n OPTIONS: See \link Limiter_Map \endlink \n DEFAULT VENKATAKRISHNAN \ingroup Config*/
  addEnumOption("SLOPE_LIMITER_FLOW", Kind_SlopeLimit_Flow, Limiter_Map, VENKATAKRISHNAN);
  default_vec_3d[0] = 0.15; default_vec_3d[1] = 0.5; default_vec_3d[2] = 0.02;
  /*!\brief AD_COEFF_FLOW \n DESCRIPTION: 1st, 2nd and 4th order artificial dissipation coefficients \ingroup Config*/
  addDoubleArrayOption("AD_COEFF_FLOW", 3, Kappa_Flow, default_vec_3d);

  /*!\brief CONV_NUM_METHOD_ADJFLOW
   *  \n DESCRIPTION: Convective numerical method for the adjoint solver.
   *  \n OPTIONS:  See \link Upwind_Map \endlink , \link Centered_Map \endlink. Note: not all methods are guaranteed to be implemented for the adjoint solver. \ingroup Config */
  addConvectOption("CONV_NUM_METHOD_ADJFLOW", Kind_ConvNumScheme_AdjFlow, Kind_Centered_AdjFlow, Kind_Upwind_AdjFlow);
  /*!\brief SPATIAL_ORDER_ADJFLOW
   *  \n DESCRIPTION: Spatial numerical order integration \n OPTIONS: See \link SpatialOrder_Map \endlink \n DEFAULT: SECOND_ORDER \ingroup Config*/
  addEnumOption("SPATIAL_ORDER_ADJFLOW", SpatialOrder_AdjFlow, SpatialOrder_Map, SECOND_ORDER);
  /*!\brief SLOPE_LIMITER_ADJFLOW
     * DESCRIPTION: Slope limiter for the adjoint solution. \n OPTIONS: See \link Limiter_Map \endlink \n DEFAULT VENKATAKRISHNAN \ingroup Config*/
  addEnumOption("SLOPE_LIMITER_ADJFLOW", Kind_SlopeLimit_AdjFlow, Limiter_Map, VENKATAKRISHNAN);
  default_vec_3d[0] = 0.15; default_vec_3d[1] = 0.5; default_vec_3d[2] = 0.02;
  /*!\brief AD_COEFF_ADJFLOW
   *  \n DESCRIPTION: 1st, 2nd and 4th order artificial dissipation coefficients for the adjoint solver.
   *  \n FORMAT and default values: AD_COEFF_ADJFLOW = (0.15, 0.5, 0.02) \ingroup Config*/
  addDoubleArrayOption("AD_COEFF_ADJFLOW", 3, Kappa_AdjFlow, default_vec_3d);

  /*!\brief SPATIAL_ORDER_TURB
   *  \n DESCRIPTION: Spatial numerical order integration.\n OPTIONS: See \link SpatialOrder_Map \endlink \n DEFAULT: FIRST_ORDER \ingroup Config*/
  addEnumOption("SPATIAL_ORDER_TURB", SpatialOrder_Turb, SpatialOrder_Map, FIRST_ORDER);
  /*!\brief SLOPE_LIMITER_TURB
   *  \n DESCRIPTION: Slope limiter  \n OPTIONS: See \link Limiter_Map \endlink \n DEFAULT VENKATAKRISHNAN \ingroup Config*/
  addEnumOption("SLOPE_LIMITER_TURB", Kind_SlopeLimit_Turb, Limiter_Map, VENKATAKRISHNAN);
  /*!\brief CONV_NUM_METHOD_TURB
   *  \n DESCRIPTION: Convective numerical method \ingroup Config*/
  addConvectOption("CONV_NUM_METHOD_TURB", Kind_ConvNumScheme_Turb, Kind_Centered_Turb, Kind_Upwind_Turb);
  
  /*!\brief SPATIAL_ORDER_ADJTURB
   *  \n DESCRIPTION: Spatial numerical order integration \n OPTIONS: See \link SpatialOrder_Map \endlink \n DEFAULT: FIRST_ORDER \ingroup Config*/
  addEnumOption("SPATIAL_ORDER_ADJTURB", SpatialOrder_AdjTurb, SpatialOrder_Map, FIRST_ORDER);
  /*!\brief SLOPE_LIMITER_ADJTURB
   *  \n DESCRIPTION: Slope limiter \n OPTIONS: See \link Limiter_Map \endlink \n DEFAULT VENKATAKRISHNAN \ingroup Config */
  addEnumOption("SLOPE_LIMITER_ADJTURB", Kind_SlopeLimit_AdjTurb, Limiter_Map, VENKATAKRISHNAN);
  /*!\brief CONV_NUM_METHOD_ADJTURB\n DESCRIPTION: Convective numerical method for the adjoint/turbulent problem \ingroup Config*/
  addConvectOption("CONV_NUM_METHOD_ADJTURB", Kind_ConvNumScheme_AdjTurb, Kind_Centered_AdjTurb, Kind_Upwind_AdjTurb);

  /*!\brief SPATIAL_ORDER_ADJLEVELSET
   *  \n DESCRIPTION: Spatial numerical order integration \n OPTIONS: See \link SpatialOrder_Map \endlink \n DEFAULT: 2ND_ORDER \ingroup Config*/
  addEnumOption("SPATIAL_ORDER_ADJLEVELSET", SpatialOrder_AdjLevelSet, SpatialOrder_Map, SECOND_ORDER);
  /*!\brief SLOPE_LIMITER_ADJLEVELTSET
   *  \n DESCRIPTION: Slope limiter\n OPTIONS: See \link Limiter_Map \endlink \n DEFAULT VENKATAKRISHNAN \ingroup Config */
  addEnumOption("SLOPE_LIMITER_ADJLEVELSET", Kind_SlopeLimit_AdjLevelSet, Limiter_Map, VENKATAKRISHNAN);
  /*!\brief CONV_NUM_METHOD_ADJLEVELSET
   *  \n DESCRIPTION: Convective numerical method for the adjoint levelset problem. \ingroup Config*/
  addConvectOption("CONV_NUM_METHOD_ADJLEVELSET", Kind_ConvNumScheme_AdjLevelSet, Kind_Centered_AdjLevelSet, Kind_Upwind_AdjLevelSet);

  /* DESCRIPTION: Viscous limiter mean flow equations */
  addBoolOption("VISCOUS_LIMITER_FLOW", Viscous_Limiter_Flow, false);
  /* DESCRIPTION: Viscous limiter turbulent equations */
  addBoolOption("VISCOUS_LIMITER_TURB", Viscous_Limiter_Turb, false);
  
  /*!\par CONFIG_CATEGORY: Adjoint and Gradient \ingroup Config*/
  /*--- Options related to the adjoint and gradient ---*/

  /*!\brief LIMIT_ADJFLOW \n DESCRIPTION: Limit value for the adjoint variable.\n DEFAULT: 1E6. \ingroup Config*/
  addDoubleOption("LIMIT_ADJFLOW", AdjointLimit, 1E6);
  /*!\brief MG_ADJFLOW\n DESCRIPTION: Multigrid with the adjoint problem. \n Defualt: YES \ingroup Config*/
  addBoolOption("MG_ADJFLOW", MG_AdjointFlow, true);
  /*!\brief OBJECTIVE_FUNCTION
   *  \n DESCRIPTION: Adjoint problem boundary condition \n OPTIONS: see \link Objective_Map \endlink \n DEFAULT: DRAG_COEFFICIENT \ingroup Config*/
  addEnumOption("OBJECTIVE_FUNCTION", Kind_ObjFunc, Objective_Map, DRAG_COEFFICIENT);

  default_vec_5d[0]=0.0; default_vec_5d[1]=0.0; default_vec_5d[2]=0.0;
  default_vec_5d[3]=0.0;  default_vec_5d[4]=0.0;
  /*!\brief OBJ_CHAIN_RULE_COEFF
  * \n DESCRIPTION: Coefficients defining the objective function gradient using the chain rule
  * with area-averaged outlet primitive variables. This is used with the genereralized outflow
  * objective.  \ingroup Config   */
  addDoubleArrayOption("OBJ_CHAIN_RULE_COEFF",5,Obj_ChainRuleCoeff,default_vec_5d);

  default_vec_2d[0] = 0.0; default_vec_2d[1] = 1.0;
  /* DESCRIPTION: Definition of the airfoil section */
  addDoubleArrayOption("GEO_LOCATION_SECTIONS", 2, Section_Location, default_vec_2d);
  /* DESCRIPTION: Identify the axis of the section */
  addEnumOption("GEO_ORIENTATION_SECTIONS", Axis_Orientation, Axis_Orientation_Map, Y_AXIS);
  /* DESCRIPTION: Percentage of new elements (% of the original number of elements) */
  addUnsignedShortOption("GEO_NUMBER_SECTIONS", nSections, 5);
  /* DESCRIPTION: Number of section cuts to make when calculating internal volume */
  addUnsignedShortOption("GEO_VOLUME_SECTIONS", nVolSections, 101);
  /* DESCRIPTION: Output sectional forces for specified markers. */
  addBoolOption("GEO_PLOT_SECTIONS", Plot_Section_Forces, false);
  /* DESCRIPTION: Mode of the GDC code (analysis, or gradient) */
  addEnumOption("GEO_MODE", GeometryMode, GeometryMode_Map, FUNCTION);

  /* DESCRIPTION: Drag weight in sonic boom Objective Function (from 0.0 to 1.0) */
  addDoubleOption("DRAG_IN_SONICBOOM", WeightCd, 0.0);
  /* DESCRIPTION: Sensitivity smoothing  */
  addEnumOption("SENS_SMOOTHING", Kind_SensSmooth, Sens_Smoothing_Map, NO_SMOOTH);
  /* DESCRIPTION: Adjoint frozen viscosity */
  addBoolOption("FROZEN_VISC", Frozen_Visc, true);
   /* DESCRIPTION:  */
  addDoubleOption("FIX_AZIMUTHAL_LINE", FixAzimuthalLine, 90.0);
  /*!\brief SENS_REMOVE_SHARP
   * \n DESCRIPTION: Remove sharp edges from the sensitivity evaluation  \n Format: SENS_REMOVE_SHARP = YES \n DEFAULT: NO \ingroup Config*/
  addBoolOption("SENS_REMOVE_SHARP", Sens_Remove_Sharp, false);

  /*!\par CONFIG_CATEGORY: Input/output files and formats \ingroup Config */
  /*--- Options related to input/output files and formats ---*/

  /*!\brief OUTPUT_FORMAT \n DESCRIPTION: I/O format for output plots. \n OPTIONS: see \link Output_Map \endlink \n DEFAULT: TECPLOT \ingroup Config */
  addEnumOption("OUTPUT_FORMAT", Output_FileFormat, Output_Map, TECPLOT);
  /*!\brief MESH_FORMAT \n DESCRIPTION: Mesh input file format \n OPTIONS: see \link Input_Map \endlink \n DEFAULT: SU2 \ingroup Config*/
  addEnumOption("MESH_FORMAT", Mesh_FileFormat, Input_Map, SU2);
  /* DESCRIPTION:  Mesh input file */
  addStringOption("MESH_FILENAME", Mesh_FileName, string("mesh.su2"));
  /*!\brief MESH_OUT_FILENAME \n DESCRIPTION: Mesh output file name. Used when converting, scaling, or deforming a mesh. \n DEFAULT: mesh_out.su2 \ingroup Config*/
  addStringOption("MESH_OUT_FILENAME", Mesh_Out_FileName, string("mesh_out.su2"));

  /*!\brief CONV_FILENAME \n DESCRIPTION: Output file convergence history (w/o extension) \n DEFAULT: history \ingroup Config*/
  addStringOption("CONV_FILENAME", Conv_FileName, string("history"));
  /*!\brief BREAKDOWN_FILENAME \n DESCRIPTION: Output file forces breakdown \ingroup Config*/
  addStringOption("BREAKDOWN_FILENAME", Breakdown_FileName, string("forces_breakdown.dat"));
  /*!\brief CONV_FILENAME \n DESCRIPTION: Output file convergence history (w/o extension) \n DEFAULT: history \ingroup Config*/
  addStringOption("CONV_FILENAME_FSI", Conv_FileName_FSI, string("historyFSI.csv"));
  /* DESCRIPTION: Viscous limiter turbulent equations */
  addBoolOption("WRITE_CONV_FILENAME_FSI", Write_Conv_FSI, false);
  /*!\brief SOLUTION_FLOW_FILENAME \n DESCRIPTION: Restart flow input file (the file output under the filename set by RESTART_FLOW_FILENAME) \n DEFAULT: solution_flow.dat \ingroup Config */
  addStringOption("SOLUTION_FLOW_FILENAME", Solution_FlowFileName, string("solution_flow.dat"));
  /*!\brief SOLUTION_ADJ_FILENAME\n DESCRIPTION: Restart adjoint input file. Objective function abbreviation is expected. \ingroup Config*/
  addStringOption("SOLUTION_ADJ_FILENAME", Solution_AdjFileName, string("solution_adj.dat"));
  /*!\brief SOLUTION_FLOW_FILENAME \n DESCRIPTION: Restart structure input file (the file output under the filename set by RESTART_FLOW_FILENAME) \n Default: solution_flow.dat \ingroup Config */
  addStringOption("SOLUTION_STRUCTURE_FILENAME", Solution_FEMFileName, string("solution_structure.dat"));
  /*!\brief RESTART_FLOW_FILENAME \n DESCRIPTION: Output file restart flow \ingroup Config*/
  addStringOption("RESTART_FLOW_FILENAME", Restart_FlowFileName, string("restart_flow.dat"));
  /*!\brief RESTART_ADJ_FILENAME  \n DESCRIPTION: Output file restart adjoint. Objective function abbreviation will be appended. \ingroup Config*/
  addStringOption("RESTART_ADJ_FILENAME", Restart_AdjFileName, string("restart_adj.dat"));
  /*!\brief RESTART_WAVE_FILENAME \n DESCRIPTION: Output file restart wave \ingroup Config*/
  addStringOption("RESTART_WAVE_FILENAME", Restart_WaveFileName, string("restart_wave.dat"));
  /*!\brief RESTART_FLOW_FILENAME \n DESCRIPTION: Output file restart structure \ingroup Config*/
  addStringOption("RESTART_STRUCTURE_FILENAME", Restart_FEMFileName, string("restart_structure.dat"));
  /*!\brief VOLUME_FLOW_FILENAME  \n DESCRIPTION: Output file flow (w/o extension) variables \ingroup Config */
  addStringOption("VOLUME_FLOW_FILENAME", Flow_FileName, string("flow"));
  /*!\brief VOLUME_STRUCTURE_FILENAME
   * \n  DESCRIPTION: Output file structure (w/o extension) variables \ingroup Config*/
  addStringOption("VOLUME_STRUCTURE_FILENAME", Structure_FileName, string("structure"));
  /*!\brief SURFACE_STRUCTURE_FILENAME
   *  \n DESCRIPTION: Output file structure (w/o extension) variables \ingroup Config*/
  addStringOption("SURFACE_STRUCTURE_FILENAME", SurfStructure_FileName, string("surface_structure"));
  /*!\brief SURFACE_WAVE_FILENAME
   *  \n DESCRIPTION: Output file structure (w/o extension) variables \ingroup Config*/
  addStringOption("SURFACE_WAVE_FILENAME", SurfWave_FileName, string("surface_wave"));
  /*!\brief SURFACE_HEAT_FILENAME
   *  \n DESCRIPTION: Output file structure (w/o extension) variables \ingroup Config */
  addStringOption("SURFACE_HEAT_FILENAME", SurfHeat_FileName, string("surface_heat"));
  /*!\brief VOLUME_WAVE_FILENAME
   *  \n DESCRIPTION: Output file wave (w/o extension) variables  \ingroup Config*/
  addStringOption("VOLUME_WAVE_FILENAME", Wave_FileName, string("wave"));
  /*!\brief VOLUME_HEAT_FILENAME
   *  \n DESCRIPTION: Output file wave (w/o extension) variables  \ingroup Config*/
  addStringOption("VOLUME_HEAT_FILENAME", Heat_FileName, string("heat"));
  /*!\brief VOLUME_ADJWAVE_FILENAME
   *  \n DESCRIPTION: Output file adj. wave (w/o extension) variables  \ingroup Config*/
  addStringOption("VOLUME_ADJWAVE_FILENAME", AdjWave_FileName, string("adjoint_wave"));
  /*!\brief VOLUME_ADJ_FILENAME
   *  \n DESCRIPTION: Output file adjoint (w/o extension) variables  \ingroup Config*/
  addStringOption("VOLUME_ADJ_FILENAME", Adj_FileName, string("adjoint"));
  /*!\brief GRAD_OBJFUNC_FILENAME
   *  \n DESCRIPTION: Output objective function gradient  \ingroup Config*/
  addStringOption("GRAD_OBJFUNC_FILENAME", ObjFunc_Grad_FileName, string("of_grad.dat"));
  /*!\brief VALUE_OBJFUNC_FILENAME
   *  \n DESCRIPTION: Output objective function  \ingroup Config*/
  addStringOption("VALUE_OBJFUNC_FILENAME", ObjFunc_Value_FileName, string("of_func.dat"));
  /*!\brief SURFACE_FLOW_FILENAME
   *  \n DESCRIPTION: Output file surface flow coefficient (w/o extension)  \ingroup Config*/
  addStringOption("SURFACE_FLOW_FILENAME", SurfFlowCoeff_FileName, string("surface_flow"));
  /*!\brief SURFACE_ADJ_FILENAME
   *  \n DESCRIPTION: Output file surface adjoint coefficient (w/o extension)  \ingroup Config*/
  addStringOption("SURFACE_ADJ_FILENAME", SurfAdjCoeff_FileName, string("surface_adjoint"));
  /*!\brief SURFACE_SENS_FILENAME_FILENAME
   *  \n DESCRIPTION: Output file surface sensitivity (discrete adjoint) (w/o extension)  \ingroup Config*/
  addStringOption("SURFACE_SENS_FILENAME", SurfSens_FileName, string("surface_sens"));
  /*!\brief VOLUME_SENS_FILENAME
   *  \n DESCRIPTION: Output file volume sensitivity (discrete adjoint))  \ingroup Config*/
  addStringOption("VOLUME_SENS_FILENAME", VolSens_FileName, string("volume_sens"));
  /*!\brief WRT_SOL_FREQ
   *  \n DESCRIPTION: Writing solution file frequency  \ingroup Config*/
  addUnsignedLongOption("WRT_SOL_FREQ", Wrt_Sol_Freq, 1000);
  /*!\brief WRT_SOL_FREQ_DUALTIME
   *  \n DESCRIPTION: Writing solution file frequency for dual time  \ingroup Config*/
  addUnsignedLongOption("WRT_SOL_FREQ_DUALTIME", Wrt_Sol_Freq_DualTime, 1);
  /*!\brief WRT_CON_FREQ
   *  \n DESCRIPTION: Writing convergence history frequency  \ingroup Config*/
  addUnsignedLongOption("WRT_CON_FREQ",  Wrt_Con_Freq, 1);
  /*!\brief WRT_CON_FREQ_DUALTIME
   *  \n DESCRIPTION: Writing convergence history frequency for the dual time  \ingroup Config*/
  addUnsignedLongOption("WRT_CON_FREQ_DUALTIME",  Wrt_Con_Freq_DualTime, 10);
  /*!\brief LOW_MEMORY_OUTPUT
   *  \n DESCRIPTION: Output less information for lower memory use.  \ingroup Config*/
  addBoolOption("LOW_MEMORY_OUTPUT", Low_MemoryOutput, false);
  /*!\brief WRT_VOL_SOL
   *  \n DESCRIPTION: Write a volume solution file  \ingroup Config*/
  addBoolOption("WRT_VOL_SOL", Wrt_Vol_Sol, true);
  /*!\brief WRT_SRF_SOL
   *  \n DESCRIPTION: Write a surface solution file  \ingroup Config*/
  addBoolOption("WRT_SRF_SOL", Wrt_Srf_Sol, true);
  /*!\brief WRT_CSV_SOL
   *  \n DESCRIPTION: Write a surface CSV solution file  \ingroup Config*/
  addBoolOption("WRT_CSV_SOL", Wrt_Csv_Sol, true);
  /*!\brief WRT_RESIDUALS
   *  \n DESCRIPTION: Output residual info to solution/restart file  \ingroup Config*/
  addBoolOption("WRT_RESIDUALS", Wrt_Residuals, false);
  /*!\brief WRT_LIMITERS
   *  \n DESCRIPTION: Output limiter value information to solution/restart file  \ingroup Config*/
  addBoolOption("WRT_LIMITERS", Wrt_Limiters, false);
  /*!\brief WRT_SHARPEDGES
   *  \n DESCRIPTION: Output sharp edge limiter information to solution/restart file  \ingroup Config*/
  addBoolOption("WRT_SHARPEDGES", Wrt_SharpEdges, false);
  /* DESCRIPTION: Output the rind layers in the solution files  \ingroup Config*/
  addBoolOption("WRT_HALO", Wrt_Halo, false);
  /*!\brief ONE_D_OUTPUT
   *  \n DESCRIPTION: Output averaged outlet flow values on specified exit marker. \n Use with MARKER_OUT_1D. \ingroup Config*/
  addBoolOption("ONE_D_OUTPUT", Wrt_1D_Output, false);
  /*!\brief CONSOLE_OUTPUT_VERBOSITY
   *  \n DESCRIPTION: Verbosity level for console output  \ingroup Config*/
  addEnumOption("CONSOLE_OUTPUT_VERBOSITY", Console_Output_Verb, Verb_Map, VERB_HIGH);


  /*!\par CONFIG_CATEGORY: Dynamic mesh definition \ingroup Config*/
  /*--- Options related to dynamic meshes ---*/

  /* DESCRIPTION: Mesh motion for unsteady simulations */
  addBoolOption("GRID_MOVEMENT", Grid_Movement, false);
  /* DESCRIPTION: Type of mesh motion */
  addEnumListOption("GRID_MOVEMENT_KIND", nGridMovement, Kind_GridMovement, GridMovement_Map);
  /* DESCRIPTION: Marker(s) of moving surfaces (MOVING_WALL or DEFORMING grid motion). */
  addStringListOption("MARKER_MOVING", nMarker_Moving, Marker_Moving);
  /* DESCRIPTION: Mach number (non-dimensional, based on the mesh velocity and freestream vals.) */
  addDoubleOption("MACH_MOTION", Mach_Motion, 0.0);
  /* DESCRIPTION: Coordinates of the rigid motion origin */
  addDoubleListOption("MOTION_ORIGIN_X", nMotion_Origin_X, Motion_Origin_X);
  /* DESCRIPTION: Coordinates of the rigid motion origin */
  addDoubleListOption("MOTION_ORIGIN_Y", nMotion_Origin_Y, Motion_Origin_Y);
  /* DESCRIPTION: Coordinates of the rigid motion origin */
  addDoubleListOption("MOTION_ORIGIN_Z", nMotion_Origin_Z, Motion_Origin_Z);
  /* DESCRIPTION: Translational velocity vector (m/s) in the x, y, & z directions (RIGID_MOTION only) */
  addDoubleListOption("TRANSLATION_RATE_X", nTranslation_Rate_X, Translation_Rate_X);
  /* DESCRIPTION: Translational velocity vector (m/s) in the x, y, & z directions (RIGID_MOTION only) */
  addDoubleListOption("TRANSLATION_RATE_Y", nTranslation_Rate_Y, Translation_Rate_Y);
  /* DESCRIPTION: Translational velocity vector (m/s) in the x, y, & z directions (RIGID_MOTION only) */
  addDoubleListOption("TRANSLATION_RATE_Z", nTranslation_Rate_Z, Translation_Rate_Z);
  /* DESCRIPTION: Angular velocity vector (rad/s) about x, y, & z axes (RIGID_MOTION only) */
  addDoubleListOption("ROTATION_RATE_X", nRotation_Rate_X, Rotation_Rate_X);
  /* DESCRIPTION: Angular velocity vector (rad/s) about x, y, & z axes (RIGID_MOTION only) */
  addDoubleListOption("ROTATION_RATE_Y", nRotation_Rate_Y, Rotation_Rate_Y);
  /* DESCRIPTION: Angular velocity vector (rad/s) about x, y, & z axes (RIGID_MOTION only) */
  addDoubleListOption("ROTATION_RATE_Z", nRotation_Rate_Z, Rotation_Rate_Z);
  /* DESCRIPTION: Pitching angular freq. (rad/s) about x, y, & z axes (RIGID_MOTION only) */
  addDoubleListOption("PITCHING_OMEGA_X", nPitching_Omega_X, Pitching_Omega_X);
  /* DESCRIPTION: Pitching angular freq. (rad/s) about x, y, & z axes (RIGID_MOTION only) */
  addDoubleListOption("PITCHING_OMEGA_Y", nPitching_Omega_Y, Pitching_Omega_Y);
  /* DESCRIPTION: Pitching angular freq. (rad/s) about x, y, & z axes (RIGID_MOTION only) */
  addDoubleListOption("PITCHING_OMEGA_Z", nPitching_Omega_Z, Pitching_Omega_Z);
  /* DESCRIPTION: Pitching amplitude (degrees) about x, y, & z axes (RIGID_MOTION only) */
  addDoubleListOption("PITCHING_AMPL_X", nPitching_Ampl_X, Pitching_Ampl_X);
  /* DESCRIPTION: Pitching amplitude (degrees) about x, y, & z axes (RIGID_MOTION only) */
  addDoubleListOption("PITCHING_AMPL_Y", nPitching_Ampl_Y, Pitching_Ampl_Y);
  /* DESCRIPTION: Pitching amplitude (degrees) about x, y, & z axes (RIGID_MOTION only) */
  addDoubleListOption("PITCHING_AMPL_Z", nPitching_Ampl_Z, Pitching_Ampl_Z);
  /* DESCRIPTION: Pitching phase offset (degrees) about x, y, & z axes (RIGID_MOTION only) */
  addDoubleListOption("PITCHING_PHASE_X", nPitching_Phase_X, Pitching_Phase_X);
  /* DESCRIPTION: Pitching phase offset (degrees) about x, y, & z axes (RIGID_MOTION only) */
  addDoubleListOption("PITCHING_PHASE_Y", nPitching_Phase_Y, Pitching_Phase_Y);
  /* DESCRIPTION: Pitching phase offset (degrees) about x, y, & z axes (RIGID_MOTION only) */
  addDoubleListOption("PITCHING_PHASE_Z", nPitching_Phase_Z, Pitching_Phase_Z);
  /* DESCRIPTION: Plunging angular freq. (rad/s) in x, y, & z directions (RIGID_MOTION only) */
  addDoubleListOption("PLUNGING_OMEGA_X", nPlunging_Omega_X, Plunging_Omega_X);
  /* DESCRIPTION: Plunging angular freq. (rad/s) in x, y, & z directions (RIGID_MOTION only) */
  addDoubleListOption("PLUNGING_OMEGA_Y", nPlunging_Omega_Y, Plunging_Omega_Y);
  /* DESCRIPTION: Plunging angular freq. (rad/s) in x, y, & z directions (RIGID_MOTION only) */
  addDoubleListOption("PLUNGING_OMEGA_Z", nPlunging_Omega_Z, Plunging_Omega_Z);
  /* DESCRIPTION: Plunging amplitude (m) in x, y, & z directions (RIGID_MOTION only) */
  addDoubleListOption("PLUNGING_AMPL_X", nPlunging_Ampl_X, Plunging_Ampl_X);
  /* DESCRIPTION: Plunging amplitude (m) in x, y, & z directions (RIGID_MOTION only) */
  addDoubleListOption("PLUNGING_AMPL_Y", nPlunging_Ampl_Y, Plunging_Ampl_Y);
  /* DESCRIPTION: Plunging amplitude (m) in x, y, & z directions (RIGID_MOTION only) */
  addDoubleListOption("PLUNGING_AMPL_Z", nPlunging_Ampl_Z, Plunging_Ampl_Z);
  /* DESCRIPTION: Value to move motion origins (1 or 0) */
  addUShortListOption("MOVE_MOTION_ORIGIN", nMoveMotion_Origin, MoveMotion_Origin);
  /* DESCRIPTION:  */
  addStringOption("MOTION_FILENAME", Motion_Filename, string("mesh_motion.dat"));

  /*!\par CONFIG_CATEGORY: Grid adaptation \ingroup Config*/
  /*--- Options related to grid adaptation ---*/

  /* DESCRIPTION: Kind of grid adaptation */
  addEnumOption("KIND_ADAPT", Kind_Adaptation, Adapt_Map, NO_ADAPT);
  /* DESCRIPTION: Percentage of new elements (% of the original number of elements) */
  addDoubleOption("NEW_ELEMS", New_Elem_Adapt, -1.0);
  /* DESCRIPTION: Scale factor for the dual volume */
  addDoubleOption("DUALVOL_POWER", DualVol_Power, 0.5);
  /* DESCRIPTION: Use analytical definition for surfaces */
  addEnumOption("ANALYTICAL_SURFDEF", Analytical_Surface, Geo_Analytic_Map, NO_GEO_ANALYTIC);
  /* DESCRIPTION: Before each computation, implicitly smooth the nodal coordinates */
  addBoolOption("SMOOTH_GEOMETRY", SmoothNumGrid, false);
  /* DESCRIPTION: Adapt the boundary elements */
  addBoolOption("ADAPT_BOUNDARY", AdaptBoundary, true);

  /*!\par CONFIG_CATEGORY: Aeroelastic Simulation (Typical Section Model) \ingroup Config*/
  /*--- Options related to aeroelastic simulations using the Typical Section Model) ---*/
  /* DESCRIPTION: The flutter speed index (modifies the freestream condition) */
  addDoubleOption("FLUTTER_SPEED_INDEX", FlutterSpeedIndex, 0.6);
  /* DESCRIPTION: Natural frequency of the spring in the plunging direction (rad/s). */
  addDoubleOption("PLUNGE_NATURAL_FREQUENCY", PlungeNaturalFrequency, 100);
  /* DESCRIPTION: Natural frequency of the spring in the pitching direction (rad/s). */
  addDoubleOption("PITCH_NATURAL_FREQUENCY", PitchNaturalFrequency, 100);
  /* DESCRIPTION: The airfoil mass ratio. */
  addDoubleOption("AIRFOIL_MASS_RATIO", AirfoilMassRatio, 60);
  /* DESCRIPTION: Distance in semichords by which the center of gravity lies behind the elastic axis. */
  addDoubleOption("CG_LOCATION", CG_Location, 1.8);
  /* DESCRIPTION: The radius of gyration squared (expressed in semichords) of the typical section about the elastic axis. */
  addDoubleOption("RADIUS_GYRATION_SQUARED", RadiusGyrationSquared, 3.48);
  /* DESCRIPTION: Solve the aeroelastic equations every given number of internal iterations. */
  addUnsignedShortOption("AEROELASTIC_ITER", AeroelasticIter, 3);
  
  /*!\par CONFIG_CATEGORY: Wind Gust \ingroup Config*/
  /*--- Options related to wind gust simulations ---*/

  /* DESCRIPTION: Apply a wind gust */
  addBoolOption("WIND_GUST", Wind_Gust, false);
  /* DESCRIPTION: Type of gust */
  addEnumOption("GUST_TYPE", Gust_Type, Gust_Type_Map, NO_GUST);
  /* DESCRIPTION: Gust wavelenght (meters) */
  addDoubleOption("GUST_WAVELENGTH", Gust_WaveLength, 0.0);
  /* DESCRIPTION: Number of gust periods */
  addDoubleOption("GUST_PERIODS", Gust_Periods, 1.0);
  /* DESCRIPTION: Gust amplitude (m/s) */
  addDoubleOption("GUST_AMPL", Gust_Ampl, 0.0);
  /* DESCRIPTION: Time at which to begin the gust (sec) */
  addDoubleOption("GUST_BEGIN_TIME", Gust_Begin_Time, 0.0);
  /* DESCRIPTION: Location at which the gust begins (meters) */
  addDoubleOption("GUST_BEGIN_LOC", Gust_Begin_Loc, 0.0);
  /* DESCRIPTION: Direction of the gust X or Y dir */
  addEnumOption("GUST_DIR", Gust_Dir, Gust_Dir_Map, Y_DIR);


  /*!\par CONFIG_CATEGORY: Equivalent Area \ingroup Config*/
  /*--- Options related to the equivalent area ---*/

  /* DESCRIPTION: Evaluate equivalent area on the Near-Field  */
  addBoolOption("EQUIV_AREA", EquivArea, false);
  default_vec_3d[0] = 0.0; default_vec_3d[1] = 1.0; default_vec_3d[2] = 1.0;
  /* DESCRIPTION: Integration limits of the equivalent area ( xmin, xmax, Dist_NearField ) */
  addDoubleArrayOption("EA_INT_LIMIT", 3, EA_IntLimit, default_vec_3d);
  /* DESCRIPTION: Equivalent area scaling factor */
  addDoubleOption("EA_SCALE_FACTOR", EA_ScaleFactor, 1.0);

	/*!\par CONFIG_CATEGORY: Free surface simulation \ingroup Config*/
	/*--- Options related to free surface simulation ---*/

	/* DESCRIPTION: Ratio of density for two phase problems */
  addDoubleOption("RATIO_DENSITY", RatioDensity, 0.1);
	/* DESCRIPTION: Ratio of viscosity for two phase problems */
  addDoubleOption("RATIO_VISCOSITY", RatioViscosity, 0.1);
	/* DESCRIPTION: Location of the freesurface (y or z coordinate) */
  addDoubleOption("FREESURFACE_ZERO", FreeSurface_Zero, 0.0);
	/* DESCRIPTION: Free surface depth surface (x or y coordinate) */
  addDoubleOption("FREESURFACE_DEPTH", FreeSurface_Depth, 1.0);
	/* DESCRIPTION: Thickness of the interface in a free surface problem */
  addDoubleOption("FREESURFACE_THICKNESS", FreeSurface_Thickness, 0.1);
	/* DESCRIPTION: Free surface damping coefficient */
  addDoubleOption("FREESURFACE_DAMPING_COEFF", FreeSurface_Damping_Coeff, 0.0);
	/* DESCRIPTION: Free surface damping length (times the baseline wave) */
  addDoubleOption("FREESURFACE_DAMPING_LENGTH", FreeSurface_Damping_Length, 1.0);
	/* DESCRIPTION: Location of the free surface outlet surface (x or y coordinate) */
  addDoubleOption("FREESURFACE_OUTLET", FreeSurface_Outlet, 0.0);

	// these options share nDV as their size in the option references; not a good idea
	/*!\par CONFIG_CATEGORY: Grid deformation \ingroup Config*/
  /*--- Options related to the grid deformation ---*/

	/* DESCRIPTION: Kind of deformation */
	addEnumListOption("DV_KIND", nDV, Design_Variable, Param_Map);
	/* DESCRIPTION: Marker of the surface to which we are going apply the shape deformation */
  addStringListOption("DV_MARKER", nMarker_DV, Marker_DV);
	/* DESCRIPTION: Parameters of the shape deformation
   - FFD_CONTROL_POINT_2D ( FFDBox ID, i_Ind, j_Ind, x_Disp, y_Disp )
   - FFD_RADIUS_2D ( FFDBox ID )
   - FFD_CAMBER_2D ( FFDBox ID, i_Ind )
   - FFD_THICKNESS_2D ( FFDBox ID, i_Ind )
   - HICKS_HENNE ( Lower Surface (0)/Upper Surface (1)/Only one Surface (2), x_Loc )
   - COSINE_BUMP ( Lower Surface (0)/Upper Surface (1)/Only one Surface (2), x_Loc, Thickness )
   - FOURIER ( Lower Surface (0)/Upper Surface (1)/Only one Surface (2), index, cos(0)/sin(1) )
   - NACA_4DIGITS ( 1st digit, 2nd digit, 3rd and 4th digit )
   - PARABOLIC ( Center, Thickness )
   - DISPLACEMENT ( x_Disp, y_Disp, z_Disp )
   - ROTATION ( x_Orig, y_Orig, z_Orig, x_End, y_End, z_End )
   - OBSTACLE ( Center, Bump size )
   - SPHERICAL ( ControlPoint_Index, Theta_Disp, R_Disp )
   - FFD_CONTROL_POINT ( FFDBox ID, i_Ind, j_Ind, k_Ind, x_Disp, y_Disp, z_Disp )
   - FFD_DIHEDRAL_ANGLE ( FFDBox ID, x_Orig, y_Orig, z_Orig, x_End, y_End, z_End )
   - FFD_TWIST_ANGLE ( FFDBox ID, x_Orig, y_Orig, z_Orig, x_End, y_End, z_End )
   - FFD_ROTATION ( FFDBox ID, x_Orig, y_Orig, z_Orig, x_End, y_End, z_End )
   - FFD_CONTROL_SURFACE ( FFDBox ID, x_Orig, y_Orig, z_Orig, x_End, y_End, z_End )
   - FFD_CAMBER ( FFDBox ID, i_Ind, j_Ind )
   - FFD_THICKNESS ( FFDBox ID, i_Ind, j_Ind ) */
	addDVParamOption("DV_PARAM", nDV, ParamDV, FFDTag, Design_Variable);
  /* DESCRIPTION: New value of the shape deformation */
  addDVValueOption("DV_VALUE", nDV_Value, DV_Value, nDV, ParamDV, Design_Variable);
	/* DESCRIPTION: Hold the grid fixed in a region */
  addBoolOption("HOLD_GRID_FIXED", Hold_GridFixed, false);
	default_vec_6d[0] = -1E15; default_vec_6d[1] = -1E15; default_vec_6d[2] = -1E15;
	default_vec_6d[3] =  1E15; default_vec_6d[4] =  1E15; default_vec_6d[5] =  1E15;
	/* DESCRIPTION: Coordinates of the box where the grid will be deformed (Xmin, Ymin, Zmin, Xmax, Ymax, Zmax) */
	addDoubleArrayOption("HOLD_GRID_FIXED_COORD", 6, Hold_GridFixed_Coord, default_vec_6d);
	/* DESCRIPTION: Visualize the deformation */
  addBoolOption("VISUALIZE_DEFORMATION", Visualize_Deformation, false);
  /* DESCRIPTION: Print the residuals during mesh deformation to the console */
  addBoolOption("DEFORM_CONSOLE_OUTPUT", Deform_Output, false);
  /* DESCRIPTION: Number of nonlinear deformation iterations (surface deformation increments) */
  addUnsignedLongOption("DEFORM_NONLINEAR_ITER", GridDef_Nonlinear_Iter, 2);
  /* DESCRIPTION: Number of smoothing iterations for FEA mesh deformation */
  addUnsignedLongOption("DEFORM_LINEAR_ITER", GridDef_Linear_Iter, 500);
  /* DESCRIPTION: Factor to multiply smallest volume for deform tolerance (0.001 default) */
  addDoubleOption("DEFORM_TOL_FACTOR", Deform_Tol_Factor, 0.001);
  /* DESCRIPTION: Type of element stiffness imposed for FEA mesh deformation (INVERSE_VOLUME, WALL_DISTANCE, CONSTANT_STIFFNESS) */
  addEnumOption("DEFORM_STIFFNESS_TYPE", Deform_Stiffness_Type, Deform_Stiffness_Map, INVERSE_VOLUME);
  /* DESCRIPTION: Poisson's ratio for constant stiffness FEA method of grid deformation*/
  addDoubleOption("DEFORM_ELASTICITY_MODULUS", Deform_ElasticityMod, 2E11);
  /* DESCRIPTION: Young's modulus and Poisson's ratio for constant stiffness FEA method of grid deformation*/
  addDoubleOption("DEFORM_POISSONS_RATIO", Deform_PoissonRatio, 0.3);
  /*  DESCRIPTION: Linear solver for the mesh deformation\n OPTIONS: see \link Linear_Solver_Map \endlink \n DEFAULT: FGMRES \ingroup Config*/
  addEnumOption("DEFORM_LINEAR_SOLVER", Deform_Linear_Solver, Linear_Solver_Map, FGMRES);

  /*!\par CONFIG_CATEGORY: Rotorcraft problem \ingroup Config*/
  /*--- option related to rotorcraft problems ---*/

  /* DESCRIPTION: MISSING ---*/
  addDoubleOption("CYCLIC_PITCH", Cyclic_Pitch, 0.0);
  /* DESCRIPTION: MISSING ---*/
  addDoubleOption("COLLECTIVE_PITCH", Collective_Pitch, 0.0);


  /*!\par CONFIG_CATEGORY: FEA solver \ingroup Config*/
  /*--- Options related to the FEA solver ---*/

  /* DESCRIPTION: Modulus of elasticity */
  addDoubleOption("ELASTICITY_MODULUS", ElasticyMod, 2E11);
  /* DESCRIPTION: Poisson ratio */
  addDoubleOption("POISSON_RATIO", PoissonRatio, 0.30);
  /* DESCRIPTION: Material density */
  addDoubleOption("MATERIAL_DENSITY", MaterialDensity, 7854);
  /*!\brief BULK_MODULUS_STRUCT \n DESCRIPTION: Value of the Bulk Modulus for a structural problem \n DEFAULT 160E9 */
  /* This is a temporal definition */
  addDoubleOption("BULK_MODULUS_STRUCT", Bulk_Modulus_Struct, 160E9);

  /*!\brief REGIME_TYPE \n  DESCRIPTION: Geometric condition \n OPTIONS: see \link Struct_Map \endlink \ingroup Config*/
  addEnumOption("GEOMETRIC_CONDITIONS", Kind_Struct_Solver, Struct_Map, SMALL_DEFORMATIONS);
  /*!\brief REGIME_TYPE \n  DESCRIPTION: Material model \n OPTIONS: see \link Material_Map \endlink \ingroup Config*/
  addEnumOption("MATERIAL_MODEL", Kind_Material, Material_Map, LINEAR_ELASTIC);
  /*!\brief REGIME_TYPE \n  DESCRIPTION: Compressibility of the material \n OPTIONS: see \link MatComp_Map \endlink \ingroup Config*/
  addEnumOption("MATERIAL_COMPRESSIBILITY", Kind_Material_Compress, MatComp_Map, COMPRESSIBLE_MAT);

  /* DESCRIPTION: Iterative method for non-linear structural analysis */
  addEnumOption("NONLINEAR_FEM_SOLUTION_METHOD", Kind_SpaceIteScheme_FEA, Space_Ite_Map_FEA, NEWTON_RAPHSON);
  /* DESCRIPTION: Number of internal iterations for Newton-Raphson Method in nonlinear structural applications */
  addUnsignedLongOption("NONLINEAR_FEM_INT_ITER", Dyn_nIntIter, 10);

  /* DESCRIPTION: Formulation for bidimensional elasticity solver */
  addEnumOption("FORMULATION_ELASTICITY_2D", Kind_2DElasForm, ElasForm_2D, PLANE_STRAIN);
  /*  DESCRIPTION: Apply dead loads
  *  Options: NO, YES \ingroup Config */
  addBoolOption("DEAD_LOAD", DeadLoad, false);
  /* DESCRIPTION: Dynamic or static structural analysis */
  addEnumOption("DYNAMIC_ANALYSIS", Dynamic_Analysis, Dynamic_Map, STATIC);
  /* DESCRIPTION: Time Step for dynamic analysis (s) */
  addDoubleOption("DYN_TIMESTEP", Delta_DynTime, 0.0);
  /* DESCRIPTION: Total Physical Time for dual time stepping simulations (s) */
  addDoubleOption("DYN_TIME", Total_DynTime, 1.0);
  /* DESCRIPTION: Parameter alpha for Newmark scheme (s) */
  addDoubleOption("NEWMARK_ALPHA", Newmark_alpha, 0.25);
  /* DESCRIPTION: Parameter delta for Newmark scheme (s) */
  addDoubleOption("NEWMARK_DELTA", Newmark_delta, 0.5);
  /* DESCRIPTION: Apply the load slowly or suddenly */
  addBoolOption("SIGMOID_LOADING", Sigmoid_Load, false);
  /* DESCRIPTION: Apply the load as a ramp */
  addBoolOption("RAMP_LOADING", Ramp_Load, false);
  /* DESCRIPTION: Time while the load is to be increased linearly */
  addDoubleOption("RAMP_TIME", Ramp_Time, 1.0);
  /* DESCRIPTION: Time while the load is to be increased linearly */
  addDoubleOption("SIGMOID_TIME", Sigmoid_Time, 1.0);
  /* DESCRIPTION: Constant of steepness of the sigmoid */
  addDoubleOption("SIGMOID_K", Sigmoid_K, 10.0);

  /* DESCRIPTION: Newmark - Generalized alpha - coefficients */
  addDoubleListOption("TIME_INT_STRUCT_COEFFS", nIntCoeffs, Int_Coeffs);

  /*  DESCRIPTION: Apply dead loads. Options: NO, YES \ingroup Config */
  addBoolOption("INCREMENTAL_LOAD", IncrementalLoad, false);
  /* DESCRIPTION: Maximum number of increments of the  */
  addUnsignedLongOption("NUMBER_INCREMENTS", IncLoad_Nincrements, 10);

  default_vec_3d[0] = 0.0; default_vec_3d[1] = 0.0; default_vec_3d[2] = 0.0;
  /* DESCRIPTION: Definition of the  UTOL RTOL ETOL*/
  addDoubleArrayOption("INCREMENTAL_CRITERIA", 3, IncLoad_Criteria, default_vec_3d);

  /* DESCRIPTION: Time while the structure is static */
  addDoubleOption("STATIC_TIME", Static_Time, 0.0);

  /* DESCRIPTION: Order of the predictor */
  addUnsignedShortOption("PREDICTOR_ORDER", Pred_Order, 0);

  /* DESCRIPTION: Transfer method used for multiphysics problems */
  addEnumOption("MULTIPHYSICS_TRANSFER_METHOD", Kind_TransferMethod, Transfer_Method_Map, BROADCAST_DATA);


  /* CONFIG_CATEGORY: FSI solver */
  /*--- Options related to the FSI solver ---*/

  /*!\brief PHYSICAL_PROBLEM_FLUID_FSI
   *  DESCRIPTION: Physical governing equations \n
   *  Options: NONE (default),EULER, NAVIER_STOKES, RANS,
   *  \ingroup Config*/
  addEnumOption("FSI_FLUID_PROBLEM", Kind_Solver_Fluid_FSI, FSI_Fluid_Solver_Map, NO_SOLVER_FFSI);

  /*!\brief PHYSICAL_PROBLEM_STRUCTURAL_FSI
   *  DESCRIPTION: Physical governing equations \n
   *  Options: NONE (default), LINEAR_ELASTICITY, NONLINEAR_ELASTICITY
   *  \ingroup Config*/
  addEnumOption("FSI_STRUCTURAL_PROBLEM", Kind_Solver_Struc_FSI, FSI_Struc_Solver_Map, NO_SOLVER_SFSI);

  /* DESCRIPTION: Preconditioner for the Krylov linear solvers */
  addEnumOption("FSI_LINEAR_SOLVER_PREC_STRUC", Kind_Linear_Solver_Prec_FSI_Struc, Linear_Solver_Prec_Map, ILU);

  /* DESCRIPTION: Maximum number of iterations of the linear solver for the implicit formulation */
  addUnsignedLongOption("FSI_LINEAR_SOLVER_ITER_STRUC", Linear_Solver_Iter_FSI_Struc, 500);

  /* DESCRIPTION: Restart from a steady state (sets grid velocities to 0 when loading the restart). */
  addBoolOption("RESTART_STEADY_STATE", SteadyRestart, false);

  /*  DESCRIPTION: Apply dead loads
  *  Options: NO, YES \ingroup Config */
  addBoolOption("MATCHING_MESH", MatchingMesh, true);

  /*!\par KIND_INTERPOLATION \n
   * DESCRIPTION: Type of interpolation to use for multi-zone problems. \n OPTIONS: see \link Interpolator_Map \endlink
   * Sets Kind_Interpolation \ingroup Config
   */
  addEnumOption("KIND_INTERPOLATION", Kind_Interpolation, Interpolator_Map, NEAREST_NEIGHBOR);

  /* DESCRIPTION: Maximum number of FSI iterations */
  addUnsignedShortOption("FSI_ITER", nIterFSI, 1);
  /* DESCRIPTION: Aitken's static relaxation factor */
  addDoubleOption("STAT_RELAX_PARAMETER", AitkenStatRelax, 0.4);
  /* DESCRIPTION: Aitken's dynamic maximum relaxation factor for the first iteration */
  addDoubleOption("AITKEN_DYN_MAX_INITIAL", AitkenDynMaxInit, 0.4);
  /* DESCRIPTION: Type of gust */
  addEnumOption("BGS_RELAXATION", Kind_BGS_RelaxMethod, AitkenForm_Map, NO_RELAXATION);


  /*!\par CONFIG_CATEGORY: Wave solver \ingroup Config*/
  /*--- options related to the wave solver ---*/

  /* DESCRIPTION: Constant wave speed */
  addDoubleOption("WAVE_SPEED", Wave_Speed, 331.79);

  /*!\par CONFIG_CATEGORY: Heat solver \ingroup Config*/
  /*--- options related to the heat solver ---*/

  /* DESCRIPTION: Thermal diffusivity constant */
  addDoubleOption("THERMAL_DIFFUSIVITY", Thermal_Diffusivity, 1.172E-5);

  /*!\par CONFIG_CATEGORY: Visualize Control Volumes \ingroup Config*/
  /*--- options related to visualizing control volumes ---*/

  /* DESCRIPTION: Node number for the CV to be visualized */
  addLongOption("VISUALIZE_CV", Visualize_CV, -1);

  /*!\par CONFIG_CATEGORY: Inverse design problem \ingroup Config*/
  /*--- options related to inverse design problem ---*/

  /* DESCRIPTION: Evaluate inverse design on the surface  */
  addBoolOption("INV_DESIGN_CP", InvDesign_Cp, false);

  /* DESCRIPTION: Evaluate inverse design on the surface  */
  addBoolOption("INV_DESIGN_HEATFLUX", InvDesign_HeatFlux, false);

  /*!\par CONFIG_CATEGORY: Unsupported options \ingroup Config*/
  /*--- Options that are experimental and not intended for general use ---*/

  /* DESCRIPTION: Write extra output */
  addBoolOption("EXTRA_OUTPUT", ExtraOutput, false);

  /*--- options related to the FFD problem ---*/
  /*!\par CONFIG_CATEGORY:FFD point inversion \ingroup Config*/

  /* DESCRIPTION: Number of total iterations in the FFD point inversion */
  addUnsignedShortOption("FFD_ITERATIONS", nFFD_Iter, 500);

  /* DESCRIPTION: Free surface damping coefficient */
	addDoubleOption("FFD_TOLERANCE", FFD_Tol, 1E-10);

  /* DESCRIPTION: Definition of the FFD boxes */
  addFFDDefOption("FFD_DEFINITION", nFFDBox, CoordFFDBox, TagFFDBox);
  
  /* DESCRIPTION: Definition of the FFD boxes */
  addFFDDegreeOption("FFD_DEGREE", nFFDBox, DegreeFFDBox);
  
  /* DESCRIPTION: Surface continuity at the intersection with the FFD */
  addEnumOption("FFD_CONTINUITY", FFD_Continuity, Continuity_Map, DERIVATIVE_2ND);


  /*--- Options for the automatic differentiation methods ---*/
  /*!\par CONFIG_CATEGORY: Automatic Differentation options\ingroup Config*/

  /* DESCRIPTION: Direct differentiation mode (forward) */
  addEnumOption("DIRECT_DIFF", DirectDiff, DirectDiff_Var_Map, NO_DERIVATIVE);

  /* DESCRIPTION: Automatic differentiation mode (reverse) */
  addBoolOption("AUTO_DIFF", AD_Mode, NO);

  /*--- options that are used in the python optimization scripts. These have no effect on the c++ toolsuite ---*/
  /*!\par CONFIG_CATEGORY:Python Options\ingroup Config*/

  /* DESCRIPTION: Gradient method */
  addPythonOption("GRADIENT_METHOD");

  /* DESCRIPTION: Geometrical Parameter */
  addPythonOption("GEO_PARAM");

  /* DESCRIPTION: Setup for design variables */
  addPythonOption("DEFINITION_DV");

  /* DESCRIPTION: Maximum number of iterations */
  addPythonOption("OPT_ITERATIONS");
  
  /* DESCRIPTION: Requested accuracy */
  addPythonOption("OPT_ACCURACY");
  
  /* DESCRIPTION: Setup for design variables (upper bound) */
  addPythonOption("OPT_BOUND_UPPER");
  
  /* DESCRIPTION: Setup for design variables (lower bound) */
  addPythonOption("OPT_BOUND_LOWER");
  
  /* DESCRIPTION: Current value of the design variables */
  addPythonOption("DV_VALUE_NEW");

  /* DESCRIPTION: Previous value of the design variables */
  addPythonOption("DV_VALUE_OLD");

  /* DESCRIPTION: Number of partitions of the mesh */
  addPythonOption("NUMBER_PART");

  /* DESCRIPTION: Optimization objective function with optional scaling factor*/
  addPythonOption("OPT_OBJECTIVE");

  /* DESCRIPTION: Optimization constraint functions with optional scaling factor */
  addPythonOption("OPT_CONSTRAINT");

  /* DESCRIPTION: Finite different step for gradient estimation */
  addPythonOption("FIN_DIFF_STEP");

  /* DESCRIPTION: Verbosity of the python scripts to Stdout */
  addPythonOption("CONSOLE");

  /* DESCRIPTION: Flag specifying if the mesh was decomposed */
  addPythonOption("DECOMPOSED");

  /* DESCRIPTION: Activate ParMETIS mode for testing */
  addBoolOption("PARMETIS", ParMETIS, false);
  
  /* END_CONFIG_OPTIONS */

}

void CConfig::SetConfig_Parsing(char case_filename[MAX_STRING_SIZE]) {
  string text_line, option_name;
  ifstream case_file;
  vector<string> option_value;
  int rank = MASTER_NODE;
  
#ifdef HAVE_MPI
  MPI_Comm_rank(MPI_COMM_WORLD, &rank);
#endif
  
  /*--- Read the configuration file ---*/
  
  case_file.open(case_filename, ios::in);

  if (case_file.fail()) {
    if (rank == MASTER_NODE) cout << endl << "The configuration file (.cfg) is missing!!" << endl << endl;
    exit(EXIT_FAILURE);
  }

  string errorString;

  int  err_count = 0;  // How many errors have we found in the config file
  int max_err_count = 30; // Maximum number of errors to print before stopping

  map<string, bool> included_options;

  /*--- Parse the configuration file and set the options ---*/
  
  while (getline (case_file, text_line)) {
    
    if (err_count >= max_err_count) {
      errorString.append("too many errors. Stopping parse");

      cout << errorString << endl;
      throw(1);
    }
    
    if (TokenizeString(text_line, option_name, option_value)) {
      
      /*--- See if it's a python option ---*/

      if (option_map.find(option_name) == option_map.end()) {
          string newString;
          newString.append(option_name);
          newString.append(": invalid option name");
          newString.append(". Check current SU2 options in config_template.cfg.");
          newString.append("\n");
          errorString.append(newString);
          err_count++;
        continue;
      }

      /*--- Option exists, check if the option has already been in the config file ---*/
      
      if (included_options.find(option_name) != included_options.end()) {
        string newString;
        newString.append(option_name);
        newString.append(": option appears twice");
        newString.append("\n");
        errorString.append(newString);
        err_count++;
        continue;
      }


      /*--- New found option. Add it to the map, and delete from all options ---*/
      
      included_options.insert(pair<string, bool>(option_name, true));
      all_options.erase(option_name);

      /*--- Set the value and check error ---*/
      
      string out = option_map[option_name]->SetValue(option_value);
      if (out.compare("") != 0) {
        errorString.append(out);
        errorString.append("\n");
        err_count++;
      }
    }
  }

  /*--- See if there were any errors parsing the config file ---*/
      
  if (errorString.size() != 0) {
    if (rank == MASTER_NODE) cout << errorString << endl;
    exit(EXIT_FAILURE);
  }

  /*--- Set the default values for all of the options that weren't set ---*/
      
  for (map<string, bool>::iterator iter = all_options.begin(); iter != all_options.end(); ++iter) {
    option_map[iter->first]->SetDefault();
  }

  case_file.close();
  
}

bool CConfig::SetRunTime_Parsing(char case_filename[MAX_STRING_SIZE]) {
  string text_line, option_name;
  ifstream case_file;
  vector<string> option_value;
  int rank = MASTER_NODE;
  
#ifdef HAVE_MPI
  MPI_Comm_rank(MPI_COMM_WORLD, &rank);
#endif
  
  /*--- Read the configuration file ---*/
  
  case_file.open(case_filename, ios::in);
  
  if (case_file.fail()) { return false; }
  
  string errorString;
  
  int err_count = 0;  // How many errors have we found in the config file
  int max_err_count = 30; // Maximum number of errors to print before stopping
  
  map<string, bool> included_options;
  
  /*--- Parse the configuration file and set the options ---*/
  
  while (getline (case_file, text_line)) {
    
    if (err_count >= max_err_count) {
      errorString.append("too many errors. Stopping parse");
      
      cout << errorString << endl;
      throw(1);
    }
    
    if (TokenizeString(text_line, option_name, option_value)) {
      
      if (option_map.find(option_name) == option_map.end()) {
        
        /*--- See if it's a python option ---*/
        
        string newString;
        newString.append(option_name);
        newString.append(": invalid option name");
        newString.append("\n");
        errorString.append(newString);
        err_count++;
        continue;
      }
      
      /*--- Option exists, check if the option has already been in the config file ---*/
      
      if (included_options.find(option_name) != included_options.end()) {
        string newString;
        newString.append(option_name);
        newString.append(": option appears twice");
        newString.append("\n");
        errorString.append(newString);
        err_count++;
        continue;
      }
      
      /*--- New found option. Add it to the map, and delete from all options ---*/
      
      included_options.insert(pair<string, bool>(option_name, true));
      all_options.erase(option_name);
      
      /*--- Set the value and check error ---*/
      
      string out = option_map[option_name]->SetValue(option_value);
      if (out.compare("") != 0) {
        errorString.append(out);
        errorString.append("\n");
        err_count++;
      }
      
    }
  }
  
  /*--- See if there were any errors parsing the runtime file ---*/
  
  if (errorString.size() != 0) {
    if (rank == MASTER_NODE) cout << errorString << endl;
    exit(EXIT_FAILURE);
  }
  
  case_file.close();
  
  return true;
  
}

void CConfig::SetPostprocessing(unsigned short val_software, unsigned short val_izone, unsigned short val_nDim) {
  
  unsigned short iZone, iCFL, iDim;
  bool ideal_gas       = (Kind_FluidModel == STANDARD_AIR || Kind_FluidModel == IDEAL_GAS );
  bool standard_air       = (Kind_FluidModel == STANDARD_AIR);
  
#ifdef HAVE_MPI
  int size = SINGLE_NODE;
  MPI_Comm_size(MPI_COMM_WORLD, &size);
#endif
  
#ifndef HAVE_TECIO
  if (Output_FileFormat == TECPLOT_BINARY) {
    cout << "Tecplot binary file requested but SU2 was built without TecIO support." << "\n";
    Output_FileFormat = TECPLOT;
  }
#endif
  
  /*--- Store the SU2 module that we are executing. ---*/
  
  Kind_SU2 = val_software;
  
  /*--- Make sure that 1D outputs are written when objective function requires ---*/
  
  if (Kind_ObjFunc== AVG_OUTLET_PRESSURE || Kind_ObjFunc == AVG_TOTAL_PRESSURE || Kind_ObjFunc == OUTFLOW_GENERALIZED) {
    Wrt_1D_Output = YES;
    Marker_Out_1D = Marker_Monitoring;
    nMarker_Out_1D = nMarker_Monitoring;
  }
  
  /*--- Low memory only for ASCII Tecplot ---*/

  if (Output_FileFormat != TECPLOT) Low_MemoryOutput = NO;
  
  /*--- Deactivate the multigrid in the adjoint problem ---*/
  
  if ((Adjoint && !MG_AdjointFlow) ||
      (Unsteady_Simulation == TIME_STEPPING)) { nMGLevels = 0; }

  /*--- If Fluid Structure Interaction, set the solver for each zone.
   *--- ZONE_0 is the zone of the fluid.
   *--- All the other zones are structure.
   *--- This will allow us to define multiple physics structural problems */

  if (Kind_Solver == FLUID_STRUCTURE_INTERACTION){
	  if (val_izone==0) {	Kind_Solver = Kind_Solver_Fluid_FSI; 		FSI_Problem = true;}

	  else {			 	Kind_Solver = Kind_Solver_Struc_FSI;	  	FSI_Problem = true;
	  	  	  	  	  	  	Kind_Linear_Solver_Prec = Kind_Linear_Solver_Prec_FSI_Struc;
	  	  	  	  	  	  	Linear_Solver_Iter = Linear_Solver_Iter_FSI_Struc;}
  }
  else{ FSI_Problem = false; }

  
  /*--- Initialize non-physical points/reconstructions to zero ---*/
  
  Nonphys_Points   = 0;
  Nonphys_Reconstr = 0;
  
  /*--- Don't do any deformation if there is no Design variable information ---*/
  
  if (Design_Variable == NULL) {
    Design_Variable = new unsigned short [1];
    nDV = 1; Design_Variable[0] = NONE;
  }
  
  /*--- Identification of free-surface problem, this problems are always 
   unsteady and incompressible. ---*/
  
  if (Kind_Regime == FREESURFACE) {
    if (Unsteady_Simulation != DT_STEPPING_2ND) Unsteady_Simulation = DT_STEPPING_1ST;
  }
  
  if (Kind_Solver == POISSON_EQUATION) {
    Unsteady_Simulation = STEADY;
  }
  
  /*--- Set the number of external iterations to 1 for the steady state problem ---*/

  if ((Kind_Solver == HEAT_EQUATION) ||
      (Kind_Solver == WAVE_EQUATION) || (Kind_Solver == POISSON_EQUATION)) {
    nMGLevels = 0;
    if (Unsteady_Simulation == STEADY) nExtIter = 1;
    else Unst_nIntIter = 2;
  }
  
  if (Kind_Solver == LINEAR_ELASTICITY) {
    nMGLevels = 0;
    if (Dynamic_Analysis == STATIC) 
	nExtIter = 1;
  }

  if (Kind_Solver == FEM_ELASTICITY) {
    nMGLevels = 0;
    if (Dynamic_Analysis == STATIC)
	nExtIter = 1;
  }

  /*--- Decide whether we should be writing unsteady solution files. ---*/
  
  if (Unsteady_Simulation == STEADY ||
      Unsteady_Simulation == TIME_SPECTRAL  ||
      Kind_Regime == FREESURFACE) { Wrt_Unsteady = false; }
  else { Wrt_Unsteady = true; }

  if ((Kind_Solver == LINEAR_ELASTICITY) || (Kind_Solver == FEM_ELASTICITY)) {

	  if (Dynamic_Analysis == STATIC) { Wrt_Dynamic = false; }
	  else { Wrt_Dynamic = true; }

  } else {
    Wrt_Dynamic = false;
  }

  
  /*--- Check for Fluid model consistency ---*/

  if (standard_air){
	if (Gamma != 1.4 || Gas_Constant != 287.058){
		Gamma = 1.4;
		Gas_Constant = 287.058;
        }
  }
  /*--- Check for Measurement System ---*/
  
  if (SystemMeasurements == US && !standard_air) {
    cout << "Only STANDARD_AIR fluid model can be used with US Measurement System" << endl;
    exit(EXIT_FAILURE);
  }
  
  /*--- Check for Convective scheme available for NICFD ---*/
  
  if (!ideal_gas) {
		if (Kind_Upwind_Flow != ROE && Kind_Upwind_Flow != HLLC && Kind_Centered_Flow != JST) {
			cout << "Only ROE Upwind, HLLC Upwind scheme, and JST scheme can be used for Non-Ideal Compressible Fluids" << endl;
			exit(EXIT_FAILURE);
		}

  }
  
  /*--- Check for Boundary condition available for NICFD ---*/
  
  if (!ideal_gas) {
    if (nMarker_Inlet != 0) {
      cout << "Riemann Boundary conditions or NRBC must be used for inlet and outlet with Not Ideal Compressible Fluids " << endl;
      exit(EXIT_FAILURE);
    }
    if (nMarker_Outlet != 0) {
      cout << "Riemann Boundary conditions or NRBC must be used outlet with Not Ideal Compressible Fluids " << endl;
      exit(EXIT_FAILURE);
    }
    
    if (nMarker_FarField != 0) {
      cout << "Riemann Boundary conditions or NRBC must be used outlet with Not Ideal Compressible Fluids " << endl;
      exit(EXIT_FAILURE);
    }
    
  }
  
  /*--- Check for Boundary condition available for NICF ---*/
  
  if (ideal_gas) {
    if (SystemMeasurements == US && standard_air) {
      if (Kind_ViscosityModel != SUTHERLAND) {
        cout << "Only SUTHERLAND viscosity model can be used with US Measurement  " << endl;
        exit(EXIT_FAILURE);
      }
    }
    if (Kind_ConductivityModel != CONSTANT_PRANDTL ) {
      cout << "Only CONSTANT_PRANDTL thermal conductivity model can be used with STANDARD_AIR and IDEAL_GAS" << endl;
      exit(EXIT_FAILURE);
    }
    
  }
  
  /*--- Force number of span-wise section to 1 if 2D case ---*/
  if(val_nDim ==2) nSpanWiseSections=1;



  /*--- Set grid movement kind to NO_MOVEMENT if not specified, which means
   that we also set the Grid_Movement flag to false. We initialize to the
   number of zones here, because we are guaranteed to at least have one. ---*/
  
  if (Kind_GridMovement == NULL) {
    Kind_GridMovement = new unsigned short[nZone];
    for (unsigned short iZone = 0; iZone < nZone; iZone++ )
      Kind_GridMovement[iZone] = NO_MOVEMENT;
    if (Grid_Movement == true) {
      cout << "GRID_MOVEMENT = YES but no type provided in GRID_MOVEMENT_KIND!!" << endl;
      exit(EXIT_FAILURE);
    }
  }
  
  /*--- If we're solving a purely steady problem with no prescribed grid
   movement (both rotating frame and moving walls can be steady), make sure that
   there is no grid motion ---*/
  
  if ((Kind_SU2 == SU2_CFD || Kind_SU2 == SU2_SOL) &&
      (Unsteady_Simulation == STEADY) &&
      ((Kind_GridMovement[ZONE_0] != MOVING_WALL) &&
       (Kind_GridMovement[ZONE_0] != ROTATING_FRAME) &&
       (Kind_GridMovement[ZONE_0] != STEADY_TRANSLATION)))
    Grid_Movement = false;
  
  /*--- If it is not specified, set the mesh motion mach number
   equal to the freestream value. ---*/
  
  if (Grid_Movement && Mach_Motion == 0.0)
    Mach_Motion = Mach;
  
  /*--- Set the boolean flag if we are in a rotating frame (source term). ---*/
  
  if (Grid_Movement && Kind_GridMovement[ZONE_0] == ROTATING_FRAME)
    Rotating_Frame = true;
  else
    Rotating_Frame = false;
  
  /*--- Check the number of moving markers against the number of grid movement
   types provided (should be equal, except that rigid motion and rotating frame
   do not depend on surface specification). ---*/
  
  if (Grid_Movement &&
      (Kind_GridMovement[ZONE_0] != RIGID_MOTION) &&
      (Kind_GridMovement[ZONE_0] != ROTATING_FRAME) &&
      (Kind_GridMovement[ZONE_0] != STEADY_TRANSLATION) &&
      (Kind_GridMovement[ZONE_0] != FLUID_STRUCTURE) &&
      (Kind_GridMovement[ZONE_0] != GUST) &&
      (nGridMovement != nMarker_Moving)) {
    cout << "Number of GRID_MOVEMENT_KIND must match number of MARKER_MOVING!!" << endl;
    exit(EXIT_FAILURE);
  }
  
  /*--- Make sure that there aren't more than one rigid motion or
   rotating frame specified in GRID_MOVEMENT_KIND. ---*/
  
  if (Grid_Movement && (Kind_GridMovement[ZONE_0] == RIGID_MOTION) &&
      (nGridMovement > 1)) {
    cout << "Can not support more than one type of rigid motion in GRID_MOVEMENT_KIND!!" << endl;
    exit(EXIT_FAILURE);
  }
  
  /*--- In case the grid movement parameters have not been declared in the
   config file, set them equal to zero for safety. Also check to make sure
   that for each option, a value has been declared for each moving marker. ---*/
  
  unsigned short nMoving;
  if (nGridMovement > nZone) nMoving = nGridMovement;
  else nMoving = nZone;
  
  /*--- Motion Origin: ---*/
  
  if (Motion_Origin_X == NULL) {
    Motion_Origin_X = new su2double[nMoving];
    for (iZone = 0; iZone < nMoving; iZone++ )
      Motion_Origin_X[iZone] = 0.0;
  } else {
    if (Grid_Movement && (nMotion_Origin_X != nGridMovement)) {
      cout << "Length of MOTION_ORIGIN_X must match GRID_MOVEMENT_KIND!!" << endl;
      exit(EXIT_FAILURE);
    }
  }
  
  if (Motion_Origin_Y == NULL) {
    Motion_Origin_Y = new su2double[nMoving];
    for (iZone = 0; iZone < nMoving; iZone++ )
      Motion_Origin_Y[iZone] = 0.0;
  } else {
    if (Grid_Movement && (nMotion_Origin_Y != nGridMovement)) {
      cout << "Length of MOTION_ORIGIN_Y must match GRID_MOVEMENT_KIND!!" << endl;
      exit(EXIT_FAILURE);
    }
  }
  
  if (Motion_Origin_Z == NULL) {
    Motion_Origin_Z = new su2double[nMoving];
    for (iZone = 0; iZone < nMoving; iZone++ )
      Motion_Origin_Z[iZone] = 0.0;
  } else {
    if (Grid_Movement && (nMotion_Origin_Z != nGridMovement)) {
      cout << "Length of MOTION_ORIGIN_Z must match GRID_MOVEMENT_KIND!!" << endl;
      exit(EXIT_FAILURE);
    }
  }
  
  if (MoveMotion_Origin == NULL) {
    MoveMotion_Origin = new unsigned short[nMoving];
    for (iZone = 0; iZone < nMoving; iZone++ )
      MoveMotion_Origin[iZone] = 0;
  } else {
    if (Grid_Movement && (nMoveMotion_Origin != nGridMovement)) {
      cout << "Length of MOVE_MOTION_ORIGIN must match GRID_MOVEMENT_KIND!!" << endl;
      exit(EXIT_FAILURE);
    }
  }
  
  /*--- Translation: ---*/
  
  if (Translation_Rate_X == NULL) {
    Translation_Rate_X = new su2double[nMoving];
    for (iZone = 0; iZone < nMoving; iZone++ )
      Translation_Rate_X[iZone] = 0.0;
  } else {
    if (Grid_Movement && (nTranslation_Rate_X != nGridMovement)) {
      cout << "Length of TRANSLATION_RATE_X must match GRID_MOVEMENT_KIND!!" << endl;
      exit(EXIT_FAILURE);
    }
  }
  
  if (Translation_Rate_Y == NULL) {
    Translation_Rate_Y = new su2double[nMoving];
    for (iZone = 0; iZone < nMoving; iZone++ )
      Translation_Rate_Y[iZone] = 0.0;
  } else {
    if (Grid_Movement && (nTranslation_Rate_Y != nGridMovement)) {
      cout << "Length of TRANSLATION_RATE_Y must match GRID_MOVEMENT_KIND!!" << endl;
      exit(EXIT_FAILURE);
    }
  }
  
  if (Translation_Rate_Z == NULL) {
    Translation_Rate_Z = new su2double[nMoving];
    for (iZone = 0; iZone < nMoving; iZone++ )
      Translation_Rate_Z[iZone] = 0.0;
  } else {
    if (Grid_Movement && (nTranslation_Rate_Z != nGridMovement)) {
      cout << "Length of TRANSLATION_RATE_Z must match GRID_MOVEMENT_KIND!!" << endl;
      exit(EXIT_FAILURE);
    }
  }
  
  /*--- Rotation: ---*/
  
  if (Rotation_Rate_X == NULL) {
    Rotation_Rate_X = new su2double[nMoving];
    for (iZone = 0; iZone < nMoving; iZone++ )
      Rotation_Rate_X[iZone] = 0.0;
  } else {
    if (Grid_Movement && (nRotation_Rate_X != nGridMovement)) {
      cout << "Length of ROTATION_RATE_X must match GRID_MOVEMENT_KIND!!" << endl;
      exit(EXIT_FAILURE);
    }
  }
  
  if (Rotation_Rate_Y == NULL) {
    Rotation_Rate_Y = new su2double[nMoving];
    for (iZone = 0; iZone < nMoving; iZone++ )
      Rotation_Rate_Y[iZone] = 0.0;
  } else {
    if (Grid_Movement && (nRotation_Rate_Y != nGridMovement)) {
      cout << "Length of ROTATION_RATE_Y must match GRID_MOVEMENT_KIND!!" << endl;
      exit(EXIT_FAILURE);
    }
  }
  
  if (Rotation_Rate_Z == NULL) {
    Rotation_Rate_Z = new su2double[nMoving];
    for (iZone = 0; iZone < nMoving; iZone++ )
      Rotation_Rate_Z[iZone] = 0.0;
  } else {
    if (Grid_Movement && (nRotation_Rate_Z != nGridMovement)) {
      cout << "Length of ROTATION_RATE_Z must match GRID_MOVEMENT_KIND!!" << endl;
      exit(EXIT_FAILURE);
    }
  }
  
  /*--- Pitching: ---*/
  
  if (Pitching_Omega_X == NULL) {
    Pitching_Omega_X = new su2double[nMoving];
    for (iZone = 0; iZone < nMoving; iZone++ )
      Pitching_Omega_X[iZone] = 0.0;
  } else {
    if (Grid_Movement && (nPitching_Omega_X != nGridMovement)) {
      cout << "Length of PITCHING_OMEGA_X must match GRID_MOVEMENT_KIND!!" << endl;
      exit(EXIT_FAILURE);
    }
  }
  
  if (Pitching_Omega_Y == NULL) {
    Pitching_Omega_Y = new su2double[nMoving];
    for (iZone = 0; iZone < nMoving; iZone++ )
      Pitching_Omega_Y[iZone] = 0.0;
  } else {
    if (Grid_Movement && (nPitching_Omega_Y != nGridMovement)) {
      cout << "Length of PITCHING_OMEGA_Y must match GRID_MOVEMENT_KIND!!" << endl;
      exit(EXIT_FAILURE);
    }
  }
  
  if (Pitching_Omega_Z == NULL) {
    Pitching_Omega_Z = new su2double[nMoving];
    for (iZone = 0; iZone < nMoving; iZone++ )
      Pitching_Omega_Z[iZone] = 0.0;
  } else {
    if (Grid_Movement && (nPitching_Omega_Z != nGridMovement)) {
      cout << "Length of PITCHING_OMEGA_Z must match GRID_MOVEMENT_KIND!!" << endl;
      exit(EXIT_FAILURE);
    }
  }
  
  /*--- Pitching Amplitude: ---*/
  
  if (Pitching_Ampl_X == NULL) {
    Pitching_Ampl_X = new su2double[nMoving];
    for (iZone = 0; iZone < nMoving; iZone++ )
      Pitching_Ampl_X[iZone] = 0.0;
  } else {
    if (Grid_Movement && (nPitching_Ampl_X != nGridMovement)) {
      cout << "Length of PITCHING_AMPL_X must match GRID_MOVEMENT_KIND!!" << endl;
      exit(EXIT_FAILURE);
    }
  }
  
  if (Pitching_Ampl_Y == NULL) {
    Pitching_Ampl_Y = new su2double[nMoving];
    for (iZone = 0; iZone < nMoving; iZone++ )
      Pitching_Ampl_Y[iZone] = 0.0;
  } else {
    if (Grid_Movement && (nPitching_Ampl_Y != nGridMovement)) {
      cout << "Length of PITCHING_AMPL_Y must match GRID_MOVEMENT_KIND!!" << endl;
      exit(EXIT_FAILURE);
    }
  }
  
  if (Pitching_Ampl_Z == NULL) {
    Pitching_Ampl_Z = new su2double[nMoving];
    for (iZone = 0; iZone < nMoving; iZone++ )
      Pitching_Ampl_Z[iZone] = 0.0;
  } else {
    if (Grid_Movement && (nPitching_Ampl_Z != nGridMovement)) {
      cout << "Length of PITCHING_AMPL_Z must match GRID_MOVEMENT_KIND!!" << endl;
      exit(EXIT_FAILURE);
    }
  }
  
  /*--- Pitching Phase: ---*/
  
  if (Pitching_Phase_X == NULL) {
    Pitching_Phase_X = new su2double[nMoving];
    for (iZone = 0; iZone < nMoving; iZone++ )
      Pitching_Phase_X[iZone] = 0.0;
  } else {
    if (Grid_Movement && (nPitching_Phase_X != nGridMovement)) {
      cout << "Length of PITCHING_PHASE_X must match GRID_MOVEMENT_KIND!!" << endl;
      exit(EXIT_FAILURE);
    }
  }
  
  if (Pitching_Phase_Y == NULL) {
    Pitching_Phase_Y = new su2double[nMoving];
    for (iZone = 0; iZone < nMoving; iZone++ )
      Pitching_Phase_Y[iZone] = 0.0;
  } else {
    if (Grid_Movement && (nPitching_Phase_Y != nGridMovement)) {
      cout << "Length of PITCHING_PHASE_Y must match GRID_MOVEMENT_KIND!!" << endl;
      exit(EXIT_FAILURE);
    }
  }
  
  if (Pitching_Phase_Z == NULL) {
    Pitching_Phase_Z = new su2double[nMoving];
    for (iZone = 0; iZone < nMoving; iZone++ )
      Pitching_Phase_Z[iZone] = 0.0;
  } else {
    if (Grid_Movement && (nPitching_Phase_Z != nGridMovement)) {
      cout << "Length of PITCHING_PHASE_Z must match GRID_MOVEMENT_KIND!!" << endl;
      exit(EXIT_FAILURE);
    }
  }
  
  /*--- Plunging: ---*/
  
  if (Plunging_Omega_X == NULL) {
    Plunging_Omega_X = new su2double[nMoving];
    for (iZone = 0; iZone < nMoving; iZone++ )
      Plunging_Omega_X[iZone] = 0.0;
  } else {
    if (Grid_Movement && (nPlunging_Omega_X != nGridMovement)) {
      cout << "Length of PLUNGING_OMEGA_X must match GRID_MOVEMENT_KIND!!" << endl;
      exit(EXIT_FAILURE);
    }
  }
  
  if (Plunging_Omega_Y == NULL) {
    Plunging_Omega_Y = new su2double[nMoving];
    for (iZone = 0; iZone < nMoving; iZone++ )
      Plunging_Omega_Y[iZone] = 0.0;
  } else {
    if (Grid_Movement && (nPlunging_Omega_Y != nGridMovement)) {
      cout << "Length of PLUNGING_OMEGA_Y must match GRID_MOVEMENT_KIND!!" << endl;
      exit(EXIT_FAILURE);
    }
  }
  
  if (Plunging_Omega_Z == NULL) {
    Plunging_Omega_Z = new su2double[nMoving];
    for (iZone = 0; iZone < nMoving; iZone++ )
      Plunging_Omega_Z[iZone] = 0.0;
  } else {
    if (Grid_Movement && (nPlunging_Omega_Z != nGridMovement)) {
      cout << "Length of PLUNGING_OMEGA_Z must match GRID_MOVEMENT_KIND!!" << endl;
      exit(EXIT_FAILURE);
    }
  }
  
  /*--- Plunging Amplitude: ---*/
  
  if (Plunging_Ampl_X == NULL) {
    Plunging_Ampl_X = new su2double[nMoving];
    for (iZone = 0; iZone < nMoving; iZone++ )
      Plunging_Ampl_X[iZone] = 0.0;
  } else {
    if (Grid_Movement && (nPlunging_Ampl_X != nGridMovement)) {
      cout << "Length of PLUNGING_AMPL_X must match GRID_MOVEMENT_KIND!!" << endl;
      exit(EXIT_FAILURE);
    }
  }
  
  if (Plunging_Ampl_Y == NULL) {
    Plunging_Ampl_Y = new su2double[nMoving];
    for (iZone = 0; iZone < nMoving; iZone++ )
      Plunging_Ampl_Y[iZone] = 0.0;
  } else {
    if (Grid_Movement && (nPlunging_Ampl_Y != nGridMovement)) {
      cout << "Length of PLUNGING_AMPL_Y must match GRID_MOVEMENT_KIND!!" << endl;
      exit(EXIT_FAILURE);
    }
  }
  
  if (Plunging_Ampl_Z == NULL) {
    Plunging_Ampl_Z = new su2double[nMoving];
    for (iZone = 0; iZone < nMoving; iZone++ )
      Plunging_Ampl_Z[iZone] = 0.0;
  } else {
    if (Grid_Movement && (nPlunging_Ampl_Z != nGridMovement)) {
      cout << "Length of PLUNGING_AMPL_Z must match GRID_MOVEMENT_KIND!!" << endl;
      exit(EXIT_FAILURE);
    }
  }
  
  /*--- Use the various rigid-motion input frequencies to determine the period to be used with time-spectral cases.
   There are THREE types of motion to consider, namely: rotation, pitching, and plunging.
   The largest period of motion is the one to be used for time-spectral calculations. ---*/
  
  if (Unsteady_Simulation == TIME_SPECTRAL) {
    
    unsigned short N_MOTION_TYPES = 3;
    su2double *periods;
    periods = new su2double[N_MOTION_TYPES];
    
    /*--- rotation: ---*/
    
    su2double Omega_mag_rot = sqrt(pow(Rotation_Rate_X[ZONE_0],2)+pow(Rotation_Rate_Y[ZONE_0],2)+pow(Rotation_Rate_Z[ZONE_0],2));
    if (Omega_mag_rot > 0)
      periods[0] = 2*PI_NUMBER/Omega_mag_rot;
    else
      periods[0] = 0.0;
    
    /*--- pitching: ---*/
    
    su2double Omega_mag_pitch = sqrt(pow(Pitching_Omega_X[ZONE_0],2)+pow(Pitching_Omega_Y[ZONE_0],2)+pow(Pitching_Omega_Z[ZONE_0],2));
    if (Omega_mag_pitch > 0)
      periods[1] = 2*PI_NUMBER/Omega_mag_pitch;
    else
      periods[1] = 0.0;
    
    /*--- plunging: ---*/
    
    su2double Omega_mag_plunge = sqrt(pow(Plunging_Omega_X[ZONE_0],2)+pow(Plunging_Omega_Y[ZONE_0],2)+pow(Plunging_Omega_Z[ZONE_0],2));
    if (Omega_mag_plunge > 0)
      periods[2] = 2*PI_NUMBER/Omega_mag_plunge;
    else
      periods[2] = 0.0;
    
    /*--- determine which period is largest ---*/
    
    unsigned short iVar;
    TimeSpectral_Period = 0.0;
    for (iVar = 0; iVar < N_MOTION_TYPES; iVar++) {
      if (periods[iVar] > TimeSpectral_Period)
        TimeSpectral_Period = periods[iVar];
    }
    
    delete periods;
    
  }
  
  /*--- Initialize the RefOriginMoment Pointer ---*/
  
  RefOriginMoment = NULL;
  RefOriginMoment = new su2double[3];
  RefOriginMoment[0] = 0.0; RefOriginMoment[1] = 0.0; RefOriginMoment[2] = 0.0;
  
  /*--- In case the moment origin coordinates have not been declared in the
   config file, set them equal to zero for safety. Also check to make sure
   that for each marker, a value has been declared for the moment origin.
   Unless only one value was specified, then set this value for all the markers
   being monitored. ---*/
  
  unsigned short iMarker;
  
  if ((nRefOriginMoment_X != nRefOriginMoment_Y) || (nRefOriginMoment_X != nRefOriginMoment_Z) ) {
    cout << "ERROR: Length of REF_ORIGIN_MOMENT_X, REF_ORIGIN_MOMENT_Y and REF_ORIGIN_MOMENT_Z must be the same!!" << endl;
    exit(EXIT_FAILURE);
  }
  
  if (RefOriginMoment_X == NULL) {
    RefOriginMoment_X = new su2double[nMarker_Monitoring];
    for (iMarker = 0; iMarker < nMarker_Monitoring; iMarker++ )
      RefOriginMoment_X[iMarker] = 0.0;
  } else {
    if (nRefOriginMoment_X == 1) {
      
      su2double aux_RefOriginMoment_X = RefOriginMoment_X[0];
      delete [] RefOriginMoment_X;
      RefOriginMoment_X = new su2double[nMarker_Monitoring];
      nRefOriginMoment_X = nMarker_Monitoring;
      
      for (iMarker = 0; iMarker < nMarker_Monitoring; iMarker++ )
        RefOriginMoment_X[iMarker] = aux_RefOriginMoment_X;
    }
    else if (nRefOriginMoment_X != nMarker_Monitoring) {
      cout << "ERROR: Length of REF_ORIGIN_MOMENT_X must match number of Monitoring Markers!!" << endl;
      exit(EXIT_FAILURE);
    }
  }
  
  if (RefOriginMoment_Y == NULL) {
    RefOriginMoment_Y = new su2double[nMarker_Monitoring];
    for (iMarker = 0; iMarker < nMarker_Monitoring; iMarker++ )
      RefOriginMoment_Y[iMarker] = 0.0;
  } else {
    if (nRefOriginMoment_Y == 1) {
      
      su2double aux_RefOriginMoment_Y = RefOriginMoment_Y[0];
      delete [] RefOriginMoment_Y;
      RefOriginMoment_Y = new su2double[nMarker_Monitoring];
      nRefOriginMoment_Y = nMarker_Monitoring;
      
      for (iMarker = 0; iMarker < nMarker_Monitoring; iMarker++ )
        RefOriginMoment_Y[iMarker] = aux_RefOriginMoment_Y;
    }
    else if (nRefOriginMoment_Y != nMarker_Monitoring) {
      cout << "ERROR: Length of REF_ORIGIN_MOMENT_Y must match number of Monitoring Markers!!" << endl;
      exit(EXIT_FAILURE);
    }
  }
  
  if (RefOriginMoment_Z == NULL) {
    RefOriginMoment_Z = new su2double[nMarker_Monitoring];
    for (iMarker = 0; iMarker < nMarker_Monitoring; iMarker++ )
      RefOriginMoment_Z[iMarker] = 0.0;
  } else {
    if (nRefOriginMoment_Z == 1) {
      
      su2double aux_RefOriginMoment_Z = RefOriginMoment_Z[0];
      delete [] RefOriginMoment_Z;
      RefOriginMoment_Z = new su2double[nMarker_Monitoring];
      nRefOriginMoment_Z = nMarker_Monitoring;
      
      for (iMarker = 0; iMarker < nMarker_Monitoring; iMarker++ )
        RefOriginMoment_Z[iMarker] = aux_RefOriginMoment_Z;
    }
    else if (nRefOriginMoment_Z != nMarker_Monitoring) {
      cout << "ERROR: Length of REF_ORIGIN_MOMENT_Z must match number of Monitoring Markers!!" << endl;
      exit(EXIT_FAILURE);
    }
  }
  
  /*--- Set the boolean flag if we are carrying out an aeroelastic simulation. ---*/
  
  if (Grid_Movement && (Kind_GridMovement[ZONE_0] == AEROELASTIC || Kind_GridMovement[ZONE_0] == AEROELASTIC_RIGID_MOTION)) Aeroelastic_Simulation = true;
  else Aeroelastic_Simulation = false;
  
  /*--- Initializing the size for the solutions of the Aeroelastic problem. ---*/
  
  
  if (Grid_Movement && Aeroelastic_Simulation) {
    Aeroelastic_np1.resize(nMarker_Monitoring);
    Aeroelastic_n.resize(nMarker_Monitoring);
    Aeroelastic_n1.resize(nMarker_Monitoring);
    for (iMarker = 0; iMarker < nMarker_Monitoring; iMarker++) {
      Aeroelastic_np1[iMarker].resize(2);
      Aeroelastic_n[iMarker].resize(2);
      Aeroelastic_n1[iMarker].resize(2);
      for (int i =0; i<2; i++) {
        Aeroelastic_np1[iMarker][i].resize(2);
        Aeroelastic_n[iMarker][i].resize(2);
        Aeroelastic_n1[iMarker][i].resize(2);
        for (int j=0; j<2; j++) {
          Aeroelastic_np1[iMarker][i][j] = 0.0;
          Aeroelastic_n[iMarker][i][j] = 0.0;
          Aeroelastic_n1[iMarker][i][j] = 0.0;
        }
      }
    }
  }
  
  /*--- Allocate memory for the plunge and pitch and initialized them to zero ---*/
  
  if (Grid_Movement && Aeroelastic_Simulation) {
    Aeroelastic_pitch = new su2double[nMarker_Monitoring];
    Aeroelastic_plunge = new su2double[nMarker_Monitoring];
    for (iMarker = 0; iMarker < nMarker_Monitoring; iMarker++ ) {
      Aeroelastic_pitch[iMarker] = 0.0;
      Aeroelastic_plunge[iMarker] = 0.0;
    }
  }

  /*--- Fluid-Structure Interaction problems ---*/

  if (FSI_Problem) {
	  Kind_GridMovement[val_izone] = FLUID_STRUCTURE;
	  Grid_Movement = true;
  }
  
  if (MGCycle == FULLMG_CYCLE) FinestMesh = nMGLevels;
  else FinestMesh = MESH_0;
  
  if ((Kind_Solver == NAVIER_STOKES) &&
      (Kind_Turb_Model != NONE))
    Kind_Solver = RANS;
  
  if (Kind_Regime == FREESURFACE) GravityForce = true;
  
  Kappa_1st_Flow = Kappa_Flow[0];
  Kappa_2nd_Flow = Kappa_Flow[1];
  Kappa_4th_Flow = Kappa_Flow[2];
  Kappa_1st_AdjFlow = Kappa_AdjFlow[0];
  Kappa_2nd_AdjFlow = Kappa_AdjFlow[1];
  Kappa_4th_AdjFlow = Kappa_AdjFlow[2];
  
  /*--- Make the MG_PreSmooth, MG_PostSmooth, and MG_CorrecSmooth
   arrays consistent with nMGLevels ---*/
  
  unsigned short * tmp_smooth = new unsigned short[nMGLevels+1];
  
  if ((nMG_PreSmooth != nMGLevels+1) && (nMG_PreSmooth != 0)) {
    if (nMG_PreSmooth > nMGLevels+1) {
      
      /*--- Truncate by removing unnecessary elements at the end ---*/
      
      for (unsigned int i = 0; i <= nMGLevels; i++)
        tmp_smooth[i] = MG_PreSmooth[i];
      delete [] MG_PreSmooth;
    } else {
      
      /*--- Add additional elements equal to last element ---*/
      
      for (unsigned int i = 0; i < nMG_PreSmooth; i++)
        tmp_smooth[i] = MG_PreSmooth[i];
      for (unsigned int i = nMG_PreSmooth; i <= nMGLevels; i++)
        tmp_smooth[i] = MG_PreSmooth[nMG_PreSmooth-1];
      delete [] MG_PreSmooth;
    }
    
    nMG_PreSmooth = nMGLevels+1;
    MG_PreSmooth = new unsigned short[nMG_PreSmooth];
    for (unsigned int i = 0; i < nMG_PreSmooth; i++)
      MG_PreSmooth[i] = tmp_smooth[i];
  }
  if ((nMGLevels != 0) && (nMG_PreSmooth == 0)) {
    delete [] MG_PreSmooth;
    nMG_PreSmooth = nMGLevels+1;
    MG_PreSmooth = new unsigned short[nMG_PreSmooth];
    for (unsigned int i = 0; i < nMG_PreSmooth; i++)
      MG_PreSmooth[i] = i+1;
  }
  
  if ((nMG_PostSmooth != nMGLevels+1) && (nMG_PostSmooth != 0)) {
    if (nMG_PostSmooth > nMGLevels+1) {
      
      /*--- Truncate by removing unnecessary elements at the end ---*/
      
      for (unsigned int i = 0; i <= nMGLevels; i++)
        tmp_smooth[i] = MG_PostSmooth[i];
      delete [] MG_PostSmooth;
    } else {
      
      /*--- Add additional elements equal to last element ---*/
       
      for (unsigned int i = 0; i < nMG_PostSmooth; i++)
        tmp_smooth[i] = MG_PostSmooth[i];
      for (unsigned int i = nMG_PostSmooth; i <= nMGLevels; i++)
        tmp_smooth[i] = MG_PostSmooth[nMG_PostSmooth-1];
      delete [] MG_PostSmooth;
      
    }
    
    nMG_PostSmooth = nMGLevels+1;
    MG_PostSmooth = new unsigned short[nMG_PostSmooth];
    for (unsigned int i = 0; i < nMG_PostSmooth; i++)
      MG_PostSmooth[i] = tmp_smooth[i];
    
  }
  
  if ((nMGLevels != 0) && (nMG_PostSmooth == 0)) {
    delete [] MG_PostSmooth;
    nMG_PostSmooth = nMGLevels+1;
    MG_PostSmooth = new unsigned short[nMG_PostSmooth];
    for (unsigned int i = 0; i < nMG_PostSmooth; i++)
      MG_PostSmooth[i] = 0;
  }
  
  if ((nMG_CorrecSmooth != nMGLevels+1) && (nMG_CorrecSmooth != 0)) {
    if (nMG_CorrecSmooth > nMGLevels+1) {
      
      /*--- Truncate by removing unnecessary elements at the end ---*/
      
      for (unsigned int i = 0; i <= nMGLevels; i++)
        tmp_smooth[i] = MG_CorrecSmooth[i];
      delete [] MG_CorrecSmooth;
    } else {
      
      /*--- Add additional elements equal to last element ---*/
      
      for (unsigned int i = 0; i < nMG_CorrecSmooth; i++)
        tmp_smooth[i] = MG_CorrecSmooth[i];
      for (unsigned int i = nMG_CorrecSmooth; i <= nMGLevels; i++)
        tmp_smooth[i] = MG_CorrecSmooth[nMG_CorrecSmooth-1];
      delete [] MG_CorrecSmooth;
    }
    nMG_CorrecSmooth = nMGLevels+1;
    MG_CorrecSmooth = new unsigned short[nMG_CorrecSmooth];
    for (unsigned int i = 0; i < nMG_CorrecSmooth; i++)
      MG_CorrecSmooth[i] = tmp_smooth[i];
  }
  
  if ((nMGLevels != 0) && (nMG_CorrecSmooth == 0)) {
    delete [] MG_CorrecSmooth;
    nMG_CorrecSmooth = nMGLevels+1;
    MG_CorrecSmooth = new unsigned short[nMG_CorrecSmooth];
    for (unsigned int i = 0; i < nMG_CorrecSmooth; i++)
      MG_CorrecSmooth[i] = 0;
  }
  
  /*--- Override MG Smooth parameters ---*/
  
  if (nMG_PreSmooth != 0) MG_PreSmooth[MESH_0] = 1;
  if (nMG_PostSmooth != 0) {
    MG_PostSmooth[MESH_0] = 0;
    MG_PostSmooth[nMGLevels] = 0;
  }
  if (nMG_CorrecSmooth != 0) MG_CorrecSmooth[nMGLevels] = 0;
  
  if (Restart) MGCycle = V_CYCLE;
  
  if (Adjoint) {
    if (Kind_Solver == EULER) Kind_Solver = ADJ_EULER;
    if (Kind_Solver == NAVIER_STOKES) Kind_Solver = ADJ_NAVIER_STOKES;
    if (Kind_Solver == RANS) Kind_Solver = ADJ_RANS;
  }
  
  nCFL = nMGLevels+1;
  CFL = new su2double[nCFL];
  CFL[0] = CFLFineGrid;
  if (Adjoint){
    CFL[0] = CFL[0] * CFLRedCoeff_AdjFlow;
    CFL_AdaptParam[2]*=CFLRedCoeff_AdjFlow;
    CFL_AdaptParam[3]*=CFLRedCoeff_AdjFlow;
  }
  
  for (iCFL = 1; iCFL < nCFL; iCFL++)
    CFL[iCFL] = CFL[iCFL-1];
  
  if (nRKStep == 0) {
    nRKStep = 1;
    RK_Alpha_Step = new su2double[1]; RK_Alpha_Step[0] = 1.0;
  }
  
  if (nIntCoeffs == 0) {
	nIntCoeffs = 2;
	Int_Coeffs = new su2double[2]; Int_Coeffs[0] = 0.25; Int_Coeffs[1] = 0.5;
  }

  if ((Kind_SU2 == SU2_CFD) && (Kind_Solver == NO_SOLVER)) {
    cout << "PHYSICAL_PROBLEM must be set in the configuration file" << endl;
    exit(EXIT_FAILURE);
  }
  
  /*--- Set a flag for viscous simulations ---*/
  
  Viscous = (( Kind_Solver == NAVIER_STOKES          ) ||
             ( Kind_Solver == ADJ_NAVIER_STOKES      ) ||
             ( Kind_Solver == RANS                   ) ||
             ( Kind_Solver == ADJ_RANS               ) );
  
  
  /*--- Re-scale the length based parameters. The US system uses feet,
   but SU2 assumes that the grid is in inches ---*/
  
  if ((SystemMeasurements == US) && (Kind_SU2 == SU2_CFD)) {
    
    for (iMarker = 0; iMarker < nMarker_Monitoring; iMarker++) {
      RefOriginMoment_X[iMarker] = RefOriginMoment_X[iMarker]/12.0;
      RefOriginMoment_Y[iMarker] = RefOriginMoment_Y[iMarker]/12.0;
      RefOriginMoment_Z[iMarker] = RefOriginMoment_Z[iMarker]/12.0;
    }
    
    for (iMarker = 0; iMarker < nGridMovement; iMarker++) {
      Motion_Origin_X[iMarker] = Motion_Origin_X[iMarker]/12.0;
      Motion_Origin_Y[iMarker] = Motion_Origin_Y[iMarker]/12.0;
      Motion_Origin_Z[iMarker] = Motion_Origin_Z[iMarker]/12.0;
    }
    
    RefLengthMoment = RefLengthMoment/12.0;
    if (val_nDim == 2) RefAreaCoeff = RefAreaCoeff/12.0;
    else RefAreaCoeff = RefAreaCoeff/144.0;
    Length_Reynolds = Length_Reynolds/12.0;
    RefElemLength = RefElemLength/12.0;
    
    EA_IntLimit[0] = EA_IntLimit[0]/12.0;
    EA_IntLimit[1] = EA_IntLimit[1]/12.0;
    EA_IntLimit[2] = EA_IntLimit[2]/12.0;
    
    Section_Location[0] = Section_Location[0]/12.0;
    Section_Location[1] = Section_Location[1]/12.0;
    
    Subsonic_Engine_Box[0] = Subsonic_Engine_Box[0]/12.0;
    Subsonic_Engine_Box[1] = Subsonic_Engine_Box[1]/12.0;
    Subsonic_Engine_Box[2] = Subsonic_Engine_Box[2]/12.0;
    Subsonic_Engine_Box[3] = Subsonic_Engine_Box[3]/12.0;
    Subsonic_Engine_Box[4] = Subsonic_Engine_Box[4]/12.0;
    Subsonic_Engine_Box[5] = Subsonic_Engine_Box[5]/12.0;
    
    for (iMarker = 0; iMarker < nMarker_ActDisk_Inlet; iMarker++) {
      for (iDim = 0; iDim < val_nDim; iDim++)
        ActDisk_Origin[iMarker][iDim] = ActDisk_Origin[iMarker][iDim]/12.0;
      ActDisk_RootRadius[iMarker] = ActDisk_RootRadius[iMarker]/12.0;
      ActDisk_TipRadius[iMarker] = ActDisk_TipRadius[iMarker]/12.0;
    }
    
  }
  
  /*--- Check for constant lift mode  ---*/
  if (Fixed_CL_Mode) {
    
    /*--- The initial AoA will be taken as the value input in the
     config file (the default is zero). ---*/
    
    /*--- We will force the use of the cauchy convergence criteria for
     constant lift mode. ---*/
    
    ConvCriteria = CAUCHY;
    Cauchy_Func_Flow = LIFT_COEFFICIENT;
    
    /*--- Initialize the update flag for the AoA with each iteration to false ---*/
    
    Update_AoA = false;
    
  }
  
  if (DirectDiff != NO_DERIVATIVE){
#if !defined COMPLEX_TYPE && !defined ADOLC_FORWARD_TYPE && !defined CODI_FORWARD_TYPE
      if (Kind_SU2 == SU2_CFD){
        cout << "SU2_CFD: Config option DIRECT_DIFF= YES requires AD or complex support!" << endl;
        cout << "Please use SU2_CFD_DIRECTDIFF (configuration/compilation is done using the preconfigure.py script)." << endl;
        exit(EXIT_FAILURE);
      }
#endif
    /*--- Initialize the derivative values ---*/
    switch (DirectDiff) {
      case D_MACH:
        SU2_TYPE::SetDerivative(Mach, 1.0);
        break;
      case D_AOA:
        SU2_TYPE::SetDerivative(AoA, 1.0);
        break;
      case D_SIDESLIP:
        SU2_TYPE::SetDerivative(AoS, 1.0);
        break;
      case D_REYNOLDS:
        SU2_TYPE::SetDerivative(Reynolds, 1.0);
        break;
      case D_TURB2LAM:
       SU2_TYPE::SetDerivative(Turb2LamViscRatio_FreeStream, 1.0);
        break;
      default:
        /*--- All other cases are handled in the specific solver ---*/
        break;
      }
  }

#if defined CODI_REVERSE_TYPE
  AD_Mode = YES;
#else
  if (AD_Mode == YES){
    cout << "AUTO_DIFF=YES requires Automatic Differentiation support." << endl;
    cout << "Please use correct executables (configuration/compilation is done using the preconfigure.py script)." << endl;
  }
#endif

  if (DiscreteAdjoint){
#if !defined ADOLC_REVERSE_TYPE && !defined CODI_REVERSE_TYPE
    if (Kind_SU2 == SU2_CFD){
      cout << "SU2_CFD: Config option MATH_PROBLEM= DISCRETE_ADJOINT requires AD support!" << endl;
      cout << "Please use SU2_CFD_AD (configuration/compilation is done using the preconfigure.py script)." << endl;
      exit(EXIT_FAILURE);
    }
#endif

    /*--- Disable writing of limiters if enabled ---*/
    Wrt_Limiters = false;

    switch(Kind_Solver){
      case EULER:
        Kind_Solver = DISC_ADJ_EULER;
        break;
      case RANS:
        Kind_Solver = DISC_ADJ_RANS;
        Frozen_Visc = false;
        break;
      case NAVIER_STOKES:
        Kind_Solver = DISC_ADJ_NAVIER_STOKES;
        break;
      default:
        break;
    }
  }

  /*--- Check for 2nd order w/ limiting for JST and correct ---*/
  
  if ((Kind_ConvNumScheme_Flow == SPACE_CENTERED) && (Kind_Centered_Flow == JST) && (SpatialOrder_Flow == SECOND_ORDER_LIMITER))
    SpatialOrder_Flow = SECOND_ORDER;
  
  if ((Kind_ConvNumScheme_AdjFlow == SPACE_CENTERED) && (Kind_Centered_AdjFlow == JST) && (SpatialOrder_AdjFlow == SECOND_ORDER_LIMITER))
    SpatialOrder_AdjFlow = SECOND_ORDER;
  
  delete [] tmp_smooth;
  
}

void CConfig::SetMarkers(unsigned short val_software) {

  unsigned short iMarker_All, iMarker_CfgFile, iMarker_Euler, iMarker_Custom,
  iMarker_FarField, iMarker_SymWall, iMarker_Pressure, iMarker_PerBound,
  iMarker_NearFieldBound, iMarker_InterfaceBound, iMarker_Dirichlet,
  iMarker_Inlet, iMarker_Riemann, iMarker_NRBC, iMarker_Outlet, iMarker_Isothermal,
  iMarker_HeatFlux, iMarker_EngineInflow, iMarker_EngineBleed, iMarker_EngineExhaust,
  iMarker_Displacement, iMarker_Load, iMarker_FlowLoad, iMarker_Neumann,
  iMarker_Monitoring, iMarker_Designing, iMarker_GeoEval, iMarker_Plotting,
  iMarker_DV, iMarker_Moving, iMarker_Supersonic_Inlet, iMarker_Supersonic_Outlet,
  iMarker_Clamped, iMarker_FSIinterface, iMarker_TurboPerformance, iMarker_Load_Dir, iMarker_Load_Sine,
  iMarker_ActDisk_Inlet, iMarker_ActDisk_Outlet, iMarker_Out_1D;

  int size = SINGLE_NODE;
  
#ifdef HAVE_MPI
  if (val_software != SU2_MSH)
    MPI_Comm_size(MPI_COMM_WORLD, &size);
#endif

  /*--- Compute the total number of markers in the config file ---*/
  
  nMarker_CfgFile = nMarker_Euler + nMarker_FarField + nMarker_SymWall +
  nMarker_Pressure + nMarker_PerBound + nMarker_NearFieldBound +
  nMarker_InterfaceBound + nMarker_Dirichlet + nMarker_Neumann + nMarker_Inlet + nMarker_Riemann +
  nMarker_NRBC + nMarker_Outlet + nMarker_Isothermal + nMarker_HeatFlux +
  nMarker_EngineInflow + nMarker_EngineBleed + nMarker_EngineExhaust +
  nMarker_Supersonic_Inlet + nMarker_Supersonic_Outlet + nMarker_Displacement + nMarker_Load +
  nMarker_FlowLoad + nMarker_Custom +
  nMarker_Clamped + nMarker_Load_Sine + nMarker_Load_Dir +
  nMarker_ActDisk_Inlet + nMarker_ActDisk_Outlet + nMarker_Out_1D;
  
  /*--- Add the possible send/receive domains ---*/

  nMarker_Max = nMarker_CfgFile + 2*size;
  
  /*--- Basic dimensionalization of the markers (worst scenario) ---*/

  nMarker_All = nMarker_Max;

  /*--- Allocate the memory (markers in each domain) ---*/
  
  Marker_All_TagBound   						= new string[nMarker_All];			    // Store the tag that correspond with each marker.
  Marker_All_SendRecv   						= new short[nMarker_All];						// +#domain (send), -#domain (receive).
  Marker_All_KindBC     						= new unsigned short[nMarker_All];	// Store the kind of boundary condition.
  Marker_All_Monitoring 						= new unsigned short[nMarker_All];	// Store whether the boundary should be monitored.
  Marker_All_Designing  						= new unsigned short[nMarker_All];  // Store whether the boundary should be designed.
  Marker_All_Plotting   						= new unsigned short[nMarker_All];	// Store whether the boundary should be plotted.
  Marker_All_FSIinterface   				= new unsigned short[nMarker_All];	// Store whether the boundary is in the FSI interface.
  Marker_All_TurboPerformance       = new unsigned short[nMarker_All];	// Store whether the boundary is in needed for Turbo Performance computations.
  Marker_All_TurboPerformanceFlag   = new unsigned short[nMarker_All];	// Store whether the boundary has a flag for Turbo Performance computations.
  Marker_All_GeoEval    						= new unsigned short[nMarker_All];	// Store whether the boundary should be geometry evaluation.
  Marker_All_DV         						= new unsigned short[nMarker_All];	// Store whether the boundary should be affected by design variables.
  Marker_All_Moving     						= new unsigned short[nMarker_All];	// Store whether the boundary should be in motion.
  Marker_All_PerBound   						= new short[nMarker_All];						// Store whether the boundary belongs to a periodic boundary.
  Marker_All_Out_1D     						= new unsigned short[nMarker_All];  // Store whether the boundary belongs to a 1-d output boundary.

  for (iMarker_All = 0; iMarker_All < nMarker_All; iMarker_All++) {
    Marker_All_TagBound[iMarker_All]   						= "SEND_RECEIVE";
    Marker_All_SendRecv[iMarker_All]   						= 0;
    Marker_All_KindBC[iMarker_All]     						= 0;
    Marker_All_Monitoring[iMarker_All] 						= 0;
    Marker_All_GeoEval[iMarker_All]    						= 0;
    Marker_All_Designing[iMarker_All]  						= 0;
    Marker_All_Plotting[iMarker_All]   						= 0;
    Marker_All_FSIinterface[iMarker_All]   				= 0;
    Marker_All_TurboPerformance[iMarker_All]  		= 0;
    Marker_All_TurboPerformanceFlag[iMarker_All]  = 0;
    Marker_All_DV[iMarker_All]         						= 0;
    Marker_All_Moving[iMarker_All]     						= 0;
    Marker_All_PerBound[iMarker_All]   						= 0;
    Marker_All_Out_1D[iMarker_All]     						= 0;
  }

  /*--- Allocate the memory (markers in the config file) ---*/

  Marker_CfgFile_TagBound   					= new string[nMarker_CfgFile];
  Marker_CfgFile_KindBC    	 					= new unsigned short[nMarker_CfgFile];
  Marker_CfgFile_Monitoring 					= new unsigned short[nMarker_CfgFile];
  Marker_CfgFile_Designing  					= new unsigned short[nMarker_CfgFile];
  Marker_CfgFile_Plotting   					= new unsigned short[nMarker_CfgFile];
  Marker_CfgFile_GeoEval    					= new unsigned short[nMarker_CfgFile];
  Marker_CfgFile_FSIinterface					= new unsigned short[nMarker_CfgFile];
  Marker_CfgFile_TurboPerformance			= new unsigned short[nMarker_CfgFile];
  Marker_CfgFile_TurboPerformanceFlag	= new unsigned short[nMarker_CfgFile];
  Marker_CfgFile_DV         					= new unsigned short[nMarker_CfgFile];
  Marker_CfgFile_Moving     					= new unsigned short[nMarker_CfgFile];
  Marker_CfgFile_PerBound   					= new unsigned short[nMarker_CfgFile];
  Marker_CfgFile_Out_1D     					= new unsigned short[nMarker_CfgFile];

  for (iMarker_CfgFile = 0; iMarker_CfgFile < nMarker_CfgFile; iMarker_CfgFile++) {
    Marker_CfgFile_TagBound[iMarker_CfgFile]   						= "SEND_RECEIVE";
    Marker_CfgFile_KindBC[iMarker_CfgFile]     						= 0;
    Marker_CfgFile_Monitoring[iMarker_CfgFile] 						= 0;
    Marker_CfgFile_GeoEval[iMarker_CfgFile]    						= 0;
    Marker_CfgFile_Designing[iMarker_CfgFile]  						= 0;
    Marker_CfgFile_Plotting[iMarker_CfgFile]   						= 0;
    Marker_CfgFile_FSIinterface[iMarker_CfgFile]   				= 0;
    Marker_CfgFile_TurboPerformance[iMarker_CfgFile]			= 0;
    Marker_CfgFile_TurboPerformanceFlag[iMarker_CfgFile]	= 0;
    Marker_CfgFile_DV[iMarker_CfgFile]         						= 0;
    Marker_CfgFile_Moving[iMarker_CfgFile]     						= 0;
    Marker_CfgFile_PerBound[iMarker_CfgFile]   						= 0;
    Marker_CfgFile_Out_1D[iMarker_CfgFile]     						= 0;
  }

  /*--- Populate the marker information in the config file (all domains) ---*/

  iMarker_CfgFile = 0;
  for (iMarker_Euler = 0; iMarker_Euler < nMarker_Euler; iMarker_Euler++) {
    Marker_CfgFile_TagBound[iMarker_CfgFile] = Marker_Euler[iMarker_Euler];
    Marker_CfgFile_KindBC[iMarker_CfgFile] = EULER_WALL;
    iMarker_CfgFile++;
  }

  for (iMarker_FarField = 0; iMarker_FarField < nMarker_FarField; iMarker_FarField++) {
    Marker_CfgFile_TagBound[iMarker_CfgFile] = Marker_FarField[iMarker_FarField];
    Marker_CfgFile_KindBC[iMarker_CfgFile] = FAR_FIELD;
    iMarker_CfgFile++;
  }

  for (iMarker_SymWall = 0; iMarker_SymWall < nMarker_SymWall; iMarker_SymWall++) {
    Marker_CfgFile_TagBound[iMarker_CfgFile] = Marker_SymWall[iMarker_SymWall];
    Marker_CfgFile_KindBC[iMarker_CfgFile] = SYMMETRY_PLANE;
    iMarker_CfgFile++;
  }

  for (iMarker_Pressure = 0; iMarker_Pressure < nMarker_Pressure; iMarker_Pressure++) {
    Marker_CfgFile_TagBound[iMarker_CfgFile] = Marker_Pressure[iMarker_Pressure];
    Marker_CfgFile_KindBC[iMarker_CfgFile] = PRESSURE_BOUNDARY;
    iMarker_CfgFile++;
  }

  for (iMarker_PerBound = 0; iMarker_PerBound < nMarker_PerBound; iMarker_PerBound++) {
    Marker_CfgFile_TagBound[iMarker_CfgFile] = Marker_PerBound[iMarker_PerBound];
    Marker_CfgFile_KindBC[iMarker_CfgFile] = PERIODIC_BOUNDARY;
    Marker_CfgFile_PerBound[iMarker_CfgFile] = iMarker_PerBound + 1;
    iMarker_CfgFile++;
  }

  for (iMarker_ActDisk_Inlet = 0; iMarker_ActDisk_Inlet < nMarker_ActDisk_Inlet; iMarker_ActDisk_Inlet++) {
		Marker_CfgFile_TagBound[iMarker_CfgFile] = Marker_ActDisk_Inlet[iMarker_ActDisk_Inlet];
		Marker_CfgFile_KindBC[iMarker_CfgFile] = ACTDISK_INLET;
		iMarker_CfgFile++;
	}

  for (iMarker_ActDisk_Outlet = 0; iMarker_ActDisk_Outlet < nMarker_ActDisk_Outlet; iMarker_ActDisk_Outlet++) {
		Marker_CfgFile_TagBound[iMarker_CfgFile] = Marker_ActDisk_Outlet[iMarker_ActDisk_Outlet];
		Marker_CfgFile_KindBC[iMarker_CfgFile] = ACTDISK_OUTLET;
		iMarker_CfgFile++;
	}

  for (iMarker_NearFieldBound = 0; iMarker_NearFieldBound < nMarker_NearFieldBound; iMarker_NearFieldBound++) {
    Marker_CfgFile_TagBound[iMarker_CfgFile] = Marker_NearFieldBound[iMarker_NearFieldBound];
    Marker_CfgFile_KindBC[iMarker_CfgFile] = NEARFIELD_BOUNDARY;
    iMarker_CfgFile++;
  }

  for (iMarker_InterfaceBound = 0; iMarker_InterfaceBound < nMarker_InterfaceBound; iMarker_InterfaceBound++) {
    Marker_CfgFile_TagBound[iMarker_CfgFile] = Marker_InterfaceBound[iMarker_InterfaceBound];
    Marker_CfgFile_KindBC[iMarker_CfgFile] = INTERFACE_BOUNDARY;
    iMarker_CfgFile++;
  }

  for (iMarker_Dirichlet = 0; iMarker_Dirichlet < nMarker_Dirichlet; iMarker_Dirichlet++) {
    Marker_CfgFile_TagBound[iMarker_CfgFile] = Marker_Dirichlet[iMarker_Dirichlet];
    Marker_CfgFile_KindBC[iMarker_CfgFile] = DIRICHLET;
    iMarker_CfgFile++;
  }

  for (iMarker_Inlet = 0; iMarker_Inlet < nMarker_Inlet; iMarker_Inlet++) {
    Marker_CfgFile_TagBound[iMarker_CfgFile] = Marker_Inlet[iMarker_Inlet];
    Marker_CfgFile_KindBC[iMarker_CfgFile] = INLET_FLOW;
    iMarker_CfgFile++;
  }

  for (iMarker_Riemann = 0; iMarker_Riemann < nMarker_Riemann; iMarker_Riemann++) {
    Marker_CfgFile_TagBound[iMarker_CfgFile] = Marker_Riemann[iMarker_Riemann];
    Marker_CfgFile_KindBC[iMarker_CfgFile] = RIEMANN_BOUNDARY;
    iMarker_CfgFile++;
  }

  for (iMarker_NRBC = 0; iMarker_NRBC < nMarker_NRBC; iMarker_NRBC++) {
    Marker_CfgFile_TagBound[iMarker_CfgFile] = Marker_NRBC[iMarker_NRBC];
    Marker_CfgFile_KindBC[iMarker_CfgFile] = NRBC_BOUNDARY;
    iMarker_CfgFile++;
  }

  Inflow_Mach = new su2double[nMarker_EngineInflow];
  Inflow_Pressure = new su2double[nMarker_EngineInflow];

  for (iMarker_EngineInflow = 0; iMarker_EngineInflow < nMarker_EngineInflow; iMarker_EngineInflow++) {
    Marker_CfgFile_TagBound[iMarker_CfgFile] = Marker_EngineInflow[iMarker_EngineInflow];
    Marker_CfgFile_KindBC[iMarker_CfgFile] = ENGINE_INFLOW;
    Inflow_Mach[iMarker_EngineInflow] = 0.0;
    Inflow_Pressure[iMarker_EngineInflow] = 0.0;
    iMarker_CfgFile++;
  }
  
  Bleed_MassFlow = new su2double[nMarker_EngineBleed];
  Bleed_Temperature = new su2double[nMarker_EngineBleed];
  Bleed_Pressure = new su2double[nMarker_EngineBleed];

  for (iMarker_EngineBleed = 0; iMarker_EngineBleed < nMarker_EngineBleed; iMarker_EngineBleed++) {
    Marker_CfgFile_TagBound[iMarker_CfgFile] = Marker_EngineBleed[iMarker_EngineBleed];
    Marker_CfgFile_KindBC[iMarker_CfgFile] = ENGINE_BLEED;
    Bleed_MassFlow[iMarker_EngineBleed] = 0.0;
    Bleed_Temperature[iMarker_EngineBleed] = 0.0;
    Bleed_Pressure[iMarker_EngineBleed] = 0.0;
    iMarker_CfgFile++;
  }

  Exhaust_Pressure = new su2double[nMarker_EngineExhaust];
  Exhaust_Temperature = new su2double[nMarker_EngineExhaust];

  for (iMarker_EngineExhaust = 0; iMarker_EngineExhaust < nMarker_EngineExhaust; iMarker_EngineExhaust++) {
    Marker_CfgFile_TagBound[iMarker_CfgFile] = Marker_EngineExhaust[iMarker_EngineExhaust];
    Marker_CfgFile_KindBC[iMarker_CfgFile] = ENGINE_EXHAUST;
    Exhaust_Pressure[iMarker_EngineExhaust] = 0.0;
    Exhaust_Temperature[iMarker_EngineExhaust] = 0.0;
    iMarker_CfgFile++;
  }

  for (iMarker_Supersonic_Inlet = 0; iMarker_Supersonic_Inlet < nMarker_Supersonic_Inlet; iMarker_Supersonic_Inlet++) {
    Marker_CfgFile_TagBound[iMarker_CfgFile] = Marker_Supersonic_Inlet[iMarker_Supersonic_Inlet];
    Marker_CfgFile_KindBC[iMarker_CfgFile] = SUPERSONIC_INLET;
    iMarker_CfgFile++;
  }
  
  for (iMarker_Supersonic_Outlet = 0; iMarker_Supersonic_Outlet < nMarker_Supersonic_Outlet; iMarker_Supersonic_Outlet++) {
    Marker_CfgFile_TagBound[iMarker_CfgFile] = Marker_Supersonic_Outlet[iMarker_Supersonic_Outlet];
    Marker_CfgFile_KindBC[iMarker_CfgFile] = SUPERSONIC_OUTLET;
    iMarker_CfgFile++;
  }

  for (iMarker_Neumann = 0; iMarker_Neumann < nMarker_Neumann; iMarker_Neumann++) {
    Marker_CfgFile_TagBound[iMarker_CfgFile] = Marker_Neumann[iMarker_Neumann];
    Marker_CfgFile_KindBC[iMarker_CfgFile] = NEUMANN;
    iMarker_CfgFile++;
  }

  for (iMarker_Custom = 0; iMarker_Custom < nMarker_Custom; iMarker_Custom++) {
    Marker_CfgFile_TagBound[iMarker_CfgFile] = Marker_Custom[iMarker_Custom];
    Marker_CfgFile_KindBC[iMarker_CfgFile] = CUSTOM_BOUNDARY;
    iMarker_CfgFile++;
  }

  for (iMarker_Outlet = 0; iMarker_Outlet < nMarker_Outlet; iMarker_Outlet++) {
    Marker_CfgFile_TagBound[iMarker_CfgFile] = Marker_Outlet[iMarker_Outlet];
    Marker_CfgFile_KindBC[iMarker_CfgFile] = OUTLET_FLOW;
    iMarker_CfgFile++;
  }

  for (iMarker_Isothermal = 0; iMarker_Isothermal < nMarker_Isothermal; iMarker_Isothermal++) {
    Marker_CfgFile_TagBound[iMarker_CfgFile] = Marker_Isothermal[iMarker_Isothermal];
    Marker_CfgFile_KindBC[iMarker_CfgFile] = ISOTHERMAL;
    iMarker_CfgFile++;
  }

  for (iMarker_HeatFlux = 0; iMarker_HeatFlux < nMarker_HeatFlux; iMarker_HeatFlux++) {
    Marker_CfgFile_TagBound[iMarker_CfgFile] = Marker_HeatFlux[iMarker_HeatFlux];
    Marker_CfgFile_KindBC[iMarker_CfgFile] = HEAT_FLUX;
    iMarker_CfgFile++;
  }

  for (iMarker_Clamped = 0; iMarker_Clamped < nMarker_Clamped; iMarker_Clamped++) {
    Marker_CfgFile_TagBound[iMarker_CfgFile] = Marker_Clamped[iMarker_Clamped];
    Marker_CfgFile_KindBC[iMarker_CfgFile] = CLAMPED_BOUNDARY;
    iMarker_CfgFile++;
  }

  for (iMarker_Displacement = 0; iMarker_Displacement < nMarker_Displacement; iMarker_Displacement++) {
    Marker_CfgFile_TagBound[iMarker_CfgFile] = Marker_Displacement[iMarker_Displacement];
    Marker_CfgFile_KindBC[iMarker_CfgFile] = DISPLACEMENT_BOUNDARY;
    iMarker_CfgFile++;
  }

  for (iMarker_Load = 0; iMarker_Load < nMarker_Load; iMarker_Load++) {
    Marker_CfgFile_TagBound[iMarker_CfgFile] = Marker_Load[iMarker_Load];
    Marker_CfgFile_KindBC[iMarker_CfgFile] = LOAD_BOUNDARY;
    iMarker_CfgFile++;
  }

  for (iMarker_Load_Dir = 0; iMarker_Load_Dir < nMarker_Load_Dir; iMarker_Load_Dir++) {
    Marker_CfgFile_TagBound[iMarker_CfgFile] = Marker_Load_Dir[iMarker_Load_Dir];
    Marker_CfgFile_KindBC[iMarker_CfgFile] = LOAD_DIR_BOUNDARY;
    iMarker_CfgFile++;
  }

  for (iMarker_Load_Sine = 0; iMarker_Load_Sine < nMarker_Load_Sine; iMarker_Load_Sine++) {
    Marker_CfgFile_TagBound[iMarker_CfgFile] = Marker_Load_Sine[iMarker_Load_Sine];
    Marker_CfgFile_KindBC[iMarker_CfgFile] = LOAD_SINE_BOUNDARY;
    iMarker_CfgFile++;
  }


  for (iMarker_FlowLoad = 0; iMarker_FlowLoad < nMarker_FlowLoad; iMarker_FlowLoad++) {
    Marker_CfgFile_TagBound[iMarker_CfgFile] = Marker_FlowLoad[iMarker_FlowLoad];
    Marker_CfgFile_KindBC[iMarker_CfgFile] = FLOWLOAD_BOUNDARY;
    iMarker_CfgFile++;
  }

  for (iMarker_CfgFile = 0; iMarker_CfgFile < nMarker_CfgFile; iMarker_CfgFile++) {
    Marker_CfgFile_Monitoring[iMarker_CfgFile] = NO;
    for (iMarker_Monitoring = 0; iMarker_Monitoring < nMarker_Monitoring; iMarker_Monitoring++)
      if (Marker_CfgFile_TagBound[iMarker_CfgFile] == Marker_Monitoring[iMarker_Monitoring])
        Marker_CfgFile_Monitoring[iMarker_CfgFile] = YES;
  }

  for (iMarker_CfgFile = 0; iMarker_CfgFile < nMarker_CfgFile; iMarker_CfgFile++) {
    Marker_CfgFile_GeoEval[iMarker_CfgFile] = NO;
    for (iMarker_GeoEval = 0; iMarker_GeoEval < nMarker_GeoEval; iMarker_GeoEval++)
      if (Marker_CfgFile_TagBound[iMarker_CfgFile] == Marker_GeoEval[iMarker_GeoEval])
        Marker_CfgFile_GeoEval[iMarker_CfgFile] = YES;
  }

  for (iMarker_CfgFile = 0; iMarker_CfgFile < nMarker_CfgFile; iMarker_CfgFile++) {
    Marker_CfgFile_Designing[iMarker_CfgFile] = NO;
    for (iMarker_Designing = 0; iMarker_Designing < nMarker_Designing; iMarker_Designing++)
      if (Marker_CfgFile_TagBound[iMarker_CfgFile] == Marker_Designing[iMarker_Designing])
        Marker_CfgFile_Designing[iMarker_CfgFile] = YES;
  }

  for (iMarker_CfgFile = 0; iMarker_CfgFile < nMarker_CfgFile; iMarker_CfgFile++) {
    Marker_CfgFile_Plotting[iMarker_CfgFile] = NO;
    for (iMarker_Plotting = 0; iMarker_Plotting < nMarker_Plotting; iMarker_Plotting++)
      if (Marker_CfgFile_TagBound[iMarker_CfgFile] == Marker_Plotting[iMarker_Plotting])
        Marker_CfgFile_Plotting[iMarker_CfgFile] = YES;
  }

  /*--- Identification of Fluid-Structure interface markers ---*/

  for (iMarker_CfgFile = 0; iMarker_CfgFile < nMarker_CfgFile; iMarker_CfgFile++) {
	unsigned short indexMarker=0;
    Marker_CfgFile_FSIinterface[iMarker_CfgFile] = NO;
    for (iMarker_FSIinterface = 0; iMarker_FSIinterface < nMarker_FSIinterface; iMarker_FSIinterface++)
      if (Marker_CfgFile_TagBound[iMarker_CfgFile] == Marker_FSIinterface[iMarker_FSIinterface])
      	indexMarker=(int)(iMarker_FSIinterface/2+1);
        Marker_CfgFile_FSIinterface[iMarker_CfgFile] = indexMarker;
  }

  /*--- Identification of TurboPerformance markers and flag them---*/

  for (iMarker_CfgFile = 0; iMarker_CfgFile < nMarker_CfgFile; iMarker_CfgFile++) {
	unsigned short indexMarker=0;
	Marker_CfgFile_TurboPerformance[iMarker_CfgFile] = NO;
	Marker_CfgFile_TurboPerformanceFlag[iMarker_CfgFile] = NO;
    for (iMarker_TurboPerformance = 0; iMarker_TurboPerformance < nMarker_TurboPerf; iMarker_TurboPerformance++){
      if (Marker_CfgFile_TagBound[iMarker_CfgFile] == Marker_TurboBoundIn[iMarker_TurboPerformance]){
      	indexMarker=(int)(iMarker_TurboPerformance+1);
        Marker_CfgFile_TurboPerformance[iMarker_CfgFile] = indexMarker;
        Marker_CfgFile_TurboPerformanceFlag[iMarker_CfgFile] = INFLOW;
      }
    	if (Marker_CfgFile_TagBound[iMarker_CfgFile] == Marker_TurboBoundOut[iMarker_TurboPerformance]){
				indexMarker=(int)(iMarker_TurboPerformance+1);
				Marker_CfgFile_TurboPerformance[iMarker_CfgFile] = indexMarker;
				Marker_CfgFile_TurboPerformanceFlag[iMarker_CfgFile] = OUTFLOW;
    	}
    }
  }

  for (iMarker_CfgFile = 0; iMarker_CfgFile < nMarker_CfgFile; iMarker_CfgFile++) {
    Marker_CfgFile_DV[iMarker_CfgFile] = NO;
    for (iMarker_DV = 0; iMarker_DV < nMarker_DV; iMarker_DV++)
      if (Marker_CfgFile_TagBound[iMarker_CfgFile] == Marker_DV[iMarker_DV])
        Marker_CfgFile_DV[iMarker_CfgFile] = YES;
  }

  for (iMarker_CfgFile = 0; iMarker_CfgFile < nMarker_CfgFile; iMarker_CfgFile++) {
    Marker_CfgFile_Moving[iMarker_CfgFile] = NO;
    for (iMarker_Moving = 0; iMarker_Moving < nMarker_Moving; iMarker_Moving++)
      if (Marker_CfgFile_TagBound[iMarker_CfgFile] == Marker_Moving[iMarker_Moving])
        Marker_CfgFile_Moving[iMarker_CfgFile] = YES;
  }

  for (iMarker_CfgFile = 0; iMarker_CfgFile < nMarker_CfgFile; iMarker_CfgFile++) {
    Marker_CfgFile_Out_1D[iMarker_CfgFile] = NO;
    for (iMarker_Out_1D = 0; iMarker_Out_1D < nMarker_Out_1D; iMarker_Out_1D++)
      if (Marker_CfgFile_TagBound[iMarker_CfgFile] == Marker_Out_1D[iMarker_Out_1D])
        Marker_CfgFile_Out_1D[iMarker_CfgFile] = YES;
  }

}

void CConfig::SetOutput(unsigned short val_software, unsigned short val_izone) {

  unsigned short iMarker_Euler, iMarker_Custom, iMarker_FarField,
  iMarker_SymWall, iMarker_PerBound, iMarker_Pressure, iMarker_NearFieldBound,
  iMarker_InterfaceBound, iMarker_Dirichlet, iMarker_Inlet, iMarker_Riemann,
  iMarker_NRBC, iMarker_MixBound, iMarker_Outlet, iMarker_Isothermal, iMarker_HeatFlux,
  iMarker_EngineInflow, iMarker_EngineBleed, iMarker_EngineExhaust, iMarker_Displacement,
  iMarker_Load, iMarker_FlowLoad,  iMarker_Neumann, iMarker_Monitoring,
  iMarker_Designing, iMarker_GeoEval, iMarker_Plotting, iMarker_DV, iDV_Value,
  iMarker_FSIinterface, iMarker_Load_Dir, iMarker_Load_Sine, iMarker_Clamped,
  iMarker_Moving, iMarker_Supersonic_Inlet, iMarker_Supersonic_Outlet, iMarker_ActDisk_Inlet,
  iMarker_ActDisk_Outlet;
  
  
  /*--- WARNING: when compiling on Windows, ctime() is not available. Comment out
   the two lines below that use the dt variable. ---*/
  //time_t now = time(0);
  //string dt = ctime(&now); dt[24] = '.';

  cout << endl << "-------------------------------------------------------------------------" << endl;
  cout << "|    ___ _   _ ___                                                      |" << endl;
  cout << "|   / __| | | |_  )   Release 4.1.0  \"Cardinal\"                         |" << endl;
  cout << "|   \\__ \\ |_| |/ /                                                      |" << endl;
  switch (val_software) {
    case SU2_CFD: cout << "|   |___/\\___//___|   Suite (Computational Fluid Dynamics Code)         |" << endl; break;
    case SU2_DEF: cout << "|   |___/\\___//___|   Suite (Mesh Deformation Code)                     |" << endl; break;
    case SU2_DOT: cout << "|   |___/\\___//___|   Suite (Gradient Projection Code)                  |" << endl; break;
    case SU2_MSH: cout << "|   |___/\\___//___|   Suite (Mesh Adaptation Code)                      |" << endl; break;
    case SU2_GEO: cout << "|   |___/\\___//___|   Suite (Geometry Definition Code)                  |" << endl; break;
    case SU2_SOL: cout << "|   |___/\\___//___|   Suite (Solution Exporting Code)                   |" << endl; break;
  }

  cout << "|                                                                       |" << endl;
  //cout << "|   Local date and time: " << dt << "                      |" << endl;
  cout <<"-------------------------------------------------------------------------" << endl;
  cout << "| SU2 Lead Dev.: Dr. Francisco Palacios, Francisco.D.Palacios@boeing.com|" << endl;
  cout << "|                Dr. Thomas D. Economon, economon@stanford.edu          |" << endl;
  cout <<"-------------------------------------------------------------------------" << endl;
  cout << "| SU2 Developers:                                                       |" << endl;
  cout << "| - Prof. Juan J. Alonso's group at Stanford University.                |" << endl;
  cout << "| - Prof. Piero Colonna's group at Delft University of Technology.      |" << endl;
  cout << "| - Prof. Nicolas R. Gauger's group at Kaiserslautern U. of Technology. |" << endl;
  cout << "| - Prof. Alberto Guardone's group at Polytechnic University of Milan.  |" << endl;
  cout << "| - Prof. Rafael Palacios' group at Imperial College London.            |" << endl;
  cout <<"-------------------------------------------------------------------------" << endl;
  cout << "| Copyright (C) 2012-2015 SU2, the open-source CFD code.                |" << endl;
  cout << "|                                                                       |" << endl;
  cout << "| SU2 is free software; you can redistribute it and/or                  |" << endl;
  cout << "| modify it under the terms of the GNU Lesser General Public            |" << endl;
  cout << "| License as published by the Free Software Foundation; either          |" << endl;
  cout << "| version 2.1 of the License, or (at your option) any later version.    |" << endl;
  cout << "|                                                                       |" << endl;
  cout << "| SU2 is distributed in the hope that it will be useful,                |" << endl;
  cout << "| but WITHOUT ANY WARRANTY; without even the implied warranty of        |" << endl;
  cout << "| MERCHANTABILITY or FITNESS FOR A PARTICULAR PURPOSE. See the GNU      |" << endl;
  cout << "| Lesser General Public License for more details.                       |" << endl;
  cout << "|                                                                       |" << endl;
  cout << "| You should have received a copy of the GNU Lesser General Public      |" << endl;
  cout << "| License along with SU2. If not, see <http://www.gnu.org/licenses/>.   |" << endl;
  cout <<"-------------------------------------------------------------------------" << endl;

  cout << endl <<"------------------------ Physical Case Definition -----------------------" << endl;
  if (val_software == SU2_CFD) {
	if (FSI_Problem){
	   cout << "Fluid-Structure Interaction." << endl;
	}

  if (DiscreteAdjoint){
     cout <<"Discrete Adjoint equations using Algorithmic Differentiation " << endl;
     cout <<"based on the physical case: ";
  }
    switch (Kind_Solver) {
      case EULER: case DISC_ADJ_EULER:
        if (Kind_Regime == COMPRESSIBLE) cout << "Compressible Euler equations." << endl;
        if (Kind_Regime == INCOMPRESSIBLE) cout << "Incompressible Euler equations." << endl;
        if (Kind_Regime == FREESURFACE) {
          cout << "Incompressible Euler equations with FreeSurface." << endl;
          cout << "Free surface flow equation. Density ratio: " << RatioDensity << "." << endl;
          cout << "The free surface is located at: " << FreeSurface_Zero <<", and its thickness is: " << FreeSurface_Thickness << "." << endl;
        }
        break;
      case NAVIER_STOKES: case DISC_ADJ_NAVIER_STOKES:
        if (Kind_Regime == COMPRESSIBLE) cout << "Compressible Laminar Navier-Stokes' equations." << endl;
        if (Kind_Regime == INCOMPRESSIBLE) cout << "Incompressible Laminar Navier-Stokes' equations." << endl;
        if (Kind_Regime == FREESURFACE) {
          cout << "Incompressible Laminar Navier-Stokes' equations with FreeSurface." << endl;
          cout << "Free surface flow equation. Density ratio: " << RatioDensity <<". Viscosity ratio: "<< RatioViscosity << "." << endl;
          cout << "The free surface is located at: " << FreeSurface_Zero <<", and its thickness is: " << FreeSurface_Thickness << "." << endl;
        }
        break;
      case RANS: case DISC_ADJ_RANS:
        if (Kind_Regime == COMPRESSIBLE) cout << "Compressible RANS equations." << endl;
        if (Kind_Regime == INCOMPRESSIBLE) cout << "Incompressible RANS equations." << endl;
        if (Kind_Regime == FREESURFACE) {
          cout << "Incompressible RANS equations with FreeSurface." << endl;
          cout << "Free surface flow equation. Density ratio: " << RatioDensity <<". Viscosity ratio: "<< RatioViscosity << "." << endl;
          cout << "The free surface is located at: " << FreeSurface_Zero <<", and its thickness is: " << FreeSurface_Thickness << "." << endl;
        }
        cout << "Turbulence model: ";
        switch (Kind_Turb_Model) {
          case SA:     cout << "Spalart Allmaras" << endl; break;
          case SA_NEG: cout << "Negative Spalart Allmaras" << endl; break;
          case SST:    cout << "Menter's SST"     << endl; break;
        }
        break;
      case POISSON_EQUATION: cout << "Poisson equation." << endl; break;
      case WAVE_EQUATION: cout << "Wave equation." << endl; break;
      case HEAT_EQUATION: cout << "Heat equation." << endl; break;
      case LINEAR_ELASTICITY: cout << "Linear elasticity solver." << endl; break;
      case FEM_ELASTICITY:
    	  if (Kind_Struct_Solver == SMALL_DEFORMATIONS) cout << "Geometrically linear elasticity solver." << endl;
    	  if (Kind_Struct_Solver == LARGE_DEFORMATIONS) cout << "Geometrically non-linear elasticity solver." << endl;
    	  if (Kind_Material == LINEAR_ELASTIC) cout << "Linear elastic material." << endl;
    	  if (Kind_Material == NEO_HOOKEAN) {
    		  if (Kind_Material_Compress == COMPRESSIBLE_MAT) cout << "Compressible Neo-Hookean material model." << endl;
    		  if (Kind_Material_Compress == INCOMPRESSIBLE_MAT) cout << "Incompressible Neo-Hookean material model (mean dilatation method)." << endl;
    	  }
    	  break;
      case ADJ_EULER: cout << "Continuous Euler adjoint equations." << endl; break;
      case ADJ_NAVIER_STOKES:
        if (Frozen_Visc)
          cout << "Continuous Navier-Stokes adjoint equations with frozen (laminar) viscosity." << endl;
        else
          cout << "Continuous Navier-Stokes adjoint equations." << endl;
        break;
      case ADJ_RANS:
        if (Frozen_Visc)
          cout << "Continuous RANS adjoint equations with frozen (laminar and eddy) viscosity." << endl;
        else
          cout << "Continuous RANS adjoint equations." << endl;

        break;

    }

    if ((Kind_Regime == COMPRESSIBLE) && (Kind_Solver != LINEAR_ELASTICITY) && (Kind_Solver != FEM_ELASTICITY) &&
        (Kind_Solver != HEAT_EQUATION) && (Kind_Solver != WAVE_EQUATION)) {
      cout << "Mach number: " << Mach <<"."<< endl;
      cout << "Angle of attack (AoA): " << AoA <<" deg, and angle of sideslip (AoS): " << AoS <<" deg."<< endl;
      if ((Kind_Solver == NAVIER_STOKES) || (Kind_Solver == ADJ_NAVIER_STOKES) ||
          (Kind_Solver == RANS) || (Kind_Solver == ADJ_RANS))
        cout << "Reynolds number: " << Reynolds <<"."<< endl;
    }

    if (EquivArea) {
      cout <<"The equivalent area is going to be evaluated on the near-field."<< endl;
      cout <<"The lower integration limit is "<<EA_IntLimit[0]<<", and the upper is "<<EA_IntLimit[1]<<"."<< endl;
      cout <<"The near-field is situated at "<<EA_IntLimit[2]<<"."<< endl;
    }

    if (Grid_Movement) {
      cout << "Performing a dynamic mesh simulation: ";
      switch (Kind_GridMovement[ZONE_0]) {
        case NO_MOVEMENT:     cout << "no movement." << endl; break;
        case DEFORMING:       cout << "deforming mesh motion." << endl; break;
        case RIGID_MOTION:    cout << "rigid mesh motion." << endl; break;
        case MOVING_WALL:     cout << "moving walls." << endl; break;
        case ROTATING_FRAME:  cout << "rotating reference frame." << endl; break;
        case AEROELASTIC:     cout << "aeroelastic motion." << endl; break;
        case FLUID_STRUCTURE: cout << "fluid-structure motion." << endl; break;
        case EXTERNAL:        cout << "externally prescribed motion." << endl; break;
        case AEROELASTIC_RIGID_MOTION:  cout << "rigid mesh motion plus aeroelastic motion." << endl; break;
      }
    }

    if (Restart) {
      if (!Adjoint && Kind_Solver != FEM_ELASTICITY) cout << "Read flow solution from: " << Solution_FlowFileName << "." << endl;
      if (Adjoint) cout << "Read adjoint solution from: " << Solution_AdjFileName << "." << endl;
      if (Kind_Solver == FEM_ELASTICITY) cout << "Read structural solution from: " << Solution_FEMFileName << "." << endl;
    }
    else {
      cout << "No restart solution, use the values at infinity (freestream)." << endl;
    }

    if (Adjoint)
      cout << "Read flow solution from: " << Solution_FlowFileName << "." << endl;

    
    if (Ref_NonDim == DIMENSIONAL) { cout << "Dimensional simulation." << endl; }
    else if (Ref_NonDim == FREESTREAM_PRESS_EQ_ONE) { cout << "Non-Dimensional simulation (P=1.0, Rho=1.0, T=1.0 at the farfield)." << endl; }
    else if (Ref_NonDim == FREESTREAM_VEL_EQ_MACH) { cout << "Non-Dimensional simulation (V=Mach, Rho=1.0, T=1.0 at the farfield)." << endl; }
    else if (Ref_NonDim == FREESTREAM_VEL_EQ_ONE) { cout << "Non-Dimensional simulation (V=1.0, Rho=1.0, T=1.0 at the farfield)." << endl; }
    
    if (RefAreaCoeff == 0) cout << "The reference length/area will be computed using y(2D) or z(3D) projection." << endl;
    else cout << "The reference length/area (force coefficient) is " << RefAreaCoeff << "." << endl;
    cout << "The reference length (moment computation) is " << RefLengthMoment << "." << endl;

    if ((nRefOriginMoment_X > 1) || (nRefOriginMoment_Y > 1) || (nRefOriginMoment_Z > 1)) {
      cout << "Surface(s) where the force coefficients are evaluated and \n";
      cout << "their reference origin for moment computation: \n";

      for (iMarker_Monitoring = 0; iMarker_Monitoring < nMarker_Monitoring; iMarker_Monitoring++) {
        cout << "   - " << Marker_Monitoring[iMarker_Monitoring] << " (" << RefOriginMoment_X[iMarker_Monitoring] <<", "<<RefOriginMoment_Y[iMarker_Monitoring] <<", "<< RefOriginMoment_Z[iMarker_Monitoring] << ")";
        if (iMarker_Monitoring < nMarker_Monitoring-1) cout << ".\n";
        else cout <<"."<< endl;
      }
    }
    else {
      cout << "Reference origin (moment computation) is (" << RefOriginMoment_X[0] << ", " << RefOriginMoment_Y[0] << ", " << RefOriginMoment_Z[0] << ")." << endl;
      cout << "Surface(s) where the force coefficients are evaluated: ";
      for (iMarker_Monitoring = 0; iMarker_Monitoring < nMarker_Monitoring; iMarker_Monitoring++) {
        cout << Marker_Monitoring[iMarker_Monitoring];
        if (iMarker_Monitoring < nMarker_Monitoring-1) cout << ", ";
        else cout <<"."<< endl;
      }
    }

    if (nMarker_Designing != 0) {
      cout << "Surface(s) where the objective function is evaluated: ";
      for (iMarker_Designing = 0; iMarker_Designing < nMarker_Designing; iMarker_Designing++) {
        cout << Marker_Designing[iMarker_Designing];
        if (iMarker_Designing < nMarker_Designing-1) cout << ", ";
        else cout <<".";
      }
      cout<< endl;
    }

    cout << "Surface(s) plotted in the output file: ";
    for (iMarker_Plotting = 0; iMarker_Plotting < nMarker_Plotting; iMarker_Plotting++) {
      cout << Marker_Plotting[iMarker_Plotting];
      if (iMarker_Plotting < nMarker_Plotting-1) cout << ", ";
      else cout <<".";
    }
    cout<< endl;

    cout << "Surface(s) belonging to the Fluid-Structure Interaction problem: ";
    for (iMarker_FSIinterface = 0; iMarker_FSIinterface < nMarker_FSIinterface; iMarker_FSIinterface++) {
      cout << Marker_FSIinterface[iMarker_FSIinterface];
      if (iMarker_FSIinterface < nMarker_FSIinterface-1) cout << ", ";
      else cout <<".";
    }
    cout<<endl;

    if (nMarker_DV != 0) {
      cout << "Surface(s) affected by the design variables: ";
      for (iMarker_DV = 0; iMarker_DV < nMarker_DV; iMarker_DV++) {
        cout << Marker_DV[iMarker_DV];
        if (iMarker_DV < nMarker_DV-1) cout << ", ";
        else cout <<".";
      }
      cout<< endl;
    }

    if ((Kind_GridMovement[ZONE_0] == DEFORMING) || (Kind_GridMovement[ZONE_0] == MOVING_WALL)) {
      cout << "Surface(s) in motion: ";
      for (iMarker_Moving = 0; iMarker_Moving < nMarker_Moving; iMarker_Moving++) {
        cout << Marker_Moving[iMarker_Moving];
        if (iMarker_Moving < nMarker_Moving-1) cout << ", ";
        else cout <<".";
      }
      cout<< endl;
    }

  }

  if (val_software == SU2_GEO) {
    if (nMarker_GeoEval != 0) {
      cout << "Surface(s) where the geometrical based functions is evaluated: ";
      for (iMarker_GeoEval = 0; iMarker_GeoEval < nMarker_GeoEval; iMarker_GeoEval++) {
        cout << Marker_GeoEval[iMarker_GeoEval];
        if (iMarker_GeoEval < nMarker_GeoEval-1) cout << ", ";
        else cout <<".";
      }
      cout<< endl;
    }
  }

  cout << "Input mesh file name: " << Mesh_FileName << endl;

	if (val_software == SU2_DOT) {
    if (DiscreteAdjoint){
      cout << "Input sensitivity file name: " << GetObjFunc_Extension(Solution_AdjFileName) << "." << endl;
    }else{
      cout << "Input sensitivity file name: " << SurfAdjCoeff_FileName << "." << endl;
    }
  }

	if (val_software == SU2_MSH) {
		switch (Kind_Adaptation) {
		case FULL: case WAKE: case FULL_FLOW: case FULL_ADJOINT: case SMOOTHING: case SUPERSONIC_SHOCK:
			break;
		case GRAD_FLOW:
			cout << "Read flow solution from: " << Solution_FlowFileName << "." << endl;
			break;
		case GRAD_ADJOINT:
			cout << "Read adjoint flow solution from: " << Solution_AdjFileName << "." << endl;
			break;
		case GRAD_FLOW_ADJ: case COMPUTABLE: case REMAINING:
			cout << "Read flow solution from: " << Solution_FlowFileName << "." << endl;
			cout << "Read adjoint flow solution from: " << Solution_AdjFileName << "." << endl;
			break;
		}
	}

	if (val_software == SU2_DEF) {
		cout << endl <<"---------------------- Grid deformation parameters ----------------------" << endl;
		cout << "Grid deformation using a linear elasticity method." << endl;

    if (Hold_GridFixed == YES) cout << "Hold some regions of the mesh fixed (hardcode implementation)." << endl;
  }

  if (val_software == SU2_DOT) {
  cout << endl <<"-------------------- Surface deformation parameters ---------------------" << endl;
  }

  if (((val_software == SU2_DEF) || (val_software == SU2_DOT)) && (Design_Variable[0] != NONE)) {

    for (unsigned short iDV = 0; iDV < nDV; iDV++) {

      
      if ((Design_Variable[iDV] != FFD_SETTING) &&
          (Design_Variable[iDV] != SURFACE_FILE)) {
        
        if (iDV == 0)
          cout << "Design variables definition (markers <-> value <-> param):" << endl;
        
        switch (Design_Variable[iDV]) {
          case FFD_CONTROL_POINT_2D:  cout << "FFD 2D (control point) <-> "; break;
          case FFD_CAMBER_2D:         cout << "FFD 2D (camber) <-> "; break;
          case FFD_THICKNESS_2D:      cout << "FFD 2D (thickness) <-> "; break;
          case HICKS_HENNE:           cout << "Hicks Henne <-> " ; break;
          case TRANSLATION:           cout << "Translation design variable."; break;
          case SCALE:                 cout << "Scale design variable."; break;
          case NACA_4DIGITS:          cout << "NACA four digits <-> "; break;
          case PARABOLIC:             cout << "Parabolic <-> "; break;
          case AIRFOIL:               cout << "Airfoil <-> "; break;
          case ROTATION:              cout << "Rotation <-> "; break;
          case FFD_CONTROL_POINT:     cout << "FFD (control point) <-> "; break;
          case FFD_DIHEDRAL_ANGLE:    cout << "FFD (dihedral angle) <-> "; break;
          case FFD_TWIST_ANGLE:       cout << "FFD (twist angle) <-> "; break;
          case FFD_ROTATION:          cout << "FFD (rotation) <-> "; break;
          case FFD_CONTROL_SURFACE:   cout << "FFD (control surface) <-> "; break;
          case FFD_CAMBER:            cout << "FFD (camber) <-> "; break;
          case FFD_THICKNESS:         cout << "FFD (thickness) <-> "; break;
          case CUSTOM:                cout << "Custom DV <-> "; break;
        }
        
        for (iMarker_DV = 0; iMarker_DV < nMarker_DV; iMarker_DV++) {
          cout << Marker_DV[iMarker_DV];
          if (iMarker_DV < nMarker_DV-1) cout << ", ";
          else cout << " <-> ";
        }

        for (iDV_Value = 0; iDV_Value < nDV_Value[iDV]; iDV_Value++){
          cout << DV_Value[iDV][iDV_Value];
          if (iDV_Value != nDV_Value[iDV]-1) cout << ", ";
        }
        cout << " <-> ";

        if (Design_Variable[iDV] == FFD_SETTING) nParamDV = 0;
        if (Design_Variable[iDV] == SCALE) nParamDV = 0;
        if ((Design_Variable[iDV] == FFD_CAMBER_2D) ||
            (Design_Variable[iDV] == FFD_THICKNESS_2D) ||
            (Design_Variable[iDV] == HICKS_HENNE) ||
            (Design_Variable[iDV] == PARABOLIC) ||
            (Design_Variable[iDV] == AIRFOIL) ) nParamDV = 2;
        if ((Design_Variable[iDV] ==  TRANSLATION) ||
            (Design_Variable[iDV] ==  NACA_4DIGITS) ||
            (Design_Variable[iDV] ==  FFD_CAMBER) ||
            (Design_Variable[iDV] ==  FFD_THICKNESS) ) nParamDV = 3;
        if (Design_Variable[iDV] == FFD_CONTROL_POINT_2D) nParamDV = 5;
        if (Design_Variable[iDV] == ROTATION) nParamDV = 6;
        if ((Design_Variable[iDV] ==  FFD_CONTROL_POINT) ||
            (Design_Variable[iDV] ==  FFD_DIHEDRAL_ANGLE) ||
            (Design_Variable[iDV] ==  FFD_TWIST_ANGLE) ||
            (Design_Variable[iDV] ==  FFD_ROTATION) ||
            (Design_Variable[iDV] ==  FFD_CONTROL_SURFACE) ) nParamDV = 7;
        if (Design_Variable[iDV] ==  CUSTOM) nParamDV = 1;

        for (unsigned short iParamDV = 0; iParamDV < nParamDV; iParamDV++) {

          if (iParamDV == 0) cout << "( ";

          if ((iParamDV == 0) &&
              ((Design_Variable[iDV] == FFD_SETTING) ||
               (Design_Variable[iDV] == FFD_CONTROL_POINT_2D) ||
               (Design_Variable[iDV] == FFD_CAMBER_2D) ||
               (Design_Variable[iDV] == FFD_THICKNESS_2D) ||
               (Design_Variable[iDV] == FFD_CONTROL_POINT) ||
               (Design_Variable[iDV] == FFD_DIHEDRAL_ANGLE) ||
               (Design_Variable[iDV] == FFD_TWIST_ANGLE) ||
               (Design_Variable[iDV] == FFD_ROTATION) ||
               (Design_Variable[iDV] == FFD_CONTROL_SURFACE) ||
               (Design_Variable[iDV] == FFD_CAMBER) ||
               (Design_Variable[iDV] == FFD_THICKNESS))) cout << FFDTag[iDV];
          else cout << ParamDV[iDV][iParamDV];

          if (iParamDV < nParamDV-1) cout << ", ";
          else cout <<" )"<< endl;
          
        }

      }
      
      else if (Design_Variable[iDV] == FFD_SETTING) {
        
        cout << "Setting the FFD box structure." << endl;
        cout << "FFD boxes definition (FFD tag <-> degree <-> coord):" << endl;
        
        for (unsigned short iFFDBox = 0; iFFDBox < nFFDBox; iFFDBox++) {
          
          cout << TagFFDBox[iFFDBox] << " <-> ";
          
          for (unsigned short iDegreeFFD = 0; iDegreeFFD < 3; iDegreeFFD++) {
            if (iDegreeFFD == 0) cout << "( ";
            cout << DegreeFFDBox[iFFDBox][iDegreeFFD];
            if (iDegreeFFD < 2) cout << ", ";
            else cout <<" )";
          }
          
          cout << " <-> ";

          for (unsigned short iCoordFFD = 0; iCoordFFD < 24; iCoordFFD++) {
            if (iCoordFFD == 0) cout << "( ";
            cout << CoordFFDBox[iFFDBox][iCoordFFD];
            if (iCoordFFD < 23) cout << ", ";
            else cout <<" )"<< endl;
          }
          
        }
        
      }
      
      else cout << endl;

		}
	}

	if (((val_software == SU2_CFD) && ( Adjoint )) || (val_software == SU2_DOT)) {

		cout << endl <<"----------------------- Design problem definition -----------------------" << endl;
		switch (Kind_ObjFunc) {
      case DRAG_COEFFICIENT:        cout << "CD objective function." << endl; break;
      case LIFT_COEFFICIENT:        cout << "CL objective function." << endl; break;
      case MOMENT_X_COEFFICIENT:    cout << "CMx objective function." << endl; break;
      case MOMENT_Y_COEFFICIENT:    cout << "CMy objective function." << endl; break;
      case MOMENT_Z_COEFFICIENT:    cout << "CMz objective function." << endl; break;
      case INVERSE_DESIGN_PRESSURE: cout << "Inverse design (Cp) objective function." << endl; break;
      case INVERSE_DESIGN_HEATFLUX: cout << "Inverse design (Heat Flux) objective function." << endl; break;
      case SIDEFORCE_COEFFICIENT:   cout << "Side force objective function." << endl; break;
      case EFFICIENCY:              cout << "CL/CD objective function." << endl; break;
      case EQUIVALENT_AREA:         cout << "Equivalent area objective function. CD weight: " << WeightCd <<"."<< endl;  break;
      case NEARFIELD_PRESSURE:      cout << "Nearfield pressure objective function. CD weight: " << WeightCd <<"."<< endl;  break;
      case FORCE_X_COEFFICIENT:     cout << "X-force objective function." << endl; break;
      case FORCE_Y_COEFFICIENT:     cout << "Y-force objective function." << endl; break;
      case FORCE_Z_COEFFICIENT:     cout << "Z-force objective function." << endl; break;
      case THRUST_COEFFICIENT:      cout << "Thrust objective function." << endl; break;
      case TORQUE_COEFFICIENT:      cout << "Torque efficiency objective function." << endl; break;
      case TOTAL_HEATFLUX:          cout << "Total heat flux objective function." << endl; break;
      case MAXIMUM_HEATFLUX:        cout << "Maximum heat flux objective function." << endl; break;
      case FIGURE_OF_MERIT:         cout << "Rotor Figure of Merit objective function." << endl; break;
      case FREE_SURFACE:            cout << "Free-Surface objective function." << endl; break;
      case AVG_TOTAL_PRESSURE:      cout << "Average total objective pressure." << endl; break;
      case AVG_OUTLET_PRESSURE:     cout << "Average static objective pressure." << endl; break;
      case MASS_FLOW_RATE:          cout << "Mass flow rate objective function." << endl; break;
      case OUTFLOW_GENERALIZED:     cout << "Generalized outflow objective function." << endl; break;
		}

	}

	if (val_software == SU2_CFD) {
		cout << endl <<"---------------------- Space Numerical Integration ----------------------" << endl;

		if (SmoothNumGrid) cout << "There are some smoothing iterations on the grid coordinates." << endl;

    if ((Kind_Solver == EULER) || (Kind_Solver == NAVIER_STOKES) || (Kind_Solver == RANS) ||
         (Kind_Solver == DISC_ADJ_EULER) || (Kind_Solver == DISC_ADJ_NAVIER_STOKES) || (Kind_Solver == DISC_ADJ_RANS) ) {

      if (Kind_ConvNumScheme_Flow == SPACE_CENTERED) {
        if (Kind_Centered_Flow == JST) {
          cout << "Jameson-Schmidt-Turkel scheme for the flow inviscid terms."<< endl;
          cout << "JST viscous coefficients (1st, 2nd & 4th): " << Kappa_1st_Flow
          << ", " << Kappa_2nd_Flow << ", " << Kappa_4th_Flow <<"."<< endl;
          cout << "The method includes a grid stretching correction (p = 0.3)."<< endl;
          cout << "Second order integration." << endl;
        }
        if (Kind_Centered_Flow == JST_KE) {
          cout << "Jameson-Schmidt-Turkel scheme for the flow inviscid terms."<< endl;
          cout << "JST viscous coefficients (1st, 2nd): " << Kappa_1st_Flow
          << ", " << Kappa_2nd_Flow << "."<< endl;
          cout << "The method includes a grid stretching correction (p = 0.3)."<< endl;
          cout << "Second order integration." << endl;
        }
        if (Kind_Centered_Flow == LAX) {
          cout << "Lax-Friedrich scheme for the flow inviscid terms."<< endl;
          cout << "First order integration." << endl;
        }
      }

			if (Kind_ConvNumScheme_Flow == SPACE_UPWIND) {
				if (Kind_Upwind_Flow == ROE) cout << "Roe (with entropy fix) solver for the flow inviscid terms."<< endl;
				if (Kind_Upwind_Flow == TURKEL) cout << "Roe-Turkel solver for the flow inviscid terms."<< endl;
				if (Kind_Upwind_Flow == AUSM)	cout << "AUSM solver for the flow inviscid terms."<< endl;
				if (Kind_Upwind_Flow == HLLC)	cout << "HLLC solver for the flow inviscid terms."<< endl;
				if (Kind_Upwind_Flow == SW)	cout << "Steger-Warming solver for the flow inviscid terms."<< endl;
				if (Kind_Upwind_Flow == MSW)	cout << "Modified Steger-Warming solver for the flow inviscid terms."<< endl;
        if (Kind_Upwind_Flow == CUSP)	cout << "CUSP solver for the flow inviscid terms."<< endl;
        switch (SpatialOrder_Flow) {
          case FIRST_ORDER: cout << "First order integration." << endl; break;
          case SECOND_ORDER: cout << "Second order integration." << endl; break;
          case SECOND_ORDER_LIMITER: cout << "Second order integration with slope limiter." << endl;
            switch (Kind_SlopeLimit_Flow) {
              case VENKATAKRISHNAN:
                cout << "Venkatakrishnan slope-limiting method, with constant: " << LimiterCoeff <<". "<< endl;
                cout << "The reference element size is: " << RefElemLength <<". "<< endl;
                break;
              case BARTH_JESPERSEN:
                cout << "Barth-Jespersen slope-limiting method." << endl;
                break;
            }
            break;
        }
			}

		}

    if ((Kind_Solver == RANS) || (Kind_Solver == DISC_ADJ_RANS)) {
      if (Kind_ConvNumScheme_Turb == SPACE_UPWIND) {
        if (Kind_Upwind_Turb == SCALAR_UPWIND) cout << "Scalar upwind solver (first order) for the turbulence model."<< endl;
        switch (SpatialOrder_Turb) {
          case FIRST_ORDER: cout << "First order integration." << endl; break;
          case SECOND_ORDER: cout << "Second order integration." << endl; break;
          case SECOND_ORDER_LIMITER: cout << "Second order integration with slope limiter." << endl;
            switch (Kind_SlopeLimit_Turb) {
              case VENKATAKRISHNAN:
                cout << "Venkatakrishnan slope-limiting method, with constant: " << LimiterCoeff <<". "<< endl;
                cout << "The reference element size is: " << RefElemLength <<". "<< endl;
                break;
              case BARTH_JESPERSEN:
                cout << "Barth-Jespersen slope-limiting method." << endl;
                break;
            }
            break;
        }
      }
    }

    if ((Kind_Solver == ADJ_EULER) || (Kind_Solver == ADJ_NAVIER_STOKES) || (Kind_Solver == ADJ_RANS)) {

      if (Kind_ConvNumScheme_AdjFlow == SPACE_CENTERED) {
        if (Kind_Centered_AdjFlow == JST) {
          cout << "Jameson-Schmidt-Turkel scheme for the adjoint inviscid terms."<< endl;
          cout << "JST viscous coefficients (1st, 2nd, & 4th): " << Kappa_1st_AdjFlow
          << ", " << Kappa_2nd_AdjFlow << ", " << Kappa_4th_AdjFlow <<"."<< endl;
          cout << "The method includes a grid stretching correction (p = 0.3)."<< endl;
          cout << "Second order integration." << endl;
        }
        if (Kind_Centered_AdjFlow == LAX) {
          cout << "Lax-Friedrich scheme for the adjoint inviscid terms."<< endl;
          cout << "First order integration." << endl;
        }
      }

      if (Kind_ConvNumScheme_AdjFlow == SPACE_UPWIND) {
        if (Kind_Upwind_AdjFlow == ROE) cout << "Roe (with entropy fix) solver for the adjoint inviscid terms."<< endl;
        switch (SpatialOrder_AdjFlow) {
          case FIRST_ORDER: cout << "First order integration." << endl; break;
          case SECOND_ORDER: cout << "Second order integration." << endl; break;
          case SECOND_ORDER_LIMITER: cout << "Second order integration with slope limiter." << endl;
            switch (Kind_SlopeLimit_AdjFlow) {
              case VENKATAKRISHNAN:
                cout << "Venkatakrishnan slope-limiting method, with constant: " << LimiterCoeff <<". "<< endl;
                cout << "The reference element size is: " << RefElemLength <<". "<< endl;
                break;
              case SHARP_EDGES:
                cout << "Sharp edges slope-limiting method, with constant: " << LimiterCoeff <<". "<< endl;
                cout << "The reference element size is: " << RefElemLength <<". "<< endl;
                cout << "The reference sharp edge distance is: " << SharpEdgesCoeff*RefElemLength*LimiterCoeff <<". "<< endl;
                break;
              case SOLID_WALL_DISTANCE:
                cout << "Wall distance slope-limiting method, with constant: " << LimiterCoeff <<". "<< endl;
                cout << "The reference element size is: " << RefElemLength <<". "<< endl;
                cout << "The reference wall distance is: " << SharpEdgesCoeff*RefElemLength*LimiterCoeff <<". "<< endl;
                break;
              case BARTH_JESPERSEN:
                cout << "Barth-Jespersen slope-limiting method." << endl;
                break;
            }
            break;
        }
      }
      
      cout << "The reference sharp edge distance is: " << SharpEdgesCoeff*RefElemLength*LimiterCoeff <<". "<< endl;

    }

    if ((Kind_Solver == ADJ_RANS) && (!Frozen_Visc)) {
      if (Kind_ConvNumScheme_AdjTurb == SPACE_UPWIND) {
        if (Kind_Upwind_Turb == SCALAR_UPWIND) cout << "Scalar upwind solver (first order) for the adjoint turbulence model."<< endl;
        switch (SpatialOrder_AdjTurb) {
          case FIRST_ORDER: cout << "First order integration." << endl; break;
          case SECOND_ORDER: cout << "Second order integration." << endl; break;
          case SECOND_ORDER_LIMITER: cout << "Second order integration with slope limiter." << endl;
            switch (Kind_SlopeLimit_AdjTurb) {
              case VENKATAKRISHNAN:
                cout << "Venkatakrishnan slope-limiting method, with constant: " << LimiterCoeff <<". "<< endl;
                cout << "The reference element size is: " << RefElemLength <<". "<< endl;
                break;
              case SHARP_EDGES:
                cout << "Sharp edges slope-limiting method, with constant: " << LimiterCoeff <<". "<< endl;
                cout << "The reference element size is: " << RefElemLength <<". "<< endl;
                cout << "The reference sharp edge distance is: " << SharpEdgesCoeff*RefElemLength*LimiterCoeff <<". "<< endl;
                break;
              case SOLID_WALL_DISTANCE:
                cout << "Wall distance slope-limiting method, with constant: " << LimiterCoeff <<". "<< endl;
                cout << "The reference element size is: " << RefElemLength <<". "<< endl;
                cout << "The reference wall distance is: " << SharpEdgesCoeff*RefElemLength*LimiterCoeff <<". "<< endl;
                break;
              case BARTH_JESPERSEN:
                cout << "Barth-Jespersen slope-limiting method." << endl;
                break;
            }
            break;
        }
      }
    }

    if ((Kind_Solver == NAVIER_STOKES) || (Kind_Solver == RANS) ||
        (Kind_Solver == DISC_ADJ_NAVIER_STOKES) || (Kind_Solver == DISC_ADJ_RANS)) {
        cout << "Average of gradients with correction (viscous flow terms)." << endl;
    }

    if ((Kind_Solver == ADJ_NAVIER_STOKES) || (Kind_Solver == ADJ_RANS)) {
      cout << "Average of gradients with correction (viscous adjoint terms)." << endl;
    }

    if ((Kind_Solver == RANS) || (Kind_Solver == DISC_ADJ_RANS)) {
      cout << "Average of gradients with correction (viscous turbulence terms)." << endl;
    }

    if (Kind_Solver == POISSON_EQUATION) {
      cout << "Galerkin method for viscous terms computation of the poisson potential equation." << endl;
    }

    if ((Kind_Solver == ADJ_RANS) && (!Frozen_Visc)) {
      cout << "Average of gradients with correction (2nd order) for computation of adjoint viscous turbulence terms." << endl;
      if (Kind_TimeIntScheme_AdjTurb == EULER_IMPLICIT) cout << "Euler implicit method for the turbulent adjoint equation." << endl;
    }

    switch (Kind_Gradient_Method) {
      case GREEN_GAUSS: cout << "Gradient computation using Green-Gauss theorem." << endl; break;
      case WEIGHTED_LEAST_SQUARES: cout << "Gradient Computation using weighted Least-Squares method." << endl; break;
    }

    if ((Kind_Regime == INCOMPRESSIBLE) || (Kind_Regime == FREESURFACE)) {
      cout << "Artificial compressibility factor: " << ArtComp_Factor << "." << endl;
    }

    cout << endl <<"---------------------- Time Numerical Integration -----------------------" << endl;

    if ((Kind_Solver != LINEAR_ELASTICITY) && (Kind_Solver != FEM_ELASTICITY) ) {
		switch (Unsteady_Simulation) {
		  case NO:
			cout << "Local time stepping (steady state simulation)." << endl; break;
		  case TIME_STEPPING:
			cout << "Unsteady simulation using a time stepping strategy."<< endl;
			if (Unst_CFL != 0.0) cout << "Time step computed by the code. Unsteady CFL number: " << Unst_CFL <<"."<< endl;
			else cout << "Unsteady time step provided by the user (s): "<< Delta_UnstTime << "." << endl;
			break;
		  case DT_STEPPING_1ST: case DT_STEPPING_2ND:
			if (Unsteady_Simulation == DT_STEPPING_1ST) cout << "Unsteady simulation, dual time stepping strategy (first order in time)."<< endl;
			if (Unsteady_Simulation == DT_STEPPING_2ND) cout << "Unsteady simulation, dual time stepping strategy (second order in time)."<< endl;
			if (Unst_CFL != 0.0) cout << "Time step computed by the code. Unsteady CFL number: " << Unst_CFL <<"."<< endl;
			else cout << "Unsteady time step provided by the user (s): "<< Delta_UnstTime << "." << endl;
			cout << "Total number of internal Dual Time iterations: "<< Unst_nIntIter <<"." << endl;
			break;
		}
    }
	else {
		switch (Dynamic_Analysis) {
		  case NO:
			cout << "Static structural analysis." << endl; break;
		  case YES:
			cout << "Dynamic structural analysis."<< endl;
			cout << "Time step provided by the user for the dynamic analysis(s): "<< Delta_DynTime << "." << endl;
			break;
		}
	}

    if ((Kind_Solver == EULER) || (Kind_Solver == NAVIER_STOKES) || (Kind_Solver == RANS) ||
        (Kind_Solver == DISC_ADJ_EULER) || (Kind_Solver == DISC_ADJ_NAVIER_STOKES) || (Kind_Solver == DISC_ADJ_RANS)) {
      switch (Kind_TimeIntScheme_Flow) {
        case RUNGE_KUTTA_EXPLICIT:
          cout << "Runge-Kutta explicit method for the flow equations." << endl;
          cout << "Number of steps: " << nRKStep << endl;
          cout << "Alpha coefficients: ";
          for (unsigned short iRKStep = 0; iRKStep < nRKStep; iRKStep++) {
            cout << "\t" << RK_Alpha_Step[iRKStep];
          }
          cout << endl;
          break;
        case EULER_EXPLICIT: cout << "Euler explicit method for the flow equations." << endl; break;
        case EULER_IMPLICIT:
          cout << "Euler implicit method for the flow equations." << endl;
          switch (Kind_Linear_Solver) {
            case BCGSTAB:
              cout << "BCGSTAB is used for solving the linear system." << endl;
              cout << "Convergence criteria of the linear solver: "<< Linear_Solver_Error <<"."<< endl;
              cout << "Max number of iterations: "<< Linear_Solver_Iter <<"."<< endl;
              break;
            case FGMRES || RESTARTED_FGMRES:
              cout << "FGMRES is used for solving the linear system." << endl;
              cout << "Convergence criteria of the linear solver: "<< Linear_Solver_Error <<"."<< endl;
              cout << "Max number of iterations: "<< Linear_Solver_Iter <<"."<< endl;
              break;
            case SMOOTHER_JACOBI:
              cout << "A Jacobi method is used for smoothing the linear system." << endl;
              break;
            case SMOOTHER_ILU:
              cout << "A ILU0 method is used for smoothing the linear system." << endl;
              break;
            case SMOOTHER_LUSGS:
              cout << "A LU-SGS method is used for smoothing the linear system." << endl;
              break;
            case SMOOTHER_LINELET:
              cout << "A Linelet method is used for smoothing the linear system." << endl;
              break;
          }
          break;
      }
    }

    if ((Kind_Solver == ADJ_EULER) || (Kind_Solver == ADJ_NAVIER_STOKES) || (Kind_Solver == ADJ_RANS)) {
      switch (Kind_TimeIntScheme_AdjFlow) {
        case RUNGE_KUTTA_EXPLICIT:
          cout << "Runge-Kutta explicit method for the adjoint equations." << endl;
          cout << "Number of steps: " << nRKStep << endl;
          cout << "Alpha coefficients: ";
          for (unsigned short iRKStep = 0; iRKStep < nRKStep; iRKStep++) {
            cout << "\t" << RK_Alpha_Step[iRKStep];
          }
          cout << endl;
          break;
        case EULER_EXPLICIT: cout << "Euler explicit method for the adjoint equations." << endl; break;
        case EULER_IMPLICIT: cout << "Euler implicit method for the adjoint equations." << endl; break;
      }
    }

    if (nMGLevels !=0) {
      
      if (nStartUpIter != 0) cout << "A total of " << nStartUpIter << " start up iterations on the fine grid."<< endl;
      if (MGCycle == V_CYCLE) cout << "V Multigrid Cycle, with " << nMGLevels << " multigrid levels."<< endl;
      if (MGCycle == W_CYCLE) cout << "W Multigrid Cycle, with " << nMGLevels << " multigrid levels."<< endl;
      if (MGCycle == FULLMG_CYCLE) cout << "Full Multigrid Cycle, with " << nMGLevels << " multigrid levels."<< endl;

      cout << "Damping factor for the residual restriction: " << Damp_Res_Restric <<"."<< endl;
      cout << "Damping factor for the correction prolongation: " << Damp_Correc_Prolong <<"."<< endl;
    }

    if ((Kind_Solver != LINEAR_ELASTICITY) && (Kind_Solver != FEM_ELASTICITY) && (Kind_Solver != HEAT_EQUATION) && (Kind_Solver != WAVE_EQUATION)) {

      if (!CFL_Adapt) cout << "No CFL adaptation." << endl;
      else cout << "CFL adaptation. Factor down: "<< CFL_AdaptParam[0] <<", factor up: "<< CFL_AdaptParam[1]
        <<",\n                lower limit: "<< CFL_AdaptParam[2] <<", upper limit: " << CFL_AdaptParam[3] <<"."<< endl;

      if (nMGLevels !=0) {
        cout << "Multigrid Level:                  ";
        for (unsigned short iLevel = 0; iLevel < nMGLevels+1; iLevel++) {
          cout.width(6); cout << iLevel;
        }
        cout << endl;
      }

			if (Unsteady_Simulation != TIME_STEPPING){
				cout << "Courant-Friedrichs-Lewy number:   ";
				cout.precision(3);
				cout.width(6); cout << CFL[0];
				cout << endl;
			}
			

      if (nMGLevels !=0) {
        cout.precision(3);
        cout << "MG PreSmooth coefficients:        ";
        for (unsigned short iMG_PreSmooth = 0; iMG_PreSmooth < nMGLevels+1; iMG_PreSmooth++) {
          cout.width(6); cout << MG_PreSmooth[iMG_PreSmooth];
        }
        cout << endl;
      }

      if (nMGLevels !=0) {
        cout.precision(3);
        cout << "MG PostSmooth coefficients:       ";
        for (unsigned short iMG_PostSmooth = 0; iMG_PostSmooth < nMGLevels+1; iMG_PostSmooth++) {
          cout.width(6); cout << MG_PostSmooth[iMG_PostSmooth];
        }
        cout << endl;
      }

      if (nMGLevels !=0) {
        cout.precision(3);
        cout << "MG CorrecSmooth coefficients:     ";
        for (unsigned short iMG_CorrecSmooth = 0; iMG_CorrecSmooth < nMGLevels+1; iMG_CorrecSmooth++) {
          cout.width(6); cout << MG_CorrecSmooth[iMG_CorrecSmooth];
        }
        cout << endl;
      }

    }

    if ((Kind_Solver == RANS) || (Kind_Solver == DISC_ADJ_RANS))
      if (Kind_TimeIntScheme_Turb == EULER_IMPLICIT)
        cout << "Euler implicit time integration for the turbulence model." << endl;
  }

  if (val_software == SU2_CFD) {

    cout << endl <<"------------------------- Convergence Criteria --------------------------" << endl;

    cout << "Maximum number of iterations: " << nExtIter <<"."<< endl;

    if (ConvCriteria == CAUCHY) {
      if (!Adjoint && !DiscreteAdjoint)
        switch (Cauchy_Func_Flow) {
          case LIFT_COEFFICIENT: cout << "Cauchy criteria for Lift using "
            << Cauchy_Elems << " elements and epsilon " <<Cauchy_Eps<< "."<< endl; break;
          case DRAG_COEFFICIENT: cout << "Cauchy criteria for Drag using "
            << Cauchy_Elems << " elements and epsilon " <<Cauchy_Eps<< "."<< endl; break;
        }

      if (Adjoint || DiscreteAdjoint)
        switch (Cauchy_Func_AdjFlow) {
          case SENS_GEOMETRY: cout << "Cauchy criteria for geo. sensitivity using "
            << Cauchy_Elems << " elements and epsilon " <<Cauchy_Eps<< "."<< endl; break;
          case SENS_MACH: cout << "Cauchy criteria for Mach number sensitivity using "
            << Cauchy_Elems << " elements and epsilon " <<Cauchy_Eps<< "."<< endl; break;
        }

      cout << "Start convergence criteria at iteration " << StartConv_Iter<< "."<< endl;
      
    }


    if (ConvCriteria == RESIDUAL) {
      if (!Adjoint && !DiscreteAdjoint) {
        cout << "Reduce the density residual " << OrderMagResidual << " orders of magnitude."<< endl;
        cout << "The minimum bound for the density residual is 10^(" << MinLogResidual<< ")."<< endl;
        cout << "Start convergence criteria at iteration " << StartConv_Iter<< "."<< endl;
      }

      if (Adjoint || DiscreteAdjoint) {
        cout << "Reduce the adjoint density residual " << OrderMagResidual << " orders of magnitude."<< endl;
        cout << "The minimum value for the adjoint density residual is 10^(" << MinLogResidual<< ")."<< endl;
      }

    }

  }

  if (val_software == SU2_MSH) {
    cout << endl <<"----------------------- Grid adaptation strategy ------------------------" << endl;

    switch (Kind_Adaptation) {
      case NONE: break;
      case PERIODIC: cout << "Grid modification to run periodic bc problems." << endl; break;
      case FULL: cout << "Grid adaptation using a complete refinement." << endl; break;
      case WAKE: cout << "Grid adaptation of the wake." << endl; break;
      case FULL_FLOW: cout << "Flow grid adaptation using a complete refinement." << endl; break;
      case FULL_ADJOINT: cout << "Adjoint grid adaptation using a complete refinement." << endl; break;
      case GRAD_FLOW: cout << "Grid adaptation using gradient based strategy (density)." << endl; break;
      case GRAD_ADJOINT: cout << "Grid adaptation using gradient based strategy (adjoint density)." << endl; break;
      case GRAD_FLOW_ADJ: cout << "Grid adaptation using gradient based strategy (density and adjoint density)." << endl; break;
      case COMPUTABLE: cout << "Grid adaptation using computable correction."<< endl; break;
      case REMAINING: cout << "Grid adaptation using remaining error."<< endl; break;
      case SMOOTHING: cout << "Grid smoothing using an implicit method."<< endl; break;
      case SUPERSONIC_SHOCK: cout << "Grid adaptation for a supersonic shock at Mach: " << Mach <<"."<< endl; break;
    }

    switch (Kind_Adaptation) {
      case GRAD_FLOW: case GRAD_ADJOINT: case GRAD_FLOW_ADJ: case COMPUTABLE: case REMAINING:
        cout << "Power of the dual volume in the adaptation sensor: " << DualVol_Power << endl;
        cout << "Percentage of new elements in the adaptation process: " << New_Elem_Adapt << "."<< endl;
        break;
    }

    if (Analytical_Surface != NONE)
      cout << "Use analytical definition for including points in the surfaces." << endl;

  }

  cout << endl <<"-------------------------- Output Information ---------------------------" << endl;

  if (val_software == SU2_CFD) {

    if (Low_MemoryOutput) cout << "Writing output files with low memory RAM requirements."<< endl;
    cout << "Writing a flow solution every " << Wrt_Sol_Freq <<" iterations."<< endl;
    cout << "Writing the convergence history every " << Wrt_Con_Freq <<" iterations."<< endl;
    if ((Unsteady_Simulation == DT_STEPPING_1ST) || (Unsteady_Simulation == DT_STEPPING_2ND)) {
      cout << "Writing the dual time flow solution every " << Wrt_Sol_Freq_DualTime <<" iterations."<< endl;
      cout << "Writing the dual time convergence history every " << Wrt_Con_Freq_DualTime <<" iterations."<< endl;
    }

    switch (Output_FileFormat) {
      case PARAVIEW: cout << "The output file format is Paraview ASCII (.vtk)." << endl; break;
      case TECPLOT: cout << "The output file format is Tecplot ASCII (.dat)." << endl; break;
      case TECPLOT_BINARY: cout << "The output file format is Tecplot binary (.plt)." << endl; break;
      case FIELDVIEW: cout << "The output file format is FieldView ASCII (.uns)." << endl; break;
      case FIELDVIEW_BINARY: cout << "The output file format is FieldView binary (.uns)." << endl; break;
      case CGNS_SOL: cout << "The output file format is CGNS (.cgns)." << endl; break;
    }

    cout << "Convergence history file name: " << Conv_FileName << "." << endl;

    cout << "Forces breakdown file name: " << Breakdown_FileName << "." << endl;

    if ((Kind_Solver != LINEAR_ELASTICITY) && (Kind_Solver != FEM_ELASTICITY) && (Kind_Solver != HEAT_EQUATION) && (Kind_Solver != WAVE_EQUATION)) {
      if (!Adjoint && !DiscreteAdjoint) {
        cout << "Surface flow coefficients file name: " << SurfFlowCoeff_FileName << "." << endl;
        cout << "Flow variables file name: " << Flow_FileName << "." << endl;
        cout << "Restart flow file name: " << Restart_FlowFileName << "." << endl;
      }

      if (Adjoint || DiscreteAdjoint) {
        cout << "Adjoint solution file name: " << Solution_AdjFileName << "." << endl;
        cout << "Restart adjoint file name: " << Restart_AdjFileName << "." << endl;
        cout << "Adjoint variables file name: " << Adj_FileName << "." << endl;
        cout << "Surface adjoint coefficients file name: " << SurfAdjCoeff_FileName << "." << endl;
      }
    }
    else {
      cout << "Surface structure coefficients file name: " << SurfStructure_FileName << "." << endl;
      cout << "Structure variables file name: " << Structure_FileName << "." << endl;
      cout << "Restart structure file name: " << Restart_FEMFileName << "." << endl;
    }

  }

  if (val_software == SU2_SOL) {
    if (Low_MemoryOutput) cout << "Writing output files with low memory RAM requirements."<< endl;
    switch (Output_FileFormat) {
      case PARAVIEW: cout << "The output file format is Paraview ASCII (.dat)." << endl; break;
      case TECPLOT: cout << "The output file format is Tecplot ASCII (.dat)." << endl; break;
      case TECPLOT_BINARY: cout << "The output file format is Tecplot binary (.plt)." << endl; break;
      case FIELDVIEW: cout << "The output file format is FieldView ASCII (.dat)." << endl; break;
      case FIELDVIEW_BINARY: cout << "The output file format is FieldView ASCII (.dat)." << endl; break;
      case CGNS_SOL: cout << "The output file format is CGNS (.cgns)." << endl; break;
    }
    cout << "Flow variables file name: " << Flow_FileName << "." << endl;
  }

  if (val_software == SU2_DEF) {
    cout << "Output mesh file name: " << Mesh_Out_FileName << ". " << endl;
    if (Visualize_Deformation) cout << "A file will be created to visualize the deformation." << endl;
    else cout << "No file for visualizing the deformation." << endl;
    switch (GetDeform_Stiffness_Type()) {
      case INVERSE_VOLUME:
        cout << "Cell stiffness scaled by inverse of the cell volume." << endl;
        break;
      case WALL_DISTANCE:
        cout << "Cell stiffness scaled by distance from the deforming surface." << endl;
        break;
      case CONSTANT_STIFFNESS:
        cout << "Imposing constant cell stiffness (steel)." << endl;
        break;
    }
  }

  if (val_software == SU2_MSH) {
    cout << "Output mesh file name: " << Mesh_Out_FileName << ". " << endl;
  }

  if (val_software == SU2_DOT) {
    if (DiscreteAdjoint){
      cout << "Output Volume Sensitivity file name: " << VolSens_FileName << ". " << endl;
      cout << "Output Surface Sensitivity file name: " << SurfSens_FileName << ". " << endl;
    }
    cout << "Output gradient file name: " << ObjFunc_Grad_FileName << ". " << endl;
  }

  if (val_software == SU2_MSH) {
    cout << "Output mesh file name: " << Mesh_Out_FileName << ". " << endl;
    cout << "Restart flow file name: " << Restart_FlowFileName << "." << endl;
    if ((Kind_Adaptation == FULL_ADJOINT) || (Kind_Adaptation == GRAD_ADJOINT) || (Kind_Adaptation == GRAD_FLOW_ADJ) ||
        (Kind_Adaptation == COMPUTABLE) || (Kind_Adaptation == REMAINING)) {
      if (Kind_ObjFunc == DRAG_COEFFICIENT) cout << "Restart adjoint file name: " << Restart_AdjFileName << "." << endl;
      if (Kind_ObjFunc == EQUIVALENT_AREA) cout << "Restart adjoint file name: " << Restart_AdjFileName << "." << endl;
      if (Kind_ObjFunc == NEARFIELD_PRESSURE) cout << "Restart adjoint file name: " << Restart_AdjFileName << "." << endl;
      if (Kind_ObjFunc == LIFT_COEFFICIENT) cout << "Restart adjoint file name: " << Restart_AdjFileName << "." << endl;
    }
  }

  cout << endl <<"------------------- Config File Boundary Information --------------------" << endl;

  if (nMarker_Euler != 0) {
    cout << "Euler wall boundary marker(s): ";
    for (iMarker_Euler = 0; iMarker_Euler < nMarker_Euler; iMarker_Euler++) {
      cout << Marker_Euler[iMarker_Euler];
      if (iMarker_Euler < nMarker_Euler-1) cout << ", ";
      else cout <<"."<< endl;
    }
  }

  if (nMarker_FarField != 0) {
    cout << "Far-field boundary marker(s): ";
    for (iMarker_FarField = 0; iMarker_FarField < nMarker_FarField; iMarker_FarField++) {
      cout << Marker_FarField[iMarker_FarField];
      if (iMarker_FarField < nMarker_FarField-1) cout << ", ";
      else cout <<"."<< endl;
    }
  }

  if (nMarker_SymWall != 0) {
    cout << "Symmetry plane boundary marker(s): ";
    for (iMarker_SymWall = 0; iMarker_SymWall < nMarker_SymWall; iMarker_SymWall++) {
      cout << Marker_SymWall[iMarker_SymWall];
      if (iMarker_SymWall < nMarker_SymWall-1) cout << ", ";
      else cout <<"."<< endl;
    }
  }

  if (nMarker_Pressure != 0) {
    cout << "Pressure boundary marker(s): ";
    for (iMarker_Pressure = 0; iMarker_Pressure < nMarker_Pressure; iMarker_Pressure++) {
      cout << Marker_Pressure[iMarker_Pressure];
      if (iMarker_Pressure < nMarker_Pressure-1) cout << ", ";
      else cout <<"."<< endl;
    }
  }

  if (nMarker_PerBound != 0) {
    cout << "Periodic boundary marker(s): ";
    for (iMarker_PerBound = 0; iMarker_PerBound < nMarker_PerBound; iMarker_PerBound++) {
      cout << Marker_PerBound[iMarker_PerBound];
      if (iMarker_PerBound < nMarker_PerBound-1) cout << ", ";
      else cout <<"."<< endl;
    }
  }

  if (nMarker_NearFieldBound != 0) {
    cout << "Near-field boundary marker(s): ";
    for (iMarker_NearFieldBound = 0; iMarker_NearFieldBound < nMarker_NearFieldBound; iMarker_NearFieldBound++) {
      cout << Marker_NearFieldBound[iMarker_NearFieldBound];
      if (iMarker_NearFieldBound < nMarker_NearFieldBound-1) cout << ", ";
      else cout <<"."<< endl;
    }
  }

  if (nMarker_InterfaceBound != 0) {
    cout << "Interface boundary marker(s): ";
    for (iMarker_InterfaceBound = 0; iMarker_InterfaceBound < nMarker_InterfaceBound; iMarker_InterfaceBound++) {
      cout << Marker_InterfaceBound[iMarker_InterfaceBound];
      if (iMarker_InterfaceBound < nMarker_InterfaceBound-1) cout << ", ";
      else cout <<"."<< endl;
    }
  }

  if (nMarker_Dirichlet != 0) {
    cout << "Dirichlet boundary marker(s): ";
    for (iMarker_Dirichlet = 0; iMarker_Dirichlet < nMarker_Dirichlet; iMarker_Dirichlet++) {
      cout << Marker_Dirichlet[iMarker_Dirichlet];
      if (iMarker_Dirichlet < nMarker_Dirichlet-1) cout << ", ";
      else cout <<"."<< endl;
    }
  }

  if (nMarker_FlowLoad != 0) {
    cout << "Flow Load boundary marker(s): ";
    for (iMarker_FlowLoad = 0; iMarker_FlowLoad < nMarker_FlowLoad; iMarker_FlowLoad++) {
      cout << Marker_FlowLoad[iMarker_FlowLoad];
      if (iMarker_FlowLoad < nMarker_FlowLoad-1) cout << ", ";
      else cout <<"."<< endl;
    }
  }

  if (nMarker_Neumann != 0) {
    cout << "Neumann boundary marker(s): ";
    for (iMarker_Neumann = 0; iMarker_Neumann < nMarker_Neumann; iMarker_Neumann++) {
      cout << Marker_Neumann[iMarker_Neumann];
      if (iMarker_Neumann < nMarker_Neumann-1) cout << ", ";
      else cout <<"."<< endl;
    }
  }

  if (nMarker_Inlet != 0) {
    cout << "Inlet boundary marker(s): ";
    for (iMarker_Inlet = 0; iMarker_Inlet < nMarker_Inlet; iMarker_Inlet++) {
      cout << Marker_Inlet[iMarker_Inlet];
      if (iMarker_Inlet < nMarker_Inlet-1) cout << ", ";
      else cout <<"."<< endl;
    }
  }

  if (nMarker_Riemann != 0) {
      cout << "Riemann boundary marker(s): ";
      for (iMarker_Riemann = 0; iMarker_Riemann < nMarker_Riemann; iMarker_Riemann++) {
        cout << Marker_Riemann[iMarker_Riemann];
        if (iMarker_Riemann < nMarker_Riemann-1) cout << ", ";
        else cout <<"."<< endl;
    }
  }
  
  if (nMarker_NRBC != 0) {
      cout << "NRBC boundary marker(s): ";
      for (iMarker_NRBC = 0; iMarker_NRBC < nMarker_NRBC; iMarker_NRBC++) {
        cout << Marker_NRBC[iMarker_NRBC];
        if (iMarker_NRBC < nMarker_NRBC-1) cout << ", ";
        else cout <<"."<< endl;
    }
  }

  if (nMarker_MixBound != 0) {
      cout << "MixingPlane boundary marker(s): ";
      for (iMarker_MixBound = 0; iMarker_MixBound < nMarker_MixBound; iMarker_MixBound++) {
        cout << Marker_MixBound[iMarker_MixBound];
        if (iMarker_MixBound < nMarker_MixBound-1) cout << ", ";
        else cout <<"."<< endl;
    }
  }

  if (nMarker_EngineInflow != 0) {
    cout << "Engine inflow boundary marker(s): ";
    for (iMarker_EngineInflow = 0; iMarker_EngineInflow < nMarker_EngineInflow; iMarker_EngineInflow++) {
      cout << Marker_EngineInflow[iMarker_EngineInflow];
      if (iMarker_EngineInflow < nMarker_EngineInflow-1) cout << ", ";
      else cout <<"."<< endl;
    }
  }
  
  if (nMarker_EngineBleed != 0) {
    cout << "Engine bleed boundary marker(s): ";
    for (iMarker_EngineBleed = 0; iMarker_EngineBleed < nMarker_EngineBleed; iMarker_EngineBleed++) {
      cout << Marker_EngineBleed[iMarker_EngineBleed];
      if (iMarker_EngineBleed < nMarker_EngineBleed-1) cout << ", ";
      else cout <<"."<< endl;
    }
  }

  if (nMarker_EngineExhaust != 0) {
    cout << "Engine exhaust boundary marker(s): ";
    for (iMarker_EngineExhaust = 0; iMarker_EngineExhaust < nMarker_EngineExhaust; iMarker_EngineExhaust++) {
      cout << Marker_EngineExhaust[iMarker_EngineExhaust];
      if (iMarker_EngineExhaust < nMarker_EngineExhaust-1) cout << ", ";
      else cout <<"."<< endl;
    }
  }

  if (nMarker_Supersonic_Inlet != 0) {
    cout << "Supersonic inlet boundary marker(s): ";
    for (iMarker_Supersonic_Inlet = 0; iMarker_Supersonic_Inlet < nMarker_Supersonic_Inlet; iMarker_Supersonic_Inlet++) {
      cout << Marker_Supersonic_Inlet[iMarker_Supersonic_Inlet];
      if (iMarker_Supersonic_Inlet < nMarker_Supersonic_Inlet-1) cout << ", ";
      else cout <<"."<< endl;
    }
  }
  
  if (nMarker_Supersonic_Outlet != 0) {
    cout << "Supersonic outlet boundary marker(s): ";
    for (iMarker_Supersonic_Outlet = 0; iMarker_Supersonic_Outlet < nMarker_Supersonic_Outlet; iMarker_Supersonic_Outlet++) {
      cout << Marker_Supersonic_Outlet[iMarker_Supersonic_Outlet];
      if (iMarker_Supersonic_Outlet < nMarker_Supersonic_Outlet-1) cout << ", ";
      else cout <<"."<< endl;
    }
  }

  if (nMarker_Outlet != 0) {
    cout << "Outlet boundary marker(s): ";
    for (iMarker_Outlet = 0; iMarker_Outlet < nMarker_Outlet; iMarker_Outlet++) {
      cout << Marker_Outlet[iMarker_Outlet];
      if (iMarker_Outlet < nMarker_Outlet-1) cout << ", ";
      else cout <<"."<< endl;
    }
  }

  if (nMarker_Isothermal != 0) {
    cout << "Isothermal wall boundary marker(s): ";
    for (iMarker_Isothermal = 0; iMarker_Isothermal < nMarker_Isothermal; iMarker_Isothermal++) {
      cout << Marker_Isothermal[iMarker_Isothermal];
      if (iMarker_Isothermal < nMarker_Isothermal-1) cout << ", ";
      else cout <<"."<< endl;
    }
  }

  if (nMarker_HeatFlux != 0) {
    cout << "Constant heat flux wall boundary marker(s): ";
    for (iMarker_HeatFlux = 0; iMarker_HeatFlux < nMarker_HeatFlux; iMarker_HeatFlux++) {
      cout << Marker_HeatFlux[iMarker_HeatFlux];
      if (iMarker_HeatFlux < nMarker_HeatFlux-1) cout << ", ";
      else cout <<"."<< endl;
    }
  }

  if (nMarker_Clamped != 0) {
    cout << "Clamped boundary marker(s): ";
    for (iMarker_Clamped = 0; iMarker_Clamped < nMarker_Clamped; iMarker_Clamped++) {
      cout << Marker_Clamped[iMarker_Clamped];
      if (iMarker_Clamped < nMarker_Clamped-1) cout << ", ";
      else cout <<"."<<endl;
    }
  }

  if (nMarker_Displacement != 0) {
    cout << "Displacement boundary marker(s): ";
    for (iMarker_Displacement = 0; iMarker_Displacement < nMarker_Displacement; iMarker_Displacement++) {
      cout << Marker_Displacement[iMarker_Displacement];
      if (iMarker_Displacement < nMarker_Displacement-1) cout << ", ";
      else cout <<"."<< endl;
    }
  }

  if (nMarker_Load != 0) {
    cout << "Normal load boundary marker(s): ";
    for (iMarker_Load = 0; iMarker_Load < nMarker_Load; iMarker_Load++) {
      cout << Marker_Load[iMarker_Load];
      if (iMarker_Load < nMarker_Load-1) cout << ", ";
      else cout <<"."<< endl;
    }
  }

  if (nMarker_Load_Dir != 0) {
    cout << "Load boundary marker(s) in cartesian coordinates: ";
    for (iMarker_Load_Dir = 0; iMarker_Load_Dir < nMarker_Load_Dir; iMarker_Load_Dir++) {
      cout << Marker_Load_Dir[iMarker_Load_Dir];
      if (iMarker_Load_Dir < nMarker_Load_Dir-1) cout << ", ";
      else cout <<"."<<endl;
    }
  }

  if (nMarker_Load_Sine != 0) {
    cout << "Sine-Wave Load boundary marker(s): ";
    for (iMarker_Load_Sine = 0; iMarker_Load_Sine < nMarker_Load_Sine; iMarker_Load_Sine++) {
      cout << Marker_Load_Sine[iMarker_Load_Sine];
      if (iMarker_Load_Sine < nMarker_Load_Sine-1) cout << ", ";
      else cout <<"."<<endl;
    }
  }

  if (nMarker_Neumann != 0) {
    cout << "Neumann boundary marker(s): ";
    for (iMarker_Neumann = 0; iMarker_Neumann < nMarker_Neumann; iMarker_Neumann++) {
      cout << Marker_Neumann[iMarker_Neumann];
      if (iMarker_Neumann < nMarker_Neumann-1) cout << ", ";
      else cout <<"."<< endl;
    }
  }

  if (nMarker_Custom != 0) {
    cout << "Custom boundary marker(s): ";
    for (iMarker_Custom = 0; iMarker_Custom < nMarker_Custom; iMarker_Custom++) {
      cout << Marker_Custom[iMarker_Custom];
      if (iMarker_Custom < nMarker_Custom-1) cout << ", ";
      else cout <<"."<< endl;
    }
  }

  if (nMarker_ActDisk_Inlet != 0) {
		cout << "Actuator disk (inlet) boundary marker(s): ";
		for (iMarker_ActDisk_Inlet = 0; iMarker_ActDisk_Inlet < nMarker_ActDisk_Inlet; iMarker_ActDisk_Inlet++) {
			cout << Marker_ActDisk_Inlet[iMarker_ActDisk_Inlet];
			if (iMarker_ActDisk_Inlet < nMarker_ActDisk_Inlet-1) cout << ", ";
			else cout <<"."<< endl;
		}
	}

  if (nMarker_ActDisk_Outlet != 0) {
		cout << "Actuator disk (outlet) boundary marker(s): ";
		for (iMarker_ActDisk_Outlet = 0; iMarker_ActDisk_Outlet < nMarker_ActDisk_Outlet; iMarker_ActDisk_Outlet++) {
			cout << Marker_ActDisk_Outlet[iMarker_ActDisk_Outlet];
			if (iMarker_ActDisk_Outlet < nMarker_ActDisk_Outlet-1) cout << ", ";
			else cout <<"."<< endl;
		}
	}

}

bool CConfig::TokenizeString(string & str, string & option_name,
                             vector<string> & option_value) {
  const string delimiters(" ()[]{}:,\t\n\v\f\r");
  // check for comments or empty string
  string::size_type pos, last_pos;
  pos = str.find_first_of("%");
  if ( (str.length() == 0) || (pos == 0) ) {
    // str is empty or a comment line, so no option here
    return false;
  }
  if (pos != string::npos) {
    // remove comment at end if necessary
    str.erase(pos);
  }

  // look for line composed on only delimiters (usually whitespace)
  pos = str.find_first_not_of(delimiters);
  if (pos == string::npos) {
    return false;
  }

  // find the equals sign and split string
  string name_part, value_part;
  pos = str.find("=");
  if (pos == string::npos) {
    cerr << "Error in TokenizeString(): "
    << "line in the configuration file with no \"=\" sign."
    << endl;
    cout << "Look for: " << str << endl;
    cout << "str.length() = " << str.length() << endl;
    throw(-1);
  }
  name_part = str.substr(0, pos);
  value_part = str.substr(pos+1, string::npos);
  //cout << "name_part  = |" << name_part  << "|" << endl;
  //cout << "value_part = |" << value_part << "|" << endl;

  // the first_part should consist of one string with no interior delimiters
  last_pos = name_part.find_first_not_of(delimiters, 0);
  pos = name_part.find_first_of(delimiters, last_pos);
  if ( (name_part.length() == 0) || (last_pos == string::npos) ) {
    cerr << "Error in CConfig::TokenizeString(): "
    << "line in the configuration file with no name before the \"=\" sign."
    << endl;
    throw(-1);
  }
  if (pos == string::npos) pos = name_part.length();
  option_name = name_part.substr(last_pos, pos - last_pos);
  last_pos = name_part.find_first_not_of(delimiters, pos);
  if (last_pos != string::npos) {
    cerr << "Error in TokenizeString(): "
    << "two or more options before an \"=\" sign in the configuration file."
    << endl;
    throw(-1);
  }
  StringToUpperCase(option_name);

  //cout << "option_name = |" << option_name << "|" << endl;
  //cout << "pos = " << pos << ": last_pos = " << last_pos << endl;

  // now fill the option value vector
  option_value.clear();
  last_pos = value_part.find_first_not_of(delimiters, 0);
  pos = value_part.find_first_of(delimiters, last_pos);
  while (string::npos != pos || string::npos != last_pos) {
    // add token to the vector<string>
    option_value.push_back(value_part.substr(last_pos, pos - last_pos));
    // skip delimiters
    last_pos = value_part.find_first_not_of(delimiters, pos);
    // find next "non-delimiter"
    pos = value_part.find_first_of(delimiters, last_pos);
  }
  if (option_value.size() == 0) {
    cerr << "Error in TokenizeString(): "
    << "option " << option_name << " in configuration file with no value assigned."
    << endl;
    throw(-1);
  }

#if 0
  cout << "option value(s) = ";
  for (unsigned int i = 0; i < option_value.size(); i++)
    cout << option_value[i] << " ";
  cout << endl;
#endif

  // look for ';' DV delimiters attached to values
  vector<string>::iterator it;
  it = option_value.begin();
  while (it != option_value.end()) {
    if (it->compare(";") == 0) {
      it++;
      continue;
    }

    pos = it->find(';');
    if (pos != string::npos) {
      string before_semi = it->substr(0, pos);
      string after_semi= it->substr(pos+1, string::npos);
      if (before_semi.empty()) {
        *it = ";";
        it++;
        option_value.insert(it, after_semi);
      } else {
        *it = before_semi;
        it++;
        vector<string> to_insert;
        to_insert.push_back(";");
        if (!after_semi.empty())
          to_insert.push_back(after_semi);
        option_value.insert(it, to_insert.begin(), to_insert.end());
      }
      it = option_value.begin(); // go back to beginning; not efficient
      continue;
    } else {
      it++;
    }
  }
#if 0
  cout << "option value(s) = ";
  for (unsigned int i = 0; i < option_value.size(); i++)
    cout << option_value[i] << " ";
  cout << endl;
#endif
  // remove any consecutive ";"
  it = option_value.begin();
  bool semi_at_prev = false;
  while (it != option_value.end()) {
    if (semi_at_prev) {
      if (it->compare(";") == 0) {
        option_value.erase(it);
        it = option_value.begin();
        semi_at_prev = false;
        continue;
      }
    }
    if (it->compare(";") == 0) {
      semi_at_prev = true;
    } else {
      semi_at_prev = false;
    }
    it++;
  }

#if 0
  cout << "option value(s) = ";
  for (unsigned int i = 0; i < option_value.size(); i++)
    cout << option_value[i] << " ";
  cout << endl;
#endif
  return true;
}

unsigned short CConfig::GetMarker_CfgFile_TagBound(string val_marker) {

  unsigned short iMarker_CfgFile;

  for (iMarker_CfgFile = 0; iMarker_CfgFile < nMarker_CfgFile; iMarker_CfgFile++)
    if (Marker_CfgFile_TagBound[iMarker_CfgFile] == val_marker)
      return iMarker_CfgFile;

  cout <<"The configuration file doesn't have any definition for marker "<< val_marker <<"!!" << endl;
  exit(EXIT_FAILURE);
  
}

string CConfig::GetMarker_CfgFile_TagBound(unsigned short val_marker) {
  return Marker_CfgFile_TagBound[val_marker];
}

unsigned short CConfig::GetMarker_CfgFile_KindBC(string val_marker) {
  unsigned short iMarker_CfgFile;
  for (iMarker_CfgFile = 0; iMarker_CfgFile < nMarker_CfgFile; iMarker_CfgFile++)
    if (Marker_CfgFile_TagBound[iMarker_CfgFile] == val_marker) break;
  return Marker_CfgFile_KindBC[iMarker_CfgFile];
}

unsigned short CConfig::GetMarker_CfgFile_Monitoring(string val_marker) {
  unsigned short iMarker_CfgFile;
  for (iMarker_CfgFile = 0; iMarker_CfgFile < nMarker_CfgFile; iMarker_CfgFile++)
    if (Marker_CfgFile_TagBound[iMarker_CfgFile] == val_marker) break;
  return Marker_CfgFile_Monitoring[iMarker_CfgFile];
}

unsigned short CConfig::GetMarker_CfgFile_GeoEval(string val_marker) {
  unsigned short iMarker_CfgFile;
  for (iMarker_CfgFile = 0; iMarker_CfgFile < nMarker_CfgFile; iMarker_CfgFile++)
    if (Marker_CfgFile_TagBound[iMarker_CfgFile] == val_marker) break;
  return Marker_CfgFile_GeoEval[iMarker_CfgFile];
}

unsigned short CConfig::GetMarker_CfgFile_Designing(string val_marker) {
  unsigned short iMarker_CfgFile;
  for (iMarker_CfgFile = 0; iMarker_CfgFile < nMarker_CfgFile; iMarker_CfgFile++)
    if (Marker_CfgFile_TagBound[iMarker_CfgFile] == val_marker) break;
  return Marker_CfgFile_Designing[iMarker_CfgFile];
}

unsigned short CConfig::GetMarker_CfgFile_Plotting(string val_marker) {
  unsigned short iMarker_CfgFile;
  for (iMarker_CfgFile = 0; iMarker_CfgFile < nMarker_CfgFile; iMarker_CfgFile++)
    if (Marker_CfgFile_TagBound[iMarker_CfgFile] == val_marker) break;
  return Marker_CfgFile_Plotting[iMarker_CfgFile];
}

unsigned short CConfig::GetMarker_CfgFile_FSIinterface(string val_marker) {
  unsigned short iMarker_CfgFile;
  for (iMarker_CfgFile = 0; iMarker_CfgFile < nMarker_CfgFile; iMarker_CfgFile++)
    if (Marker_CfgFile_TagBound[iMarker_CfgFile] == val_marker) break;
  return Marker_CfgFile_FSIinterface[iMarker_CfgFile];
}

unsigned short CConfig::GetMarker_CfgFile_TurboPerformance(string val_marker) {
  unsigned short iMarker_CfgFile;
  for (iMarker_CfgFile = 0; iMarker_CfgFile < nMarker_CfgFile; iMarker_CfgFile++)
    if (Marker_CfgFile_TagBound[iMarker_CfgFile] == val_marker) break;
  return Marker_CfgFile_TurboPerformance[iMarker_CfgFile];
}

unsigned short CConfig::GetMarker_CfgFile_TurboPerformanceFlag(string val_marker) {
  unsigned short iMarker_CfgFile;
  for (iMarker_CfgFile = 0; iMarker_CfgFile < nMarker_CfgFile; iMarker_CfgFile++)
    if (Marker_CfgFile_TagBound[iMarker_CfgFile] == val_marker) break;
  return Marker_CfgFile_TurboPerformanceFlag[iMarker_CfgFile];
}

unsigned short CConfig::GetMarker_CfgFile_Out_1D(string val_marker) {
  unsigned short iMarker_CfgFile;
  for (iMarker_CfgFile = 0; iMarker_CfgFile < nMarker_CfgFile; iMarker_CfgFile++)
    if (Marker_CfgFile_TagBound[iMarker_CfgFile] == val_marker) break;
  return Marker_CfgFile_Out_1D[iMarker_CfgFile];
}

unsigned short CConfig::GetMarker_CfgFile_DV(string val_marker) {
  unsigned short iMarker_CfgFile;
  for (iMarker_CfgFile = 0; iMarker_CfgFile < nMarker_CfgFile; iMarker_CfgFile++)
    if (Marker_CfgFile_TagBound[iMarker_CfgFile] == val_marker) break;
  return Marker_CfgFile_DV[iMarker_CfgFile];
}

unsigned short CConfig::GetMarker_CfgFile_Moving(string val_marker) {
  unsigned short iMarker_CfgFile;
  for (iMarker_CfgFile = 0; iMarker_CfgFile < nMarker_CfgFile; iMarker_CfgFile++)
    if (Marker_CfgFile_TagBound[iMarker_CfgFile] == val_marker) break;
  return Marker_CfgFile_Moving[iMarker_CfgFile];
}

unsigned short CConfig::GetMarker_CfgFile_PerBound(string val_marker) {
  unsigned short iMarker_CfgFile;
  for (iMarker_CfgFile = 0; iMarker_CfgFile < nMarker_CfgFile; iMarker_CfgFile++)
    if (Marker_CfgFile_TagBound[iMarker_CfgFile] == val_marker) break;
  return Marker_CfgFile_PerBound[iMarker_CfgFile];
}

CConfig::~CConfig(void) {
  
  if (RK_Alpha_Step != NULL) delete [] RK_Alpha_Step;
  if (MG_PreSmooth != NULL) delete [] MG_PreSmooth;
  if (MG_PostSmooth != NULL) delete [] MG_PostSmooth;
  if (U_FreeStreamND != NULL) delete [] U_FreeStreamND;

  /*--- Free memory for Aeroelastic problems. ---*/
  
  if (Grid_Movement && Aeroelastic_Simulation) {

    delete[] Aeroelastic_pitch;
    delete[] Aeroelastic_plunge;
  }

  /*--- Free memory for unspecified grid motion parameters ---*/

  if (Kind_GridMovement != NULL)
    delete [] Kind_GridMovement;

  /*--- motion origin: ---*/
  
  if (Motion_Origin_X != NULL)
    delete [] Motion_Origin_X;
  if (Motion_Origin_Y != NULL)
    delete [] Motion_Origin_Y;
  if (Motion_Origin_Z != NULL)
    delete [] Motion_Origin_Z;
  if (MoveMotion_Origin != NULL)
    delete [] MoveMotion_Origin;

  /*--- rotation: ---*/
  
  if (Rotation_Rate_X != NULL)
    delete [] Rotation_Rate_X;
  if (Rotation_Rate_Y != NULL)
    delete [] Rotation_Rate_Y;
  if (Rotation_Rate_Z != NULL)
    delete [] Rotation_Rate_Z;

  /*--- pitching: ---*/
  
  if (Pitching_Omega_X != NULL)
    delete [] Pitching_Omega_X;
  if (Pitching_Omega_Y != NULL)
    delete [] Pitching_Omega_Y;
  if (Pitching_Omega_Z != NULL)
    delete [] Pitching_Omega_Z;

  /*--- pitching amplitude: ---*/
  
  if (Pitching_Ampl_X != NULL)
    delete [] Pitching_Ampl_X;
  if (Pitching_Ampl_Y != NULL)
    delete [] Pitching_Ampl_Y;
  if (Pitching_Ampl_Z != NULL)
    delete [] Pitching_Ampl_Z;

  /*--- pitching phase: ---*/
  
  if (Pitching_Phase_X != NULL)
    delete [] Pitching_Phase_X;
  if (Pitching_Phase_Y != NULL)
    delete [] Pitching_Phase_Y;
  if (Pitching_Phase_Z != NULL)
    delete [] Pitching_Phase_Z;

  /*--- plunging: ---*/
  
  if (Plunging_Omega_X != NULL)
    delete [] Plunging_Omega_X;
  if (Plunging_Omega_Y != NULL)
    delete [] Plunging_Omega_Y;
  if (Plunging_Omega_Z != NULL)
    delete [] Plunging_Omega_Z;

  /*--- plunging amplitude: ---*/
  
  if (Plunging_Ampl_X != NULL)
    delete [] Plunging_Ampl_X;
  if (Plunging_Ampl_Y != NULL)
    delete [] Plunging_Ampl_Y;
  if (Plunging_Ampl_Z != NULL)
    delete [] Plunging_Ampl_Z;

  if (RefOriginMoment != NULL)
    delete [] RefOriginMoment;
  if (RefOriginMoment_X != NULL)
    delete [] RefOriginMoment_X;
  if (RefOriginMoment_Y != NULL)
    delete [] RefOriginMoment_Y;
  if (RefOriginMoment_Z != NULL)
    delete [] RefOriginMoment_Z;

  /*--- Marker pointers ---*/
  
  if (Marker_CfgFile_Out_1D != NULL)   delete[] Marker_CfgFile_Out_1D;
  if (Marker_All_Out_1D != NULL)      delete[] Marker_All_Out_1D;
  if (Marker_CfgFile_GeoEval != NULL)  delete[] Marker_CfgFile_GeoEval;
  if (Marker_All_GeoEval != NULL)     delete[] Marker_All_GeoEval;
  if (Marker_CfgFile_TagBound != NULL)      delete[] Marker_CfgFile_TagBound;
  if (Marker_All_TagBound != NULL)         delete[] Marker_All_TagBound;
  if (Marker_CfgFile_KindBC != NULL) delete[] Marker_CfgFile_KindBC;
  if (Marker_All_KindBC != NULL)    delete[] Marker_All_KindBC;
  if (Marker_CfgFile_Monitoring != NULL)    delete[] Marker_CfgFile_Monitoring;
  if (Marker_All_Monitoring != NULL)   delete[] Marker_All_Monitoring;
  if (Marker_CfgFile_Designing != NULL) delete[] Marker_CfgFile_Designing;
  if (Marker_All_Designing != NULL)    delete[] Marker_All_Designing;
  if (Marker_CfgFile_Plotting != NULL)  delete[] Marker_CfgFile_Plotting;
  if (Marker_CfgFile_FSIinterface != NULL)  delete[] Marker_CfgFile_FSIinterface;
  if (Marker_All_Plotting != NULL)     delete[] Marker_All_Plotting;
  if (Marker_All_FSIinterface != NULL)     delete[] Marker_All_FSIinterface;
  if (Marker_CfgFile_DV!=NULL)        delete[] Marker_CfgFile_DV;
  if (Marker_All_DV!=NULL)           delete[] Marker_All_DV;
  if (Marker_CfgFile_Moving != NULL)   delete[] Marker_CfgFile_Moving;
  if (Marker_All_Moving != NULL)      delete[] Marker_All_Moving;
  if (Marker_CfgFile_PerBound != NULL) delete[] Marker_CfgFile_PerBound;
  if (Marker_All_PerBound != NULL)    delete[] Marker_All_PerBound;

  if (Marker_DV!=NULL)               delete[] Marker_DV;
  if (Marker_Moving != NULL)           delete[] Marker_Moving;
  if (Marker_Monitoring != NULL)      delete[] Marker_Monitoring;
  if (Marker_Designing != NULL)       delete[] Marker_Designing;
  if (Marker_GeoEval != NULL)         delete[] Marker_GeoEval;
  if (Marker_Plotting != NULL)        delete[] Marker_Plotting;
  if (Marker_FSIinterface != NULL)        delete[] Marker_FSIinterface;
  if (Marker_All_SendRecv != NULL)    delete[] Marker_All_SendRecv;

  if (EA_IntLimit != NULL)    delete[] EA_IntLimit;
  if (Hold_GridFixed_Coord != NULL)    delete[] Hold_GridFixed_Coord ;
  if (Subsonic_Engine_Box != NULL)    delete[] Subsonic_Engine_Box ;
  if (DV_Value != NULL)    delete[] DV_Value;
  if (Design_Variable != NULL)    delete[] Design_Variable;
  if (Dirichlet_Value != NULL)    delete[] Dirichlet_Value;
  if (Exhaust_Temperature_Target != NULL)    delete[]  Exhaust_Temperature_Target;
  if (Exhaust_Pressure_Target != NULL)    delete[]  Exhaust_Pressure_Target;
  if (Inlet_Ttotal != NULL)    delete[]  Inlet_Ttotal;
  if (Inlet_Ptotal != NULL)    delete[]  Inlet_Ptotal;
  if (Inlet_FlowDir != NULL)    delete[] Inlet_FlowDir;
  if (Inlet_Temperature != NULL)    delete[] Inlet_Temperature;
  if (Inlet_Pressure != NULL)    delete[] Inlet_Pressure;
  if (Inlet_Velocity != NULL)    delete[] Inlet_Velocity ;
  if (Inflow_Mach_Target != NULL)    delete[] Inflow_Mach_Target;
  if (Inflow_Mach != NULL)    delete[]  Inflow_Mach;
  if (Inflow_Pressure != NULL)    delete[] Inflow_Pressure;
  if (Bleed_MassFlow_Target != NULL)    delete[] Bleed_MassFlow_Target;
  if (Bleed_MassFlow != NULL)    delete[]  Bleed_MassFlow;
  if (Bleed_Temperature_Target != NULL)    delete[] Bleed_Temperature_Target;
  if (Bleed_Temperature != NULL)    delete[]  Bleed_Temperature;
  if (Bleed_Pressure != NULL)    delete[] Bleed_Pressure;
  if (Exhaust_Pressure != NULL)    delete[] Exhaust_Pressure;
  if (Exhaust_Temperature != NULL)    delete[] Exhaust_Temperature;
  if (Outlet_Pressure != NULL)    delete[] Outlet_Pressure;
  if (Isothermal_Temperature != NULL)    delete[] Isothermal_Temperature;
  if (Heat_Flux != NULL)    delete[] Heat_Flux;
  if (Displ_Value != NULL)    delete[] Displ_Value;
  if (Load_Value != NULL)    delete[] Load_Value;
  if (Load_Dir != NULL)    delete[] Load_Dir;
  if (Load_Dir_Multiplier != NULL)    delete[] Load_Dir_Multiplier;
  if (Load_Dir_Value != NULL)    delete[] Load_Dir_Value;
  if (Load_Sine_Amplitude != NULL)    delete[] Load_Sine_Amplitude;
  if (Load_Sine_Frequency != NULL)    delete[] Load_Sine_Frequency;
  if (FlowLoad_Value != NULL)    delete[] FlowLoad_Value;
  if (Periodic_RotCenter != NULL)    delete[] Periodic_RotCenter;
  if (Periodic_RotAngles != NULL)    delete[] Periodic_RotAngles;
  if (Periodic_Translation != NULL)    delete[] Periodic_Translation;
  if (Periodic_Center != NULL)    delete[] Periodic_Center;
  if (Periodic_Rotation != NULL)    delete[] Periodic_Rotation;
  if (Periodic_Translate != NULL)    delete[] Periodic_Translate;

  if (ParamDV!=NULL  )    delete[] ParamDV;
  if (MG_CorrecSmooth != NULL    )    delete[] MG_CorrecSmooth;
  if (Section_Location != NULL)    delete[] Section_Location;
  if (Kappa_Flow != NULL      )    delete[] Kappa_Flow;
  if (Kappa_AdjFlow != NULL             )    delete[] Kappa_AdjFlow;
  if (PlaneTag != NULL)    delete[] PlaneTag;
  if (CFL_AdaptParam != NULL)    delete[] CFL_AdaptParam;
  if (CFL!=NULL)    delete[] CFL;
  
  /*--- String markers ---*/
  
  if (Marker_Euler != NULL )              delete[] Marker_Euler;
  if (Marker_FarField != NULL )           delete[] Marker_FarField;
  if (Marker_Custom != NULL )             delete[] Marker_Custom;
  if (Marker_SymWall != NULL )            delete[] Marker_SymWall;
  if (Marker_Pressure != NULL )           delete[] Marker_Pressure;
  if (Marker_PerBound != NULL )           delete[] Marker_PerBound;
  if (Marker_PerDonor != NULL )           delete[] Marker_PerDonor;
  if (Marker_NearFieldBound != NULL )     delete[] Marker_NearFieldBound;
  if (Marker_InterfaceBound != NULL )     delete[] Marker_InterfaceBound;
  if (Marker_Dirichlet != NULL )          delete[] Marker_Dirichlet;
  if (Marker_Inlet != NULL )              delete[] Marker_Inlet;
  if (Marker_Supersonic_Inlet != NULL )   delete[] Marker_Supersonic_Inlet;
  if (Marker_Supersonic_Outlet != NULL )   delete[] Marker_Supersonic_Outlet;
  if (Marker_Outlet != NULL )             delete[] Marker_Outlet;
  if (Marker_Out_1D != NULL )             delete[] Marker_Out_1D;
  if (Marker_Isothermal != NULL )         delete[] Marker_Isothermal;
  if (Marker_EngineInflow != NULL )      delete[] Marker_EngineInflow;
  if (Marker_EngineBleed != NULL )      delete[] Marker_EngineBleed;
  if (Marker_EngineExhaust != NULL )     delete[] Marker_EngineExhaust;
  if (Marker_Displacement != NULL )       delete[] Marker_Displacement;
  if (Marker_Load != NULL )               delete[] Marker_Load;
  if (Marker_Load_Dir != NULL )               delete[] Marker_Load_Dir;
  if (Marker_Load_Sine != NULL )               delete[] Marker_Load_Sine;
  if (Marker_FlowLoad != NULL )           delete[] Marker_FlowLoad;
  if (Marker_Neumann != NULL )            delete[] Marker_Neumann;
  if (Marker_HeatFlux != NULL )               delete[] Marker_HeatFlux;

}

string CConfig::GetUnsteady_FileName(string val_filename, int val_iter) {

  string UnstExt, UnstFilename = val_filename;
  char buffer[50];

  /*--- Check that a positive value iteration is requested (for now). ---*/
  
  if (val_iter < 0) {
    cout << "Requesting a negative iteration number for the restart file!!" << endl;
    exit(EXIT_FAILURE);
  }

  /*--- Append iteration number for unsteady cases ---*/
  if ((Wrt_Unsteady) || (Unsteady_Simulation == TIME_SPECTRAL) || (Wrt_Dynamic)) {
    unsigned short lastindex = UnstFilename.find_last_of(".");
    UnstFilename = UnstFilename.substr(0, lastindex);
    if ((val_iter >= 0)    && (val_iter < 10))    SPRINTF (buffer, "_0000%d.dat", val_iter);
    if ((val_iter >= 10)   && (val_iter < 100))   SPRINTF (buffer, "_000%d.dat",  val_iter);
    if ((val_iter >= 100)  && (val_iter < 1000))  SPRINTF (buffer, "_00%d.dat",   val_iter);
    if ((val_iter >= 1000) && (val_iter < 10000)) SPRINTF (buffer, "_0%d.dat",    val_iter);
    if (val_iter >= 10000) SPRINTF (buffer, "_%d.dat", val_iter);
    string UnstExt = string(buffer);
    UnstFilename.append(UnstExt);
  }

  return UnstFilename;
}

string CConfig::GetMultizone_FileName(string val_filename, int val_iZone) {

    string multizone_filename = val_filename;
    char buffer[50];
    
    if (GetnZone() > 1){
        unsigned short lastindex = multizone_filename.find_last_of(".");
        multizone_filename = multizone_filename.substr(0, lastindex);
        SPRINTF (buffer, "_%d.dat", SU2_TYPE::Int(val_iZone));
        multizone_filename.append(string(buffer));
    }
    
    return multizone_filename;
}

string CConfig::GetObjFunc_Extension(string val_filename) {

  string AdjExt, Filename = val_filename;

  if (Adjoint || DiscreteAdjoint) {

    /*--- Remove filename extension (.dat) ---*/
    unsigned short lastindex = Filename.find_last_of(".");
    Filename = Filename.substr(0, lastindex);

    switch (Kind_ObjFunc) {
      case DRAG_COEFFICIENT:        AdjExt = "_cd";       break;
      case LIFT_COEFFICIENT:        AdjExt = "_cl";       break;
      case SIDEFORCE_COEFFICIENT:   AdjExt = "_csf";      break;
      case INVERSE_DESIGN_PRESSURE: AdjExt = "_invpress"; break;
      case INVERSE_DESIGN_HEATFLUX: AdjExt = "_invheat";  break;
      case MOMENT_X_COEFFICIENT:    AdjExt = "_cmx";      break;
      case MOMENT_Y_COEFFICIENT:    AdjExt = "_cmy";      break;
      case MOMENT_Z_COEFFICIENT:    AdjExt = "_cmz";      break;
      case EFFICIENCY:              AdjExt = "_eff";      break;
      case EQUIVALENT_AREA:         AdjExt = "_ea";       break;
      case NEARFIELD_PRESSURE:      AdjExt = "_nfp";      break;
      case FORCE_X_COEFFICIENT:     AdjExt = "_cfx";      break;
      case FORCE_Y_COEFFICIENT:     AdjExt = "_cfy";      break;
      case FORCE_Z_COEFFICIENT:     AdjExt = "_cfz";      break;
      case THRUST_COEFFICIENT:      AdjExt = "_ct";       break;
      case TORQUE_COEFFICIENT:      AdjExt = "_cq";       break;
      case TOTAL_HEATFLUX:          AdjExt = "_totheat";  break;
      case MAXIMUM_HEATFLUX:        AdjExt = "_maxheat";  break;
      case FIGURE_OF_MERIT:         AdjExt = "_merit";    break;
      case FREE_SURFACE:            AdjExt = "_fs";       break;
      case AVG_TOTAL_PRESSURE:      AdjExt = "_pt";       break;
      case AVG_OUTLET_PRESSURE:      AdjExt = "_pe";       break;
      case MASS_FLOW_RATE:          AdjExt = "_mfr";       break;
      case OUTFLOW_GENERALIZED:       AdjExt = "_chn";       break;
    }
    Filename.append(AdjExt);

    /*--- Lastly, add the .dat extension ---*/
    Filename.append(".dat");

  }

  return Filename;
}

unsigned short CConfig::GetContainerPosition(unsigned short val_eqsystem) {

  switch (val_eqsystem) {
    case RUNTIME_FLOW_SYS:      return FLOW_SOL;
    case RUNTIME_TURB_SYS:      return TURB_SOL;
    case RUNTIME_TRANS_SYS:     return TRANS_SOL;
    case RUNTIME_POISSON_SYS:   return POISSON_SOL;
    case RUNTIME_WAVE_SYS:      return WAVE_SOL;
    case RUNTIME_HEAT_SYS:      return HEAT_SOL;
    case RUNTIME_FEA_SYS:       return FEA_SOL;
    case RUNTIME_ADJPOT_SYS:    return ADJFLOW_SOL;
    case RUNTIME_ADJFLOW_SYS:   return ADJFLOW_SOL;
    case RUNTIME_ADJTURB_SYS:   return ADJTURB_SOL;
    case RUNTIME_MULTIGRID_SYS: return 0;
  }
  return 0;
}

void CConfig::SetKind_ConvNumScheme(unsigned short val_kind_convnumscheme,
                                    unsigned short val_kind_centered, unsigned short val_kind_upwind,
                                    unsigned short val_kind_slopelimit, unsigned short val_order_spatial_int) {

  Kind_ConvNumScheme = val_kind_convnumscheme;
  Kind_Centered = val_kind_centered;
  Kind_Upwind = val_kind_upwind;
  Kind_SlopeLimit = val_kind_slopelimit;
  SpatialOrder = val_order_spatial_int;

}

void CConfig::SetGlobalParam(unsigned short val_solver,
                             unsigned short val_system,
                             unsigned long val_extiter) {

  /*--- Set the simulation global time ---*/
  Current_UnstTime = static_cast<su2double>(val_extiter)*Delta_UnstTime;
  Current_UnstTimeND = static_cast<su2double>(val_extiter)*Delta_UnstTimeND;

  /*--- Set the solver methods ---*/
  switch (val_solver) {
    case EULER:
      if (val_system == RUNTIME_FLOW_SYS) {
        SetKind_ConvNumScheme(Kind_ConvNumScheme_Flow, Kind_Centered_Flow,
                              Kind_Upwind_Flow, Kind_SlopeLimit_Flow,
                              SpatialOrder_Flow);
        SetKind_TimeIntScheme(Kind_TimeIntScheme_Flow);
      }
      break;
    case NAVIER_STOKES:
      if (val_system == RUNTIME_FLOW_SYS) {
        SetKind_ConvNumScheme(Kind_ConvNumScheme_Flow, Kind_Centered_Flow,
                              Kind_Upwind_Flow, Kind_SlopeLimit_Flow,
                              SpatialOrder_Flow);
        SetKind_TimeIntScheme(Kind_TimeIntScheme_Flow);
      }
      break;
    case RANS:
      if (val_system == RUNTIME_FLOW_SYS) {
        SetKind_ConvNumScheme(Kind_ConvNumScheme_Flow, Kind_Centered_Flow,
                              Kind_Upwind_Flow, Kind_SlopeLimit_Flow,
                              SpatialOrder_Flow);
        SetKind_TimeIntScheme(Kind_TimeIntScheme_Flow);
      }
      if (val_system == RUNTIME_TURB_SYS) {
        SetKind_ConvNumScheme(Kind_ConvNumScheme_Turb, Kind_Centered_Turb,
                              Kind_Upwind_Turb, Kind_SlopeLimit_Turb,
                              SpatialOrder_Turb);
        SetKind_TimeIntScheme(Kind_TimeIntScheme_Turb);
      }
      if (val_system == RUNTIME_TRANS_SYS) {
        SetKind_ConvNumScheme(Kind_ConvNumScheme_Turb, Kind_Centered_Turb,
                              Kind_Upwind_Turb, Kind_SlopeLimit_Turb,
                              SpatialOrder_Turb);
        SetKind_TimeIntScheme(Kind_TimeIntScheme_Turb);
      }
      break;
    case ADJ_EULER:
      if (val_system == RUNTIME_FLOW_SYS) {
        SetKind_ConvNumScheme(Kind_ConvNumScheme_Flow, Kind_Centered_Flow,
                              Kind_Upwind_Flow, Kind_SlopeLimit_Flow,
                              SpatialOrder_Flow);
        SetKind_TimeIntScheme(Kind_TimeIntScheme_Flow);
      }
      if (val_system == RUNTIME_ADJFLOW_SYS) {
        SetKind_ConvNumScheme(Kind_ConvNumScheme_AdjFlow, Kind_Centered_AdjFlow,
                              Kind_Upwind_AdjFlow, Kind_SlopeLimit_AdjFlow,
                              SpatialOrder_AdjFlow);
        SetKind_TimeIntScheme(Kind_TimeIntScheme_AdjFlow);
      }
      break;
    case ADJ_NAVIER_STOKES:
      if (val_system == RUNTIME_FLOW_SYS) {
        SetKind_ConvNumScheme(Kind_ConvNumScheme_Flow, Kind_Centered_Flow,
                              Kind_Upwind_Flow, Kind_SlopeLimit_Flow,
                              SpatialOrder_Flow);
        SetKind_TimeIntScheme(Kind_TimeIntScheme_Flow);
      }
      if (val_system == RUNTIME_ADJFLOW_SYS) {
        SetKind_ConvNumScheme(Kind_ConvNumScheme_AdjFlow, Kind_Centered_AdjFlow,
                              Kind_Upwind_AdjFlow, Kind_SlopeLimit_AdjFlow,
                              SpatialOrder_AdjFlow);
        SetKind_TimeIntScheme(Kind_TimeIntScheme_AdjFlow);
      }
      break;
    case ADJ_RANS:
      if (val_system == RUNTIME_FLOW_SYS) {
        SetKind_ConvNumScheme(Kind_ConvNumScheme_Flow, Kind_Centered_Flow,
                              Kind_Upwind_Flow, Kind_SlopeLimit_Flow,
                              SpatialOrder_Flow);
        SetKind_TimeIntScheme(Kind_TimeIntScheme_Flow);
      }
      if (val_system == RUNTIME_ADJFLOW_SYS) {
        SetKind_ConvNumScheme(Kind_ConvNumScheme_AdjFlow, Kind_Centered_AdjFlow,
                              Kind_Upwind_AdjFlow, Kind_SlopeLimit_AdjFlow,
                              SpatialOrder_AdjFlow);
        SetKind_TimeIntScheme(Kind_TimeIntScheme_AdjFlow);
      }
      if (val_system == RUNTIME_TURB_SYS) {
        SetKind_ConvNumScheme(Kind_ConvNumScheme_Turb, Kind_Centered_Turb,
                              Kind_Upwind_Turb, Kind_SlopeLimit_Turb,
                              SpatialOrder_Turb);
        SetKind_TimeIntScheme(Kind_TimeIntScheme_Turb);
      }
      if (val_system == RUNTIME_ADJTURB_SYS) {
        SetKind_ConvNumScheme(Kind_ConvNumScheme_AdjTurb, Kind_Centered_AdjTurb,
                              Kind_Upwind_AdjTurb, Kind_SlopeLimit_AdjTurb,
                              SpatialOrder_AdjTurb);
        SetKind_TimeIntScheme(Kind_TimeIntScheme_AdjTurb);
      }
      break;
    case POISSON_EQUATION:
      if (val_system == RUNTIME_POISSON_SYS) {
        SetKind_ConvNumScheme(NONE, NONE, NONE, NONE, NONE);
        SetKind_TimeIntScheme(Kind_TimeIntScheme_Poisson);
      }
      break;
    case WAVE_EQUATION:
      if (val_system == RUNTIME_WAVE_SYS) {
        SetKind_ConvNumScheme(NONE, NONE, NONE, NONE, NONE);
        SetKind_TimeIntScheme(Kind_TimeIntScheme_Wave);
      }
      break;
    case HEAT_EQUATION:
      if (val_system == RUNTIME_HEAT_SYS) {
        SetKind_ConvNumScheme(NONE, NONE, NONE, NONE, NONE);
        SetKind_TimeIntScheme(Kind_TimeIntScheme_Heat);
      }
      break;
    case LINEAR_ELASTICITY:

      Current_DynTime = static_cast<su2double>(val_extiter)*Delta_DynTime;

      if (val_system == RUNTIME_FEA_SYS) {
        SetKind_ConvNumScheme(NONE, NONE, NONE, NONE, NONE);
        SetKind_TimeIntScheme(Kind_TimeIntScheme_FEA);
      }
      break;
    case FEM_ELASTICITY:

      Current_DynTime = static_cast<su2double>(val_extiter)*Delta_DynTime;

      if (val_system == RUNTIME_FEA_SYS) {
        SetKind_ConvNumScheme(NONE, NONE, NONE, NONE, NONE);
        SetKind_TimeIntScheme(Kind_TimeIntScheme_FEA);
      }
      break;
  }
}

su2double* CConfig::GetPeriodicRotCenter(string val_marker) {
  unsigned short iMarker_PerBound;
  for (iMarker_PerBound = 0; iMarker_PerBound < nMarker_PerBound; iMarker_PerBound++)
    if (Marker_PerBound[iMarker_PerBound] == val_marker) break;
  return Periodic_RotCenter[iMarker_PerBound];
}

su2double* CConfig::GetPeriodicRotAngles(string val_marker) {
  unsigned short iMarker_PerBound;
  for (iMarker_PerBound = 0; iMarker_PerBound < nMarker_PerBound; iMarker_PerBound++)
    if (Marker_PerBound[iMarker_PerBound] == val_marker) break;
  return Periodic_RotAngles[iMarker_PerBound];
}

su2double* CConfig::GetPeriodicTranslation(string val_marker) {
  unsigned short iMarker_PerBound;
  for (iMarker_PerBound = 0; iMarker_PerBound < nMarker_PerBound; iMarker_PerBound++)
    if (Marker_PerBound[iMarker_PerBound] == val_marker) break;
  return Periodic_Translation[iMarker_PerBound];
}

unsigned short CConfig::GetMarker_Periodic_Donor(string val_marker) {
  unsigned short iMarker_PerBound, jMarker_PerBound, kMarker_All;

  /*--- Find the marker for this periodic boundary. ---*/
  for (iMarker_PerBound = 0; iMarker_PerBound < nMarker_PerBound; iMarker_PerBound++)
    if (Marker_PerBound[iMarker_PerBound] == val_marker) break;

  /*--- Find corresponding donor. ---*/
  for (jMarker_PerBound = 0; jMarker_PerBound < nMarker_PerBound; jMarker_PerBound++)
    if (Marker_PerBound[jMarker_PerBound] == Marker_PerDonor[iMarker_PerBound]) break;

  /*--- Find and return global marker index for donor boundary. ---*/
  for (kMarker_All = 0; kMarker_All < nMarker_CfgFile; kMarker_All++)
    if (Marker_PerBound[jMarker_PerBound] == Marker_All_TagBound[kMarker_All]) break;

  return kMarker_All;
}

su2double* CConfig::GetActDisk_Origin(string val_marker) {
  unsigned short iMarker_ActDisk;
  for (iMarker_ActDisk = 0; iMarker_ActDisk < nMarker_ActDisk_Inlet; iMarker_ActDisk++)
    if ((Marker_ActDisk_Inlet[iMarker_ActDisk] == val_marker) ||
        (Marker_ActDisk_Outlet[iMarker_ActDisk] == val_marker)) break;
  return ActDisk_Origin[iMarker_ActDisk];
}

su2double CConfig::GetActDisk_RootRadius(string val_marker) {
  unsigned short iMarker_ActDisk;
  for (iMarker_ActDisk = 0; iMarker_ActDisk < nMarker_ActDisk_Inlet; iMarker_ActDisk++)
    if ((Marker_ActDisk_Inlet[iMarker_ActDisk] == val_marker) ||
        (Marker_ActDisk_Outlet[iMarker_ActDisk] == val_marker)) break;
  return ActDisk_RootRadius[iMarker_ActDisk];
}

su2double CConfig::GetActDisk_TipRadius(string val_marker) {
  unsigned short iMarker_ActDisk;
  for (iMarker_ActDisk = 0; iMarker_ActDisk < nMarker_ActDisk_Inlet; iMarker_ActDisk++)
    if ((Marker_ActDisk_Inlet[iMarker_ActDisk] == val_marker) ||
        (Marker_ActDisk_Outlet[iMarker_ActDisk] == val_marker)) break;
  return ActDisk_TipRadius[iMarker_ActDisk];
}

su2double CConfig::GetActDisk_PressJump(string val_marker) {
  unsigned short iMarker_ActDisk;
  for (iMarker_ActDisk = 0; iMarker_ActDisk < nMarker_ActDisk_Inlet; iMarker_ActDisk++)
    if ((Marker_ActDisk_Inlet[iMarker_ActDisk] == val_marker) ||
        (Marker_ActDisk_Outlet[iMarker_ActDisk] == val_marker)) break;
  return ActDisk_PressJump[iMarker_ActDisk];
}

su2double CConfig::GetActDisk_TempJump(string val_marker) {
  unsigned short iMarker_ActDisk;
  for (iMarker_ActDisk = 0; iMarker_ActDisk < nMarker_ActDisk_Inlet; iMarker_ActDisk++)
    if ((Marker_ActDisk_Inlet[iMarker_ActDisk] == val_marker) ||
        (Marker_ActDisk_Outlet[iMarker_ActDisk] == val_marker)) break;
  return ActDisk_TempJump[iMarker_ActDisk];
}

su2double CConfig::GetActDisk_Omega(string val_marker) {
  unsigned short iMarker_ActDisk;
  for (iMarker_ActDisk = 0; iMarker_ActDisk < nMarker_ActDisk_Inlet; iMarker_ActDisk++)
    if ((Marker_ActDisk_Inlet[iMarker_ActDisk] == val_marker) ||
        (Marker_ActDisk_Outlet[iMarker_ActDisk] == val_marker)) break;
  return ActDisk_Omega[iMarker_ActDisk];
}

unsigned short CConfig::GetActDisk_Distribution(string val_marker) {
  unsigned short iMarker_ActDisk;
  for (iMarker_ActDisk = 0; iMarker_ActDisk < nMarker_ActDisk_Inlet; iMarker_ActDisk++)
    if ((Marker_ActDisk_Inlet[iMarker_ActDisk] == val_marker) ||
        (Marker_ActDisk_Outlet[iMarker_ActDisk] == val_marker)) break;
  return ActDisk_Distribution[iMarker_ActDisk];
}

unsigned short CConfig::GetMarker_ActDisk_Outlet(string val_marker) {
  unsigned short iMarker_ActDisk, kMarker_All;

  /*--- Find the marker for this actuator disk inlet. ---*/

  for (iMarker_ActDisk = 0; iMarker_ActDisk < nMarker_ActDisk_Inlet; iMarker_ActDisk++)
    if (Marker_ActDisk_Inlet[iMarker_ActDisk] == val_marker) break;

  /*--- Find and return global marker index for the actuator disk outlet. ---*/

  for (kMarker_All = 0; kMarker_All < nMarker_CfgFile; kMarker_All++)
    if (Marker_ActDisk_Outlet[iMarker_ActDisk] == Marker_All_TagBound[kMarker_All]) break;

  return kMarker_All;
}

void CConfig::SetnPeriodicIndex(unsigned short val_index) {

  /*--- Store total number of transformations. ---*/
  nPeriodic_Index = val_index;

  /*--- Allocate memory for centers, angles, translations. ---*/
  Periodic_Center    = new su2double*[nPeriodic_Index];
  Periodic_Rotation  = new su2double*[nPeriodic_Index];
  Periodic_Translate = new su2double*[nPeriodic_Index];

}

unsigned short CConfig::GetMarker_Moving(string val_marker) {
  unsigned short iMarker_Moving;

  /*--- Find the marker for this moving boundary. ---*/
  for (iMarker_Moving = 0; iMarker_Moving < nMarker_Moving; iMarker_Moving++)
    if (Marker_Moving[iMarker_Moving] == val_marker) break;

  return iMarker_Moving;
}

su2double CConfig::GetDirichlet_Value(string val_marker) {
  unsigned short iMarker_Dirichlet;
  for (iMarker_Dirichlet = 0; iMarker_Dirichlet < nMarker_Dirichlet; iMarker_Dirichlet++)
    if (Marker_Dirichlet[iMarker_Dirichlet] == val_marker) break;
  return Dirichlet_Value[iMarker_Dirichlet];
}

bool CConfig::GetDirichlet_Boundary(string val_marker) {
  unsigned short iMarker_Dirichlet;
  bool Dirichlet = false;
  for (iMarker_Dirichlet = 0; iMarker_Dirichlet < nMarker_Dirichlet; iMarker_Dirichlet++)
    if (Marker_Dirichlet[iMarker_Dirichlet] == val_marker) {
      Dirichlet = true;
      break;
    }
  return Dirichlet;
}

su2double CConfig::GetExhaust_Temperature_Target(string val_marker) {
  unsigned short iMarker_EngineExhaust;
  for (iMarker_EngineExhaust = 0; iMarker_EngineExhaust < nMarker_EngineExhaust; iMarker_EngineExhaust++)
    if (Marker_EngineExhaust[iMarker_EngineExhaust] == val_marker) break;
  return Exhaust_Temperature_Target[iMarker_EngineExhaust];
}

su2double CConfig::GetExhaust_Pressure_Target(string val_marker) {
  unsigned short iMarker_EngineExhaust;
  for (iMarker_EngineExhaust = 0; iMarker_EngineExhaust < nMarker_EngineExhaust; iMarker_EngineExhaust++)
    if (Marker_EngineExhaust[iMarker_EngineExhaust] == val_marker) break;
  return Exhaust_Pressure_Target[iMarker_EngineExhaust];
}

su2double CConfig::GetInlet_Ttotal(string val_marker) {
  unsigned short iMarker_Inlet;
  for (iMarker_Inlet = 0; iMarker_Inlet < nMarker_Inlet; iMarker_Inlet++)
    if (Marker_Inlet[iMarker_Inlet] == val_marker) break;
  return Inlet_Ttotal[iMarker_Inlet];
}

su2double CConfig::GetInlet_Ptotal(string val_marker) {
  unsigned short iMarker_Inlet;
  for (iMarker_Inlet = 0; iMarker_Inlet < nMarker_Inlet; iMarker_Inlet++)
    if (Marker_Inlet[iMarker_Inlet] == val_marker) break;
  return Inlet_Ptotal[iMarker_Inlet];
}

su2double* CConfig::GetInlet_FlowDir(string val_marker) {
  unsigned short iMarker_Inlet;
  for (iMarker_Inlet = 0; iMarker_Inlet < nMarker_Inlet; iMarker_Inlet++)
    if (Marker_Inlet[iMarker_Inlet] == val_marker) break;
  return Inlet_FlowDir[iMarker_Inlet];
}

su2double CConfig::GetInlet_Temperature(string val_marker) {
  unsigned short iMarker_Supersonic_Inlet;
  for (iMarker_Supersonic_Inlet = 0; iMarker_Supersonic_Inlet < nMarker_Supersonic_Inlet; iMarker_Supersonic_Inlet++)
    if (Marker_Supersonic_Inlet[iMarker_Supersonic_Inlet] == val_marker) break;
  return Inlet_Temperature[iMarker_Supersonic_Inlet];
}

su2double CConfig::GetInlet_Pressure(string val_marker) {
  unsigned short iMarker_Supersonic_Inlet;
  for (iMarker_Supersonic_Inlet = 0; iMarker_Supersonic_Inlet < nMarker_Supersonic_Inlet; iMarker_Supersonic_Inlet++)
    if (Marker_Supersonic_Inlet[iMarker_Supersonic_Inlet] == val_marker) break;
  return Inlet_Pressure[iMarker_Supersonic_Inlet];
}

su2double* CConfig::GetInlet_Velocity(string val_marker) {
  unsigned short iMarker_Supersonic_Inlet;
  for (iMarker_Supersonic_Inlet = 0; iMarker_Supersonic_Inlet < nMarker_Supersonic_Inlet; iMarker_Supersonic_Inlet++)
    if (Marker_Supersonic_Inlet[iMarker_Supersonic_Inlet] == val_marker) break;
  return Inlet_Velocity[iMarker_Supersonic_Inlet];
}

su2double CConfig::GetOutlet_Pressure(string val_marker) {
  unsigned short iMarker_Outlet;
  for (iMarker_Outlet = 0; iMarker_Outlet < nMarker_Outlet; iMarker_Outlet++)
    if (Marker_Outlet[iMarker_Outlet] == val_marker) break;
  return Outlet_Pressure[iMarker_Outlet];
}

su2double CConfig::GetRiemann_Var1(string val_marker) {
  unsigned short iMarker_Riemann;
  for (iMarker_Riemann = 0; iMarker_Riemann < nMarker_Riemann; iMarker_Riemann++)
    if (Marker_Riemann[iMarker_Riemann] == val_marker) break;
  return Riemann_Var1[iMarker_Riemann];
}

su2double CConfig::GetRiemann_Var2(string val_marker) {
  unsigned short iMarker_Riemann;
  for (iMarker_Riemann = 0; iMarker_Riemann < nMarker_Riemann; iMarker_Riemann++)
    if (Marker_Riemann[iMarker_Riemann] == val_marker) break;
  return Riemann_Var2[iMarker_Riemann];
}

su2double* CConfig::GetRiemann_FlowDir(string val_marker) {
  unsigned short iMarker_Riemann;
  for (iMarker_Riemann = 0; iMarker_Riemann < nMarker_Riemann; iMarker_Riemann++)
    if (Marker_Riemann[iMarker_Riemann] == val_marker) break;
  return Riemann_FlowDir[iMarker_Riemann];
}

unsigned short CConfig::GetKind_Data_Riemann(string val_marker) {
  unsigned short iMarker_Riemann;
  for (iMarker_Riemann = 0; iMarker_Riemann < nMarker_Riemann; iMarker_Riemann++)
    if (Marker_Riemann[iMarker_Riemann] == val_marker) break;
  return Kind_Data_Riemann[iMarker_Riemann];
}


su2double CConfig::GetNRBC_Var1(string val_marker) {
  unsigned short iMarker_NRBC;
  for (iMarker_NRBC = 0; iMarker_NRBC < nMarker_NRBC; iMarker_NRBC++)
    if (Marker_NRBC[iMarker_NRBC] == val_marker) break;
  return NRBC_Var1[iMarker_NRBC];
}

su2double CConfig::GetNRBC_Var2(string val_marker) {
  unsigned short iMarker_NRBC;
  for (iMarker_NRBC = 0; iMarker_NRBC < nMarker_NRBC; iMarker_NRBC++)
    if (Marker_NRBC[iMarker_NRBC] == val_marker) break;
  return NRBC_Var2[iMarker_NRBC];
}

su2double CConfig::GetNRBC_RelaxFactorAverage(string val_marker) {
  unsigned short iMarker_NRBC;
  for (iMarker_NRBC = 0; iMarker_NRBC < nMarker_NRBC; iMarker_NRBC++)
    if (Marker_NRBC[iMarker_NRBC] == val_marker) break;
  return RelaxFactorAverage[iMarker_NRBC];
}

su2double CConfig::GetNRBC_RelaxFactorFourier(string val_marker) {
  unsigned short iMarker_NRBC;
  for (iMarker_NRBC = 0; iMarker_NRBC < nMarker_NRBC; iMarker_NRBC++)
    if (Marker_NRBC[iMarker_NRBC] == val_marker) break;
  return RelaxFactorFourier[iMarker_NRBC];
}

su2double* CConfig::GetNRBC_FlowDir(string val_marker) {
  unsigned short iMarker_NRBC;
  for (iMarker_NRBC = 0; iMarker_NRBC < nMarker_NRBC; iMarker_NRBC++)
    if (Marker_NRBC[iMarker_NRBC] == val_marker) break;
  return NRBC_FlowDir[iMarker_NRBC];
}

unsigned short CConfig::GetKind_Data_NRBC(string val_marker) {
  unsigned short iMarker_NRBC;
  for (iMarker_NRBC = 0; iMarker_NRBC < nMarker_NRBC; iMarker_NRBC++)
    if (Marker_NRBC[iMarker_NRBC] == val_marker) break;
  return Kind_Data_NRBC[iMarker_NRBC];
}


su2double CConfig::GetIsothermal_Temperature(string val_marker) {

  unsigned short iMarker_Isothermal = 0;

  if (nMarker_Isothermal > 0) {
    for (iMarker_Isothermal = 0; iMarker_Isothermal < nMarker_Isothermal; iMarker_Isothermal++)
      if (Marker_Isothermal[iMarker_Isothermal] == val_marker) break;
  }

  return Isothermal_Temperature[iMarker_Isothermal];
}

su2double CConfig::GetWall_HeatFlux(string val_marker) {
  unsigned short iMarker_HeatFlux = 0;

  if (nMarker_HeatFlux > 0) {
  for (iMarker_HeatFlux = 0; iMarker_HeatFlux < nMarker_HeatFlux; iMarker_HeatFlux++)
    if (Marker_HeatFlux[iMarker_HeatFlux] == val_marker) break;
  }

  return Heat_Flux[iMarker_HeatFlux];
}

su2double CConfig::GetInflow_Mach_Target(string val_marker) {
  unsigned short iMarker_EngineInflow;
  for (iMarker_EngineInflow = 0; iMarker_EngineInflow < nMarker_EngineInflow; iMarker_EngineInflow++)
    if (Marker_EngineInflow[iMarker_EngineInflow] == val_marker) break;
  return Inflow_Mach_Target[iMarker_EngineInflow];
}

su2double CConfig::GetBleed_MassFlow_Target(string val_marker) {
  unsigned short iMarker_EngineBleed;
  for (iMarker_EngineBleed = 0; iMarker_EngineBleed < nMarker_EngineBleed; iMarker_EngineBleed++)
    if (Marker_EngineBleed[iMarker_EngineBleed] == val_marker) break;
  return Bleed_MassFlow_Target[iMarker_EngineBleed];
}

su2double CConfig::GetBleed_Temperature_Target(string val_marker) {
  unsigned short iMarker_EngineBleed;
  for (iMarker_EngineBleed = 0; iMarker_EngineBleed < nMarker_EngineBleed; iMarker_EngineBleed++)
    if (Marker_EngineBleed[iMarker_EngineBleed] == val_marker) break;
  return Bleed_Temperature_Target[iMarker_EngineBleed];
}

su2double CConfig::GetInflow_Pressure(string val_marker) {
  unsigned short iMarker_EngineInflow;
  for (iMarker_EngineInflow = 0; iMarker_EngineInflow < nMarker_EngineInflow; iMarker_EngineInflow++)
    if (Marker_EngineInflow[iMarker_EngineInflow] == val_marker) break;
  return Inflow_Pressure[iMarker_EngineInflow];
}

su2double CConfig::GetBleed_Pressure(string val_marker) {
  unsigned short iMarker_EngineBleed;
  for (iMarker_EngineBleed = 0; iMarker_EngineBleed < nMarker_EngineBleed; iMarker_EngineBleed++)
    if (Marker_EngineBleed[iMarker_EngineBleed] == val_marker) break;
  return Bleed_Pressure[iMarker_EngineBleed];
}

su2double CConfig::GetExhaust_Pressure(string val_marker) {
  unsigned short iMarker_EngineExhaust;
  for (iMarker_EngineExhaust = 0; iMarker_EngineExhaust < nMarker_EngineExhaust; iMarker_EngineExhaust++)
  if (Marker_EngineExhaust[iMarker_EngineExhaust] == val_marker) break;
  return Exhaust_Pressure[iMarker_EngineExhaust];
}

su2double CConfig::GetExhaust_Temperature(string val_marker) {
  unsigned short iMarker_EngineExhaust;
  for (iMarker_EngineExhaust = 0; iMarker_EngineExhaust < nMarker_EngineExhaust; iMarker_EngineExhaust++)
  if (Marker_EngineExhaust[iMarker_EngineExhaust] == val_marker) break;
  return Exhaust_Temperature[iMarker_EngineExhaust];
}

su2double CConfig::GetInflow_Mach(string val_marker) {
  unsigned short iMarker_EngineInflow;
  for (iMarker_EngineInflow = 0; iMarker_EngineInflow < nMarker_EngineInflow; iMarker_EngineInflow++)
    if (Marker_EngineInflow[iMarker_EngineInflow] == val_marker) break;
  return Inflow_Mach[iMarker_EngineInflow];
}

su2double CConfig::GetBleed_MassFlow(string val_marker) {
  unsigned short iMarker_EngineBleed;
  for (iMarker_EngineBleed = 0; iMarker_EngineBleed < nMarker_EngineBleed; iMarker_EngineBleed++)
    if (Marker_EngineBleed[iMarker_EngineBleed] == val_marker) break;
  return Bleed_MassFlow[iMarker_EngineBleed];
}

su2double CConfig::GetBleed_Temperature(string val_marker) {
  unsigned short iMarker_EngineBleed;
  for (iMarker_EngineBleed = 0; iMarker_EngineBleed < nMarker_EngineBleed; iMarker_EngineBleed++)
    if (Marker_EngineBleed[iMarker_EngineBleed] == val_marker) break;
  return Bleed_Temperature[iMarker_EngineBleed];
}

su2double CConfig::GetDispl_Value(string val_marker) {
  unsigned short iMarker_Displacement;
  for (iMarker_Displacement = 0; iMarker_Displacement < nMarker_Displacement; iMarker_Displacement++)
    if (Marker_Displacement[iMarker_Displacement] == val_marker) break;
  return Displ_Value[iMarker_Displacement];
}

su2double CConfig::GetLoad_Value(string val_marker) {
  unsigned short iMarker_Load;
  for (iMarker_Load = 0; iMarker_Load < nMarker_Load; iMarker_Load++)
    if (Marker_Load[iMarker_Load] == val_marker) break;
  return Load_Value[iMarker_Load];
}

su2double CConfig::GetLoad_Dir_Value(string val_marker) {
  unsigned short iMarker_Load_Dir;
  for (iMarker_Load_Dir = 0; iMarker_Load_Dir < nMarker_Load_Dir; iMarker_Load_Dir++)
    if (Marker_Load_Dir[iMarker_Load_Dir] == val_marker) break;
  return Load_Dir_Value[iMarker_Load_Dir];
}

su2double CConfig::GetLoad_Dir_Multiplier(string val_marker) {
  unsigned short iMarker_Load_Dir;
  for (iMarker_Load_Dir = 0; iMarker_Load_Dir < nMarker_Load_Dir; iMarker_Load_Dir++)
    if (Marker_Load_Dir[iMarker_Load_Dir] == val_marker) break;
  return Load_Dir_Multiplier[iMarker_Load_Dir];
}

su2double* CConfig::GetLoad_Dir(string val_marker) {
  unsigned short iMarker_Load_Dir;
  for (iMarker_Load_Dir = 0; iMarker_Load_Dir < nMarker_Load_Dir; iMarker_Load_Dir++)
    if (Marker_Load_Dir[iMarker_Load_Dir] == val_marker) break;
  return Load_Dir[iMarker_Load_Dir];
}


su2double CConfig::GetLoad_Sine_Amplitude(string val_marker) {
  unsigned short iMarker_Load_Sine;
  for (iMarker_Load_Sine = 0; iMarker_Load_Sine < nMarker_Load_Sine; iMarker_Load_Sine++)
    if (Marker_Load_Sine[iMarker_Load_Sine] == val_marker) break;
  return Load_Sine_Amplitude[iMarker_Load_Sine];
}

su2double CConfig::GetLoad_Sine_Frequency(string val_marker) {
  unsigned short iMarker_Load_Sine;
  for (iMarker_Load_Sine = 0; iMarker_Load_Sine < nMarker_Load_Sine; iMarker_Load_Sine++)
    if (Marker_Load_Sine[iMarker_Load_Sine] == val_marker) break;
  return Load_Sine_Frequency[iMarker_Load_Sine];
}

su2double* CConfig::GetLoad_Sine_Dir(string val_marker) {
  unsigned short iMarker_Load_Sine;
  for (iMarker_Load_Sine = 0; iMarker_Load_Sine < nMarker_Load_Sine; iMarker_Load_Sine++)
    if (Marker_Load_Sine[iMarker_Load_Sine] == val_marker) break;
  return Load_Sine_Dir[iMarker_Load_Sine];
}

su2double CConfig::GetFlowLoad_Value(string val_marker) {
  unsigned short iMarker_FlowLoad;
  for (iMarker_FlowLoad = 0; iMarker_FlowLoad < nMarker_FlowLoad; iMarker_FlowLoad++)
    if (Marker_FlowLoad[iMarker_FlowLoad] == val_marker) break;
  return FlowLoad_Value[iMarker_FlowLoad];
}

void CConfig::SetSpline(vector<su2double> &x, vector<su2double> &y, unsigned long n, su2double yp1, su2double ypn, vector<su2double> &y2) {
  unsigned long i, k;
  su2double p, qn, sig, un, *u;

  u = new su2double [n];

  if (yp1 > 0.99e30)			// The lower boundary condition is set either to be "nat
    y2[0]=u[0]=0.0;			  // -ural"
  else {									// or else to have a specified first derivative.
    y2[0] = -0.5;
    u[0]=(3.0/(x[1]-x[0]))*((y[1]-y[0])/(x[1]-x[0])-yp1);
  }

  for (i=2; i<=n-1; i++) {									//  This is the decomposition loop of the tridiagonal al-
    sig=(x[i-1]-x[i-2])/(x[i]-x[i-2]);		//	gorithm. y2 and u are used for tem-
    p=sig*y2[i-2]+2.0;										//	porary storage of the decomposed
    y2[i-1]=(sig-1.0)/p;										//	factors.
    u[i-1]=(y[i]-y[i-1])/(x[i]-x[i-1]) - (y[i-1]-y[i-2])/(x[i-1]-x[i-2]);
    u[i-1]=(6.0*u[i-1]/(x[i]-x[i-2])-sig*u[i-2])/p;
  }

  if (ypn > 0.99e30)						// The upper boundary condition is set either to be
    qn=un=0.0;									// "natural"
  else {												// or else to have a specified first derivative.
    qn=0.5;
    un=(3.0/(x[n-1]-x[n-2]))*(ypn-(y[n-1]-y[n-2])/(x[n-1]-x[n-2]));
  }
  y2[n-1]=(un-qn*u[n-2])/(qn*y2[n-2]+1.0);
  for (k=n-1; k>=1; k--)					// This is the backsubstitution loop of the tridiagonal
    y2[k-1]=y2[k-1]*y2[k]+u[k-1];	  // algorithm.

  delete[] u;

}

su2double CConfig::GetSpline(vector<su2double>&xa, vector<su2double>&ya, vector<su2double>&y2a, unsigned long n, su2double x) {
  unsigned long klo, khi, k;
  su2double h, b, a, y;

  klo=1;										// We will find the right place in the table by means of
  khi=n;										// bisection. This is optimal if sequential calls to this
  while (khi-klo > 1) {			// routine are at random values of x. If sequential calls
    k=(khi+klo) >> 1;				// are in order, and closely spaced, one would do better
    if (xa[k-1] > x) khi=k;		// to store previous values of klo and khi and test if
    else klo=k;							// they remain appropriate on the next call.
  }								// klo and khi now bracket the input value of x
  h=xa[khi-1]-xa[klo-1];
  if (h == 0.0) cout << "Bad xa input to routine splint" << endl;	// The xa’s must be dis-
  a=(xa[khi-1]-x)/h;																					      // tinct.
  b=(x-xa[klo-1])/h;				// Cubic spline polynomial is now evaluated.
  y=a*ya[klo-1]+b*ya[khi-1]+((a*a*a-a)*y2a[klo-1]+(b*b*b-b)*y2a[khi-1])*(h*h)/6.0;

  return y;
}<|MERGE_RESOLUTION|>--- conflicted
+++ resolved
@@ -437,13 +437,8 @@
   /*!\brief MARKER_RIEMANN \n DESCRIPTION: Riemann boundary marker(s) with the following formats, a unit vector.
    * \n OPTIONS: See \link Riemann_Map \endlink. The variables indicated by the option and the flow direction unit vector must be specified. \ingroup Config*/
   addRiemannOption("MARKER_RIEMANN", nMarker_Riemann, Marker_Riemann, Kind_Data_Riemann, Riemann_Map, Riemann_Var1, Riemann_Var2, Riemann_FlowDir);
-<<<<<<< HEAD
   /*!\brief MARKER_NRBC \n DESCRIPTION: Riemann boundary marker(s) with the following formats, a unit vector. */
   addNRBCOption("MARKER_NRBC", nMarker_NRBC, Marker_NRBC, Kind_Data_NRBC, NRBC_Map, NRBC_Var1, NRBC_Var2, NRBC_FlowDir, RelaxFactorAverage, RelaxFactorFourier);
-=======
-  /*!\brief MARKER_NRBC \n DESCRIPTION: Riemann boundary marker(s) with the following formats, a unit vector. \ingroup Config*/
-  addNRBCOption("MARKER_NRBC", nMarker_NRBC, Marker_NRBC, Kind_Data_NRBC, NRBC_Map, NRBC_Var1, NRBC_Var2, NRBC_FlowDir);
->>>>>>> eacc0721
   /*!\brief MIXING_PROCESS_TYPE \n DESCRIPTION: types of mixing process for averaging quantities at the boundaries.
     \n OPTIONS: see \link MixingProcess_Map \endlink \n DEFAULT: AREA_AVERAGE \ingroup Config*/
   addEnumOption("MIXING_PROCESS_TYPE", Kind_MixingProcess, MixingProcess_Map, AREA_AVERAGE);
@@ -451,17 +446,13 @@
   addMixingPlaneOption("MARKER_MIXINGPLANE", nMarker_MixBound, Marker_MixBound, Marker_MixDonor);
   /*!\brief MARKER_MIXINGPLANE \n DESCRIPTION: Identify the boundaries in which the mixing plane is applied. \ingroup Config*/
   addTurboPerfOption("MARKER_TURBO_PERFORMANCE", nMarker_TurboPerf, Marker_TurboBoundIn, Marker_TurboBoundOut, Kind_TurboPerformance, TurboPerformance_Map);
-<<<<<<< HEAD
   /* DESCRIPTION: Integer number of spanwise sections to compute 3D BC and Performance for turbomachinery */
   addUnsignedShortOption("NUM_SPANWISE_SECTIONS", nSpanWiseSections, 1);
   /*!\brief TURBOMACHINERY_TYPE \n DESCRIPTION: types of turbomachynery architecture.
       \n OPTIONS: see \link TurboMachinery_Map \endlink \n Default: AXIAL */
   addEnumOption("TURBOMACHINERY_TYPE", Kind_TurboMachinery, TurboMachinery_Map, AXIAL);
-  /*!\brief MARKER_SUPERSONIC_INLET  \n DESCRIPTION: Supersonic inlet boundary marker(s) \n   Format: (inlet marker, temperature, static pressure, velocity_x,   velocity_y, velocity_z, ... ), i.e. primitive variables specified. \ingroup Config*/
-=======
   /*!\brief MARKER_SUPERSONIC_INLET  \n DESCRIPTION: Supersonic inlet boundary marker(s)
    * \n   Format: (inlet marker, temperature, static pressure, velocity_x,   velocity_y, velocity_z, ... ), i.e. primitive variables specified. \ingroup Config*/
->>>>>>> eacc0721
   addInletOption("MARKER_SUPERSONIC_INLET", nMarker_Supersonic_Inlet, Marker_Supersonic_Inlet,
                  Inlet_Temperature, Inlet_Pressure, Inlet_Velocity);
   /*!\brief MARKER_SUPERSONIC_OUTLET \n DESCRIPTION: Supersonic outlet boundary marker(s) \ingroup Config*/
