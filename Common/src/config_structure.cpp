/*!
 * \file config_structure.cpp
 * \brief Main file for managing the config file
 * \author F. Palacios, T. Economon, B. Tracey, H. Kline
 * \version 5.0.0 "Raven"
 *
 * SU2 Lead Developers: Dr. Francisco Palacios (Francisco.D.Palacios@boeing.com).
 *                      Dr. Thomas D. Economon (economon@stanford.edu).
 *
 * SU2 Developers: Prof. Juan J. Alonso's group at Stanford University.
 *                 Prof. Piero Colonna's group at Delft University of Technology.
 *                 Prof. Nicolas R. Gauger's group at Kaiserslautern University of Technology.
 *                 Prof. Alberto Guardone's group at Polytechnic University of Milan.
 *                 Prof. Rafael Palacios' group at Imperial College London.
 *                 Prof. Edwin van der Weide's group at the University of Twente.
 *                 Prof. Vincent Terrapon's group at the University of Liege.
 *
 * Copyright (C) 2012-2017 SU2, the open-source CFD code.
 *
 * SU2 is free software; you can redistribute it and/or
 * modify it under the terms of the GNU Lesser General Public
 * License as published by the Free Software Foundation; either
 * version 2.1 of the License, or (at your option) any later version.
 *
 * SU2 is distributed in the hope that it will be useful,
 * but WITHOUT ANY WARRANTY; without even the implied warranty of
 * MERCHANTABILITY or FITNESS FOR A PARTICULAR PURPOSE. See the GNU
 * Lesser General Public License for more details.
 *
 * You should have received a copy of the GNU Lesser General Public
 * License along with SU2. If not, see <http://www.gnu.org/licenses/>.
 */

#include "../include/config_structure.hpp"


CConfig::CConfig(char case_filename[MAX_STRING_SIZE], unsigned short val_software, unsigned short val_iZone, unsigned short val_nZone, unsigned short val_nDim, unsigned short verb_level) {
  
#ifdef HAVE_MPI
  MPI_Comm_rank(MPI_COMM_WORLD, &rank);
#else
  rank = MASTER_NODE;
#endif

  /*--- Initialize pointers to Null---*/

  SetPointersNull();

  /*--- Reading config options  ---*/

  SetConfig_Options(val_iZone, val_nZone);

  /*--- Parsing the config file  ---*/

  SetConfig_Parsing(case_filename);

  /*--- Configuration file postprocessing ---*/

  SetPostprocessing(val_software, val_iZone, val_nDim);

  /*--- Configuration file boundaries/markers setting ---*/

  SetMarkers(val_software);

  /*--- Configuration file output ---*/

  if ((rank == MASTER_NODE) && (verb_level == VERB_HIGH) && (val_iZone == 0))
    SetOutput(val_software, val_iZone);

}

CConfig::CConfig(char case_filename[MAX_STRING_SIZE], unsigned short val_software) {

  /*--- Initialize pointers to Null---*/

  SetPointersNull();

  /*--- Reading config options  ---*/

  SetConfig_Options(0, 1);

  /*--- Parsing the config file  ---*/

  SetConfig_Parsing(case_filename);

  /*--- Configuration file postprocessing ---*/

  SetPostprocessing(val_software, 0, 1);

}

CConfig::CConfig(char case_filename[MAX_STRING_SIZE], CConfig *config) {

  bool runtime_file = false;

  /*--- Initialize pointers to Null---*/

  SetPointersNull();

  /*--- Reading config options  ---*/

  SetRunTime_Options();

  /*--- Parsing the config file  ---*/

  runtime_file = SetRunTime_Parsing(case_filename);

  /*--- Update original config file ---*/

  if (runtime_file) {
    config->SetnExtIter(nExtIter);
  }

}

SU2_Comm CConfig::GetMPICommunicator() {

  return SU2_Communicator;

}

void CConfig::SetMPICommunicator(SU2_Comm Communicator) {

  SU2_Communicator = Communicator;

}

unsigned short CConfig::GetnZone(string val_mesh_filename, unsigned short val_format, CConfig *config) {
  string text_line, Marker_Tag;
  ifstream mesh_file;
  short nZone = 1; // Default value
  unsigned short iLine, nLine = 10;
  char cstr[200];
  string::size_type position;

  /*--- Search the mesh file for the 'NZONE' keyword. ---*/

  switch (val_format) {
    case SU2:

      /*--- Open grid file ---*/

      strcpy (cstr, val_mesh_filename.c_str());
      mesh_file.open(cstr, ios::in);
      if (mesh_file.fail()) {
        cout << "cstr=" << cstr << endl;
        cout << "There is no geometry file (GetnZone))!" << endl;

#ifndef HAVE_MPI
        exit(EXIT_FAILURE);
#else
        MPI_Barrier(MPI_COMM_WORLD);
        MPI_Abort(MPI_COMM_WORLD,1);
        MPI_Finalize();
#endif
      }

      /*--- Read the SU2 mesh file ---*/

      for (iLine = 0; iLine < nLine ; iLine++) {

        getline (mesh_file, text_line);

        /*--- Search for the "NZONE" keyword to see if there are multiple Zones ---*/

        position = text_line.find ("NZONE=",0);
        if (position != string::npos) {
          text_line.erase (0,6); nZone = atoi(text_line.c_str());
        }
      }

      break;

  }

  /*--- For harmonic balance integration, nZones = nTimeInstances. ---*/

  if (config->GetUnsteady_Simulation() == HARMONIC_BALANCE && (config->GetKind_SU2() != SU2_DEF)   ) {
  	nZone = config->GetnTimeInstances();
  }

  return (unsigned short) nZone;
}

unsigned short CConfig::GetnDim(string val_mesh_filename, unsigned short val_format) {

  string text_line, Marker_Tag;
  ifstream mesh_file;
  short nDim = 3;
  unsigned short iLine, nLine = 10;
  char cstr[200];
  string::size_type position;

  /*--- Open grid file ---*/

  strcpy (cstr, val_mesh_filename.c_str());
  mesh_file.open(cstr, ios::in);

  switch (val_format) {
  case SU2:

    /*--- Read SU2 mesh file ---*/

    for (iLine = 0; iLine < nLine ; iLine++) {

      getline (mesh_file, text_line);

      /*--- Search for the "NDIM" keyword to see if there are multiple Zones ---*/

      position = text_line.find ("NDIME=",0);
      if (position != string::npos) {
        text_line.erase (0,6); nDim = atoi(text_line.c_str());
      }
    }
    break;

  case CGNS:

#ifdef HAVE_CGNS

    /*--- Local variables which are needed when calling the CGNS mid-level API. ---*/

    int fn, nbases = 0, nzones = 0, file_type;
    int cell_dim = 0, phys_dim = 0;
    char basename[CGNS_STRING_SIZE];

    /*--- Check whether the supplied file is truly a CGNS file. ---*/

    if ( cg_is_cgns(val_mesh_filename.c_str(), &file_type) != CG_OK ) {
      printf( "\n\n   !!! Error !!!\n" );
      printf( " %s is not a CGNS file.\n", val_mesh_filename.c_str());
      printf( " Now exiting...\n\n");
      exit(EXIT_FAILURE);
    }

    /*--- Open the CGNS file for reading. The value of fn returned
       is the specific index number for this file and will be
       repeatedly used in the function calls. ---*/

    if (cg_open(val_mesh_filename.c_str(), CG_MODE_READ, &fn)) cg_error_exit();

    /*--- Get the number of databases. This is the highest node
       in the CGNS heirarchy. ---*/

    if (cg_nbases(fn, &nbases)) cg_error_exit();

    /*--- Check if there is more than one database. Throw an
       error if there is because this reader can currently
       only handle one database. ---*/

    if ( nbases > 1 ) {
      printf("\n\n   !!! Error !!!\n" );
      printf("CGNS reader currently incapable of handling more than 1 database.");
      printf("Now exiting...\n\n");
      exit(EXIT_FAILURE);
    }

    /*--- Read the databases. Note that the indexing starts at 1. ---*/

    for ( int i = 1; i <= nbases; i++ ) {

      if (cg_base_read(fn, i, basename, &cell_dim, &phys_dim)) cg_error_exit();

      /*--- Get the number of zones for this base. ---*/

      if (cg_nzones(fn, i, &nzones)) cg_error_exit();

    }

    /*--- Set the problem dimension as read from the CGNS file ---*/

    nDim = cell_dim;

#endif

    break;

  }

  mesh_file.close();

  return (unsigned short) nDim;
}

void CConfig::SetPointersNull(void) {
  
  Marker_CfgFile_Out_1D       = NULL;   Marker_All_Out_1D        = NULL;
  Marker_CfgFile_GeoEval      = NULL;   Marker_All_GeoEval       = NULL;
  Marker_CfgFile_Monitoring   = NULL;   Marker_All_Monitoring    = NULL;
  Marker_CfgFile_Designing    = NULL;   Marker_All_Designing     = NULL;
  Marker_CfgFile_Plotting     = NULL;   Marker_All_Plotting      = NULL;
  Marker_CfgFile_Analyze      = NULL;   Marker_All_Analyze       = NULL;
  Marker_CfgFile_DV           = NULL;   Marker_All_DV            = NULL;
  Marker_CfgFile_Moving       = NULL;   Marker_All_Moving        = NULL;
  Marker_CfgFile_PerBound     = NULL;   Marker_All_PerBound      = NULL;    Marker_PerBound   = NULL;
  Marker_CfgFile_FSIinterface = NULL;
  
  Marker_DV                   = NULL;   Marker_Moving            = NULL;    Marker_Monitoring = NULL;
  Marker_Designing            = NULL;   Marker_GeoEval           = NULL;    Marker_Plotting   = NULL;
  Marker_Analyze              = NULL;
  Marker_CfgFile_KindBC       = NULL;   Marker_All_KindBC        = NULL;
  
  /*--- Marker Pointers ---*/

  Marker_Euler                = NULL;    Marker_FarField         = NULL;    Marker_Custom         = NULL;
  Marker_SymWall              = NULL;    Marker_Pressure         = NULL;    Marker_PerBound       = NULL;
  Marker_PerDonor             = NULL;    Marker_NearFieldBound   = NULL;    Marker_InterfaceBound = NULL;
  Marker_Dirichlet            = NULL;    Marker_Inlet            = NULL;    
  Marker_Supersonic_Inlet     = NULL;    Marker_Outlet           = NULL;    Marker_Out_1D         = NULL;
  Marker_Isothermal           = NULL;    Marker_HeatFlux         = NULL;    Marker_EngineInflow   = NULL;
  Marker_Supersonic_Outlet    = NULL;    Marker_Load             = NULL;
  Marker_EngineExhaust        = NULL;    Marker_Displacement     = NULL;    Marker_Load           = NULL;
  Marker_Load_Dir             = NULL;    Marker_Load_Sine        = NULL;    Marker_Clamped        = NULL;
  Marker_FlowLoad             = NULL;    Marker_Neumann          = NULL;    Marker_Internal       = NULL;
  Marker_All_TagBound         = NULL;    Marker_CfgFile_TagBound = NULL;    Marker_All_KindBC     = NULL;
  Marker_CfgFile_KindBC       = NULL;    Marker_All_SendRecv     = NULL;    Marker_All_PerBound   = NULL;
  Marker_FSIinterface         = NULL;    Marker_All_FSIinterface = NULL;    Marker_Riemann        = NULL;
  Marker_Fluid_InterfaceBound = NULL;

  
  /*--- Boundary Condition settings ---*/

  Dirichlet_Value = NULL;    Isothermal_Temperature = NULL;
  Heat_Flux       = NULL;    Displ_Value            = NULL;    Load_Value = NULL;
  FlowLoad_Value  = NULL;
  
  /*--- Inlet Outlet Boundary Condition settings ---*/

  Inlet_Ttotal    = NULL;    Inlet_Ptotal      = NULL;
  Inlet_FlowDir   = NULL;    Inlet_Temperature = NULL;    Inlet_Pressure = NULL;
  Inlet_Velocity  = NULL;
  Outlet_Pressure = NULL;
  
  /*--- Engine Boundary Condition settings ---*/
  
  Inflow_Pressure      = NULL;    Inflow_MassFlow    = NULL;    Inflow_ReverseMassFlow  = NULL;
  Inflow_TotalPressure = NULL;    Inflow_Temperature = NULL;    Inflow_TotalTemperature = NULL;
  Inflow_RamDrag       = NULL;    Inflow_Force       = NULL;    Inflow_Power            = NULL;
  Inflow_Mach          = NULL;
  
  Exhaust_Pressure        = NULL;   Exhaust_Temperature        = NULL;    Exhaust_MassFlow = NULL;
  Exhaust_TotalPressure   = NULL;   Exhaust_TotalTemperature   = NULL;
  Exhaust_GrossThrust     = NULL;   Exhaust_Force              = NULL;
  Exhaust_Power           = NULL;   Exhaust_Temperature_Target = NULL;
  Exhaust_Pressure_Target = NULL;
  
  Engine_Mach  = NULL;    Engine_Force        = NULL;
  Engine_Power = NULL;    Engine_NetThrust    = NULL;    Engine_GrossThrust = NULL;
  Engine_Area  = NULL;    EngineInflow_Target = NULL;
  
  Periodic_Translate   = NULL;   Periodic_Rotation  = NULL;   Periodic_Center    = NULL;
  Periodic_Translation = NULL;   Periodic_RotAngles = NULL;   Periodic_RotCenter = NULL;

  Dirichlet_Value           = NULL;     Exhaust_Temperature_Target	= NULL;	    Exhaust_Temperature   = NULL;
  Exhaust_Pressure_Target   = NULL;		Inlet_Ttotal                = NULL;	    Inlet_Ptotal          = NULL;
  Inlet_FlowDir             = NULL;     Inlet_Temperature           = NULL;     Inlet_Pressure        = NULL;
  Inlet_Velocity            = NULL;     Inflow_Mach                 = NULL;     Inflow_Pressure       = NULL;
  Exhaust_Pressure          = NULL;     Outlet_Pressure             = NULL;     Isothermal_Temperature= NULL;
  Heat_Flux                 = NULL;     Displ_Value                 = NULL;     Load_Value            = NULL;
  FlowLoad_Value            = NULL;     Periodic_RotCenter          = NULL;     Periodic_RotAngles    = NULL;
  Periodic_Translation      = NULL;     Periodic_Center             = NULL;     Periodic_Rotation     = NULL;
  Periodic_Translate        = NULL;

  Load_Dir            = NULL;    Load_Dir_Value      = NULL;    Load_Dir_Multiplier = NULL;
  Load_Sine_Dir       = NULL;    Load_Sine_Amplitude = NULL;    Load_Sine_Frequency = NULL;

  /*--- Actuator Disk Boundary Condition settings ---*/
  
  ActDiskInlet_Pressure         = NULL;    ActDiskInlet_TotalPressure = NULL;    ActDiskInlet_Temperature = NULL;
  ActDiskInlet_TotalTemperature = NULL;    ActDiskInlet_MassFlow      = NULL;    ActDiskInlet_RamDrag     = NULL;
  ActDiskInlet_Force            = NULL;    ActDiskInlet_Power         = NULL;

  ActDiskOutlet_Pressure      = NULL;
  ActDiskOutlet_TotalPressure = NULL;   ActDiskOutlet_GrossThrust = NULL;  ActDiskOutlet_Force            = NULL;
  ActDiskOutlet_Power         = NULL;   ActDiskOutlet_Temperature = NULL;  ActDiskOutlet_TotalTemperature = NULL;
  ActDiskOutlet_MassFlow      = NULL;
  
  ActDisk_DeltaPress      = NULL;    ActDisk_DeltaTemp      = NULL;
  ActDisk_TotalPressRatio = NULL;    ActDisk_TotalTempRatio = NULL;    ActDisk_StaticPressRatio = NULL;
  ActDisk_StaticTempRatio = NULL;    ActDisk_NetThrust      = NULL;    ActDisk_GrossThrust      = NULL;
  ActDisk_Power           = NULL;    ActDisk_MassFlow       = NULL;    ActDisk_Area             = NULL;
  ActDisk_ReverseMassFlow = NULL;    Surface_MassFlow       = NULL;    Surface_DC60             = NULL;    Surface_IDC = NULL;
  Surface_IDC_Mach        = NULL;    Surface_IDR            = NULL;    ActDisk_Mach             = NULL;
  ActDisk_Force           = NULL;    ActDisk_BCThrust       = NULL;    ActDisk_BCThrust_Old     = NULL;
  
  /*--- Miscellaneous/unsorted ---*/

  Aeroelastic_plunge  = NULL;
  Aeroelastic_pitch   = NULL;
  MassFrac_FreeStream = NULL;
  Velocity_FreeStream = NULL;

  RefOriginMoment     = NULL;
  CFL_AdaptParam      = NULL;            
  CFL                 = NULL;
  HTP_Axis = NULL;
  PlaneTag            = NULL;
  Kappa_Flow	      = NULL;    
  Kappa_AdjFlow       = NULL;
  Section_WingBounds    = NULL;
  ParamDV             = NULL;     
  DV_Value            = NULL;    
  Design_Variable     = NULL;

  Hold_GridFixed_Coord= NULL;
  SubsonicEngine_Cyl  = NULL;
  EA_IntLimit         = NULL;
  RK_Alpha_Step       = NULL;
  MG_CorrecSmooth     = NULL;
  MG_PreSmooth        = NULL;
  MG_PostSmooth       = NULL;
  Int_Coeffs          = NULL;

  Kind_ObjFunc   = NULL;

  Weight_ObjFunc = NULL;

  /*--- Moving mesh pointers ---*/

  Kind_GridMovement	  = NULL;    LocationStations	  = NULL;
  Motion_Origin_X     = NULL;    Motion_Origin_Y     = NULL;    Motion_Origin_Z	    = NULL;
  Translation_Rate_X  = NULL;    Translation_Rate_Y  = NULL;    Translation_Rate_Z  = NULL;
  Rotation_Rate_X     = NULL;    Rotation_Rate_Y     = NULL;    Rotation_Rate_Z     = NULL;
  Pitching_Omega_X    = NULL;    Pitching_Omega_Y    = NULL;    Pitching_Omega_Z    = NULL;
  Pitching_Ampl_X     = NULL;    Pitching_Ampl_Y     = NULL;    Pitching_Ampl_Z     = NULL;
  Pitching_Phase_X    = NULL;    Pitching_Phase_Y    = NULL;    Pitching_Phase_Z    = NULL;
  Plunging_Omega_X    = NULL;    Plunging_Omega_Y    = NULL;    Plunging_Omega_Z    = NULL;
  Plunging_Ampl_X     = NULL;    Plunging_Ampl_Y     = NULL;    Plunging_Ampl_Z     = NULL;
  RefOriginMoment_X   = NULL;    RefOriginMoment_Y   = NULL;    RefOriginMoment_Z   = NULL;
  MoveMotion_Origin   = NULL;
  Periodic_Translate  = NULL;    Periodic_Rotation 	 = NULL;    Periodic_Center	    = NULL;
  Periodic_Translation= NULL;    Periodic_RotAngles	 = NULL;    Periodic_RotCenter  = NULL;


  /* Harmonic Balance Frequency pointer */
  Omega_HB = NULL;
    
  /*--- Initialize some default arrays to NULL. ---*/
  
  default_vel_inf       = NULL;
  default_ffd_axis      = NULL;
  default_eng_cyl       = NULL;
  default_eng_val       = NULL;
  default_cfl_adapt     = NULL;
  default_ad_coeff_flow = NULL;
  default_ad_coeff_adj  = NULL;
  default_obj_coeff     = NULL;
  default_geo_loc       = NULL;
  default_distortion    = NULL;
  default_ea_lim        = NULL;
  default_grid_fix      = NULL;
  default_inc_crit      = NULL;
  default_htp_axis      = NULL;
  default_body_force    = NULL;

  Riemann_FlowDir= NULL;
  NRBC_FlowDir = NULL;
  CoordFFDBox= NULL;
  DegreeFFDBox= NULL;
  FFDTag = NULL;
  nDV_Value = NULL;
  TagFFDBox = NULL;
 
  Kind_Data_Riemann     = NULL;
  Riemann_Var1          = NULL;
  Riemann_Var2          = NULL;
  Kind_Data_NRBC        = NULL;
  NRBC_Var1             = NULL;
  NRBC_Var2             = NULL;
  Marker_TurboBoundIn   = NULL;
  Marker_TurboBoundOut  = NULL;
  Kind_TurboPerformance = NULL;
  Marker_NRBC           = NULL;
  
  /*--- Variable initialization ---*/
  
  ExtIter    = 0;
  IntIter    = 0;
  nIntCoeffs = 0;
  FSIIter    = 0;
  
  AoA_Offset = 0;
  AoS_Offset = 0;

  nMarker_PerBound = 0;
  nPeriodic_Index  = 0;

  Grid_Movement = false;
  Aeroelastic_Simulation = false;
  
}

void CConfig::SetRunTime_Options(void) {
  
  /* DESCRIPTION: Number of external iterations */
  
  addUnsignedLongOption("EXT_ITER", nExtIter, 999999);

}

void CConfig::SetConfig_Options(unsigned short val_iZone, unsigned short val_nZone) {
  
  nZone = val_nZone;
  iZone = val_iZone;

  /*--- Allocate some default arrays needed for lists of doubles. ---*/
  
  default_vel_inf       = new su2double[3];
  default_ffd_axis      = new su2double[3];
  default_eng_cyl       = new su2double[7];
  default_eng_val       = new su2double[5];
  default_cfl_adapt     = new su2double[4];
  default_ad_coeff_flow = new su2double[3];
  default_ad_coeff_adj  = new su2double[3];
  default_obj_coeff     = new su2double[5];
  default_geo_loc       = new su2double[2];
  default_distortion    = new su2double[2];
  default_ea_lim        = new su2double[3];
  default_grid_fix      = new su2double[6];
  default_inc_crit      = new su2double[3];
  default_htp_axis      = new su2double[2];
  default_body_force    = new su2double[3];

  // This config file is parsed by a number of programs to make it easy to write SU2
  // wrapper scripts (in python, go, etc.) so please do
  // the best you can to follow the established format. It's very hard to parse c++ code
  // and none of us that write the parsers want to write a full c++ interpreter. Please
  // play nice with the existing format so that you don't break the existing scripts.

  /* BEGIN_CONFIG_OPTIONS */

  /*!\par CONFIG_CATEGORY: Problem Definition \ingroup Config */
  /*--- Options related to problem definition and partitioning ---*/

  /*!\brief REGIME_TYPE \n  DESCRIPTION: Regime type \n OPTIONS: see \link Regime_Map \endlink \ingroup Config*/
  addEnumOption("REGIME_TYPE", Kind_Regime, Regime_Map, COMPRESSIBLE);
  
  /*!\brief PHYSICAL_PROBLEM \n DESCRIPTION: Physical governing equations \n Options: see \link Solver_Map \endlink \n DEFAULT: NO_SOLVER \ingroup Config*/
  addEnumOption("PHYSICAL_PROBLEM", Kind_Solver, Solver_Map, NO_SOLVER);
  /*!\brief MATH_PROBLEM  \n DESCRIPTION: Mathematical problem \n  Options: DIRECT, ADJOINT \ingroup Config*/
  addMathProblemOption("MATH_PROBLEM", ContinuousAdjoint, false, DiscreteAdjoint, false, Restart_Flow, false);
  /*!\brief KIND_TURB_MODEL \n DESCRIPTION: Specify turbulence model \n Options: see \link Turb_Model_Map \endlink \n DEFAULT: NO_TURB_MODEL \ingroup Config*/
  addEnumOption("KIND_TURB_MODEL", Kind_Turb_Model, Turb_Model_Map, NO_TURB_MODEL);

  /*!\brief KIND_TRANS_MODEL \n DESCRIPTION: Specify transition model OPTIONS: see \link Trans_Model_Map \endlink \n DEFAULT: NO_TRANS_MODEL \ingroup Config*/
  addEnumOption("KIND_TRANS_MODEL", Kind_Trans_Model, Trans_Model_Map, NO_TRANS_MODEL);

  /*\brief AXISYMMETRIC \n DESCRIPTION: Axisymmetric simulation \n DEFAULT: false \ingroup Config */
  addBoolOption("AXISYMMETRIC", Axisymmetric, false);
  /* DESCRIPTION: Add the gravity force */
  addBoolOption("GRAVITY_FORCE", GravityForce, false);
  /* DESCRIPTION: Apply a body force as a source term (NO, YES) */
  addBoolOption("BODY_FORCE", Body_Force, false);
  default_body_force[0] = 0.0; default_body_force[1] = 0.0; default_body_force[2] = 0.0;
  /* DESCRIPTION: Vector of body force values (BodyForce_X, BodyForce_Y, BodyForce_Z) */
  addDoubleArrayOption("BODY_FORCE_VECTOR", 3, Body_Force_Vector, default_body_force);
  /* DESCRIPTION: Perform a low fidelity simulation */
  addBoolOption("LOW_FIDELITY_SIMULATION", LowFidelitySim, false);
  /*!\brief RESTART_SOL \n DESCRIPTION: Restart solution from native solution file \n Options: NO, YES \ingroup Config */
  addBoolOption("RESTART_SOL", Restart, false);
  /*!\brief UPDATE_RESTART_PARAMS \n DESCRIPTION: Update some parameters from a metadata file when restarting \n Options: NO, YES \ingroup Config */
  addBoolOption("UPDATE_RESTART_PARAMS", Update_Restart_Params, false);
  /*!\brief BINARY_RESTART \n DESCRIPTION: Read / write binary SU2 native restart files. \n Options: YES, NO \ingroup Config */
  addBoolOption("WRT_BINARY_RESTART", Wrt_Binary_Restart, true);
  /*!\brief BINARY_RESTART \n DESCRIPTION: Read / write binary SU2 native restart files. \n Options: YES, NO \ingroup Config */
  addBoolOption("READ_BINARY_RESTART", Read_Binary_Restart, true);
  /*!\brief SYSTEM_MEASUREMENTS \n DESCRIPTION: System of measurements \n OPTIONS: see \link Measurements_Map \endlink \n DEFAULT: SI \ingroup Config*/
  addEnumOption("SYSTEM_MEASUREMENTS", SystemMeasurements, Measurements_Map, SI);

  /*!\par CONFIG_CATEGORY: FluidModel \ingroup Config*/
  /*!\brief FLUID_MODEL \n DESCRIPTION: Fluid model \n OPTIONS: See \link FluidModel_Map \endlink \n DEFAULT: STANDARD_AIR \ingroup Config*/
  addEnumOption("FLUID_MODEL", Kind_FluidModel, FluidModel_Map, STANDARD_AIR);


  /*!\par CONFIG_CATEGORY: Freestream Conditions \ingroup Config*/
  /*--- Options related to freestream specification ---*/

  /*!\brief GAS_CONSTANT \n DESCRIPTION: Specific gas constant (287.058 J/kg*K (air), only for compressible flows) \ingroup Config*/
  addDoubleOption("GAS_CONSTANT", Gas_Constant, 287.058);
  /*!\brief GAMMA_VALUE  \n DESCRIPTION: Ratio of specific heats (1.4 (air), only for compressible flows) \ingroup Config*/
  addDoubleOption("GAMMA_VALUE", Gamma, 1.4);


  /*--- Options related to VAN der WAALS MODEL and PENG ROBINSON ---*/

  /* DESCRIPTION: Critical Temperature, default value for AIR */
  addDoubleOption("CRITICAL_TEMPERATURE", Temperature_Critical, 131.00);
  /* DESCRIPTION: Critical Pressure, default value for MDM */
  addDoubleOption("CRITICAL_PRESSURE", Pressure_Critical, 3588550.0);
  /* DESCRIPTION: Critical Density, default value for MDM */
  addDoubleOption("CRITICAL_DENSITY", Density_Critical, 263.0);

  /*--- Options related to VAN der WAALS MODEL and PENG ROBINSON ---*/
  /* DESCRIPTION: Critical Density, default value for MDM */
   addDoubleOption("ACENTRIC_FACTOR", Acentric_Factor, 0.035);

   /*--- Options related to Viscosity Model ---*/
  /*!\brief VISCOSITY_MODEL \n DESCRIPTION: model of the viscosity \n OPTIONS: See \link ViscosityModel_Map \endlink \n DEFAULT: SUTHERLAND \ingroup Config*/
  addEnumOption("VISCOSITY_MODEL", Kind_ViscosityModel, ViscosityModel_Map, SUTHERLAND);

  /*--- Options related to Constant Viscosity Model ---*/

  /* DESCRIPTION: default value for AIR */
  addDoubleOption("MU_CONSTANT", Mu_ConstantND , 1.716E-5);

  /*--- Options related to Sutherland Viscosity Model ---*/

  /* DESCRIPTION: Sutherland Viscosity Ref default value for AIR SI */
  addDoubleOption("MU_REF", Mu_RefND, 1.716E-5);
  /* DESCRIPTION: Sutherland Temperature Ref, default value for AIR SI */
  addDoubleOption("MU_T_REF", Mu_Temperature_RefND, 273.15);
  /* DESCRIPTION: Sutherland constant, default value for AIR SI */
  addDoubleOption("SUTHERLAND_CONSTANT", Mu_SND, 110.4);

  /*--- Options related to Thermal Conductivity Model ---*/

  addEnumOption("CONDUCTIVITY_MODEL", Kind_ConductivityModel, ConductivityModel_Map, CONSTANT_PRANDTL);

 /*--- Options related to Constant Thermal Conductivity Model ---*/

 /* DESCRIPTION: default value for AIR */
  addDoubleOption("KT_CONSTANT", Kt_ConstantND , 0.0257);

  /*!\brief REYNOLDS_NUMBER \n DESCRIPTION: Reynolds number (non-dimensional, based on the free-stream values). Needed for viscous solvers. For incompressible solvers the Reynolds length will always be 1.0 \n DEFAULT: 0.0 \ingroup Config */
  addDoubleOption("REYNOLDS_NUMBER", Reynolds, 0.0);
  /*!\brief REYNOLDS_LENGTH \n DESCRIPTION: Reynolds length (1 m by default). Used for compressible solver: incompressible solver will use 1.0. \ingroup Config */
  addDoubleOption("REYNOLDS_LENGTH", Length_Reynolds, 1.0);
  /*!\brief PRANDTL_LAM \n DESCRIPTION: Laminar Prandtl number (0.72 (air), only for compressible flows) \n DEFAULT: 0.72 \ingroup Config*/
  addDoubleOption("PRANDTL_LAM", Prandtl_Lam, 0.72);
  /*!\brief PRANDTL_TURB \n DESCRIPTION: Turbulent Prandtl number (0.9 (air), only for compressible flows) \n DEFAULT 0.90 \ingroup Config*/
  addDoubleOption("PRANDTL_TURB", Prandtl_Turb, 0.90);
  /*!\brief BULK_MODULUS \n DESCRIPTION: Value of the Bulk Modulus  \n DEFAULT 1.42E5 \ingroup Config*/
  addDoubleOption("BULK_MODULUS", Bulk_Modulus, 1.42E5);
  /* DESCRIPTION: Artifical compressibility factor  */
  addDoubleOption("ARTCOMP_FACTOR", ArtComp_Factor, 1.0);
  /*!\brief MACH_NUMBER  \n DESCRIPTION:  Mach number (non-dimensional, based on the free-stream values). 0.0 by default \ingroup Config*/
  addDoubleOption("MACH_NUMBER", Mach, 0.0);
  /*!\brief INIT_OPTION \n DESCRIPTION: Init option to choose between Reynolds or thermodynamics quantities for initializing the solution \n OPTIONS: see \link InitOption_Map \endlink \n DEFAULT REYNOLDS \ingroup Config*/
  addEnumOption("INIT_OPTION", Kind_InitOption, InitOption_Map, REYNOLDS);
  /* DESCRIPTION: Free-stream option to choose between density and temperature for initializing the solution */
  addEnumOption("FREESTREAM_OPTION", Kind_FreeStreamOption, FreeStreamOption_Map, TEMPERATURE_FS);
  /*!\brief FREESTREAM_PRESSURE\n DESCRIPTION: Free-stream pressure (101325.0 N/m^2 by default) \ingroup Config*/
  addDoubleOption("FREESTREAM_PRESSURE", Pressure_FreeStream, 101325.0);
  /*!\brief FREESTREAM_DENSITY\n DESCRIPTION: Free-stream density (1.2886 Kg/m^3 (air), 998.2 Kg/m^3 (water)) \n DEFAULT -1.0 (calculated from others) \ingroup Config*/
  addDoubleOption("FREESTREAM_DENSITY", Density_FreeStream, -1.0);
  /*!\brief FREESTREAM_TEMPERATURE\n DESCRIPTION: Free-stream temperature (288.15 K by default) \ingroup Config*/
  addDoubleOption("FREESTREAM_TEMPERATURE", Temperature_FreeStream, 288.15);
  /*!\brief FREESTREAM_TEMPERATURE_VE\n DESCRIPTION: Free-stream vibrational-electronic temperature (288.15 K by default) \ingroup Config*/
  addDoubleOption("FREESTREAM_TEMPERATURE_VE", Temperature_ve_FreeStream, 288.15);
  default_vel_inf[0] = 1.0; default_vel_inf[1] = 0.0; default_vel_inf[2] = 0.0;
  /*!\brief FREESTREAM_VELOCITY\n DESCRIPTION: Free-stream velocity (m/s) */
  addDoubleArrayOption("FREESTREAM_VELOCITY", 3, Velocity_FreeStream, default_vel_inf);
  /* DESCRIPTION: Free-stream viscosity (1.853E-5 Ns/m^2 (air), 0.798E-3 Ns/m^2 (water)) */
  addDoubleOption("FREESTREAM_VISCOSITY", Viscosity_FreeStream, -1.0);
  /* DESCRIPTION:  */
  addDoubleOption("FREESTREAM_INTERMITTENCY", Intermittency_FreeStream, 1.0);
  /* DESCRIPTION:  */
  addDoubleOption("FREESTREAM_TURBULENCEINTENSITY", TurbulenceIntensity_FreeStream, 0.05);
  /* DESCRIPTION:  */
  addDoubleOption("FREESTREAM_NU_FACTOR", NuFactor_FreeStream, 3.0);
  /* DESCRIPTION:  */
  addDoubleOption("ENGINE_NU_FACTOR", NuFactor_Engine, 3.0);
  /* DESCRIPTION:  */
  addDoubleOption("ACTDISK_SECONDARY_FLOW", SecondaryFlow_ActDisk, 0.0);
  /* DESCRIPTION:  */
  addDoubleOption("INITIAL_BCTHRUST", Initial_BCThrust, 4000.0);
  /* DESCRIPTION:  */
  addDoubleOption("FREESTREAM_TURB2LAMVISCRATIO", Turb2LamViscRatio_FreeStream, 10.0);
  /* DESCRIPTION: Side-slip angle (degrees, only for compressible flows) */
  addDoubleOption("SIDESLIP_ANGLE", AoS, 0.0);
  /*!\brief AOA  \n DESCRIPTION: Angle of attack (degrees, only for compressible flows) \ingroup Config*/
  addDoubleOption("AOA", AoA, 0.0);
  /* DESCRIPTION: Activate fixed CL mode (specify a CL instead of AoA). */
  addBoolOption("FIXED_CL_MODE", Fixed_CL_Mode, false);
  /* DESCRIPTION: Activate fixed CM mode (specify a CM instead of iH). */
  addBoolOption("FIXED_CM_MODE", Fixed_CM_Mode, false);
  /* DESCRIPTION: Evaluate the dCD_dCL or dCD_dCMy during run time. */
  addBoolOption("EVAL_DCD_DCX", Eval_dCD_dCX, true);
  /* DESCRIPTION: DIscard the angle of attack in the solution and the increment in the geometry files. */
  addBoolOption("DISCARD_INFILES", Discard_InFiles, false);
  /* DESCRIPTION: Specify a fixed coefficient of lift instead of AoA (only for compressible flows) */
  addDoubleOption("TARGET_CL", Target_CL, 0.0);
  /* DESCRIPTION: Specify a fixed coefficient of lift instead of AoA (only for compressible flows) */
  addDoubleOption("TARGET_CM", Target_CM, 0.0);
  /* DESCRIPTION: Damping factor for fixed CL mode. */
  addDoubleOption("DCL_DALPHA", dCL_dAlpha, 0.2);
  /* DESCRIPTION: Damping factor for fixed CL mode. */
  addDoubleOption("DCM_DIH", dCM_diH, 0.05);
  /* DESCRIPTION: Number of times Alpha is updated in a fix CL problem. */
  addUnsignedLongOption("UPDATE_ALPHA", Update_Alpha, 5);
  /* DESCRIPTION: Number of times Alpha is updated in a fix CL problem. */
  addUnsignedLongOption("UPDATE_IH", Update_iH, 5);
  /* DESCRIPTION: Damping factor for fixed CL mode. */
  addDoubleOption("DNETTHRUST_DBCTHRUST", dNetThrust_dBCThrust, 2.0);
  /* DESCRIPTION: Number of times Alpha is updated in a fix CL problem. */
  addUnsignedLongOption("UPDATE_BCTHRUST", Update_BCThrust, 5);


  /*!\par CONFIG_CATEGORY: Reference Conditions \ingroup Config*/
  /*--- Options related to reference values for nondimensionalization ---*/

  Length_Ref = 1.0; //<---- NOTE: this should be given an option or set as a const

  /*!\brief REF_ORIGIN_MOMENT_X\n DESCRIPTION: X Reference origin for moment computation \ingroup Config*/
  addDoubleListOption("REF_ORIGIN_MOMENT_X", nRefOriginMoment_X, RefOriginMoment_X);
  /*!\brief REF_ORIGIN_MOMENT_Y\n DESCRIPTION: Y Reference origin for moment computation \ingroup Config*/
  addDoubleListOption("REF_ORIGIN_MOMENT_Y", nRefOriginMoment_Y, RefOriginMoment_Y);
  /*!\brief REF_ORIGIN_MOMENT_Z\n DESCRIPTION: Z Reference origin for moment computation \ingroup Config*/
  addDoubleListOption("REF_ORIGIN_MOMENT_Z", nRefOriginMoment_Z, RefOriginMoment_Z);
  /*!\brief REF_AREA\n DESCRIPTION: Reference area for force coefficients (0 implies automatic calculation) \ingroup Config*/
  addDoubleOption("REF_AREA", RefAreaCoeff, 1.0);
  /*!\brief SEMI_SPAN\n DESCRIPTION: Wing semi-span (1 by deafult) \ingroup Config*/
  addDoubleOption("SEMI_SPAN", SemiSpan, 1.0);
  /*!\brief REF_LENGTH_MOMENT\n DESCRIPTION: Reference length for pitching, rolling, and yawing non-dimensional moment \ingroup Config*/
  addDoubleOption("REF_LENGTH_MOMENT", RefLengthMoment, 1.0);
  /*!\brief REF_ELEM_LENGTH\n DESCRIPTION: Reference element length for computing the slope limiter epsilon \ingroup Config*/
  addDoubleOption("REF_ELEM_LENGTH", RefElemLength, 0.1);
  /*!\brief REF_SHARP_EDGES\n DESCRIPTION: Reference coefficient for detecting sharp edges \ingroup Config*/
  addDoubleOption("REF_SHARP_EDGES", RefSharpEdges, 3.0);
	/*!\brief REF_VELOCITY\n DESCRIPTION: Reference velocity (incompressible only)  \ingroup Config*/
  addDoubleOption("REF_VELOCITY", Velocity_Ref, -1.0);
	/* !\brief REF_VISCOSITY  \n DESCRIPTION: Reference viscosity (incompressible only)  \ingroup Config*/
  addDoubleOption("REF_VISCOSITY", Viscosity_Ref, -1.0);
  /* DESCRIPTION: Type of mesh motion */
  addEnumOption("REF_DIMENSIONALIZATION", Ref_NonDim, NonDim_Map, DIMENSIONAL);

  /*!\par CONFIG_CATEGORY: Boundary Markers \ingroup Config*/
  /*--- Options related to various boundary markers ---*/

  /*!\brief HTP_AXIS\n DESCRIPTION: Location of the HTP axis*/
  default_htp_axis[0] = 0.0; default_htp_axis[1] = 0.0;
  addDoubleArrayOption("HTP_AXIS", 2, HTP_Axis, default_htp_axis);
  /*!\brief MARKER_PLOTTING\n DESCRIPTION: Marker(s) of the surface in the surface flow solution file  \ingroup Config*/
  addStringListOption("MARKER_PLOTTING", nMarker_Plotting, Marker_Plotting);
  /*!\brief MARKER_MONITORING\n DESCRIPTION: Marker(s) of the surface where evaluate the non-dimensional coefficients \ingroup Config*/
  addStringListOption("MARKER_MONITORING", nMarker_Monitoring, Marker_Monitoring);
  /*!\brief MARKER_CONTROL_VOLUME\n DESCRIPTION: Marker(s) of the surface in the surface flow solution file  \ingroup Config*/
  addStringListOption("MARKER_ANALYZE", nMarker_Analyze, Marker_Analyze);
  /*!\brief MARKER_DESIGNING\n DESCRIPTION: Marker(s) of the surface where objective function (design problem) will be evaluated \ingroup Config*/
  addStringListOption("MARKER_DESIGNING", nMarker_Designing, Marker_Designing);
  /*!\brief MARKER_OUT_1D \n DESCRIPTION: Outlet boundary marker(s) over which to calculate 1-D flow properties
   Format: ( outlet marker) \ingroup Config*/
  addStringListOption("MARKER_OUT_1D", nMarker_Out_1D, Marker_Out_1D);
  /*!\brief GEO_MARKER\n DESCRIPTION: Marker(s) of the surface where evaluate the geometrical functions \ingroup Config*/
  addStringListOption("GEO_MARKER", nMarker_GeoEval, Marker_GeoEval);
  /*!\brief MARKER_EULER\n DESCRIPTION: Euler wall boundary marker(s) \ingroup Config*/
  addStringListOption("MARKER_EULER", nMarker_Euler, Marker_Euler);
  /*!\brief MARKER_FAR\n DESCRIPTION: Far-field boundary marker(s) \ingroup Config*/
  addStringListOption("MARKER_FAR", nMarker_FarField, Marker_FarField);
  /*!\brief MARKER_SYM\n DESCRIPTION: Symmetry boundary condition \ingroup Config*/
  addStringListOption("MARKER_SYM", nMarker_SymWall, Marker_SymWall);
  /*!\brief MARKER_PRESSURE\n DESCRIPTION: Symmetry boundary condition \ingroup Config*/
  addStringListOption("MARKER_PRESSURE", nMarker_Pressure, Marker_Pressure);
  /*!\brief MARKER_NEARFIELD\n DESCRIPTION: Near-Field boundary condition \ingroup Config*/
  addStringListOption("MARKER_NEARFIELD", nMarker_NearFieldBound, Marker_NearFieldBound);
  /*!\brief MARKER_FLUID_INTERFACE\n DESCRIPTION: Fluid interface boundary marker(s) \ingroup Config*/
  addStringListOption("MARKER_FLUID_INTERFACE", nMarker_Fluid_InterfaceBound, Marker_Fluid_InterfaceBound);
  /*!\brief MARKER_INTERFACE\n DESCRIPTION: Zone interface boundary marker(s) \ingroup Config*/
  addStringListOption("MARKER_INTERFACE", nMarker_InterfaceBound, Marker_InterfaceBound);
  /*!\brief MARKER_FSI_INTERFACE \n DESCRIPTION: FSI interface boundary marker(s) \ingroup Config*/
  addStringListOption("MARKER_FSI_INTERFACE", nMarker_FSIinterface, Marker_FSIinterface);
  /*!\brief MARKER_DIRICHLET  \n DESCRIPTION: Dirichlet boundary marker(s) \ingroup Config*/
  addStringListOption("MARKER_DIRICHLET", nMarker_Dirichlet, Marker_Dirichlet);
  /* DESCRIPTION: Neumann boundary marker(s) */
  addStringListOption("MARKER_NEUMANN", nMarker_Neumann, Marker_Neumann);
  /* DESCRIPTION: Neumann boundary marker(s) */
  addStringListOption("MARKER_INTERNAL", nMarker_Internal, Marker_Internal);
  /* DESCRIPTION: Custom boundary marker(s) */
  addStringListOption("MARKER_CUSTOM", nMarker_Custom, Marker_Custom);
  /* DESCRIPTION: Periodic boundary marker(s) for use with SU2_MSH
   Format: ( periodic marker, donor marker, rotation_center_x, rotation_center_y,
   rotation_center_z, rotation_angle_x-axis, rotation_angle_y-axis,
   rotation_angle_z-axis, translation_x, translation_y, translation_z, ... ) */
  addPeriodicOption("MARKER_PERIODIC", nMarker_PerBound, Marker_PerBound, Marker_PerDonor,
                    Periodic_RotCenter, Periodic_RotAngles, Periodic_Translation);

  /*!\brief ACTDISK_TYPE  \n DESCRIPTION: Actuator Disk boundary type \n OPTIONS: see \link ActDisk_Map \endlink \n Default: VARIABLES_JUMP \ingroup Config*/
  addEnumOption("ACTDISK_TYPE", Kind_ActDisk, ActDisk_Map, VARIABLES_JUMP);

  /*!\brief MARKER_ACTDISK\n DESCRIPTION: Periodic boundary marker(s) for use with SU2_MSH
   Format: ( periodic marker, donor marker, rotation_center_x, rotation_center_y,
   rotation_center_z, rotation_angle_x-axis, rotation_angle_y-axis,
   rotation_angle_z-axis, translation_x, translation_y, translation_z, ... ) \ingroup Config*/
  addActDiskOption("MARKER_ACTDISK",
                   nMarker_ActDiskInlet, nMarker_ActDiskOutlet,  Marker_ActDiskInlet, Marker_ActDiskOutlet,
                   ActDisk_PressJump, ActDisk_TempJump, ActDisk_Omega);

  /*!\brief INLET_TYPE  \n DESCRIPTION: Inlet boundary type \n OPTIONS: see \link Inlet_Map \endlink \n DEFAULT: TOTAL_CONDITIONS \ingroup Config*/
  addEnumOption("INLET_TYPE", Kind_Inlet, Inlet_Map, TOTAL_CONDITIONS);

  /*!\brief MARKER_INLET  \n DESCRIPTION: Inlet boundary marker(s) with the following formats,
   Total Conditions: (inlet marker, total temp, total pressure, flow_direction_x,
   flow_direction_y, flow_direction_z, ... ) where flow_direction is
   a unit vector.
   Mass Flow: (inlet marker, density, velocity magnitude, flow_direction_x,
   flow_direction_y, flow_direction_z, ... ) where flow_direction is
   a unit vector. \ingroup Config*/
  addInletOption("MARKER_INLET", nMarker_Inlet, Marker_Inlet, Inlet_Ttotal, Inlet_Ptotal, Inlet_FlowDir);

  /*!\brief MARKER_RIEMANN \n DESCRIPTION: Riemann boundary marker(s) with the following formats, a unit vector.
   * \n OPTIONS: See \link Riemann_Map \endlink. The variables indicated by the option and the flow direction unit vector must be specified. \ingroup Config*/
  addRiemannOption("MARKER_RIEMANN", nMarker_Riemann, Marker_Riemann, Kind_Data_Riemann, Riemann_Map, Riemann_Var1, Riemann_Var2, Riemann_FlowDir);
  /*!\brief MARKER_NRBC \n DESCRIPTION: Riemann boundary marker(s) with the following formats, a unit vector. \ingroup Config*/
  addNRBCOption("MARKER_NRBC", nMarker_NRBC, Marker_NRBC, Kind_Data_NRBC, NRBC_Map, NRBC_Var1, NRBC_Var2, NRBC_FlowDir);
  /*!\brief MIXING_PROCESS_TYPE \n DESCRIPTION: types of mixing process for averaging quantities at the boundaries.
    \n OPTIONS: see \link MixingProcess_Map \endlink \n DEFAULT: AREA_AVERAGE \ingroup Config*/
  addEnumOption("MIXING_PROCESS_TYPE", Kind_MixingProcess, MixingProcess_Map, AREA_AVERAGE);
  /*!\brief MARKER_MIXINGPLANE \n DESCRIPTION: Identify the boundaries in which the mixing plane is applied. \ingroup Config*/
  addMixingPlaneOption("MARKER_MIXINGPLANE", nMarker_MixBound, Marker_MixBound, Marker_MixDonor);
  /*!\brief MARKER_MIXINGPLANE \n DESCRIPTION: Identify the boundaries in which the mixing plane is applied. \ingroup Config*/
  addTurboPerfOption("MARKER_TURBO_PERFORMANCE", nMarker_TurboPerf, Marker_TurboBoundIn, Marker_TurboBoundOut, Kind_TurboPerformance, TurboPerformance_Map);
  /*!\brief MARKER_SUPERSONIC_INLET  \n DESCRIPTION: Supersonic inlet boundary marker(s)
   * \n   Format: (inlet marker, temperature, static pressure, velocity_x,   velocity_y, velocity_z, ... ), i.e. primitive variables specified. \ingroup Config*/
  addInletOption("MARKER_SUPERSONIC_INLET", nMarker_Supersonic_Inlet, Marker_Supersonic_Inlet, Inlet_Temperature, Inlet_Pressure, Inlet_Velocity);
  /*!\brief MARKER_SUPERSONIC_OUTLET \n DESCRIPTION: Supersonic outlet boundary marker(s) \ingroup Config*/
  addStringListOption("MARKER_SUPERSONIC_OUTLET", nMarker_Supersonic_Outlet, Marker_Supersonic_Outlet);
  /*!\brief MARKER_OUTLET  \n DESCRIPTION: Outlet boundary marker(s)\n
   Format: ( outlet marker, back pressure (static), ... ) \ingroup Config*/
  addStringDoubleListOption("MARKER_OUTLET", nMarker_Outlet, Marker_Outlet, Outlet_Pressure);
  /*!\brief MARKER_ISOTHERMAL DESCRIPTION: Isothermal wall boundary marker(s)\n
   * Format: ( isothermal marker, wall temperature (static), ... ) \ingroup Config  */
  addStringDoubleListOption("MARKER_ISOTHERMAL", nMarker_Isothermal, Marker_Isothermal, Isothermal_Temperature);
  /*!\brief MARKER_HEATFLUX  \n DESCRIPTION: Specified heat flux wall boundary marker(s)
   Format: ( Heat flux marker, wall heat flux (static), ... ) \ingroup Config*/
  addStringDoubleListOption("MARKER_HEATFLUX", nMarker_HeatFlux, Marker_HeatFlux, Heat_Flux);
  /*!\brief MARKER_ENGINE_INFLOW  \n DESCRIPTION: Engine inflow boundary marker(s)
   Format: ( nacelle inflow marker, fan face Mach, ... ) \ingroup Config*/
  addStringDoubleListOption("MARKER_ENGINE_INFLOW", nMarker_EngineInflow, Marker_EngineInflow, EngineInflow_Target);
  /* DESCRIPTION: Highlite area */
  addDoubleOption("HIGHLITE_AREA", Highlite_Area, 1.0);
  /* DESCRIPTION: Fan poly efficiency */
  addDoubleOption("FAN_POLY_EFF", Fan_Poly_Eff, 1.0);
  /*!\brief SUBSONIC_ENGINE\n DESCRIPTION: Engine subsonic intake region \ingroup Config*/
  addBoolOption("SUBSONIC_ENGINE", SubsonicEngine, false);
  /* DESCRIPTION: Actuator disk double surface */
  addBoolOption("ACTDISK_DOUBLE_SURFACE", ActDisk_DoubleSurface, false);
  /* DESCRIPTION: Only half engine is in the computational grid */
  addBoolOption("ENGINE_HALF_MODEL", Engine_HalfModel, false);
  /* DESCRIPTION: Actuator disk double surface */
  addBoolOption("ACTDISK_SU2_DEF", ActDisk_SU2_DEF, false);
  /* DESCRIPTION: Definition of the distortion rack (radial number of proves / circumferential density (degree) */
  default_distortion[0] =  5.0; default_distortion[1] =  15.0;
  addDoubleArrayOption("DISTORTION_RACK", 2, DistortionRack, default_distortion);
  /* DESCRIPTION: Values of the box to impose a subsonic nacellle (mach, Pressure, Temperature) */
  default_eng_val[0]=0.0; default_eng_val[1]=0.0; default_eng_val[2]=0.0;
  default_eng_val[3]=0.0;  default_eng_val[4]=0.0;
  addDoubleArrayOption("SUBSONIC_ENGINE_VALUES", 5, SubsonicEngine_Values, default_eng_val);
  /* DESCRIPTION: Coordinates of the box to impose a subsonic nacellle cylinder (Xmin, Ymin, Zmin, Xmax, Ymax, Zmax, Radius) */
  default_eng_cyl[0] = 0.0; default_eng_cyl[1] = 0.0; default_eng_cyl[2] = 0.0;
  default_eng_cyl[3] =  1E15; default_eng_cyl[4] =  1E15; default_eng_cyl[5] =  1E15; default_eng_cyl[6] =  1E15;
  addDoubleArrayOption("SUBSONIC_ENGINE_CYL", 7, SubsonicEngine_Cyl, default_eng_cyl);
  /* DESCRIPTION: Engine exhaust boundary marker(s)
   Format: (nacelle exhaust marker, total nozzle temp, total nozzle pressure, ... )*/
  addExhaustOption("MARKER_ENGINE_EXHAUST", nMarker_EngineExhaust, Marker_EngineExhaust, Exhaust_Temperature_Target, Exhaust_Pressure_Target);
  /* DESCRIPTION: Clamped boundary marker(s) */
  addStringListOption("MARKER_CLAMPED", nMarker_Clamped, Marker_Clamped);
  /* DESCRIPTION: Displacement boundary marker(s) */
  addStringDoubleListOption("MARKER_NORMAL_DISPL", nMarker_Displacement, Marker_Displacement, Displ_Value);
  /* DESCRIPTION: Load boundary marker(s) */
  addStringDoubleListOption("MARKER_NORMAL_LOAD", nMarker_Load, Marker_Load, Load_Value);
  /* DESCRIPTION: Load boundary marker(s)
   Format: (inlet marker, load, multiplier, dir_x, dir_y, dir_z, ... ), i.e. primitive variables specified. */
  addInletOption("MARKER_LOAD", nMarker_Load_Dir, Marker_Load_Dir, Load_Dir_Value, Load_Dir_Multiplier, Load_Dir);
  /* DESCRIPTION: Sine load boundary marker(s)
   Format: (inlet marker, load, multiplier, dir_x, dir_y, dir_z, ... ), i.e. primitive variables specified. */
  addInletOption("MARKER_SINE_LOAD", nMarker_Load_Sine, Marker_Load_Sine, Load_Sine_Amplitude, Load_Sine_Frequency, Load_Sine_Dir);

  /* DESCRIPTION: Flow load boundary marker(s) */
  addStringDoubleListOption("MARKER_FLOWLOAD", nMarker_FlowLoad, Marker_FlowLoad, FlowLoad_Value);
  /* DESCRIPTION: Damping factor for engine inlet condition */
  addDoubleOption("DAMP_ENGINE_INFLOW", Damp_Engine_Inflow, 0.95);
  /* DESCRIPTION: Damping factor for engine exhaust condition */
  addDoubleOption("DAMP_ENGINE_EXHAUST", Damp_Engine_Exhaust, 0.95);
  /*!\brief ENGINE_INFLOW_TYPE  \n DESCRIPTION: Inlet boundary type \n OPTIONS: see \link Engine_Inflow_Map \endlink \n Default: FAN_FACE_MACH \ingroup Config*/
  addEnumOption("ENGINE_INFLOW_TYPE", Kind_Engine_Inflow, Engine_Inflow_Map, FAN_FACE_MACH);
  /* DESCRIPTION: Evaluate a problem with engines */
  addBoolOption("ENGINE", Engine, false);


  /*!\par CONFIG_CATEGORY: Time-marching \ingroup Config*/
  /*--- Options related to time-marching ---*/

  /* DESCRIPTION: Unsteady simulation  */
  addEnumOption("UNSTEADY_SIMULATION", Unsteady_Simulation, Unsteady_Map, STEADY);
  /* DESCRIPTION:  Courant-Friedrichs-Lewy condition of the finest grid */
  addDoubleOption("CFL_NUMBER", CFLFineGrid, 1.25);
  /* DESCRIPTION:  Max time step in local time stepping simulations */
  addDoubleOption("MAX_DELTA_TIME", Max_DeltaTime, 1000000);
  /* DESCRIPTION: Activate The adaptive CFL number. */
  addBoolOption("CFL_ADAPT", CFL_Adapt, false);
  /* !\brief CFL_ADAPT_PARAM
   * DESCRIPTION: Parameters of the adaptive CFL number (factor down, factor up, CFL limit (min and max) )
   * Factor down generally >1.0, factor up generally < 1.0 to cause the CFL to increase when residual is decreasing,
   * and decrease when the residual is increasing or stalled. \ingroup Config*/
  default_cfl_adapt[0] = 0.0; default_cfl_adapt[1] = 0.0; default_cfl_adapt[2] = 1.0; default_cfl_adapt[3] = 100.0;
  addDoubleArrayOption("CFL_ADAPT_PARAM", 4, CFL_AdaptParam, default_cfl_adapt);
  /* DESCRIPTION: Reduction factor of the CFL coefficient in the adjoint problem */
  addDoubleOption("CFL_REDUCTION_ADJFLOW", CFLRedCoeff_AdjFlow, 0.8);
  /* DESCRIPTION: Reduction factor of the CFL coefficient in the level set problem */
  addDoubleOption("CFL_REDUCTION_TURB", CFLRedCoeff_Turb, 1.0);
  /* DESCRIPTION: Reduction factor of the CFL coefficient in the turbulent adjoint problem */
  addDoubleOption("CFL_REDUCTION_ADJTURB", CFLRedCoeff_AdjTurb, 1.0);
  /* DESCRIPTION: Number of total iterations */
  addUnsignedLongOption("EXT_ITER", nExtIter, 999999);
  /* DESCRIPTION: External iteration offset due to restart */
  addUnsignedLongOption("EXT_ITER_OFFSET", ExtIter_OffSet, 0);
  // these options share nRKStep as their size, which is not a good idea in general
  /* DESCRIPTION: Runge-Kutta alpha coefficients */
  addDoubleListOption("RK_ALPHA_COEFF", nRKStep, RK_Alpha_Step);
  /* DESCRIPTION: Time Step for dual time stepping simulations (s) */
  addDoubleOption("UNST_TIMESTEP", Delta_UnstTime, 0.0);
  /* DESCRIPTION: Total Physical Time for dual time stepping simulations (s) */
  addDoubleOption("UNST_TIME", Total_UnstTime, 1.0);
  /* DESCRIPTION: Unsteady Courant-Friedrichs-Lewy number of the finest grid */
  addDoubleOption("UNST_CFL_NUMBER", Unst_CFL, 0.0);
  /* DESCRIPTION: Number of internal iterations (dual time method) */
  addUnsignedLongOption("UNST_INT_ITER", Unst_nIntIter, 100);
  /* DESCRIPTION: Integer number of periodic time instances for Harmonic Balance */
  addUnsignedShortOption("TIME_INSTANCES", nTimeInstances, 1);
  /* DESCRIPTION: Time period for Harmonic Balance wihtout moving meshes */
  addDoubleOption("HB_PERIOD", HarmonicBalance_Period, -1.0);
  /* DESCRIPTION: Iteration number to begin unsteady restarts (dual time method) */
  addLongOption("UNST_RESTART_ITER", Unst_RestartIter, 0);
  /* DESCRIPTION: Starting direct solver iteration for the unsteady adjoint */
  addLongOption("UNST_ADJOINT_ITER", Unst_AdjointIter, 0);
  /* DESCRIPTION: Number of iterations to average the objective */
  addLongOption("ITER_AVERAGE_OBJ", Iter_Avg_Objective , 0);
  /* DESCRIPTION: Iteration number to begin unsteady restarts (structural analysis) */
  addLongOption("DYN_RESTART_ITER", Dyn_RestartIter, 0);
  /* DESCRIPTION: Time discretization */
  addEnumOption("TIME_DISCRE_FLOW", Kind_TimeIntScheme_Flow, Time_Int_Map, EULER_IMPLICIT);
  /* DESCRIPTION: Time discretization */
  addEnumOption("TIME_DISCRE_ADJFLOW", Kind_TimeIntScheme_AdjFlow, Time_Int_Map, EULER_IMPLICIT);
  /* DESCRIPTION: Time discretization */
  addEnumOption("TIME_DISCRE_TURB", Kind_TimeIntScheme_Turb, Time_Int_Map, EULER_IMPLICIT);
  /* DESCRIPTION: Time discretization */
  addEnumOption("TIME_DISCRE_ADJTURB", Kind_TimeIntScheme_AdjTurb, Time_Int_Map, EULER_IMPLICIT);
  /* DESCRIPTION: Time discretization */
  addEnumOption("TIME_DISCRE_WAVE", Kind_TimeIntScheme_Wave, Time_Int_Map, EULER_IMPLICIT);
  /* DESCRIPTION: Time discretization */
  addEnumOption("TIME_DISCRE_FEA", Kind_TimeIntScheme_FEA, Time_Int_Map_FEA, NEWMARK_IMPLICIT);
  /* DESCRIPTION: Time discretization */
  addEnumOption("TIME_DISCRE_HEAT", Kind_TimeIntScheme_Heat, Time_Int_Map, EULER_IMPLICIT);
  /* DESCRIPTION: Time discretization */
  addEnumOption("TIME_DISCRE_POISSON", Kind_TimeIntScheme_Poisson, Time_Int_Map, EULER_IMPLICIT);

  /*!\par CONFIG_CATEGORY: Linear solver definition \ingroup Config*/
  /*--- Options related to the linear solvers ---*/

  /*!\brief LINEAR_SOLVER
   *  \n DESCRIPTION: Linear solver for the implicit, mesh deformation, or discrete adjoint systems \n OPTIONS: see \link Linear_Solver_Map \endlink \n DEFAULT: FGMRES \ingroup Config*/
  addEnumOption("LINEAR_SOLVER", Kind_Linear_Solver, Linear_Solver_Map, FGMRES);
  /*!\brief LINEAR_SOLVER_PREC
   *  \n DESCRIPTION: Preconditioner for the Krylov linear solvers \n OPTIONS: see \link Linear_Solver_Prec_Map \endlink \n DEFAULT: LU_SGS \ingroup Config*/
  addEnumOption("LINEAR_SOLVER_PREC", Kind_Linear_Solver_Prec, Linear_Solver_Prec_Map, LU_SGS);
  /* DESCRIPTION: Minimum error threshold for the linear solver for the implicit formulation */
  addDoubleOption("LINEAR_SOLVER_ERROR", Linear_Solver_Error, 1E-5);
  /* DESCRIPTION: Maximum number of iterations of the linear solver for the implicit formulation */
  addUnsignedLongOption("LINEAR_SOLVER_ITER", Linear_Solver_Iter, 10);
  /* DESCRIPTION: Maximum number of iterations of the linear solver for the implicit formulation */
  addUnsignedLongOption("LINEAR_SOLVER_RESTART_FREQUENCY", Linear_Solver_Restart_Frequency, 10);
  /* DESCRIPTION: Relaxation of the flow equations solver for the implicit formulation */
  addDoubleOption("RELAXATION_FACTOR_FLOW", Relaxation_Factor_Flow, 1.0);
  /* DESCRIPTION: Relaxation of the turb equations solver for the implicit formulation */
  addDoubleOption("RELAXATION_FACTOR_TURB", Relaxation_Factor_Turb, 1.0);
  /* DESCRIPTION: Relaxation of the adjoint flow equations solver for the implicit formulation */
  addDoubleOption("RELAXATION_FACTOR_ADJFLOW", Relaxation_Factor_AdjFlow, 1.0);
  /* DESCRIPTION: Roe coefficient */
  addDoubleOption("ROE_KAPPA", Roe_Kappa, 0.5);
  /* DESCRIPTION: Roe-Turkel preconditioning for low Mach number flows */
  addBoolOption("ROE_TURKEL_PREC", Low_Mach_Precon, false);
  /* DESCRIPTION: Post-reconstruction correction for low Mach number flows */
  addBoolOption("LOW_MACH_CORR", Low_Mach_Corr, false);
  /* DESCRIPTION: Time Step for dual time stepping simulations (s) */
  addDoubleOption("MIN_ROE_TURKEL_PREC", Min_Beta_RoeTurkel, 0.01);
  /* DESCRIPTION: Time Step for dual time stepping simulations (s) */
  addDoubleOption("MAX_ROE_TURKEL_PREC", Max_Beta_RoeTurkel, 0.2);
  /* DESCRIPTION: Linear solver for the turbulent adjoint systems */
  addEnumOption("ADJTURB_LIN_SOLVER", Kind_AdjTurb_Linear_Solver, Linear_Solver_Map, FGMRES);
  /* DESCRIPTION: Preconditioner for the turbulent adjoint Krylov linear solvers */
  addEnumOption("ADJTURB_LIN_PREC", Kind_AdjTurb_Linear_Prec, Linear_Solver_Prec_Map, LU_SGS);
  /* DESCRIPTION: Minimum error threshold for the turbulent adjoint linear solver for the implicit formulation */
  addDoubleOption("ADJTURB_LIN_ERROR", AdjTurb_Linear_Error, 1E-5);
  /* DESCRIPTION: Maximum number of iterations of the turbulent adjoint linear solver for the implicit formulation */
  addUnsignedShortOption("ADJTURB_LIN_ITER", AdjTurb_Linear_Iter, 10);
  /* DESCRIPTION: Entropy fix factor */
  addDoubleOption("ENTROPY_FIX_COEFF", EntropyFix_Coeff, 0.001);
  /* DESCRIPTION: Linear solver for the discete adjoint systems */
  addEnumOption("DISCADJ_LIN_SOLVER", Kind_DiscAdj_Linear_Solver, Linear_Solver_Map, FGMRES);
  /* DESCRIPTION: Preconditioner for the discrete adjoint Krylov linear solvers */
  addEnumOption("DISCADJ_LIN_PREC", Kind_DiscAdj_Linear_Prec, Linear_Solver_Prec_Map, ILU);
  
  /*!\par CONFIG_CATEGORY: Convergence\ingroup Config*/
  /*--- Options related to convergence ---*/
  
  /*!\brief CONV_CRITERIA
   *  \n DESCRIPTION: Convergence criteria \n OPTIONS: see \link Converge_Crit_Map \endlink \n DEFAULT: RESIDUAL \ingroup Config*/
  addEnumOption("CONV_CRITERIA", ConvCriteria, Converge_Crit_Map, RESIDUAL);
  /*!\brief RESIDUAL_REDUCTION \n DESCRIPTION: Residual reduction (order of magnitude with respect to the initial value)\n DEFAULT: 3.0 \ingroup Config*/
  addDoubleOption("RESIDUAL_REDUCTION", OrderMagResidual, 3.0);
  /*!\brief RESIDUAL_MINVAL\n DESCRIPTION: Min value of the residual (log10 of the residual)\n DEFAULT: -8.0 \ingroup Config*/
  addDoubleOption("RESIDUAL_MINVAL", MinLogResidual, -8.0);
  /* DESCRIPTION: Residual reduction (order of magnitude with respect to the initial value) */
  addDoubleOption("RESIDUAL_REDUCTION_FSI", OrderMagResidualFSI, 3.0);
  /* DESCRIPTION: Min value of the residual (log10 of the residual) */
  addDoubleOption("RESIDUAL_MINVAL_FSI", MinLogResidualFSI, -5.0);
  /* DESCRIPTION: FEM: UTOL = norm(Delta_U(k)) / norm(U(k)) */
  addDoubleOption("RESIDUAL_FEM_UTOL", Res_FEM_UTOL, -9.0);
  /* DESCRIPTION: FEM: RTOL = norm(Residual(k)) / norm(Residual(0)) */
  addDoubleOption("RESIDUAL_FEM_RTOL", Res_FEM_RTOL, -9.0);
  /* DESCRIPTION: FEM: ETOL = Delta_U(k) * Residual(k) / Delta_U(0) * Residual(0) */
  addDoubleOption("RESIDUAL_FEM_ETOL", Res_FEM_ETOL, -9.0);
  /*!\brief RESIDUAL_FUNC_FLOW\n DESCRIPTION: Flow functional for the Residual criteria\n OPTIONS: See \link Residual_Map \endlink \n DEFAULT: RHO_RESIDUAL \ingroup Config*/
  addEnumOption("RESIDUAL_FUNC_FLOW", Residual_Func_Flow, Residual_Map, RHO_RESIDUAL);
  /*!\brief STARTCONV_ITER\n DESCRIPTION: Iteration number to begin convergence monitoring\n DEFAULT: 5 \ingroup Config*/
  addUnsignedLongOption("STARTCONV_ITER", StartConv_Iter, 5);
  /*!\brief CAUCHY_ELEMS\n DESCRIPTION: Number of elements to apply the criteria. \n DEFAULT 100 \ingroup Config*/
  addUnsignedShortOption("CAUCHY_ELEMS", Cauchy_Elems, 100);
  /*!\brief CAUCHY_EPS\n DESCRIPTION: Epsilon to control the series convergence \n DEFAULT: 1e-10 \ingroup Config*/
  addDoubleOption("CAUCHY_EPS", Cauchy_Eps, 1E-10);
  /*!\brief CAUCHY_FUNC_FLOW
   *  \n DESCRIPTION: Flow functional for the Cauchy criteria \n OPTIONS: see \link Objective_Map \endlink \n DEFAULT: DRAG_COEFFICIENT \ingroup Config*/
  addEnumOption("CAUCHY_FUNC_FLOW", Cauchy_Func_Flow, Objective_Map, DRAG_COEFFICIENT);
  /*!\brief CAUCHY_FUNC_ADJFLOW\n DESCRIPTION: Adjoint functional for the Cauchy criteria.\n OPTIONS: See \link Sens_Map \endlink. \n DEFAULT: SENS_GEOMETRY \ingroup Config*/
  addEnumOption("CAUCHY_FUNC_ADJFLOW", Cauchy_Func_AdjFlow, Sens_Map, SENS_GEOMETRY);

  /*!\par CONFIG_CATEGORY: Multi-grid \ingroup Config*/
  /*--- Options related to Multi-grid ---*/

  /*!\brief START_UP_ITER \n DESCRIPTION: Start up iterations using the fine grid only. DEFAULT: 0 \ingroup Config*/
  addUnsignedShortOption("START_UP_ITER", nStartUpIter, 0);
  /*!\brief MGLEVEL\n DESCRIPTION: Multi-grid Levels. DEFAULT: 0 \ingroup Config*/
  addUnsignedShortOption("MGLEVEL", nMGLevels, 0);
  /*!\brief MGCYCLE\n DESCRIPTION: Multi-grid cycle. OPTIONS: See \link MG_Cycle_Map \endlink. Defualt V_CYCLE \ingroup Config*/
  addEnumOption("MGCYCLE", MGCycle, MG_Cycle_Map, V_CYCLE);
  /*!\brief MG_PRE_SMOOTH\n DESCRIPTION: Multi-grid pre-smoothing level \ingroup Config*/
  addUShortListOption("MG_PRE_SMOOTH", nMG_PreSmooth, MG_PreSmooth);
  /*!\brief MG_POST_SMOOTH\n DESCRIPTION: Multi-grid post-smoothing level \ingroup Config*/
  addUShortListOption("MG_POST_SMOOTH", nMG_PostSmooth, MG_PostSmooth);
  /*!\brief MG_CORRECTION_SMOOTH\n DESCRIPTION: Jacobi implicit smoothing of the correction \ingroup Config*/
  addUShortListOption("MG_CORRECTION_SMOOTH", nMG_CorrecSmooth, MG_CorrecSmooth);
  /*!\brief MG_DAMP_RESTRICTION\n DESCRIPTION: Damping factor for the residual restriction. DEFAULT: 0.75 \ingroup Config*/
  addDoubleOption("MG_DAMP_RESTRICTION", Damp_Res_Restric, 0.75);
  /*!\brief MG_DAMP_PROLONGATION\n DESCRIPTION: Damping factor for the correction prolongation. DEFAULT 0.75 \ingroup Config*/
  addDoubleOption("MG_DAMP_PROLONGATION", Damp_Correc_Prolong, 0.75);

  /*!\par CONFIG_CATEGORY: Spatial Discretization \ingroup Config*/
  /*--- Options related to the spatial discretization ---*/

  /*!\brief NUM_METHOD_GRAD
   *  \n DESCRIPTION: Numerical method for spatial gradients \n OPTIONS: See \link Gradient_Map \endlink. \n DEFAULT: WEIGHTED_LEAST_SQUARES. \ingroup Config*/
  addEnumOption("NUM_METHOD_GRAD", Kind_Gradient_Method, Gradient_Map, WEIGHTED_LEAST_SQUARES);
  /*!\brief LIMITER_COEFF
   *  \n DESCRIPTION: Coefficient for the limiter. DEFAULT value 0.5. Larger values decrease the extent of limiting, values approaching zero cause lower-order approximation to the solution. \ingroup Config */
  addDoubleOption("LIMITER_COEFF", LimiterCoeff, 0.5);
  /*!\brief LIMITER_ITER
   *  \n DESCRIPTION: Freeze the value of the limiter after a number of iterations. DEFAULT value 999999. \ingroup Config*/
  addUnsignedLongOption("LIMITER_ITER", LimiterIter, 999999);
  /*!\brief SHARP_EDGES_COEFF
   *  \n DESCRIPTION: Coefficient for detecting the limit of the sharp edges. DEFAULT value 3.0.  Use with sharp edges limiter. \ingroup Config*/
  addDoubleOption("SHARP_EDGES_COEFF", SharpEdgesCoeff, 3.0);

  /*!\brief CONV_NUM_METHOD_FLOW
   *  \n DESCRIPTION: Convective numerical method \n OPTIONS: See \link Upwind_Map \endlink , \link Centered_Map \endlink. \ingroup Config*/
  addConvectOption("CONV_NUM_METHOD_FLOW", Kind_ConvNumScheme_Flow, Kind_Centered_Flow, Kind_Upwind_Flow);
  /*!\brief SPATIAL_ORDER_FLOW
   *  \n DESCRIPTION: Spatial numerical order integration \n OPTIONS: See \link SpatialOrder_Map \endlink \n DEFAULT: SECOND_ORDER \ingroup Config*/
  addEnumOption("SPATIAL_ORDER_FLOW", SpatialOrder_Flow, SpatialOrder_Map, SECOND_ORDER);
  /*!\brief SLOPE_LIMITER_FLOW
   * DESCRIPTION: Slope limiter for the direct solution. \n OPTIONS: See \link Limiter_Map \endlink \n DEFAULT VENKATAKRISHNAN \ingroup Config*/
  addEnumOption("SLOPE_LIMITER_FLOW", Kind_SlopeLimit_Flow, Limiter_Map, VENKATAKRISHNAN);
  default_ad_coeff_flow[0] = 0.15; default_ad_coeff_flow[1] = 0.5; default_ad_coeff_flow[2] = 0.02;
  /*!\brief AD_COEFF_FLOW \n DESCRIPTION: 1st, 2nd and 4th order artificial dissipation coefficients \ingroup Config*/
  addDoubleArrayOption("AD_COEFF_FLOW", 3, Kappa_Flow, default_ad_coeff_flow);

  /*!\brief CONV_NUM_METHOD_ADJFLOW
   *  \n DESCRIPTION: Convective numerical method for the adjoint solver.
   *  \n OPTIONS:  See \link Upwind_Map \endlink , \link Centered_Map \endlink. Note: not all methods are guaranteed to be implemented for the adjoint solver. \ingroup Config */
  addConvectOption("CONV_NUM_METHOD_ADJFLOW", Kind_ConvNumScheme_AdjFlow, Kind_Centered_AdjFlow, Kind_Upwind_AdjFlow);
  /*!\brief SPATIAL_ORDER_ADJFLOW
   *  \n DESCRIPTION: Spatial numerical order integration \n OPTIONS: See \link SpatialOrder_Map \endlink \n DEFAULT: SECOND_ORDER \ingroup Config*/
  addEnumOption("SPATIAL_ORDER_ADJFLOW", SpatialOrder_AdjFlow, SpatialOrder_Map, SECOND_ORDER);
  /*!\brief SLOPE_LIMITER_ADJFLOW
     * DESCRIPTION: Slope limiter for the adjoint solution. \n OPTIONS: See \link Limiter_Map \endlink \n DEFAULT VENKATAKRISHNAN \ingroup Config*/
  addEnumOption("SLOPE_LIMITER_ADJFLOW", Kind_SlopeLimit_AdjFlow, Limiter_Map, VENKATAKRISHNAN);
  default_ad_coeff_adj[0] = 0.15; default_ad_coeff_adj[1] = 0.5; default_ad_coeff_adj[2] = 0.02;
  /*!\brief AD_COEFF_ADJFLOW
   *  \n DESCRIPTION: 1st, 2nd and 4th order artificial dissipation coefficients for the adjoint solver.
   *  \n FORMAT and default values: AD_COEFF_ADJFLOW = (0.15, 0.5, 0.02) \ingroup Config*/
  addDoubleArrayOption("AD_COEFF_ADJFLOW", 3, Kappa_AdjFlow, default_ad_coeff_adj);

  /*!\brief SPATIAL_ORDER_TURB
   *  \n DESCRIPTION: Spatial numerical order integration.\n OPTIONS: See \link SpatialOrder_Map \endlink \n DEFAULT: FIRST_ORDER \ingroup Config*/
  addEnumOption("SPATIAL_ORDER_TURB", SpatialOrder_Turb, SpatialOrder_Map, FIRST_ORDER);
  /*!\brief SLOPE_LIMITER_TURB
   *  \n DESCRIPTION: Slope limiter  \n OPTIONS: See \link Limiter_Map \endlink \n DEFAULT VENKATAKRISHNAN \ingroup Config*/
  addEnumOption("SLOPE_LIMITER_TURB", Kind_SlopeLimit_Turb, Limiter_Map, VENKATAKRISHNAN);
  /*!\brief CONV_NUM_METHOD_TURB
   *  \n DESCRIPTION: Convective numerical method \ingroup Config*/
  addConvectOption("CONV_NUM_METHOD_TURB", Kind_ConvNumScheme_Turb, Kind_Centered_Turb, Kind_Upwind_Turb);
  
  /*!\brief SPATIAL_ORDER_ADJTURB
   *  \n DESCRIPTION: Spatial numerical order integration \n OPTIONS: See \link SpatialOrder_Map \endlink \n DEFAULT: FIRST_ORDER \ingroup Config*/
  addEnumOption("SPATIAL_ORDER_ADJTURB", SpatialOrder_AdjTurb, SpatialOrder_Map, FIRST_ORDER);
  /*!\brief SLOPE_LIMITER_ADJTURB
   *  \n DESCRIPTION: Slope limiter \n OPTIONS: See \link Limiter_Map \endlink \n DEFAULT VENKATAKRISHNAN \ingroup Config */
  addEnumOption("SLOPE_LIMITER_ADJTURB", Kind_SlopeLimit_AdjTurb, Limiter_Map, VENKATAKRISHNAN);
  /*!\brief CONV_NUM_METHOD_ADJTURB\n DESCRIPTION: Convective numerical method for the adjoint/turbulent problem \ingroup Config*/
  addConvectOption("CONV_NUM_METHOD_ADJTURB", Kind_ConvNumScheme_AdjTurb, Kind_Centered_AdjTurb, Kind_Upwind_AdjTurb);

  /* DESCRIPTION: Viscous limiter mean flow equations */
  addBoolOption("VISCOUS_LIMITER_FLOW", Viscous_Limiter_Flow, false);
  /* DESCRIPTION: Viscous limiter turbulent equations */
  addBoolOption("VISCOUS_LIMITER_TURB", Viscous_Limiter_Turb, false);
  
  /*!\par CONFIG_CATEGORY: Adjoint and Gradient \ingroup Config*/
  /*--- Options related to the adjoint and gradient ---*/

  /*!\brief LIMIT_ADJFLOW \n DESCRIPTION: Limit value for the adjoint variable.\n DEFAULT: 1E6. \ingroup Config*/
  addDoubleOption("LIMIT_ADJFLOW", AdjointLimit, 1E6);
  /*!\brief MG_ADJFLOW\n DESCRIPTION: Multigrid with the adjoint problem. \n Defualt: YES \ingroup Config*/
  addBoolOption("MG_ADJFLOW", MG_AdjointFlow, true);

  /*!\brief OBJECTIVE_WEIGHT  \n DESCRIPTION: Adjoint problem boundary condition weights. Applies scaling factor to objective(s) \ingroup Config*/
  addDoubleListOption("OBJECTIVE_WEIGHT", nObjW, Weight_ObjFunc);
  /*!\brief OBJECTIVE_FUNCTION
   *  \n DESCRIPTION: Adjoint problem boundary condition \n OPTIONS: see \link Objective_Map \endlink \n DEFAULT: DRAG_COEFFICIENT \ingroup Config*/
  addEnumListOption("OBJECTIVE_FUNCTION", nObj, Kind_ObjFunc, Objective_Map);

  /* DESCRIPTION: parameter for the definition of a complex objective function */
  addDoubleOption("DCD_DCL_VALUE", dCD_dCL, 0.0);
  /* DESCRIPTION: parameter for the definition of a complex objective function */
  addDoubleOption("DCD_DCM_VALUE", dCD_dCM, 0.0);

  default_obj_coeff[0]=0.0; default_obj_coeff[1]=0.0; default_obj_coeff[2]=0.0;
  default_obj_coeff[3]=0.0;  default_obj_coeff[4]=0.0;
  /*!\brief OBJ_CHAIN_RULE_COEFF
  * \n DESCRIPTION: Coefficients defining the objective function gradient using the chain rule
  * with area-averaged outlet primitive variables. This is used with the genereralized outflow
  * objective.  \ingroup Config   */
  addDoubleArrayOption("OBJ_CHAIN_RULE_COEFF",5,Obj_ChainRuleCoeff,default_obj_coeff);

  default_geo_loc[0] = 0.0; default_geo_loc[1] = 1.0;
  /* DESCRIPTION: Definition of the airfoil section */
  addDoubleArrayOption("GEO_WING_BOUNDS", 2, Section_WingBounds, default_geo_loc);
  /* DESCRIPTION: Identify the axis of the section */
  addEnumOption("GEO_AXIS_STATIONS", Axis_Stations, Axis_Stations_Map, Y_AXIS);
  /* DESCRIPTION: Number of section cuts to make when calculating internal volume */
  addUnsignedShortOption("GEO_WING_STATIONS", nWingStations, 101);
  /* DESCRIPTION: Definition of the airfoil sections */
  addDoubleListOption("GEO_LOCATION_STATIONS", nLocationStations, LocationStations);
  /* DESCRIPTION: Output sectional forces for specified markers. */
  addBoolOption("GEO_PLOT_STATIONS", Plot_Section_Forces, false);
  /* DESCRIPTION: Mode of the GDC code (analysis, or gradient) */
  addEnumOption("GEO_MODE", GeometryMode, GeometryMode_Map, FUNCTION);

  /* DESCRIPTION: Drag weight in sonic boom Objective Function (from 0.0 to 1.0) */
  addDoubleOption("DRAG_IN_SONICBOOM", WeightCd, 0.0);
  /* DESCRIPTION: Sensitivity smoothing  */
  addEnumOption("SENS_SMOOTHING", Kind_SensSmooth, Sens_Smoothing_Map, NO_SMOOTH);
  /* DESCRIPTION: Adjoint frozen viscosity */
  addBoolOption("FROZEN_VISC", Frozen_Visc, true);
   /* DESCRIPTION:  */
  addDoubleOption("FIX_AZIMUTHAL_LINE", FixAzimuthalLine, 90.0);
  /*!\brief SENS_REMOVE_SHARP
   * \n DESCRIPTION: Remove sharp edges from the sensitivity evaluation  \n Format: SENS_REMOVE_SHARP = YES \n DEFAULT: NO \ingroup Config*/
  addBoolOption("SENS_REMOVE_SHARP", Sens_Remove_Sharp, false);

  /*!\par CONFIG_CATEGORY: Input/output files and formats \ingroup Config */
  /*--- Options related to input/output files and formats ---*/

  /*!\brief OUTPUT_FORMAT \n DESCRIPTION: I/O format for output plots. \n OPTIONS: see \link Output_Map \endlink \n DEFAULT: TECPLOT \ingroup Config */
  addEnumOption("OUTPUT_FORMAT", Output_FileFormat, Output_Map, TECPLOT);
  /*!\brief ACTDISK_JUMP \n DESCRIPTION: The jump is given by the difference in values or a ratio */
  addEnumOption("ACTDISK_JUMP", ActDisk_Jump, Jump_Map, DIFFERENCE);
  /*!\brief MESH_FORMAT \n DESCRIPTION: Mesh input file format \n OPTIONS: see \link Input_Map \endlink \n DEFAULT: SU2 \ingroup Config*/
  addEnumOption("MESH_FORMAT", Mesh_FileFormat, Input_Map, SU2);
  /* DESCRIPTION:  Mesh input file */
  addStringOption("MESH_FILENAME", Mesh_FileName, string("mesh.su2"));
  /*!\brief MESH_OUT_FILENAME \n DESCRIPTION: Mesh output file name. Used when converting, scaling, or deforming a mesh. \n DEFAULT: mesh_out.su2 \ingroup Config*/
  addStringOption("MESH_OUT_FILENAME", Mesh_Out_FileName, string("mesh_out.su2"));

  /*!\brief CONV_FILENAME \n DESCRIPTION: Output file convergence history (w/o extension) \n DEFAULT: history \ingroup Config*/
  addStringOption("CONV_FILENAME", Conv_FileName, string("history"));
  /*!\brief BREAKDOWN_FILENAME \n DESCRIPTION: Output file forces breakdown \ingroup Config*/
  addStringOption("BREAKDOWN_FILENAME", Breakdown_FileName, string("forces_breakdown.dat"));
  /*!\brief CONV_FILENAME \n DESCRIPTION: Output file convergence history (w/o extension) \n DEFAULT: history \ingroup Config*/
  addStringOption("CONV_FILENAME_FSI", Conv_FileName_FSI, string("historyFSI.csv"));
  /* DESCRIPTION: Viscous limiter turbulent equations */
  addBoolOption("WRITE_CONV_FILENAME_FSI", Write_Conv_FSI, false);
  /*!\brief SOLUTION_FLOW_FILENAME \n DESCRIPTION: Restart flow input file (the file output under the filename set by RESTART_FLOW_FILENAME) \n DEFAULT: solution_flow.dat \ingroup Config */
  addStringOption("SOLUTION_FLOW_FILENAME", Solution_FlowFileName, string("solution_flow.dat"));
  /*!\brief SOLUTION_ADJ_FILENAME\n DESCRIPTION: Restart adjoint input file. Objective function abbreviation is expected. \ingroup Config*/
  addStringOption("SOLUTION_ADJ_FILENAME", Solution_AdjFileName, string("solution_adj.dat"));
  /*!\brief SOLUTION_FLOW_FILENAME \n DESCRIPTION: Restart structure input file (the file output under the filename set by RESTART_FLOW_FILENAME) \n Default: solution_flow.dat \ingroup Config */
  addStringOption("SOLUTION_STRUCTURE_FILENAME", Solution_FEMFileName, string("solution_structure.dat"));
  /*!\brief RESTART_FLOW_FILENAME \n DESCRIPTION: Output file restart flow \ingroup Config*/
  addStringOption("RESTART_FLOW_FILENAME", Restart_FlowFileName, string("restart_flow.dat"));
  /*!\brief RESTART_ADJ_FILENAME  \n DESCRIPTION: Output file restart adjoint. Objective function abbreviation will be appended. \ingroup Config*/
  addStringOption("RESTART_ADJ_FILENAME", Restart_AdjFileName, string("restart_adj.dat"));
  /*!\brief RESTART_WAVE_FILENAME \n DESCRIPTION: Output file restart wave \ingroup Config*/
  addStringOption("RESTART_WAVE_FILENAME", Restart_WaveFileName, string("restart_wave.dat"));
  /*!\brief RESTART_FLOW_FILENAME \n DESCRIPTION: Output file restart structure \ingroup Config*/
  addStringOption("RESTART_STRUCTURE_FILENAME", Restart_FEMFileName, string("restart_structure.dat"));
  /*!\brief VOLUME_FLOW_FILENAME  \n DESCRIPTION: Output file flow (w/o extension) variables \ingroup Config */
  addStringOption("VOLUME_FLOW_FILENAME", Flow_FileName, string("flow"));
  /*!\brief VOLUME_STRUCTURE_FILENAME
   * \n  DESCRIPTION: Output file structure (w/o extension) variables \ingroup Config*/
  addStringOption("VOLUME_STRUCTURE_FILENAME", Structure_FileName, string("structure"));
  /*!\brief SURFACE_STRUCTURE_FILENAME
   *  \n DESCRIPTION: Output file structure (w/o extension) variables \ingroup Config*/
  addStringOption("SURFACE_STRUCTURE_FILENAME", SurfStructure_FileName, string("surface_structure"));
  /*!\brief SURFACE_WAVE_FILENAME
   *  \n DESCRIPTION: Output file structure (w/o extension) variables \ingroup Config*/
  addStringOption("SURFACE_WAVE_FILENAME", SurfWave_FileName, string("surface_wave"));
  /*!\brief SURFACE_HEAT_FILENAME
   *  \n DESCRIPTION: Output file structure (w/o extension) variables \ingroup Config */
  addStringOption("SURFACE_HEAT_FILENAME", SurfHeat_FileName, string("surface_heat"));
  /*!\brief VOLUME_WAVE_FILENAME
   *  \n DESCRIPTION: Output file wave (w/o extension) variables  \ingroup Config*/
  addStringOption("VOLUME_WAVE_FILENAME", Wave_FileName, string("wave"));
  /*!\brief VOLUME_HEAT_FILENAME
   *  \n DESCRIPTION: Output file wave (w/o extension) variables  \ingroup Config*/
  addStringOption("VOLUME_HEAT_FILENAME", Heat_FileName, string("heat"));
  /*!\brief VOLUME_ADJWAVE_FILENAME
   *  \n DESCRIPTION: Output file adj. wave (w/o extension) variables  \ingroup Config*/
  addStringOption("VOLUME_ADJWAVE_FILENAME", AdjWave_FileName, string("adjoint_wave"));
  /*!\brief VOLUME_ADJ_FILENAME
   *  \n DESCRIPTION: Output file adjoint (w/o extension) variables  \ingroup Config*/
  addStringOption("VOLUME_ADJ_FILENAME", Adj_FileName, string("adjoint"));
  /*!\brief GRAD_OBJFUNC_FILENAME
   *  \n DESCRIPTION: Output objective function gradient  \ingroup Config*/
  addStringOption("GRAD_OBJFUNC_FILENAME", ObjFunc_Grad_FileName, string("of_grad.dat"));
  /*!\brief VALUE_OBJFUNC_FILENAME
   *  \n DESCRIPTION: Output objective function  \ingroup Config*/
  addStringOption("VALUE_OBJFUNC_FILENAME", ObjFunc_Value_FileName, string("of_func.dat"));
  /*!\brief SURFACE_FLOW_FILENAME
   *  \n DESCRIPTION: Output file surface flow coefficient (w/o extension)  \ingroup Config*/
  addStringOption("SURFACE_FLOW_FILENAME", SurfFlowCoeff_FileName, string("surface_flow"));
  /*!\brief SURFACE_ADJ_FILENAME
   *  \n DESCRIPTION: Output file surface adjoint coefficient (w/o extension)  \ingroup Config*/
  addStringOption("SURFACE_ADJ_FILENAME", SurfAdjCoeff_FileName, string("surface_adjoint"));
  /*!\brief SURFACE_SENS_FILENAME_FILENAME
   *  \n DESCRIPTION: Output file surface sensitivity (discrete adjoint) (w/o extension)  \ingroup Config*/
  addStringOption("SURFACE_SENS_FILENAME", SurfSens_FileName, string("surface_sens"));
  /*!\brief VOLUME_SENS_FILENAME
   *  \n DESCRIPTION: Output file volume sensitivity (discrete adjoint))  \ingroup Config*/
  addStringOption("VOLUME_SENS_FILENAME", VolSens_FileName, string("volume_sens"));
  /*!\brief WRT_SOL_FREQ
   *  \n DESCRIPTION: Writing solution file frequency  \ingroup Config*/
  addUnsignedLongOption("WRT_SOL_FREQ", Wrt_Sol_Freq, 1000);
  /*!\brief WRT_SOL_FREQ_DUALTIME
   *  \n DESCRIPTION: Writing solution file frequency for dual time  \ingroup Config*/
  addUnsignedLongOption("WRT_SOL_FREQ_DUALTIME", Wrt_Sol_Freq_DualTime, 1);
  /*!\brief WRT_CON_FREQ
   *  \n DESCRIPTION: Writing convergence history frequency  \ingroup Config*/
  addUnsignedLongOption("WRT_CON_FREQ",  Wrt_Con_Freq, 1);
  /*!\brief WRT_CON_FREQ_DUALTIME
   *  \n DESCRIPTION: Writing convergence history frequency for the dual time  \ingroup Config*/
  addUnsignedLongOption("WRT_CON_FREQ_DUALTIME",  Wrt_Con_Freq_DualTime, 10);
  /*!\brief LOW_MEMORY_OUTPUT
   *  \n DESCRIPTION: Output less information for lower memory use.  \ingroup Config*/
  addBoolOption("LOW_MEMORY_OUTPUT", Low_MemoryOutput, false);
  /*!\brief WRT_VOL_SOL
   *  \n DESCRIPTION: Write a volume solution file  \ingroup Config*/
  addBoolOption("WRT_VOL_SOL", Wrt_Vol_Sol, true);
  /*!\brief WRT_SRF_SOL
   *  \n DESCRIPTION: Write a surface solution file  \ingroup Config*/
  addBoolOption("WRT_SRF_SOL", Wrt_Srf_Sol, true);
  /*!\brief WRT_CSV_SOL
   *  \n DESCRIPTION: Write a surface CSV solution file  \ingroup Config*/
  addBoolOption("WRT_CSV_SOL", Wrt_Csv_Sol, true);
  /*!\brief WRT_RESIDUALS
   *  \n DESCRIPTION: Output residual info to solution/restart file  \ingroup Config*/
  addBoolOption("WRT_RESIDUALS", Wrt_Residuals, false);
  /*!\brief WRT_LIMITERS
   *  \n DESCRIPTION: Output limiter value information to solution/restart file  \ingroup Config*/
  addBoolOption("WRT_LIMITERS", Wrt_Limiters, false);
  /*!\brief WRT_SHARPEDGES
   *  \n DESCRIPTION: Output sharp edge limiter information to solution/restart file  \ingroup Config*/
  addBoolOption("WRT_SHARPEDGES", Wrt_SharpEdges, false);
  /* DESCRIPTION: Output the rind layers in the solution files  \ingroup Config*/
  addBoolOption("WRT_HALO", Wrt_Halo, false);
  /*!\brief ONE_D_OUTPUT
   *  \n DESCRIPTION: Output averaged outlet flow values on specified exit marker.
   *  \n Use with MARKER_OUT_1D. \ingroup Config*/
  addEnumOption("KIND_ONE_DIMENSIONALIZATION", Kind_OneD, OneD_Map, ONED_NONE);
  /*!\brief CONSOLE_OUTPUT_VERBOSITY
   *  \n DESCRIPTION: Verbosity level for console output  \ingroup Config*/
  addEnumOption("CONSOLE_OUTPUT_VERBOSITY", Console_Output_Verb, Verb_Map, VERB_HIGH);


  /*!\par CONFIG_CATEGORY: Dynamic mesh definition \ingroup Config*/
  /*--- Options related to dynamic meshes ---*/

  /* DESCRIPTION: Mesh motion for unsteady simulations */
  addBoolOption("GRID_MOVEMENT", Grid_Movement, false);
  /* DESCRIPTION: Type of mesh motion */
  addEnumListOption("GRID_MOVEMENT_KIND", nGridMovement, Kind_GridMovement, GridMovement_Map);
  /* DESCRIPTION: Marker(s) of moving surfaces (MOVING_WALL or DEFORMING grid motion). */
  addStringListOption("MARKER_MOVING", nMarker_Moving, Marker_Moving);
  /* DESCRIPTION: Mach number (non-dimensional, based on the mesh velocity and freestream vals.) */
  addDoubleOption("MACH_MOTION", Mach_Motion, 0.0);
  /* DESCRIPTION: Coordinates of the rigid motion origin */
  addDoubleListOption("MOTION_ORIGIN_X", nMotion_Origin_X, Motion_Origin_X);
  /* DESCRIPTION: Coordinates of the rigid motion origin */
  addDoubleListOption("MOTION_ORIGIN_Y", nMotion_Origin_Y, Motion_Origin_Y);
  /* DESCRIPTION: Coordinates of the rigid motion origin */
  addDoubleListOption("MOTION_ORIGIN_Z", nMotion_Origin_Z, Motion_Origin_Z);
  /* DESCRIPTION: Translational velocity vector (m/s) in the x, y, & z directions (RIGID_MOTION only) */
  addDoubleListOption("TRANSLATION_RATE_X", nTranslation_Rate_X, Translation_Rate_X);
  /* DESCRIPTION: Translational velocity vector (m/s) in the x, y, & z directions (RIGID_MOTION only) */
  addDoubleListOption("TRANSLATION_RATE_Y", nTranslation_Rate_Y, Translation_Rate_Y);
  /* DESCRIPTION: Translational velocity vector (m/s) in the x, y, & z directions (RIGID_MOTION only) */
  addDoubleListOption("TRANSLATION_RATE_Z", nTranslation_Rate_Z, Translation_Rate_Z);
  /* DESCRIPTION: Angular velocity vector (rad/s) about x, y, & z axes (RIGID_MOTION only) */
  addDoubleListOption("ROTATION_RATE_X", nRotation_Rate_X, Rotation_Rate_X);
  /* DESCRIPTION: Angular velocity vector (rad/s) about x, y, & z axes (RIGID_MOTION only) */
  addDoubleListOption("ROTATION_RATE_Y", nRotation_Rate_Y, Rotation_Rate_Y);
  /* DESCRIPTION: Angular velocity vector (rad/s) about x, y, & z axes (RIGID_MOTION only) */
  addDoubleListOption("ROTATION_RATE_Z", nRotation_Rate_Z, Rotation_Rate_Z);
  /* DESCRIPTION: Pitching angular freq. (rad/s) about x, y, & z axes (RIGID_MOTION only) */
  addDoubleListOption("PITCHING_OMEGA_X", nPitching_Omega_X, Pitching_Omega_X);
  /* DESCRIPTION: Pitching angular freq. (rad/s) about x, y, & z axes (RIGID_MOTION only) */
  addDoubleListOption("PITCHING_OMEGA_Y", nPitching_Omega_Y, Pitching_Omega_Y);
  /* DESCRIPTION: Pitching angular freq. (rad/s) about x, y, & z axes (RIGID_MOTION only) */
  addDoubleListOption("PITCHING_OMEGA_Z", nPitching_Omega_Z, Pitching_Omega_Z);
  /* DESCRIPTION: Pitching amplitude (degrees) about x, y, & z axes (RIGID_MOTION only) */
  addDoubleListOption("PITCHING_AMPL_X", nPitching_Ampl_X, Pitching_Ampl_X);
  /* DESCRIPTION: Pitching amplitude (degrees) about x, y, & z axes (RIGID_MOTION only) */
  addDoubleListOption("PITCHING_AMPL_Y", nPitching_Ampl_Y, Pitching_Ampl_Y);
  /* DESCRIPTION: Pitching amplitude (degrees) about x, y, & z axes (RIGID_MOTION only) */
  addDoubleListOption("PITCHING_AMPL_Z", nPitching_Ampl_Z, Pitching_Ampl_Z);
  /* DESCRIPTION: Pitching phase offset (degrees) about x, y, & z axes (RIGID_MOTION only) */
  addDoubleListOption("PITCHING_PHASE_X", nPitching_Phase_X, Pitching_Phase_X);
  /* DESCRIPTION: Pitching phase offset (degrees) about x, y, & z axes (RIGID_MOTION only) */
  addDoubleListOption("PITCHING_PHASE_Y", nPitching_Phase_Y, Pitching_Phase_Y);
  /* DESCRIPTION: Pitching phase offset (degrees) about x, y, & z axes (RIGID_MOTION only) */
  addDoubleListOption("PITCHING_PHASE_Z", nPitching_Phase_Z, Pitching_Phase_Z);
  /* DESCRIPTION: Plunging angular freq. (rad/s) in x, y, & z directions (RIGID_MOTION only) */
  addDoubleListOption("PLUNGING_OMEGA_X", nPlunging_Omega_X, Plunging_Omega_X);
  /* DESCRIPTION: Plunging angular freq. (rad/s) in x, y, & z directions (RIGID_MOTION only) */
  addDoubleListOption("PLUNGING_OMEGA_Y", nPlunging_Omega_Y, Plunging_Omega_Y);
  /* DESCRIPTION: Plunging angular freq. (rad/s) in x, y, & z directions (RIGID_MOTION only) */
  addDoubleListOption("PLUNGING_OMEGA_Z", nPlunging_Omega_Z, Plunging_Omega_Z);
  /* DESCRIPTION: Plunging amplitude (m) in x, y, & z directions (RIGID_MOTION only) */
  addDoubleListOption("PLUNGING_AMPL_X", nPlunging_Ampl_X, Plunging_Ampl_X);
  /* DESCRIPTION: Plunging amplitude (m) in x, y, & z directions (RIGID_MOTION only) */
  addDoubleListOption("PLUNGING_AMPL_Y", nPlunging_Ampl_Y, Plunging_Ampl_Y);
  /* DESCRIPTION: Plunging amplitude (m) in x, y, & z directions (RIGID_MOTION only) */
  addDoubleListOption("PLUNGING_AMPL_Z", nPlunging_Ampl_Z, Plunging_Ampl_Z);
  /* DESCRIPTION: Value to move motion origins (1 or 0) */
  addUShortListOption("MOVE_MOTION_ORIGIN", nMoveMotion_Origin, MoveMotion_Origin);
  /* DESCRIPTION:  */
  addStringOption("MOTION_FILENAME", Motion_Filename, string("mesh_motion.dat"));

  /*!\par CONFIG_CATEGORY: Grid adaptation \ingroup Config*/
  /*--- Options related to grid adaptation ---*/

  /* DESCRIPTION: Kind of grid adaptation */
  addEnumOption("KIND_ADAPT", Kind_Adaptation, Adapt_Map, NO_ADAPT);
  /* DESCRIPTION: Percentage of new elements (% of the original number of elements) */
  addDoubleOption("NEW_ELEMS", New_Elem_Adapt, -1.0);
  /* DESCRIPTION: Scale factor for the dual volume */
  addDoubleOption("DUALVOL_POWER", DualVol_Power, 0.5);
  /* DESCRIPTION: Use analytical definition for surfaces */
  addEnumOption("ANALYTICAL_SURFDEF", Analytical_Surface, Geo_Analytic_Map, NO_GEO_ANALYTIC);
  /* DESCRIPTION: Before each computation, implicitly smooth the nodal coordinates */
  addBoolOption("SMOOTH_GEOMETRY", SmoothNumGrid, false);
  /* DESCRIPTION: Adapt the boundary elements */
  addBoolOption("ADAPT_BOUNDARY", AdaptBoundary, true);

  /*!\par CONFIG_CATEGORY: Aeroelastic Simulation (Typical Section Model) \ingroup Config*/
  /*--- Options related to aeroelastic simulations using the Typical Section Model) ---*/
  /* DESCRIPTION: The flutter speed index (modifies the freestream condition) */
  addDoubleOption("FLUTTER_SPEED_INDEX", FlutterSpeedIndex, 0.6);
  /* DESCRIPTION: Natural frequency of the spring in the plunging direction (rad/s). */
  addDoubleOption("PLUNGE_NATURAL_FREQUENCY", PlungeNaturalFrequency, 100);
  /* DESCRIPTION: Natural frequency of the spring in the pitching direction (rad/s). */
  addDoubleOption("PITCH_NATURAL_FREQUENCY", PitchNaturalFrequency, 100);
  /* DESCRIPTION: The airfoil mass ratio. */
  addDoubleOption("AIRFOIL_MASS_RATIO", AirfoilMassRatio, 60);
  /* DESCRIPTION: Distance in semichords by which the center of gravity lies behind the elastic axis. */
  addDoubleOption("CG_LOCATION", CG_Location, 1.8);
  /* DESCRIPTION: The radius of gyration squared (expressed in semichords) of the typical section about the elastic axis. */
  addDoubleOption("RADIUS_GYRATION_SQUARED", RadiusGyrationSquared, 3.48);
  /* DESCRIPTION: Solve the aeroelastic equations every given number of internal iterations. */
  addUnsignedShortOption("AEROELASTIC_ITER", AeroelasticIter, 3);
  
  /*!\par CONFIG_CATEGORY: Optimization Problem*/
  
  /* DESCRIPTION: Setup for design variables (upper bound) */
  addDoubleOption("OPT_BOUND_UPPER", DVBound_Upper, 1E6);
  /* DESCRIPTION: Setup for design variables (lower bound) */
  addDoubleOption("OPT_BOUND_LOWER", DVBound_Lower, -1E6);

  /*!\par CONFIG_CATEGORY: Wind Gust \ingroup Config*/
  /*--- Options related to wind gust simulations ---*/

  /* DESCRIPTION: Apply a wind gust */
  addBoolOption("WIND_GUST", Wind_Gust, false);
  /* DESCRIPTION: Type of gust */
  addEnumOption("GUST_TYPE", Gust_Type, Gust_Type_Map, NO_GUST);
  /* DESCRIPTION: Gust wavelenght (meters) */
  addDoubleOption("GUST_WAVELENGTH", Gust_WaveLength, 0.0);
  /* DESCRIPTION: Number of gust periods */
  addDoubleOption("GUST_PERIODS", Gust_Periods, 1.0);
  /* DESCRIPTION: Gust amplitude (m/s) */
  addDoubleOption("GUST_AMPL", Gust_Ampl, 0.0);
  /* DESCRIPTION: Time at which to begin the gust (sec) */
  addDoubleOption("GUST_BEGIN_TIME", Gust_Begin_Time, 0.0);
  /* DESCRIPTION: Location at which the gust begins (meters) */
  addDoubleOption("GUST_BEGIN_LOC", Gust_Begin_Loc, 0.0);
  /* DESCRIPTION: Direction of the gust X or Y dir */
  addEnumOption("GUST_DIR", Gust_Dir, Gust_Dir_Map, Y_DIR);

  /* Harmonic Balance config */
  /* DESCRIPTION: Omega_HB = 2*PI*frequency - frequencies for Harmonic Balance method */
  addDoubleListOption("OMEGA_HB", nOmega_HB, Omega_HB);

  /*!\par CONFIG_CATEGORY: Equivalent Area \ingroup Config*/
  /*--- Options related to the equivalent area ---*/

  /* DESCRIPTION: Evaluate equivalent area on the Near-Field  */
  addBoolOption("EQUIV_AREA", EquivArea, false);
  default_ea_lim[0] = 0.0; default_ea_lim[1] = 1.0; default_ea_lim[2] = 1.0;
  /* DESCRIPTION: Integration limits of the equivalent area ( xmin, xmax, Dist_NearField ) */
  addDoubleArrayOption("EA_INT_LIMIT", 3, EA_IntLimit, default_ea_lim);
  /* DESCRIPTION: Equivalent area scaling factor */
  addDoubleOption("EA_SCALE_FACTOR", EA_ScaleFactor, 1.0);

	// these options share nDV as their size in the option references; not a good idea
	/*!\par CONFIG_CATEGORY: Grid deformation \ingroup Config*/
  /*--- Options related to the grid deformation ---*/

	/* DESCRIPTION: Kind of deformation */
	addEnumListOption("DV_KIND", nDV, Design_Variable, Param_Map);
	/* DESCRIPTION: Marker of the surface to which we are going apply the shape deformation */
  addStringListOption("DV_MARKER", nMarker_DV, Marker_DV);
	/* DESCRIPTION: Parameters of the shape deformation
   - FFD_CONTROL_POINT_2D ( FFDBox ID, i_Ind, j_Ind, x_Disp, y_Disp )
   - FFD_RADIUS_2D ( FFDBox ID )
   - FFD_CAMBER_2D ( FFDBox ID, i_Ind )
   - FFD_THICKNESS_2D ( FFDBox ID, i_Ind )
   - HICKS_HENNE ( Lower Surface (0)/Upper Surface (1)/Only one Surface (2), x_Loc )
   - SURFACE_BUMP ( x_start, x_end, x_Loc )
   - CST ( Lower Surface (0)/Upper Surface (1), Kulfan parameter number, Total number of Kulfan parameters for surface )
   - NACA_4DIGITS ( 1st digit, 2nd digit, 3rd and 4th digit )
   - PARABOLIC ( Center, Thickness )
   - TRANSLATION ( x_Disp, y_Disp, z_Disp )
   - ROTATION ( x_Orig, y_Orig, z_Orig, x_End, y_End, z_End )
   - OBSTACLE ( Center, Bump size )
   - SPHERICAL ( ControlPoint_Index, Theta_Disp, R_Disp )
   - FFD_CONTROL_POINT ( FFDBox ID, i_Ind, j_Ind, k_Ind, x_Disp, y_Disp, z_Disp )
   - FFD_TWIST_ANGLE ( FFDBox ID, x_Orig, y_Orig, z_Orig, x_End, y_End, z_End )
   - FFD_ROTATION ( FFDBox ID, x_Orig, y_Orig, z_Orig, x_End, y_End, z_End )
   - FFD_CONTROL_SURFACE ( FFDBox ID, x_Orig, y_Orig, z_Orig, x_End, y_End, z_End )
   - FFD_CAMBER ( FFDBox ID, i_Ind, j_Ind )
   - FFD_THICKNESS ( FFDBox ID, i_Ind, j_Ind ) */
	addDVParamOption("DV_PARAM", nDV, ParamDV, FFDTag, Design_Variable);
  /* DESCRIPTION: New value of the shape deformation */
  addDVValueOption("DV_VALUE", nDV_Value, DV_Value, nDV, ParamDV, Design_Variable);
	/* DESCRIPTION: Hold the grid fixed in a region */
  addBoolOption("HOLD_GRID_FIXED", Hold_GridFixed, false);
	default_grid_fix[0] = -1E15; default_grid_fix[1] = -1E15; default_grid_fix[2] = -1E15;
	default_grid_fix[3] =  1E15; default_grid_fix[4] =  1E15; default_grid_fix[5] =  1E15;
	/* DESCRIPTION: Coordinates of the box where the grid will be deformed (Xmin, Ymin, Zmin, Xmax, Ymax, Zmax) */
	addDoubleArrayOption("HOLD_GRID_FIXED_COORD", 6, Hold_GridFixed_Coord, default_grid_fix);
	/* DESCRIPTION: Visualize the deformation */
  addBoolOption("VISUALIZE_DEFORMATION", Visualize_Deformation, false);
  /* DESCRIPTION: Print the residuals during mesh deformation to the console */
  addBoolOption("DEFORM_CONSOLE_OUTPUT", Deform_Output, true);
  /* DESCRIPTION: Number of nonlinear deformation iterations (surface deformation increments) */
  addUnsignedLongOption("DEFORM_NONLINEAR_ITER", GridDef_Nonlinear_Iter, 1);
  /* DESCRIPTION: Number of smoothing iterations for FEA mesh deformation */
  addUnsignedLongOption("DEFORM_LINEAR_ITER", GridDef_Linear_Iter, 1000);
  /* DESCRIPTION: Factor to multiply smallest volume for deform tolerance (0.001 default) */
  addDoubleOption("DEFORM_TOL_FACTOR", Deform_Tol_Factor, 1E-6);
  /* DESCRIPTION: Deform coefficient (-1.0 to 0.5) */
  addDoubleOption("DEFORM_COEFF", Deform_Coeff, 1E6);
  /* DESCRIPTION: Type of element stiffness imposed for FEA mesh deformation (INVERSE_VOLUME, WALL_DISTANCE, CONSTANT_STIFFNESS) */
  addEnumOption("DEFORM_STIFFNESS_TYPE", Deform_Stiffness_Type, Deform_Stiffness_Map, WALL_DISTANCE);
  /* DESCRIPTION: Poisson's ratio for constant stiffness FEA method of grid deformation*/
  addDoubleOption("DEFORM_ELASTICITY_MODULUS", Deform_ElasticityMod, 2E11);
  /* DESCRIPTION: Young's modulus and Poisson's ratio for constant stiffness FEA method of grid deformation*/
  addDoubleOption("DEFORM_POISSONS_RATIO", Deform_PoissonRatio, 0.3);
  /*  DESCRIPTION: Linear solver for the mesh deformation\n OPTIONS: see \link Linear_Solver_Map \endlink \n DEFAULT: FGMRES \ingroup Config*/
  addEnumOption("DEFORM_LINEAR_SOLVER", Kind_Deform_Linear_Solver, Linear_Solver_Map, FGMRES);
  /*  \n DESCRIPTION: Preconditioner for the Krylov linear solvers \n OPTIONS: see \link Linear_Solver_Prec_Map \endlink \n DEFAULT: LU_SGS \ingroup Config*/
  addEnumOption("DEFORM_LINEAR_SOLVER_PREC", Kind_Deform_Linear_Solver_Prec, Linear_Solver_Prec_Map, LU_SGS);

  /*!\par CONFIG_CATEGORY: Rotorcraft problem \ingroup Config*/
  /*--- option related to rotorcraft problems ---*/

  /* DESCRIPTION: MISSING ---*/
  addDoubleOption("CYCLIC_PITCH", Cyclic_Pitch, 0.0);
  /* DESCRIPTION: MISSING ---*/
  addDoubleOption("COLLECTIVE_PITCH", Collective_Pitch, 0.0);


  /*!\par CONFIG_CATEGORY: FEA solver \ingroup Config*/
  /*--- Options related to the FEA solver ---*/

  /* DESCRIPTION: Modulus of elasticity */
  addDoubleOption("ELASTICITY_MODULUS", ElasticyMod, 2E11);
  /* DESCRIPTION: Poisson ratio */
  addDoubleOption("POISSON_RATIO", PoissonRatio, 0.30);
  /* DESCRIPTION: Material density */
  addDoubleOption("MATERIAL_DENSITY", MaterialDensity, 7854);
  /*!\brief BULK_MODULUS_STRUCT \n DESCRIPTION: Value of the Bulk Modulus for a structural problem \n DEFAULT 160E9 */
  /* This is a temporal definition */
  addDoubleOption("BULK_MODULUS_STRUCT", Bulk_Modulus_Struct, 160E9);

  /*!\brief REGIME_TYPE \n  DESCRIPTION: Geometric condition \n OPTIONS: see \link Struct_Map \endlink \ingroup Config*/
  addEnumOption("GEOMETRIC_CONDITIONS", Kind_Struct_Solver, Struct_Map, SMALL_DEFORMATIONS);
  /*!\brief REGIME_TYPE \n  DESCRIPTION: Material model \n OPTIONS: see \link Material_Map \endlink \ingroup Config*/
  addEnumOption("MATERIAL_MODEL", Kind_Material, Material_Map, LINEAR_ELASTIC);
  /*!\brief REGIME_TYPE \n  DESCRIPTION: Compressibility of the material \n OPTIONS: see \link MatComp_Map \endlink \ingroup Config*/
  addEnumOption("MATERIAL_COMPRESSIBILITY", Kind_Material_Compress, MatComp_Map, COMPRESSIBLE_MAT);

  /*  DESCRIPTION: Consider a prestretch in the structural domain
  *  Options: NO, YES \ingroup Config */
  addBoolOption("PRESTRETCH", Prestretch, false);
  /*!\brief PRESTRETCH_FILENAME \n DESCRIPTION: Filename to input for prestretching membranes \n Default: prestretch_file.dat \ingroup Config */
  addStringOption("PRESTRETCH_FILENAME", Prestretch_FEMFileName, string("prestretch_file.dat"));

  /* DESCRIPTION: Iterative method for non-linear structural analysis */
  addEnumOption("NONLINEAR_FEM_SOLUTION_METHOD", Kind_SpaceIteScheme_FEA, Space_Ite_Map_FEA, NEWTON_RAPHSON);
  /* DESCRIPTION: Number of internal iterations for Newton-Raphson Method in nonlinear structural applications */
  addUnsignedLongOption("NONLINEAR_FEM_INT_ITER", Dyn_nIntIter, 10);

  /* DESCRIPTION: Formulation for bidimensional elasticity solver */
  addEnumOption("FORMULATION_ELASTICITY_2D", Kind_2DElasForm, ElasForm_2D, PLANE_STRAIN);
  /*  DESCRIPTION: Apply dead loads
  *  Options: NO, YES \ingroup Config */
  addBoolOption("DEAD_LOAD", DeadLoad, false);
  /* DESCRIPTION: Dynamic or static structural analysis */
  addEnumOption("DYNAMIC_ANALYSIS", Dynamic_Analysis, Dynamic_Map, STATIC);
  /* DESCRIPTION: Time Step for dynamic analysis (s) */
  addDoubleOption("DYN_TIMESTEP", Delta_DynTime, 0.0);
  /* DESCRIPTION: Total Physical Time for dual time stepping simulations (s) */
  addDoubleOption("DYN_TIME", Total_DynTime, 1.0);
  /* DESCRIPTION: Parameter alpha for Newmark scheme (s) */
  addDoubleOption("NEWMARK_ALPHA", Newmark_alpha, 0.25);
  /* DESCRIPTION: Parameter delta for Newmark scheme (s) */
  addDoubleOption("NEWMARK_DELTA", Newmark_delta, 0.5);
  /* DESCRIPTION: Apply the load slowly or suddenly */
  addBoolOption("SIGMOID_LOADING", Sigmoid_Load, false);
  /* DESCRIPTION: Apply the load as a ramp */
  addBoolOption("RAMP_LOADING", Ramp_Load, false);
  /* DESCRIPTION: Time while the load is to be increased linearly */
  addDoubleOption("RAMP_TIME", Ramp_Time, 1.0);
  /* DESCRIPTION: Time while the load is to be increased linearly */
  addDoubleOption("SIGMOID_TIME", Sigmoid_Time, 1.0);
  /* DESCRIPTION: Constant of steepness of the sigmoid */
  addDoubleOption("SIGMOID_K", Sigmoid_K, 10.0);

  /* DESCRIPTION: Newmark - Generalized alpha - coefficients */
  addDoubleListOption("TIME_INT_STRUCT_COEFFS", nIntCoeffs, Int_Coeffs);

  /*  DESCRIPTION: Apply dead loads. Options: NO, YES \ingroup Config */
  addBoolOption("INCREMENTAL_LOAD", IncrementalLoad, false);
  /* DESCRIPTION: Maximum number of increments of the  */
  addUnsignedLongOption("NUMBER_INCREMENTS", IncLoad_Nincrements, 10);

  default_inc_crit[0] = 0.0; default_inc_crit[1] = 0.0; default_inc_crit[2] = 0.0;
  /* DESCRIPTION: Definition of the  UTOL RTOL ETOL*/
  addDoubleArrayOption("INCREMENTAL_CRITERIA", 3, IncLoad_Criteria, default_inc_crit);

  /* DESCRIPTION: Time while the structure is static */
  addDoubleOption("STATIC_TIME", Static_Time, 0.0);

  /* DESCRIPTION: Order of the predictor */
  addUnsignedShortOption("PREDICTOR_ORDER", Pred_Order, 0);

  /* DESCRIPTION: Transfer method used for multiphysics problems */
  addEnumOption("MULTIPHYSICS_TRANSFER_METHOD", Kind_TransferMethod, Transfer_Method_Map, BROADCAST_DATA);


  /* CONFIG_CATEGORY: FSI solver */
  /*--- Options related to the FSI solver ---*/

  /*!\brief PHYSICAL_PROBLEM_FLUID_FSI
   *  DESCRIPTION: Physical governing equations \n
   *  Options: NONE (default),EULER, NAVIER_STOKES, RANS,
   *  \ingroup Config*/
  addEnumOption("FSI_FLUID_PROBLEM", Kind_Solver_Fluid_FSI, FSI_Fluid_Solver_Map, NO_SOLVER_FFSI);

  /*!\brief PHYSICAL_PROBLEM_STRUCTURAL_FSI
   *  DESCRIPTION: Physical governing equations \n
   *  Options: NONE (default), FEM_ELASTICITY
   *  \ingroup Config*/
  addEnumOption("FSI_STRUCTURAL_PROBLEM", Kind_Solver_Struc_FSI, FSI_Struc_Solver_Map, NO_SOLVER_SFSI);

  /* DESCRIPTION: Linear solver for the structural side on FSI problems */
  addEnumOption("FSI_LINEAR_SOLVER_STRUC", Kind_Linear_Solver_FSI_Struc, Linear_Solver_Map, FGMRES);
  /* DESCRIPTION: Preconditioner for the Krylov linear solvers */
  addEnumOption("FSI_LINEAR_SOLVER_PREC_STRUC", Kind_Linear_Solver_Prec_FSI_Struc, Linear_Solver_Prec_Map, LU_SGS);
  /* DESCRIPTION: Maximum number of iterations of the linear solver for the implicit formulation */
  addUnsignedLongOption("FSI_LINEAR_SOLVER_ITER_STRUC", Linear_Solver_Iter_FSI_Struc, 500);
  /* DESCRIPTION: Minimum error threshold for the linear solver for the implicit formulation */
  addDoubleOption("FSI_LINEAR_SOLVER_ERROR_STRUC", Linear_Solver_Error_FSI_Struc, 1E-6);

  /* DESCRIPTION: Restart from a steady state (sets grid velocities to 0 when loading the restart). */
  addBoolOption("RESTART_STEADY_STATE", SteadyRestart, false);

  /*  DESCRIPTION: Apply dead loads
  *  Options: NO, YES \ingroup Config */
  addBoolOption("MATCHING_MESH", MatchingMesh, true);

  /*!\par KIND_INTERPOLATION \n
   * DESCRIPTION: Type of interpolation to use for multi-zone problems. \n OPTIONS: see \link Interpolator_Map \endlink
   * Sets Kind_Interpolation \ingroup Config
   */
  addEnumOption("KIND_INTERPOLATION", Kind_Interpolation, Interpolator_Map, NEAREST_NEIGHBOR);

  /* DESCRIPTION: Maximum number of FSI iterations */
  addUnsignedShortOption("FSI_ITER", nIterFSI, 1);
  /* DESCRIPTION: Aitken's static relaxation factor */
  addDoubleOption("STAT_RELAX_PARAMETER", AitkenStatRelax, 0.4);
  /* DESCRIPTION: Aitken's dynamic maximum relaxation factor for the first iteration */
  addDoubleOption("AITKEN_DYN_MAX_INITIAL", AitkenDynMaxInit, 0.5);
  /* DESCRIPTION: Aitken's dynamic minimum relaxation factor for the first iteration */
  addDoubleOption("AITKEN_DYN_MIN_INITIAL", AitkenDynMinInit, 0.5);
  /* DESCRIPTION: Type of gust */
  addEnumOption("BGS_RELAXATION", Kind_BGS_RelaxMethod, AitkenForm_Map, NO_RELAXATION);


  /*!\par CONFIG_CATEGORY: Wave solver \ingroup Config*/
  /*--- options related to the wave solver ---*/

  /* DESCRIPTION: Constant wave speed */
  addDoubleOption("WAVE_SPEED", Wave_Speed, 331.79);

  /*!\par CONFIG_CATEGORY: Heat solver \ingroup Config*/
  /*--- options related to the heat solver ---*/

  /* DESCRIPTION: Thermal diffusivity constant */
  addDoubleOption("THERMAL_DIFFUSIVITY", Thermal_Diffusivity, 1.172E-5);

  /*!\par CONFIG_CATEGORY: Visualize Control Volumes \ingroup Config*/
  /*--- options related to visualizing control volumes ---*/

  /* DESCRIPTION: Node number for the CV to be visualized */
  addLongOption("VISUALIZE_CV", Visualize_CV, -1);

  /*!\par CONFIG_CATEGORY: Inverse design problem \ingroup Config*/
  /*--- options related to inverse design problem ---*/

  /* DESCRIPTION: Evaluate inverse design on the surface  */
  addBoolOption("INV_DESIGN_CP", InvDesign_Cp, false);

  /* DESCRIPTION: Evaluate inverse design on the surface  */
  addBoolOption("INV_DESIGN_HEATFLUX", InvDesign_HeatFlux, false);

  /*!\par CONFIG_CATEGORY: Unsupported options \ingroup Config*/
  /*--- Options that are experimental and not intended for general use ---*/

  /* DESCRIPTION: Write extra output */
  addBoolOption("EXTRA_OUTPUT", ExtraOutput, false);

  /*--- options related to the FFD problem ---*/
  /*!\par CONFIG_CATEGORY:FFD point inversion \ingroup Config*/
  
  /* DESCRIPTION: Fix I plane */
  addShortListOption("FFD_FIX_I", nFFD_Fix_IDir, FFD_Fix_IDir);
  
  /* DESCRIPTION: Fix J plane */
  addShortListOption("FFD_FIX_J", nFFD_Fix_JDir, FFD_Fix_JDir);
  
  /* DESCRIPTION: Fix K plane */
  addShortListOption("FFD_FIX_K", nFFD_Fix_KDir, FFD_Fix_KDir);
  
  /* DESCRIPTION: FFD symmetry plane (j=0) */
  addBoolOption("FFD_SYMMETRY_PLANE", FFD_Symmetry_Plane, false);

  /* DESCRIPTION: Define different coordinates systems for the FFD */
  addEnumOption("FFD_COORD_SYSTEM", FFD_CoordSystem, CoordSystem_Map, CARTESIAN);

  /* DESCRIPTION: Axis information for the spherical and cylindrical coord system */
  default_ffd_axis[0] = 0.0; default_ffd_axis[1] = 0.0; default_ffd_axis[2] =0.0;
  addDoubleArrayOption("FFD_AXIS", 3, FFD_Axis, default_ffd_axis);

  /* DESCRIPTION: Number of total iterations in the FFD point inversion */
  addUnsignedShortOption("FFD_ITERATIONS", nFFD_Iter, 500);

  /* DESCRIPTION: Free surface damping coefficient */
	addDoubleOption("FFD_TOLERANCE", FFD_Tol, 1E-10);
  
  /* DESCRIPTION: Free surface damping coefficient */
  addDoubleOption("FFD_SCALE", FFD_Scale, 1.0);

  /* DESCRIPTION: Definition of the FFD boxes */
  addFFDDefOption("FFD_DEFINITION", nFFDBox, CoordFFDBox, TagFFDBox);
  
  /* DESCRIPTION: Definition of the FFD boxes */
  addFFDDegreeOption("FFD_DEGREE", nFFDBox, DegreeFFDBox);
  
  /* DESCRIPTION: Surface continuity at the intersection with the FFD */
  addEnumOption("FFD_CONTINUITY", FFD_Continuity, Continuity_Map, DERIVATIVE_2ND);

  /* DESCRIPTION: Kind of blending for the FFD definition */
  addEnumOption("FFD_BLENDING", FFD_Blending, Blending_Map, BEZIER );

  /* DESCRIPTION: Order of the BSplines for BSpline Blending function */
  default_ad_coeff_flow[0] = 2; default_ad_coeff_flow[1] = 2; default_ad_coeff_flow[2] = 2;
  addDoubleArrayOption("FFD_BSPLINE_ORDER", 3, FFD_BSpline_Order,default_ad_coeff_flow);

  /*--- Options for the automatic differentiation methods ---*/
  /*!\par CONFIG_CATEGORY: Automatic Differentation options\ingroup Config*/

  /* DESCRIPTION: Direct differentiation mode (forward) */
  addEnumOption("DIRECT_DIFF", DirectDiff, DirectDiff_Var_Map, NO_DERIVATIVE);

  /* DESCRIPTION: Automatic differentiation mode (reverse) */
  addBoolOption("AUTO_DIFF", AD_Mode, NO);

  /*--- options that are used in the python optimization scripts. These have no effect on the c++ toolsuite ---*/
  /*!\par CONFIG_CATEGORY:Python Options\ingroup Config*/

  /* DESCRIPTION: Gradient method */
  addPythonOption("GRADIENT_METHOD");

  /* DESCRIPTION: Geometrical Parameter */
  addPythonOption("GEO_PARAM");

  /* DESCRIPTION: Setup for design variables */
  addPythonOption("DEFINITION_DV");

  /* DESCRIPTION: Maximum number of iterations */
  addPythonOption("OPT_ITERATIONS");
  
  /* DESCRIPTION: Requested accuracy */
  addPythonOption("OPT_ACCURACY");
  
  /*!\brief OPT_COMBINE_OBJECTIVE
   *  \n DESCRIPTION: Flag specifying whether to internally combine a multi-objective function or treat separately */
  addPythonOption("OPT_COMBINE_OBJECTIVE");

  /* DESCRIPTION: Current value of the design variables */
  addPythonOption("DV_VALUE_NEW");

  /* DESCRIPTION: Previous value of the design variables */
  addPythonOption("DV_VALUE_OLD");

  /* DESCRIPTION: Number of partitions of the mesh */
  addPythonOption("NUMBER_PART");

  /* DESCRIPTION: Optimization objective function with optional scaling factor*/
  addPythonOption("OPT_OBJECTIVE");

  /* DESCRIPTION: Optimization constraint functions with optional scaling factor */
  addPythonOption("OPT_CONSTRAINT");

  /* DESCRIPTION: Finite different step for gradient estimation */
  addPythonOption("FIN_DIFF_STEP");

  /* DESCRIPTION: Verbosity of the python scripts to Stdout */
  addPythonOption("CONSOLE");

  /* DESCRIPTION: Flag specifying if the mesh was decomposed */
  addPythonOption("DECOMPOSED");

  /* DESCRIPTION: Activate ParMETIS mode for testing */
  addBoolOption("PARMETIS", ParMETIS, false);
  
  /* END_CONFIG_OPTIONS */

}

void CConfig::SetConfig_Parsing(char case_filename[MAX_STRING_SIZE]) {
  string text_line, option_name;
  ifstream case_file;
  vector<string> option_value;
  int rank = MASTER_NODE;
  
#ifdef HAVE_MPI
  MPI_Comm_rank(MPI_COMM_WORLD, &rank);
#endif
  
  /*--- Read the configuration file ---*/
  
  case_file.open(case_filename, ios::in);

  if (case_file.fail()) {
    if (rank == MASTER_NODE) cout << endl << "The configuration file (.cfg) is missing!!" << endl << endl;
    exit(EXIT_FAILURE);
  }

  string errorString;

  int  err_count = 0;  // How many errors have we found in the config file
  int max_err_count = 30; // Maximum number of errors to print before stopping

  map<string, bool> included_options;

  /*--- Parse the configuration file and set the options ---*/
  
  while (getline (case_file, text_line)) {
    
    if (err_count >= max_err_count) {
      errorString.append("too many errors. Stopping parse");

      cout << errorString << endl;
      throw(1);
    }
    
    if (TokenizeString(text_line, option_name, option_value)) {
      
      /*--- See if it's a python option ---*/

      if (option_map.find(option_name) == option_map.end()) {
          string newString;
          newString.append(option_name);
          newString.append(": invalid option name");
          newString.append(". Check current SU2 options in config_template.cfg.");
          newString.append("\n");
          errorString.append(newString);
          err_count++;
        continue;
      }

      /*--- Option exists, check if the option has already been in the config file ---*/
      
      if (included_options.find(option_name) != included_options.end()) {
        string newString;
        newString.append(option_name);
        newString.append(": option appears twice");
        newString.append("\n");
        errorString.append(newString);
        err_count++;
        continue;
      }


      /*--- New found option. Add it to the map, and delete from all options ---*/
      
      included_options.insert(pair<string, bool>(option_name, true));
      all_options.erase(option_name);

      /*--- Set the value and check error ---*/
      
      string out = option_map[option_name]->SetValue(option_value);
      if (out.compare("") != 0) {
        errorString.append(out);
        errorString.append("\n");
        err_count++;
      }
    }
  }

  /*--- See if there were any errors parsing the config file ---*/
      
  if (errorString.size() != 0) {
    if (rank == MASTER_NODE) cout << errorString << endl;
    exit(EXIT_FAILURE);
  }

  /*--- Set the default values for all of the options that weren't set ---*/
      
  for (map<string, bool>::iterator iter = all_options.begin(); iter != all_options.end(); ++iter) {
    option_map[iter->first]->SetDefault();
  }

  case_file.close();
  
}

bool CConfig::SetRunTime_Parsing(char case_filename[MAX_STRING_SIZE]) {
  string text_line, option_name;
  ifstream case_file;
  vector<string> option_value;
  int rank = MASTER_NODE;
  
#ifdef HAVE_MPI
  MPI_Comm_rank(MPI_COMM_WORLD, &rank);
#endif
  
  /*--- Read the configuration file ---*/
  
  case_file.open(case_filename, ios::in);
  
  if (case_file.fail()) { return false; }
  
  string errorString;
  
  int err_count = 0;  // How many errors have we found in the config file
  int max_err_count = 30; // Maximum number of errors to print before stopping
  
  map<string, bool> included_options;
  
  /*--- Parse the configuration file and set the options ---*/
  
  while (getline (case_file, text_line)) {
    
    if (err_count >= max_err_count) {
      errorString.append("too many errors. Stopping parse");
      
      cout << errorString << endl;
      throw(1);
    }
    
    if (TokenizeString(text_line, option_name, option_value)) {
      
      if (option_map.find(option_name) == option_map.end()) {
        
        /*--- See if it's a python option ---*/
        
        string newString;
        newString.append(option_name);
        newString.append(": invalid option name");
        newString.append("\n");
        errorString.append(newString);
        err_count++;
        continue;
      }
      
      /*--- Option exists, check if the option has already been in the config file ---*/
      
      if (included_options.find(option_name) != included_options.end()) {
        string newString;
        newString.append(option_name);
        newString.append(": option appears twice");
        newString.append("\n");
        errorString.append(newString);
        err_count++;
        continue;
      }
      
      /*--- New found option. Add it to the map, and delete from all options ---*/
      
      included_options.insert(pair<string, bool>(option_name, true));
      all_options.erase(option_name);
      
      /*--- Set the value and check error ---*/
      
      string out = option_map[option_name]->SetValue(option_value);
      if (out.compare("") != 0) {
        errorString.append(out);
        errorString.append("\n");
        err_count++;
      }
      
    }
  }
  
  /*--- See if there were any errors parsing the runtime file ---*/
  
  if (errorString.size() != 0) {
    if (rank == MASTER_NODE) cout << errorString << endl;
    exit(EXIT_FAILURE);
  }
  
  case_file.close();
  
  return true;
  
}

void CConfig::SetPostprocessing(unsigned short val_software, unsigned short val_izone, unsigned short val_nDim) {
  
  unsigned short iZone, iCFL, iMarker;
  bool ideal_gas       = (Kind_FluidModel == STANDARD_AIR || Kind_FluidModel == IDEAL_GAS );
  bool standard_air       = (Kind_FluidModel == STANDARD_AIR);
  
#ifdef HAVE_MPI
  int size = SINGLE_NODE;
  MPI_Comm_size(MPI_COMM_WORLD, &size);
#endif
  
#ifndef HAVE_TECIO
  if (Output_FileFormat == TECPLOT_BINARY) {
    cout << "Tecplot binary file requested but SU2 was built without TecIO support." << "\n";
    Output_FileFormat = TECPLOT;
  }
#endif
  
  /*--- Fixed CM mode requires a static movement of the grid ---*/
  
  if (Fixed_CM_Mode) {
    Grid_Movement= true;
  	 nGridMovement = 1;
  	 Kind_GridMovement = new unsigned short[nGridMovement];
  	 Kind_GridMovement[0] = MOVING_HTP;
  }

  /*--- Store the SU2 module that we are executing. ---*/
  
  Kind_SU2 = val_software;

  /*--- Set the default for thrust in ActDisk ---*/
  
  if ((Kind_ActDisk == NET_THRUST) || (Kind_ActDisk == BC_THRUST)
      || (Kind_ActDisk == DRAG_MINUS_THRUST) || (Kind_ActDisk == MASSFLOW)
      || (Kind_ActDisk == POWER))
    ActDisk_Jump = RATIO;

  /*--- If Kind_Obj has not been specified, these arrays need to take a default --*/

  if (Weight_ObjFunc == NULL and Kind_ObjFunc == NULL) {
    Kind_ObjFunc = new unsigned short[1];
    Kind_ObjFunc[0] = DRAG_COEFFICIENT;
    Weight_ObjFunc = new su2double[1];
    Weight_ObjFunc[0] = 1.0;
    nObj=1;
    nObjW=1;
  }
  /*-- Correct for case where Weight_ObjFunc has not been provided or has length < kind_objfunc---*/
  
  if (nObjW<nObj) {
    if (Weight_ObjFunc!= NULL) {
      cout <<"The option OBJECTIVE_WEIGHT must either have the same length as OBJECTIVE_FUNCTION,\n"<<
          "or be deleted from the config file (equal weights will be applied)."<< endl;
      exit(EXIT_FAILURE);
    }
    Weight_ObjFunc = new su2double[nObj];
    for (unsigned short iObj=0; iObj<nObj; iObj++)
      Weight_ObjFunc[iObj] = 1.0;
  }
  /*--- Ignore weights if only one objective provided ---*/
  
  if (nObj == 1 )
      Weight_ObjFunc[0] = 1.0;

  /*--- Maker sure that nMarker = nObj ---*/

  if (nObj>0) {
    if (nMarker_Monitoring!=nObj and Marker_Monitoring!= NULL) {
      if (nMarker_Monitoring==1) {
        /*-- If only one marker was listed with multiple objectives, set that marker as the marker for each objective ---*/
        nMarker_Monitoring = nObj;
        string marker = Marker_Monitoring[0];
        delete[] Marker_Monitoring;
        Marker_Monitoring = new string[nMarker_Monitoring];
        for (iMarker=0; iMarker<nMarker_Monitoring; iMarker++)
          Marker_Monitoring[iMarker] = marker;
      }
      else if(nObj>1) {
        cout <<"When using more than one OBJECTIVE_FUNCTION, MARKER_MONTIOR must be the same length or length 1. \n "<<
            "For multiple surfaces per objective, list the objective multiple times. \n"<<
            "For multiple objectives per marker either use one marker overall or list the marker multiple times."<<endl;
        exit(EXIT_FAILURE);
      }
    }
  }

  /*--- Low memory only for ASCII Tecplot ---*/

  if (Output_FileFormat != TECPLOT) Low_MemoryOutput = NO;
  
  /*--- Deactivate the multigrid in the adjoint problem ---*/
  
  if ((ContinuousAdjoint && !MG_AdjointFlow) ||
      (Unsteady_Simulation == TIME_STEPPING)) { nMGLevels = 0; }

  /*--- If Fluid Structure Interaction, set the solver for each zone.
   *--- ZONE_0 is the zone of the fluid.
   *--- All the other zones are structure.
   *--- This will allow us to define multiple physics structural problems */

  if (Kind_Solver == FLUID_STRUCTURE_INTERACTION) {
	  if (val_izone == 0) {	Kind_Solver = Kind_Solver_Fluid_FSI; 		FSI_Problem = true;}

	  else {			 	Kind_Solver = Kind_Solver_Struc_FSI;	  	FSI_Problem = true;
	  	  	  	  	  	  	Kind_Linear_Solver = Kind_Linear_Solver_FSI_Struc;
	  	  	  	  	  	  	Kind_Linear_Solver_Prec = Kind_Linear_Solver_Prec_FSI_Struc;
	  	  	  	  	  	  	Linear_Solver_Error = Linear_Solver_Error_FSI_Struc;
	  	  	  	  	  	  	Linear_Solver_Iter = Linear_Solver_Iter_FSI_Struc;}
  }
  else { FSI_Problem = false; }

<<<<<<< HEAD
  if ((rank == MASTER_NODE) && ContinuousAdjoint && (Ref_NonDim == DIMENSIONAL) && (Kind_SU2 == SU2_CFD)) {
=======
  if ((rank==MASTER_NODE) && ContinuousAdjoint && (Ref_NonDim == DIMENSIONAL) && (Kind_SU2 == SU2_CFD)) {
>>>>>>> c7317ce0
    cout << "WARNING: The adjoint solver should use a non-dimensional flow solution." << endl;
  }
  
  /*--- Initialize non-physical points/reconstructions to zero ---*/
  
  Nonphys_Points   = 0;
  Nonphys_Reconstr = 0;
  
  /*--- Apply a bound to the deformation if there is any design variable ---*/
  
  if (Design_Variable != NULL) {
    for (unsigned short iDV = 0; iDV < nDV; iDV++) {
      if (DV_Value != NULL)
        DV_Value[iDV][0] = max(min(DV_Value[iDV][0], DVBound_Upper), DVBound_Lower);
    }
  }
  
  if (Kind_Solver == POISSON_EQUATION) {
    Unsteady_Simulation = STEADY;
  }
  
  /*--- Set the number of external iterations to 1 for the steady state problem ---*/

  if ((Kind_Solver == HEAT_EQUATION) ||
      (Kind_Solver == WAVE_EQUATION) || (Kind_Solver == POISSON_EQUATION)) {
    nMGLevels = 0;
    if (Unsteady_Simulation == STEADY) nExtIter = 1;
    else Unst_nIntIter = 2;
  }
  
  if (Kind_Solver == FEM_ELASTICITY) {
    nMGLevels = 0;
    if (Dynamic_Analysis == STATIC)
	nExtIter = 1;
  }

  /*--- Decide whether we should be writing unsteady solution files. ---*/
  
  if (Unsteady_Simulation == STEADY ||
      Unsteady_Simulation == HARMONIC_BALANCE)
 { Wrt_Unsteady = false; }
  else { Wrt_Unsteady = true; }

  if (Kind_Solver == FEM_ELASTICITY) {

	  if (Dynamic_Analysis == STATIC) { Wrt_Dynamic = false; }
	  else { Wrt_Dynamic = true; }

  } else {
    Wrt_Dynamic = false;
  }

  /*--- Check for unsupported features. ---*/

  if ((Kind_Regime == INCOMPRESSIBLE) && (Unsteady_Simulation == HARMONIC_BALANCE)){
    cout << "Harmonic Balance not yet implemented for the incompressible solver." << endl;
    exit(EXIT_FAILURE);
  }
  
  /*--- Check for Fluid model consistency ---*/

  if (standard_air) {
	if (Gamma != 1.4 || Gas_Constant != 287.058) {
		Gamma = 1.4;
		Gas_Constant = 287.058;
        }
  }
  /*--- Check for Measurement System ---*/
  
  if (SystemMeasurements == US && !standard_air) {
    cout << "Only STANDARD_AIR fluid model can be used with US Measurement System" << endl;
    exit(EXIT_FAILURE);
  }
  
  /*--- Check for Convective scheme available for NICFD ---*/
  
  if (!ideal_gas) {
    if (Kind_ConvNumScheme_Flow != SPACE_UPWIND) {
      cout << "Only ROE Upwind and HLLC Upwind scheme can be used for Non-Ideal Compressible Fluids" << endl;
      exit(EXIT_FAILURE);
    }
    else {
      if (Kind_Upwind_Flow != ROE && Kind_Upwind_Flow != HLLC) {
        cout << "Only ROE Upwind and HLLC Upwind scheme can be used for Non-Ideal Compressible Fluids" << endl;
        exit(EXIT_FAILURE);
      }
    }
  }
  
  /*--- Check for Boundary condition available for NICFD ---*/
  
  if (!ideal_gas) {
    if (nMarker_Inlet != 0) {
      cout << "Riemann Boundary conditions or NRBC must be used for inlet and outlet with Not Ideal Compressible Fluids " << endl;
      exit(EXIT_FAILURE);
    }
    if (nMarker_Outlet != 0) {
      cout << "Riemann Boundary conditions or NRBC must be used outlet with Not Ideal Compressible Fluids " << endl;
      exit(EXIT_FAILURE);
    }
    
    if (nMarker_FarField != 0) {
      cout << "Riemann Boundary conditions or NRBC must be used outlet with Not Ideal Compressible Fluids " << endl;
      exit(EXIT_FAILURE);
    }
    
  }
  
  /*--- Check for Boundary condition available for NICF ---*/
  
  if (ideal_gas) {
    if (SystemMeasurements == US && standard_air) {
      if (Kind_ViscosityModel != SUTHERLAND) {
        cout << "Only SUTHERLAND viscosity model can be used with US Measurement  " << endl;
        exit(EXIT_FAILURE);
      }
    }
    if (Kind_ConductivityModel != CONSTANT_PRANDTL ) {
      cout << "Only CONSTANT_PRANDTL thermal conductivity model can be used with STANDARD_AIR and IDEAL_GAS" << endl;
      exit(EXIT_FAILURE);
    }
    
  }
  
  /*--- Set grid movement kind to NO_MOVEMENT if not specified, which means
   that we also set the Grid_Movement flag to false. We initialize to the
   number of zones here, because we are guaranteed to at least have one. ---*/
  
  if (Kind_GridMovement == NULL) {
    Kind_GridMovement = new unsigned short[nZone];
    for (unsigned short iZone = 0; iZone < nZone; iZone++ )
      Kind_GridMovement[iZone] = NO_MOVEMENT;
    if (Grid_Movement == true) {
      cout << "GRID_MOVEMENT = YES but no type provided in GRID_MOVEMENT_KIND!!" << endl;
      exit(EXIT_FAILURE);
    }
  }
  
  /*--- If we're solving a purely steady problem with no prescribed grid
   movement (both rotating frame and moving walls can be steady), make sure that
   there is no grid motion ---*/
  
  if ((Kind_SU2 == SU2_CFD || Kind_SU2 == SU2_SOL) &&
      (Unsteady_Simulation == STEADY) &&
      ((Kind_GridMovement[ZONE_0] != MOVING_WALL) &&
       (Kind_GridMovement[ZONE_0] != ROTATING_FRAME) &&
       (Kind_GridMovement[ZONE_0] != STEADY_TRANSLATION) &&
       (Kind_GridMovement[ZONE_0] != FLUID_STRUCTURE)))
    Grid_Movement = false;
  
  if ((Kind_SU2 == SU2_CFD || Kind_SU2 == SU2_SOL) &&
      (Unsteady_Simulation == STEADY) &&
      ((Kind_GridMovement[ZONE_0] == MOVING_HTP)))
    Grid_Movement = true;

  /*--- If it is not specified, set the mesh motion mach number
   equal to the freestream value. ---*/
  
  if (Grid_Movement && Mach_Motion == 0.0)
    Mach_Motion = Mach;
  
  /*--- Set the boolean flag if we are in a rotating frame (source term). ---*/
  
  if (Grid_Movement && Kind_GridMovement[ZONE_0] == ROTATING_FRAME)
    Rotating_Frame = true;
  else
    Rotating_Frame = false;
  
  /*--- Check the number of moving markers against the number of grid movement
   types provided (should be equal, except that rigid motion and rotating frame
   do not depend on surface specification). ---*/
  
  if (Grid_Movement &&
      (Kind_GridMovement[ZONE_0] != RIGID_MOTION) &&
      (Kind_GridMovement[ZONE_0] != ROTATING_FRAME) &&
      (Kind_GridMovement[ZONE_0] != MOVING_HTP) &&
      (Kind_GridMovement[ZONE_0] != STEADY_TRANSLATION) &&
      (Kind_GridMovement[ZONE_0] != FLUID_STRUCTURE) &&
      (Kind_GridMovement[ZONE_0] != GUST) &&
      (nGridMovement != nMarker_Moving)) {
    cout << "Number of GRID_MOVEMENT_KIND must match number of MARKER_MOVING!!" << endl;
    exit(EXIT_FAILURE);
  }
  
  /*--- Make sure that there aren't more than one rigid motion or
   rotating frame specified in GRID_MOVEMENT_KIND. ---*/
 /* 
  if (Grid_Movement && (Kind_GridMovement[ZONE_0] == RIGID_MOTION) &&
      (nGridMovement > 2)) {
    cout << "Can not support more than 2 type of rigid motion in GRID_MOVEMENT_KIND!!" << endl;
    exit(EXIT_FAILURE);
  }
 */ 
  /*--- In case the grid movement parameters have not been declared in the
   config file, set them equal to zero for safety. Also check to make sure
   that for each option, a value has been declared for each moving marker. ---*/
  
  unsigned short nMoving;
  if (nGridMovement > nZone) nMoving = nGridMovement;
  else nMoving = nZone;

  /*--- Motion Origin: ---*/
  
  if (Motion_Origin_X == NULL) {
    Motion_Origin_X = new su2double[nMoving];
    for (iZone = 0; iZone < nMoving; iZone++ )
      Motion_Origin_X[iZone] = 0.0;
  } else {
    if (Grid_Movement && (nMotion_Origin_X != nGridMovement)) {
      cout << "Length of MOTION_ORIGIN_X must match GRID_MOVEMENT_KIND!!" << endl;
      exit(EXIT_FAILURE);
    }
  }
  
  if (Motion_Origin_Y == NULL) {
    Motion_Origin_Y = new su2double[nMoving];
    for (iZone = 0; iZone < nMoving; iZone++ )
      Motion_Origin_Y[iZone] = 0.0;
  } else {
    if (Grid_Movement && (nMotion_Origin_Y != nGridMovement)) {
      cout << "Length of MOTION_ORIGIN_Y must match GRID_MOVEMENT_KIND!!" << endl;
      exit(EXIT_FAILURE);
    }
  }
  
  if (Motion_Origin_Z == NULL) {
    Motion_Origin_Z = new su2double[nMoving];
    for (iZone = 0; iZone < nMoving; iZone++ )
      Motion_Origin_Z[iZone] = 0.0;
  } else {
    if (Grid_Movement && (nMotion_Origin_Z != nGridMovement)) {
      cout << "Length of MOTION_ORIGIN_Z must match GRID_MOVEMENT_KIND!!" << endl;
      exit(EXIT_FAILURE);
    }
  }
  
  if (MoveMotion_Origin == NULL) {
    MoveMotion_Origin = new unsigned short[nMoving];
    for (iZone = 0; iZone < nMoving; iZone++ )
      MoveMotion_Origin[iZone] = 0;
  } else {
    if (Grid_Movement && (nMoveMotion_Origin != nGridMovement)) {
      cout << "Length of MOVE_MOTION_ORIGIN must match GRID_MOVEMENT_KIND!!" << endl;
      exit(EXIT_FAILURE);
    }
  }
  
  /*--- Translation: ---*/
  
  if (Translation_Rate_X == NULL) {
    Translation_Rate_X = new su2double[nMoving];
    for (iZone = 0; iZone < nMoving; iZone++ )
      Translation_Rate_X[iZone] = 0.0;
  } else {
    if (Grid_Movement && (nTranslation_Rate_X != nGridMovement)) {
      cout << "Length of TRANSLATION_RATE_X must match GRID_MOVEMENT_KIND!!" << endl;
      exit(EXIT_FAILURE);
    }
  }
  
  if (Translation_Rate_Y == NULL) {
    Translation_Rate_Y = new su2double[nMoving];
    for (iZone = 0; iZone < nMoving; iZone++ )
      Translation_Rate_Y[iZone] = 0.0;
  } else {
    if (Grid_Movement && (nTranslation_Rate_Y != nGridMovement)) {
      cout << "Length of TRANSLATION_RATE_Y must match GRID_MOVEMENT_KIND!!" << endl;
      exit(EXIT_FAILURE);
    }
  }
  
  if (Translation_Rate_Z == NULL) {
    Translation_Rate_Z = new su2double[nMoving];
    for (iZone = 0; iZone < nMoving; iZone++ )
      Translation_Rate_Z[iZone] = 0.0;
  } else {
    if (Grid_Movement && (nTranslation_Rate_Z != nGridMovement)) {
      cout << "Length of TRANSLATION_RATE_Z must match GRID_MOVEMENT_KIND!!" << endl;
      exit(EXIT_FAILURE);
    }
  }
  
  /*--- Rotation: ---*/
  
  if (Rotation_Rate_X == NULL) {
    Rotation_Rate_X = new su2double[nMoving];
    for (iZone = 0; iZone < nMoving; iZone++ )
      Rotation_Rate_X[iZone] = 0.0;
  } else {
    if (Grid_Movement && (nRotation_Rate_X != nGridMovement)) {
      cout << "Length of ROTATION_RATE_X must match GRID_MOVEMENT_KIND!!" << endl;
      exit(EXIT_FAILURE);
    }
  }
  
  if (Rotation_Rate_Y == NULL) {
    Rotation_Rate_Y = new su2double[nMoving];
    for (iZone = 0; iZone < nMoving; iZone++ )
      Rotation_Rate_Y[iZone] = 0.0;
  } else {
    if (Grid_Movement && (nRotation_Rate_Y != nGridMovement)) {
      cout << "Length of ROTATION_RATE_Y must match GRID_MOVEMENT_KIND!!" << endl;
      exit(EXIT_FAILURE);
    }
  }
  
  if (Rotation_Rate_Z == NULL) {
    Rotation_Rate_Z = new su2double[nMoving];
    for (iZone = 0; iZone < nMoving; iZone++ )
      Rotation_Rate_Z[iZone] = 0.0;
  } else {
    if (Grid_Movement && (nRotation_Rate_Z != nGridMovement)) {
      cout << "Length of ROTATION_RATE_Z must match GRID_MOVEMENT_KIND!!" << endl;
      exit(EXIT_FAILURE);
    }
  }
  
  /*--- Pitching: ---*/
  
  if (Pitching_Omega_X == NULL) {
    Pitching_Omega_X = new su2double[nMoving];
    for (iZone = 0; iZone < nMoving; iZone++ )
      Pitching_Omega_X[iZone] = 0.0;
  } else {
    if (Grid_Movement && (nPitching_Omega_X != nGridMovement)) {
      cout << "Length of PITCHING_OMEGA_X must match GRID_MOVEMENT_KIND!!" << endl;
      exit(EXIT_FAILURE);
    }
  }
  
  if (Pitching_Omega_Y == NULL) {
    Pitching_Omega_Y = new su2double[nMoving];
    for (iZone = 0; iZone < nMoving; iZone++ )
      Pitching_Omega_Y[iZone] = 0.0;
  } else {
    if (Grid_Movement && (nPitching_Omega_Y != nGridMovement)) {
      cout << "Length of PITCHING_OMEGA_Y must match GRID_MOVEMENT_KIND!!" << endl;
      exit(EXIT_FAILURE);
    }
  }
  
  if (Pitching_Omega_Z == NULL) {
    Pitching_Omega_Z = new su2double[nMoving];
    for (iZone = 0; iZone < nMoving; iZone++ )
      Pitching_Omega_Z[iZone] = 0.0;
  } else {
    if (Grid_Movement && (nPitching_Omega_Z != nGridMovement)) {
      cout << "Length of PITCHING_OMEGA_Z must match GRID_MOVEMENT_KIND!!" << endl;
      exit(EXIT_FAILURE);
    }
  }
  
  /*--- Pitching Amplitude: ---*/
  
  if (Pitching_Ampl_X == NULL) {
    Pitching_Ampl_X = new su2double[nMoving];
    for (iZone = 0; iZone < nMoving; iZone++ )
      Pitching_Ampl_X[iZone] = 0.0;
  } else {
    if (Grid_Movement && (nPitching_Ampl_X != nGridMovement)) {
      cout << "Length of PITCHING_AMPL_X must match GRID_MOVEMENT_KIND!!" << endl;
      exit(EXIT_FAILURE);
    }
  }
  
  if (Pitching_Ampl_Y == NULL) {
    Pitching_Ampl_Y = new su2double[nMoving];
    for (iZone = 0; iZone < nMoving; iZone++ )
      Pitching_Ampl_Y[iZone] = 0.0;
  } else {
    if (Grid_Movement && (nPitching_Ampl_Y != nGridMovement)) {
      cout << "Length of PITCHING_AMPL_Y must match GRID_MOVEMENT_KIND!!" << endl;
      exit(EXIT_FAILURE);
    }
  }
  
  if (Pitching_Ampl_Z == NULL) {
    Pitching_Ampl_Z = new su2double[nMoving];
    for (iZone = 0; iZone < nMoving; iZone++ )
      Pitching_Ampl_Z[iZone] = 0.0;
  } else {
    if (Grid_Movement && (nPitching_Ampl_Z != nGridMovement)) {
      cout << "Length of PITCHING_AMPL_Z must match GRID_MOVEMENT_KIND!!" << endl;
      exit(EXIT_FAILURE);
    }
  }
  
  /*--- Pitching Phase: ---*/
  
  if (Pitching_Phase_X == NULL) {
    Pitching_Phase_X = new su2double[nMoving];
    for (iZone = 0; iZone < nMoving; iZone++ )
      Pitching_Phase_X[iZone] = 0.0;
  } else {
    if (Grid_Movement && (nPitching_Phase_X != nGridMovement)) {
      cout << "Length of PITCHING_PHASE_X must match GRID_MOVEMENT_KIND!!" << endl;
      exit(EXIT_FAILURE);
    }
  }
  
  if (Pitching_Phase_Y == NULL) {
    Pitching_Phase_Y = new su2double[nMoving];
    for (iZone = 0; iZone < nMoving; iZone++ )
      Pitching_Phase_Y[iZone] = 0.0;
  } else {
    if (Grid_Movement && (nPitching_Phase_Y != nGridMovement)) {
      cout << "Length of PITCHING_PHASE_Y must match GRID_MOVEMENT_KIND!!" << endl;
      exit(EXIT_FAILURE);
    }
  }
  
  if (Pitching_Phase_Z == NULL) {
    Pitching_Phase_Z = new su2double[nMoving];
    for (iZone = 0; iZone < nMoving; iZone++ )
      Pitching_Phase_Z[iZone] = 0.0;
  } else {
    if (Grid_Movement && (nPitching_Phase_Z != nGridMovement)) {
      cout << "Length of PITCHING_PHASE_Z must match GRID_MOVEMENT_KIND!!" << endl;
      exit(EXIT_FAILURE);
    }
  }
  
  /*--- Plunging: ---*/
  
  if (Plunging_Omega_X == NULL) {
    Plunging_Omega_X = new su2double[nMoving];
    for (iZone = 0; iZone < nMoving; iZone++ )
      Plunging_Omega_X[iZone] = 0.0;
  } else {
    if (Grid_Movement && (nPlunging_Omega_X != nGridMovement)) {
      cout << "Length of PLUNGING_OMEGA_X must match GRID_MOVEMENT_KIND!!" << endl;
      exit(EXIT_FAILURE);
    }
  }
  
  if (Plunging_Omega_Y == NULL) {
    Plunging_Omega_Y = new su2double[nMoving];
    for (iZone = 0; iZone < nMoving; iZone++ )
      Plunging_Omega_Y[iZone] = 0.0;
  } else {
    if (Grid_Movement && (nPlunging_Omega_Y != nGridMovement)) {
      cout << "Length of PLUNGING_OMEGA_Y must match GRID_MOVEMENT_KIND!!" << endl;
      exit(EXIT_FAILURE);
    }
  }
  
  if (Plunging_Omega_Z == NULL) {
    Plunging_Omega_Z = new su2double[nMoving];
    for (iZone = 0; iZone < nMoving; iZone++ )
      Plunging_Omega_Z[iZone] = 0.0;
  } else {
    if (Grid_Movement && (nPlunging_Omega_Z != nGridMovement)) {
      cout << "Length of PLUNGING_OMEGA_Z must match GRID_MOVEMENT_KIND!!" << endl;
      exit(EXIT_FAILURE);
    }
  }
  
  /*--- Plunging Amplitude: ---*/
  
  if (Plunging_Ampl_X == NULL) {
    Plunging_Ampl_X = new su2double[nMoving];
    for (iZone = 0; iZone < nMoving; iZone++ )
      Plunging_Ampl_X[iZone] = 0.0;
  } else {
    if (Grid_Movement && (nPlunging_Ampl_X != nGridMovement)) {
      cout << "Length of PLUNGING_AMPL_X must match GRID_MOVEMENT_KIND!!" << endl;
      exit(EXIT_FAILURE);
    }
  }
  
  if (Plunging_Ampl_Y == NULL) {
    Plunging_Ampl_Y = new su2double[nMoving];
    for (iZone = 0; iZone < nMoving; iZone++ )
      Plunging_Ampl_Y[iZone] = 0.0;
  } else {
    if (Grid_Movement && (nPlunging_Ampl_Y != nGridMovement)) {
      cout << "Length of PLUNGING_AMPL_Y must match GRID_MOVEMENT_KIND!!" << endl;
      exit(EXIT_FAILURE);
    }
  }
  
  if (Plunging_Ampl_Z == NULL) {
    Plunging_Ampl_Z = new su2double[nMoving];
    for (iZone = 0; iZone < nMoving; iZone++ )
      Plunging_Ampl_Z[iZone] = 0.0;
  } else {
    if (Grid_Movement && (nPlunging_Ampl_Z != nGridMovement)) {
      cout << "Length of PLUNGING_AMPL_Z must match GRID_MOVEMENT_KIND!!" << endl;
      exit(EXIT_FAILURE);
    }
  }
  
  /*-- Setting Harmonic Balance period from the config file */

  if (Unsteady_Simulation == HARMONIC_BALANCE) {
  	HarmonicBalance_Period = GetHarmonicBalance_Period();
  	if (HarmonicBalance_Period < 0)  {
  		cout << "Not a valid value for time period!!" << endl;
  		exit(EXIT_FAILURE);
  	}
  	/* Initialize the Harmonic balance Frequency pointer */
  	if (Omega_HB == NULL) {
  		Omega_HB = new su2double[nOmega_HB];
  		for (iZone = 0; iZone < nOmega_HB; iZone++ )
  			Omega_HB[iZone] = 0.0;
  	}else {
  		if (nOmega_HB != nTimeInstances) {
  			cout << "Length of omega_HB  must match the number TIME_INSTANCES!!" << endl;
  			exit(EXIT_FAILURE);
  		}
  	}
  }

    /*--- Use the various rigid-motion input frequencies to determine the period to be used with harmonic balance cases.
     There are THREE types of motion to consider, namely: rotation, pitching, and plunging.
     The largest period of motion is the one to be used for harmonic balance  calculations. ---*/
    
  /*if (Unsteady_Simulation == HARMONIC_BALANCE) {
      if (!(GetGrid_Movement())) {
          // No grid movement - Time period from config file //
          HarmonicBalance_Period = GetHarmonicBalance_Period();
      }
      
      else {
          unsigned short N_MOTION_TYPES = 3;
          su2double *periods;
          periods = new su2double[N_MOTION_TYPES];
          
          //--- rotation: ---//
          
          su2double Omega_mag_rot = sqrt(pow(Rotation_Rate_X[ZONE_0],2)+pow(Rotation_Rate_Y[ZONE_0],2)+pow(Rotation_Rate_Z[ZONE_0],2));
          if (Omega_mag_rot > 0)
              periods[0] = 2*PI_NUMBER/Omega_mag_rot;
          else
              periods[0] = 0.0;
          
          //--- pitching: ---//
          
          su2double Omega_mag_pitch = sqrt(pow(Pitching_Omega_X[ZONE_0],2)+pow(Pitching_Omega_Y[ZONE_0],2)+pow(Pitching_Omega_Z[ZONE_0],2));
          if (Omega_mag_pitch > 0)
              periods[1] = 2*PI_NUMBER/Omega_mag_pitch;
          else
              periods[1] = 0.0;
          
          //--- plunging: ---//
          
          su2double Omega_mag_plunge = sqrt(pow(Plunging_Omega_X[ZONE_0],2)+pow(Plunging_Omega_Y[ZONE_0],2)+pow(Plunging_Omega_Z[ZONE_0],2));
          if (Omega_mag_plunge > 0)
              periods[2] = 2*PI_NUMBER/Omega_mag_plunge;
          else
              periods[2] = 0.0;
          
          //--- determine which period is largest ---//
          
          unsigned short iVar;
          HarmonicBalance_Period = 0.0;
          for (iVar = 0; iVar < N_MOTION_TYPES; iVar++) {
              if (periods[iVar] > HarmonicBalance_Period)
                  HarmonicBalance_Period = periods[iVar];
          }
          
          delete periods;
      }
    
  }*/
  

  
    
  /*--- Initialize the RefOriginMoment Pointer ---*/
  
  RefOriginMoment = NULL;
  RefOriginMoment = new su2double[3];
  RefOriginMoment[0] = 0.0; RefOriginMoment[1] = 0.0; RefOriginMoment[2] = 0.0;
  
  /*--- In case the moment origin coordinates have not been declared in the
   config file, set them equal to zero for safety. Also check to make sure
   that for each marker, a value has been declared for the moment origin.
   Unless only one value was specified, then set this value for all the markers
   being monitored. ---*/
  
  
  if ((nRefOriginMoment_X != nRefOriginMoment_Y) || (nRefOriginMoment_X != nRefOriginMoment_Z) ) {
    cout << "ERROR: Length of REF_ORIGIN_MOMENT_X, REF_ORIGIN_MOMENT_Y and REF_ORIGIN_MOMENT_Z must be the same!!" << endl;
    exit(EXIT_FAILURE);
  }
  
  if (RefOriginMoment_X == NULL) {
    RefOriginMoment_X = new su2double[nMarker_Monitoring];
    for (iMarker = 0; iMarker < nMarker_Monitoring; iMarker++ )
      RefOriginMoment_X[iMarker] = 0.0;
  } else {
    if (nRefOriginMoment_X == 1) {
      
      su2double aux_RefOriginMoment_X = RefOriginMoment_X[0];
      delete [] RefOriginMoment_X;
      RefOriginMoment_X = new su2double[nMarker_Monitoring];
      nRefOriginMoment_X = nMarker_Monitoring;
      
      for (iMarker = 0; iMarker < nMarker_Monitoring; iMarker++ )
        RefOriginMoment_X[iMarker] = aux_RefOriginMoment_X;
    }
    else if (nRefOriginMoment_X != nMarker_Monitoring) {
      cout << "ERROR: Length of REF_ORIGIN_MOMENT_X must match number of Monitoring Markers!!" << endl;
      exit(EXIT_FAILURE);
    }
  }
  
  if (RefOriginMoment_Y == NULL) {
    RefOriginMoment_Y = new su2double[nMarker_Monitoring];
    for (iMarker = 0; iMarker < nMarker_Monitoring; iMarker++ )
      RefOriginMoment_Y[iMarker] = 0.0;
  } else {
    if (nRefOriginMoment_Y == 1) {
      
      su2double aux_RefOriginMoment_Y = RefOriginMoment_Y[0];
      delete [] RefOriginMoment_Y;
      RefOriginMoment_Y = new su2double[nMarker_Monitoring];
      nRefOriginMoment_Y = nMarker_Monitoring;
      
      for (iMarker = 0; iMarker < nMarker_Monitoring; iMarker++ )
        RefOriginMoment_Y[iMarker] = aux_RefOriginMoment_Y;
    }
    else if (nRefOriginMoment_Y != nMarker_Monitoring) {
      cout << "ERROR: Length of REF_ORIGIN_MOMENT_Y must match number of Monitoring Markers!!" << endl;
      exit(EXIT_FAILURE);
    }
  }
  
  if (RefOriginMoment_Z == NULL) {
    RefOriginMoment_Z = new su2double[nMarker_Monitoring];
    for (iMarker = 0; iMarker < nMarker_Monitoring; iMarker++ )
      RefOriginMoment_Z[iMarker] = 0.0;
  } else {
    if (nRefOriginMoment_Z == 1) {
      
      su2double aux_RefOriginMoment_Z = RefOriginMoment_Z[0];
      delete [] RefOriginMoment_Z;
      RefOriginMoment_Z = new su2double[nMarker_Monitoring];
      nRefOriginMoment_Z = nMarker_Monitoring;
      
      for (iMarker = 0; iMarker < nMarker_Monitoring; iMarker++ )
        RefOriginMoment_Z[iMarker] = aux_RefOriginMoment_Z;
    }
    else if (nRefOriginMoment_Z != nMarker_Monitoring) {
      cout << "ERROR: Length of REF_ORIGIN_MOMENT_Z must match number of Monitoring Markers!!" << endl;
      exit(EXIT_FAILURE);
    }
  }
  
  /*--- Set the boolean flag if we are carrying out an aeroelastic simulation. ---*/
  
  if (Grid_Movement && (Kind_GridMovement[ZONE_0] == AEROELASTIC || Kind_GridMovement[ZONE_0] == AEROELASTIC_RIGID_MOTION)) Aeroelastic_Simulation = true;
  else Aeroelastic_Simulation = false;
  
  /*--- Initializing the size for the solutions of the Aeroelastic problem. ---*/
  
  
  if (Grid_Movement && Aeroelastic_Simulation) {
    Aeroelastic_np1.resize(nMarker_Monitoring);
    Aeroelastic_n.resize(nMarker_Monitoring);
    Aeroelastic_n1.resize(nMarker_Monitoring);
    for (iMarker = 0; iMarker < nMarker_Monitoring; iMarker++) {
      Aeroelastic_np1[iMarker].resize(2);
      Aeroelastic_n[iMarker].resize(2);
      Aeroelastic_n1[iMarker].resize(2);
      for (int i =0; i<2; i++) {
        Aeroelastic_np1[iMarker][i].resize(2);
        Aeroelastic_n[iMarker][i].resize(2);
        Aeroelastic_n1[iMarker][i].resize(2);
        for (int j=0; j<2; j++) {
          Aeroelastic_np1[iMarker][i][j] = 0.0;
          Aeroelastic_n[iMarker][i][j] = 0.0;
          Aeroelastic_n1[iMarker][i][j] = 0.0;
        }
      }
    }
  }
  
  /*--- Allocate memory for the plunge and pitch and initialized them to zero ---*/
  
  if (Grid_Movement && Aeroelastic_Simulation) {
    Aeroelastic_pitch = new su2double[nMarker_Monitoring];
    Aeroelastic_plunge = new su2double[nMarker_Monitoring];
    for (iMarker = 0; iMarker < nMarker_Monitoring; iMarker++ ) {
      Aeroelastic_pitch[iMarker] = 0.0;
      Aeroelastic_plunge[iMarker] = 0.0;
    }
  }

  /*--- Fluid-Structure Interaction problems ---*/

  if (FSI_Problem) {
	  Kind_GridMovement[val_izone] = FLUID_STRUCTURE;
	  Grid_Movement = true;
  }
  
  if (MGCycle == FULLMG_CYCLE) FinestMesh = nMGLevels;
  else FinestMesh = MESH_0;
  
  if ((Kind_Solver == NAVIER_STOKES) &&
      (Kind_Turb_Model != NONE))
    Kind_Solver = RANS;
    
  Kappa_1st_Flow = Kappa_Flow[0];
  Kappa_2nd_Flow = Kappa_Flow[1];
  Kappa_4th_Flow = Kappa_Flow[2];
  Kappa_1st_AdjFlow = Kappa_AdjFlow[0];
  Kappa_2nd_AdjFlow = Kappa_AdjFlow[1];
  Kappa_4th_AdjFlow = Kappa_AdjFlow[2];
  
  /*--- Make the MG_PreSmooth, MG_PostSmooth, and MG_CorrecSmooth
   arrays consistent with nMGLevels ---*/
  
  unsigned short * tmp_smooth = new unsigned short[nMGLevels+1];
  
  if ((nMG_PreSmooth != nMGLevels+1) && (nMG_PreSmooth != 0)) {
    if (nMG_PreSmooth > nMGLevels+1) {
      
      /*--- Truncate by removing unnecessary elements at the end ---*/
      
      for (unsigned int i = 0; i <= nMGLevels; i++)
        tmp_smooth[i] = MG_PreSmooth[i];
      delete [] MG_PreSmooth;
      MG_PreSmooth=NULL;
    } else {
      
      /*--- Add additional elements equal to last element ---*/
      
      for (unsigned int i = 0; i < nMG_PreSmooth; i++)
        tmp_smooth[i] = MG_PreSmooth[i];
      for (unsigned int i = nMG_PreSmooth; i <= nMGLevels; i++)
        tmp_smooth[i] = MG_PreSmooth[nMG_PreSmooth-1];
      delete [] MG_PreSmooth;
      MG_PreSmooth=NULL;
    }
    
    nMG_PreSmooth = nMGLevels+1;
    MG_PreSmooth = new unsigned short[nMG_PreSmooth];
    for (unsigned int i = 0; i < nMG_PreSmooth; i++)
      MG_PreSmooth[i] = tmp_smooth[i];
  }
  if ((nMGLevels != 0) && (nMG_PreSmooth == 0)) {
    delete [] MG_PreSmooth;
    nMG_PreSmooth = nMGLevels+1;
    MG_PreSmooth = new unsigned short[nMG_PreSmooth];
    for (unsigned int i = 0; i < nMG_PreSmooth; i++)
      MG_PreSmooth[i] = i+1;
  }
  
  if ((nMG_PostSmooth != nMGLevels+1) && (nMG_PostSmooth != 0)) {
    if (nMG_PostSmooth > nMGLevels+1) {
      
      /*--- Truncate by removing unnecessary elements at the end ---*/
      
      for (unsigned int i = 0; i <= nMGLevels; i++)
        tmp_smooth[i] = MG_PostSmooth[i];
      delete [] MG_PostSmooth;
      MG_PostSmooth=NULL;
    } else {
      
      /*--- Add additional elements equal to last element ---*/
       
      for (unsigned int i = 0; i < nMG_PostSmooth; i++)
        tmp_smooth[i] = MG_PostSmooth[i];
      for (unsigned int i = nMG_PostSmooth; i <= nMGLevels; i++)
        tmp_smooth[i] = MG_PostSmooth[nMG_PostSmooth-1];
      delete [] MG_PostSmooth;
      MG_PostSmooth=NULL;
    }
    
    nMG_PostSmooth = nMGLevels+1;
    MG_PostSmooth = new unsigned short[nMG_PostSmooth];
    for (unsigned int i = 0; i < nMG_PostSmooth; i++)
      MG_PostSmooth[i] = tmp_smooth[i];
    
  }
  
  if ((nMGLevels != 0) && (nMG_PostSmooth == 0)) {
    delete [] MG_PostSmooth;
    nMG_PostSmooth = nMGLevels+1;
    MG_PostSmooth = new unsigned short[nMG_PostSmooth];
    for (unsigned int i = 0; i < nMG_PostSmooth; i++)
      MG_PostSmooth[i] = 0;
  }
  
  if ((nMG_CorrecSmooth != nMGLevels+1) && (nMG_CorrecSmooth != 0)) {
    if (nMG_CorrecSmooth > nMGLevels+1) {
      
      /*--- Truncate by removing unnecessary elements at the end ---*/
      
      for (unsigned int i = 0; i <= nMGLevels; i++)
        tmp_smooth[i] = MG_CorrecSmooth[i];
      delete [] MG_CorrecSmooth;
      MG_CorrecSmooth = NULL;
    } else {
      
      /*--- Add additional elements equal to last element ---*/
      
      for (unsigned int i = 0; i < nMG_CorrecSmooth; i++)
        tmp_smooth[i] = MG_CorrecSmooth[i];
      for (unsigned int i = nMG_CorrecSmooth; i <= nMGLevels; i++)
        tmp_smooth[i] = MG_CorrecSmooth[nMG_CorrecSmooth-1];
      delete [] MG_CorrecSmooth;
      MG_CorrecSmooth = NULL;
    }
    nMG_CorrecSmooth = nMGLevels+1;
    MG_CorrecSmooth = new unsigned short[nMG_CorrecSmooth];
    for (unsigned int i = 0; i < nMG_CorrecSmooth; i++)
      MG_CorrecSmooth[i] = tmp_smooth[i];
  }
  
  if ((nMGLevels != 0) && (nMG_CorrecSmooth == 0)) {
    delete [] MG_CorrecSmooth;
    nMG_CorrecSmooth = nMGLevels+1;
    MG_CorrecSmooth = new unsigned short[nMG_CorrecSmooth];
    for (unsigned int i = 0; i < nMG_CorrecSmooth; i++)
      MG_CorrecSmooth[i] = 0;
  }
  
  /*--- Override MG Smooth parameters ---*/
  
  if (nMG_PreSmooth != 0) MG_PreSmooth[MESH_0] = 1;
  if (nMG_PostSmooth != 0) {
    MG_PostSmooth[MESH_0] = 0;
    MG_PostSmooth[nMGLevels] = 0;
  }
  if (nMG_CorrecSmooth != 0) MG_CorrecSmooth[nMGLevels] = 0;
  
  if (Restart) MGCycle = V_CYCLE;
  
  if (ContinuousAdjoint) {
    if (Kind_Solver == EULER) Kind_Solver = ADJ_EULER;
    if (Kind_Solver == NAVIER_STOKES) Kind_Solver = ADJ_NAVIER_STOKES;
    if (Kind_Solver == RANS) Kind_Solver = ADJ_RANS;
  }
  
  nCFL = nMGLevels+1;
  CFL = new su2double[nCFL];
  CFL[0] = CFLFineGrid;
  
  /*--- Evaluate when the Cl should be evaluated ---*/
  
  Iter_Fixed_CL        = SU2_TYPE::Int(nExtIter / (su2double(Update_Alpha)+5.0));
  Iter_Fixed_CM        = SU2_TYPE::Int(nExtIter / (su2double(Update_iH)+5.0));
  Iter_Fixed_NetThrust = SU2_TYPE::Int(nExtIter / (su2double(Update_BCThrust)+5.0));

  if (ContinuousAdjoint) {
    CFL[0] = CFL[0] * CFLRedCoeff_AdjFlow;
    CFL_AdaptParam[2] *= CFLRedCoeff_AdjFlow;
    CFL_AdaptParam[3] *= CFLRedCoeff_AdjFlow;
    Iter_Fixed_CL = SU2_TYPE::Int(su2double (Iter_Fixed_CL) / CFLRedCoeff_AdjFlow);
    Iter_Fixed_CM = SU2_TYPE::Int(su2double (Iter_Fixed_CM) / CFLRedCoeff_AdjFlow);
    Iter_Fixed_NetThrust = SU2_TYPE::Int(su2double (Iter_Fixed_NetThrust) / CFLRedCoeff_AdjFlow);
  }
  
  if (Iter_Fixed_CL == 0) { Iter_Fixed_CL = nExtIter+1; Update_Alpha = 0; }
  if (Iter_Fixed_CM == 0) { Iter_Fixed_CM = nExtIter+1; Update_iH = 0; }
  if (Iter_Fixed_NetThrust == 0) { Iter_Fixed_NetThrust = nExtIter+1; Update_BCThrust = 0; }

  for (iCFL = 1; iCFL < nCFL; iCFL++)
    CFL[iCFL] = CFL[iCFL-1];
  
  if (nRKStep == 0) {
    nRKStep = 1;
    RK_Alpha_Step = new su2double[1]; RK_Alpha_Step[0] = 1.0;
  }
  
  if (nIntCoeffs == 0) {
	nIntCoeffs = 2;
	Int_Coeffs = new su2double[2]; Int_Coeffs[0] = 0.25; Int_Coeffs[1] = 0.5;
  }

  if ((Kind_SU2 == SU2_CFD) && (Kind_Solver == NO_SOLVER)) {
    cout << "PHYSICAL_PROBLEM must be set in the configuration file" << endl;
    exit(EXIT_FAILURE);
  }
  
  /*--- Set a flag for viscous simulations ---*/
  
  Viscous = (( Kind_Solver == NAVIER_STOKES          ) ||
             ( Kind_Solver == ADJ_NAVIER_STOKES      ) ||
             ( Kind_Solver == RANS                   ) ||
             ( Kind_Solver == ADJ_RANS               ) );
  
  /*--- To avoid boundary intersections, let's add a small constant to the planes. ---*/

  Section_WingBounds[0] += EPS;
  Section_WingBounds[1] += EPS;

  for (unsigned short iSections = 0; iSections < nLocationStations; iSections++) {
    LocationStations[iSections] += EPS;
  }

  /*--- Re-scale the length based parameters. The US system uses feet,
   but SU2 assumes that the grid is in inches ---*/
  
  if ((SystemMeasurements == US) && (Kind_SU2 == SU2_CFD)) {
    
    for (iMarker = 0; iMarker < nMarker_Monitoring; iMarker++) {
      RefOriginMoment_X[iMarker] = RefOriginMoment_X[iMarker]/12.0;
      RefOriginMoment_Y[iMarker] = RefOriginMoment_Y[iMarker]/12.0;
      RefOriginMoment_Z[iMarker] = RefOriginMoment_Z[iMarker]/12.0;
    }
    
    for (iMarker = 0; iMarker < nGridMovement; iMarker++) {
      Motion_Origin_X[iMarker] = Motion_Origin_X[iMarker]/12.0;
      Motion_Origin_Y[iMarker] = Motion_Origin_Y[iMarker]/12.0;
      Motion_Origin_Z[iMarker] = Motion_Origin_Z[iMarker]/12.0;
    }
    
    RefLengthMoment = RefLengthMoment/12.0;
    if ((val_nDim == 2) && (!Axisymmetric)) RefAreaCoeff = RefAreaCoeff/12.0;
    else RefAreaCoeff = RefAreaCoeff/144.0;
    Length_Reynolds = Length_Reynolds/12.0;
    RefElemLength = RefElemLength/12.0;
    Highlite_Area = Highlite_Area/144.0;
    SemiSpan = SemiSpan/12.0;

    EA_IntLimit[0] = EA_IntLimit[0]/12.0;
    EA_IntLimit[1] = EA_IntLimit[1]/12.0;
    EA_IntLimit[2] = EA_IntLimit[2]/12.0;
    
    for (unsigned short iSections = 0; iSections < nLocationStations; iSections++) {
      LocationStations[iSections] = LocationStations[iSections]/12.0;
    }

    Section_WingBounds[0] = Section_WingBounds[0]/12.0;
    Section_WingBounds[1] = Section_WingBounds[1]/12.0;
    
    SubsonicEngine_Cyl[0] = SubsonicEngine_Cyl[0]/12.0;
    SubsonicEngine_Cyl[1] = SubsonicEngine_Cyl[1]/12.0;
    SubsonicEngine_Cyl[2] = SubsonicEngine_Cyl[2]/12.0;
    SubsonicEngine_Cyl[3] = SubsonicEngine_Cyl[3]/12.0;
    SubsonicEngine_Cyl[4] = SubsonicEngine_Cyl[4]/12.0;
    SubsonicEngine_Cyl[5] = SubsonicEngine_Cyl[5]/12.0;
    SubsonicEngine_Cyl[6] = SubsonicEngine_Cyl[6]/12.0;
    
  }
  
  /*--- Check for constant lift mode. Initialize the update flag for
   the AoA with each iteration to false  ---*/
  
  if (Fixed_CL_Mode) Update_AoA = false;
  if (Fixed_CM_Mode) Update_HTPIncidence = false;

  if (DirectDiff != NO_DERIVATIVE) {
#if !defined COMPLEX_TYPE && !defined ADOLC_FORWARD_TYPE && !defined CODI_FORWARD_TYPE
      if (Kind_SU2 == SU2_CFD) {
        cout << "SU2_CFD: Config option DIRECT_DIFF= YES requires AD or complex support!" << endl;
        cout << "Please use SU2_CFD_DIRECTDIFF (configuration/compilation is done using the preconfigure.py script)." << endl;
        exit(EXIT_FAILURE);
      }
#endif
    /*--- Initialize the derivative values ---*/
    switch (DirectDiff) {
      case D_MACH:
        SU2_TYPE::SetDerivative(Mach, 1.0);
        break;
      case D_AOA:
        SU2_TYPE::SetDerivative(AoA, 1.0);
        break;
      case D_SIDESLIP:
        SU2_TYPE::SetDerivative(AoS, 1.0);
        break;
      case D_REYNOLDS:
        SU2_TYPE::SetDerivative(Reynolds, 1.0);
        break;
      case D_TURB2LAM:
       SU2_TYPE::SetDerivative(Turb2LamViscRatio_FreeStream, 1.0);
        break;
      default:
        /*--- All other cases are handled in the specific solver ---*/
        break;
      }
  }

#if defined CODI_REVERSE_TYPE
  AD_Mode = YES;
#else
  if (AD_Mode == YES) {
    cout << "AUTO_DIFF=YES requires Automatic Differentiation support." << endl;
    cout << "Please use correct executables (configuration/compilation is done using the preconfigure.py script)." << endl;
  }
#endif

  if (DiscreteAdjoint) {
#if !defined ADOLC_REVERSE_TYPE && !defined CODI_REVERSE_TYPE
    if (Kind_SU2 == SU2_CFD) {
      cout << "SU2_CFD: Config option MATH_PROBLEM= DISCRETE_ADJOINT requires AD support!" << endl;
      cout << "Please use SU2_CFD_AD (configuration/compilation is done using the preconfigure.py script)." << endl;
      exit(EXIT_FAILURE);
    }
#endif

    /*--- Disable writing of limiters if enabled ---*/
    Wrt_Limiters = false;

    if (Unsteady_Simulation) {

      Restart_Flow = false;

      if (Grid_Movement) {
        cout << "Dynamic mesh movement currently not supported for the discrete adjoint solver." << endl;
        exit(EXIT_FAILURE);
      }

      /*--- If the averaging interval is not set, we average over all time-steps ---*/

      if (Iter_Avg_Objective == 0.0) {
        Iter_Avg_Objective = nExtIter;
      }
    }

    switch(Kind_Solver) {
      case EULER:
        Kind_Solver = DISC_ADJ_EULER;
        break;
      case RANS:
        Kind_Solver = DISC_ADJ_RANS;
        Frozen_Visc = false;
        break;
      case NAVIER_STOKES:
        Kind_Solver = DISC_ADJ_NAVIER_STOKES;
        break;
      default:
        break;
    }
  }

  /*--- Check for 2nd order w/ limiting for JST and correct ---*/
  
  if ((Kind_ConvNumScheme_Flow == SPACE_CENTERED) && (Kind_Centered_Flow == JST) && (SpatialOrder_Flow == SECOND_ORDER_LIMITER))
    SpatialOrder_Flow = SECOND_ORDER;
  
  if ((Kind_ConvNumScheme_AdjFlow == SPACE_CENTERED) && (Kind_Centered_AdjFlow == JST) && (SpatialOrder_AdjFlow == SECOND_ORDER_LIMITER))
    SpatialOrder_AdjFlow = SECOND_ORDER;
  
  delete [] tmp_smooth;
  
}

void CConfig::SetMarkers(unsigned short val_software) {

  unsigned short iMarker_All, iMarker_CfgFile, iMarker_Euler, iMarker_Custom,
  iMarker_FarField, iMarker_SymWall, iMarker_Pressure, iMarker_PerBound,
  iMarker_NearFieldBound, iMarker_InterfaceBound, iMarker_Fluid_InterfaceBound, iMarker_Dirichlet,
  iMarker_Inlet, iMarker_Riemann, iMarker_NRBC, iMarker_Outlet, iMarker_Isothermal,
  iMarker_HeatFlux, iMarker_EngineInflow, iMarker_EngineExhaust,
  iMarker_Displacement, iMarker_Load, iMarker_FlowLoad, iMarker_Neumann, iMarker_Internal,
  iMarker_Monitoring, iMarker_Designing, iMarker_GeoEval, iMarker_Plotting, iMarker_Analyze,
  iMarker_DV, iMarker_Moving, iMarker_Supersonic_Inlet, iMarker_Supersonic_Outlet,
  iMarker_Clamped, iMarker_FSIinterface, iMarker_Load_Dir, iMarker_Load_Sine,
  iMarker_ActDiskInlet, iMarker_ActDiskOutlet, iMarker_Out_1D;

  int size = SINGLE_NODE;
  
#ifdef HAVE_MPI
  if (val_software != SU2_MSH)
    MPI_Comm_size(MPI_COMM_WORLD, &size);
#endif

  /*--- Compute the total number of markers in the config file ---*/
  
  nMarker_CfgFile = nMarker_Euler + nMarker_FarField + nMarker_SymWall +
  nMarker_Pressure + nMarker_PerBound + nMarker_NearFieldBound + nMarker_Fluid_InterfaceBound +
  nMarker_InterfaceBound + nMarker_Dirichlet + nMarker_Neumann + nMarker_Inlet + nMarker_Riemann +
  nMarker_NRBC + nMarker_Outlet + nMarker_Isothermal + nMarker_HeatFlux +
  nMarker_EngineInflow + nMarker_EngineExhaust + nMarker_Internal +
  nMarker_Supersonic_Inlet + nMarker_Supersonic_Outlet + nMarker_Displacement + nMarker_Load +
  nMarker_FlowLoad + nMarker_Custom +
  nMarker_Clamped + nMarker_Load_Sine + nMarker_Load_Dir +
  nMarker_ActDiskInlet + nMarker_ActDiskOutlet + nMarker_Out_1D;
  
  /*--- Add the possible send/receive domains ---*/

  nMarker_Max = nMarker_CfgFile + OVERHEAD*size;
  
  /*--- Basic dimensionalization of the markers (worst scenario) ---*/

  nMarker_All = nMarker_Max;

  /*--- Allocate the memory (markers in each domain) ---*/
  
  Marker_All_TagBound       = new string[nMarker_All];			    // Store the tag that correspond with each marker.
  Marker_All_SendRecv       = new short[nMarker_All];						// +#domain (send), -#domain (receive).
  Marker_All_KindBC         = new unsigned short[nMarker_All];	// Store the kind of boundary condition.
  Marker_All_Monitoring     = new unsigned short[nMarker_All];	// Store whether the boundary should be monitored.
  Marker_All_Designing      = new unsigned short[nMarker_All];  // Store whether the boundary should be designed.
  Marker_All_Plotting       = new unsigned short[nMarker_All];	// Store whether the boundary should be plotted.
  Marker_All_Analyze  = new unsigned short[nMarker_All];	// Store whether the boundary should be plotted.
  Marker_All_FSIinterface   = new unsigned short[nMarker_All];	// Store whether the boundary is in the FSI interface.
  Marker_All_GeoEval        = new unsigned short[nMarker_All];	// Store whether the boundary should be geometry evaluation.
  Marker_All_DV             = new unsigned short[nMarker_All];	// Store whether the boundary should be affected by design variables.
  Marker_All_Moving         = new unsigned short[nMarker_All];	// Store whether the boundary should be in motion.
  Marker_All_PerBound       = new short[nMarker_All];						// Store whether the boundary belongs to a periodic boundary.
  Marker_All_Out_1D         = new unsigned short[nMarker_All];  // Store whether the boundary belongs to a 1-d output boundary.

  for (iMarker_All = 0; iMarker_All < nMarker_All; iMarker_All++) {
    Marker_All_TagBound[iMarker_All]      = "SEND_RECEIVE";
    Marker_All_SendRecv[iMarker_All]      = 0;
    Marker_All_KindBC[iMarker_All]        = 0;
    Marker_All_Monitoring[iMarker_All]    = 0;
    Marker_All_GeoEval[iMarker_All]       = 0;
    Marker_All_Designing[iMarker_All]     = 0;
    Marker_All_Plotting[iMarker_All]      = 0;
    Marker_All_Analyze[iMarker_All] = 0;
    Marker_All_FSIinterface[iMarker_All]  = 0;
    Marker_All_DV[iMarker_All]            = 0;
    Marker_All_Moving[iMarker_All]        = 0;
    Marker_All_PerBound[iMarker_All]      = 0;
    Marker_All_Out_1D[iMarker_All]        = 0;
  }

  /*--- Allocate the memory (markers in the config file) ---*/

  Marker_CfgFile_TagBound      = new string[nMarker_CfgFile];
  Marker_CfgFile_KindBC        = new unsigned short[nMarker_CfgFile];
  Marker_CfgFile_Monitoring    = new unsigned short[nMarker_CfgFile];
  Marker_CfgFile_Designing     = new unsigned short[nMarker_CfgFile];
  Marker_CfgFile_Plotting      = new unsigned short[nMarker_CfgFile];
  Marker_CfgFile_Analyze       = new unsigned short[nMarker_CfgFile];
  Marker_CfgFile_GeoEval       = new unsigned short[nMarker_CfgFile];
  Marker_CfgFile_FSIinterface	 = new unsigned short[nMarker_CfgFile];
  Marker_CfgFile_DV            = new unsigned short[nMarker_CfgFile];
  Marker_CfgFile_Moving        = new unsigned short[nMarker_CfgFile];
  Marker_CfgFile_PerBound      = new unsigned short[nMarker_CfgFile];
  Marker_CfgFile_Out_1D        = new unsigned short[nMarker_CfgFile];

  for (iMarker_CfgFile = 0; iMarker_CfgFile < nMarker_CfgFile; iMarker_CfgFile++) {
    Marker_CfgFile_TagBound[iMarker_CfgFile]      = "SEND_RECEIVE";
    Marker_CfgFile_KindBC[iMarker_CfgFile]        = 0;
    Marker_CfgFile_Monitoring[iMarker_CfgFile]    = 0;
    Marker_CfgFile_GeoEval[iMarker_CfgFile]       = 0;
    Marker_CfgFile_Designing[iMarker_CfgFile]     = 0;
    Marker_CfgFile_Plotting[iMarker_CfgFile]      = 0;
    Marker_CfgFile_Analyze[iMarker_CfgFile] = 0;
    Marker_CfgFile_FSIinterface[iMarker_CfgFile]  = 0;
    Marker_CfgFile_DV[iMarker_CfgFile]            = 0;
    Marker_CfgFile_Moving[iMarker_CfgFile]        = 0;
    Marker_CfgFile_PerBound[iMarker_CfgFile]      = 0;
    Marker_CfgFile_Out_1D[iMarker_CfgFile]        = 0;
  }

  /*--- Allocate memory to store surface information (Analyze BC) ---*/

  Surface_MassFlow = new su2double[nMarker_Analyze];
  Surface_DC60 = new su2double[nMarker_Analyze];
  Surface_IDC = new su2double[nMarker_Analyze];
  Surface_IDC_Mach = new su2double[nMarker_Analyze];
  Surface_IDR = new su2double[nMarker_Analyze];
  for (iMarker_Analyze = 0; iMarker_Analyze < nMarker_Analyze; iMarker_Analyze++) {
     Surface_MassFlow[iMarker_Analyze] = 0.0;
   	 Surface_DC60[iMarker_Analyze] = 0.0;
     Surface_IDC[iMarker_Analyze] = 0.0;
     Surface_IDC_Mach[iMarker_Analyze] = 0.0;
     Surface_IDR[iMarker_Analyze] = 0.0;
   }

  /*--- Populate the marker information in the config file (all domains) ---*/

  iMarker_CfgFile = 0;
  for (iMarker_Euler = 0; iMarker_Euler < nMarker_Euler; iMarker_Euler++) {
    Marker_CfgFile_TagBound[iMarker_CfgFile] = Marker_Euler[iMarker_Euler];
    Marker_CfgFile_KindBC[iMarker_CfgFile] = EULER_WALL;
    iMarker_CfgFile++;
  }

  for (iMarker_FarField = 0; iMarker_FarField < nMarker_FarField; iMarker_FarField++) {
    Marker_CfgFile_TagBound[iMarker_CfgFile] = Marker_FarField[iMarker_FarField];
    Marker_CfgFile_KindBC[iMarker_CfgFile] = FAR_FIELD;
    iMarker_CfgFile++;
  }

  for (iMarker_SymWall = 0; iMarker_SymWall < nMarker_SymWall; iMarker_SymWall++) {
    Marker_CfgFile_TagBound[iMarker_CfgFile] = Marker_SymWall[iMarker_SymWall];
    Marker_CfgFile_KindBC[iMarker_CfgFile] = SYMMETRY_PLANE;
    iMarker_CfgFile++;
  }

  for (iMarker_Pressure = 0; iMarker_Pressure < nMarker_Pressure; iMarker_Pressure++) {
    Marker_CfgFile_TagBound[iMarker_CfgFile] = Marker_Pressure[iMarker_Pressure];
    Marker_CfgFile_KindBC[iMarker_CfgFile] = PRESSURE_BOUNDARY;
    iMarker_CfgFile++;
  }

  for (iMarker_PerBound = 0; iMarker_PerBound < nMarker_PerBound; iMarker_PerBound++) {
    Marker_CfgFile_TagBound[iMarker_CfgFile] = Marker_PerBound[iMarker_PerBound];
    Marker_CfgFile_KindBC[iMarker_CfgFile] = PERIODIC_BOUNDARY;
    Marker_CfgFile_PerBound[iMarker_CfgFile] = iMarker_PerBound + 1;
    iMarker_CfgFile++;
  }

  ActDisk_DeltaPress = new su2double[nMarker_ActDiskInlet];
  ActDisk_DeltaTemp = new su2double[nMarker_ActDiskInlet];
  ActDisk_TotalPressRatio = new su2double[nMarker_ActDiskInlet];
  ActDisk_TotalTempRatio = new su2double[nMarker_ActDiskInlet];
  ActDisk_StaticPressRatio = new su2double[nMarker_ActDiskInlet];
  ActDisk_StaticTempRatio = new su2double[nMarker_ActDiskInlet];
  ActDisk_Power = new su2double[nMarker_ActDiskInlet];
  ActDisk_MassFlow = new su2double[nMarker_ActDiskInlet];
  ActDisk_Mach = new su2double[nMarker_ActDiskInlet];
  ActDisk_Force = new su2double[nMarker_ActDiskInlet];
  ActDisk_NetThrust = new su2double[nMarker_ActDiskInlet];
  ActDisk_BCThrust = new su2double[nMarker_ActDiskInlet];
  ActDisk_BCThrust_Old = new su2double[nMarker_ActDiskInlet];
  ActDisk_GrossThrust = new su2double[nMarker_ActDiskInlet];
  ActDisk_Area = new su2double[nMarker_ActDiskInlet];
  ActDisk_ReverseMassFlow = new su2double[nMarker_ActDiskInlet];
  
  for (iMarker_ActDiskInlet = 0; iMarker_ActDiskInlet < nMarker_ActDiskInlet; iMarker_ActDiskInlet++) {
    ActDisk_DeltaPress[iMarker_ActDiskInlet] = 0.0;
    ActDisk_DeltaTemp[iMarker_ActDiskInlet] = 0.0;
    ActDisk_TotalPressRatio[iMarker_ActDiskInlet] = 0.0;
    ActDisk_TotalTempRatio[iMarker_ActDiskInlet] = 0.0;
    ActDisk_StaticPressRatio[iMarker_ActDiskInlet] = 0.0;
    ActDisk_StaticTempRatio[iMarker_ActDiskInlet] = 0.0;
    ActDisk_Power[iMarker_ActDiskInlet] = 0.0;
    ActDisk_MassFlow[iMarker_ActDiskInlet] = 0.0;
    ActDisk_Mach[iMarker_ActDiskInlet] = 0.0;
    ActDisk_Force[iMarker_ActDiskInlet] = 0.0;
    ActDisk_NetThrust[iMarker_ActDiskInlet] = 0.0;
    ActDisk_BCThrust[iMarker_ActDiskInlet] = 0.0;
    ActDisk_BCThrust_Old[iMarker_ActDiskInlet] = 0.0;
    ActDisk_GrossThrust[iMarker_ActDiskInlet] = 0.0;
    ActDisk_Area[iMarker_ActDiskInlet] = 0.0;
    ActDisk_ReverseMassFlow[iMarker_ActDiskInlet] = 0.0;
  }
  
  
  ActDiskInlet_MassFlow = new su2double[nMarker_ActDiskInlet];
  ActDiskInlet_Temperature = new su2double[nMarker_ActDiskInlet];
  ActDiskInlet_TotalTemperature = new su2double[nMarker_ActDiskInlet];
  ActDiskInlet_Pressure = new su2double[nMarker_ActDiskInlet];
  ActDiskInlet_TotalPressure = new su2double[nMarker_ActDiskInlet];
  ActDiskInlet_RamDrag = new su2double[nMarker_ActDiskInlet];
  ActDiskInlet_Force = new su2double[nMarker_ActDiskInlet];
  ActDiskInlet_Power = new su2double[nMarker_ActDiskInlet];
  
  for (iMarker_ActDiskInlet = 0; iMarker_ActDiskInlet < nMarker_ActDiskInlet; iMarker_ActDiskInlet++) {
    Marker_CfgFile_TagBound[iMarker_CfgFile] = Marker_ActDiskInlet[iMarker_ActDiskInlet];
    Marker_CfgFile_KindBC[iMarker_CfgFile] = ACTDISK_INLET;
    ActDiskInlet_MassFlow[iMarker_ActDiskInlet] = 0.0;
    ActDiskInlet_Temperature[iMarker_ActDiskInlet] = 0.0;
    ActDiskInlet_TotalTemperature[iMarker_ActDiskInlet] = 0.0;
    ActDiskInlet_Pressure[iMarker_ActDiskInlet] = 0.0;
    ActDiskInlet_TotalPressure[iMarker_ActDiskInlet] = 0.0;
    ActDiskInlet_RamDrag[iMarker_ActDiskInlet] = 0.0;
    ActDiskInlet_Force[iMarker_ActDiskInlet] = 0.0;
    ActDiskInlet_Power[iMarker_ActDiskInlet] = 0.0;
    iMarker_CfgFile++;
  }
  
  ActDiskOutlet_MassFlow = new su2double[nMarker_ActDiskOutlet];
  ActDiskOutlet_Temperature = new su2double[nMarker_ActDiskOutlet];
  ActDiskOutlet_TotalTemperature = new su2double[nMarker_ActDiskOutlet];
  ActDiskOutlet_Pressure = new su2double[nMarker_ActDiskOutlet];
  ActDiskOutlet_TotalPressure = new su2double[nMarker_ActDiskOutlet];
  ActDiskOutlet_GrossThrust = new su2double[nMarker_ActDiskOutlet];
  ActDiskOutlet_Force = new su2double[nMarker_ActDiskOutlet];
  ActDiskOutlet_Power = new su2double[nMarker_ActDiskOutlet];
  
  for (iMarker_ActDiskOutlet = 0; iMarker_ActDiskOutlet < nMarker_ActDiskOutlet; iMarker_ActDiskOutlet++) {
    Marker_CfgFile_TagBound[iMarker_CfgFile] = Marker_ActDiskOutlet[iMarker_ActDiskOutlet];
    Marker_CfgFile_KindBC[iMarker_CfgFile] = ACTDISK_OUTLET;
    ActDiskOutlet_MassFlow[iMarker_ActDiskOutlet] = 0.0;
    ActDiskOutlet_Temperature[iMarker_ActDiskOutlet] = 0.0;
    ActDiskOutlet_TotalTemperature[iMarker_ActDiskOutlet] = 0.0;
    ActDiskOutlet_Pressure[iMarker_ActDiskOutlet] = 0.0;
    ActDiskOutlet_TotalPressure[iMarker_ActDiskOutlet] = 0.0;
    ActDiskOutlet_GrossThrust[iMarker_ActDiskOutlet] = 0.0;
    ActDiskOutlet_Force[iMarker_ActDiskOutlet] = 0.0;
    ActDiskOutlet_Power[iMarker_ActDiskOutlet] = 0.0;
    iMarker_CfgFile++;
  }

  for (iMarker_NearFieldBound = 0; iMarker_NearFieldBound < nMarker_NearFieldBound; iMarker_NearFieldBound++) {
    Marker_CfgFile_TagBound[iMarker_CfgFile] = Marker_NearFieldBound[iMarker_NearFieldBound];
    Marker_CfgFile_KindBC[iMarker_CfgFile] = NEARFIELD_BOUNDARY;
    iMarker_CfgFile++;
  }

  for (iMarker_InterfaceBound = 0; iMarker_InterfaceBound < nMarker_InterfaceBound; iMarker_InterfaceBound++) {
    Marker_CfgFile_TagBound[iMarker_CfgFile] = Marker_InterfaceBound[iMarker_InterfaceBound];
    Marker_CfgFile_KindBC[iMarker_CfgFile] = INTERFACE_BOUNDARY;
    iMarker_CfgFile++;
  }
  
  for (iMarker_Fluid_InterfaceBound = 0; iMarker_Fluid_InterfaceBound < nMarker_Fluid_InterfaceBound; iMarker_Fluid_InterfaceBound++) {
    Marker_CfgFile_TagBound[iMarker_CfgFile] = Marker_Fluid_InterfaceBound[iMarker_Fluid_InterfaceBound];
    Marker_CfgFile_KindBC[iMarker_CfgFile] = FLUID_INTERFACE;
    iMarker_CfgFile++;
  }

  for (iMarker_Dirichlet = 0; iMarker_Dirichlet < nMarker_Dirichlet; iMarker_Dirichlet++) {
    Marker_CfgFile_TagBound[iMarker_CfgFile] = Marker_Dirichlet[iMarker_Dirichlet];
    Marker_CfgFile_KindBC[iMarker_CfgFile] = DIRICHLET;
    iMarker_CfgFile++;
  }

  for (iMarker_Inlet = 0; iMarker_Inlet < nMarker_Inlet; iMarker_Inlet++) {
    Marker_CfgFile_TagBound[iMarker_CfgFile] = Marker_Inlet[iMarker_Inlet];
    Marker_CfgFile_KindBC[iMarker_CfgFile] = INLET_FLOW;
    iMarker_CfgFile++;
  }

  for (iMarker_Riemann = 0; iMarker_Riemann < nMarker_Riemann; iMarker_Riemann++) {
    Marker_CfgFile_TagBound[iMarker_CfgFile] = Marker_Riemann[iMarker_Riemann];
    Marker_CfgFile_KindBC[iMarker_CfgFile] = RIEMANN_BOUNDARY;
    iMarker_CfgFile++;
  }

  for (iMarker_NRBC = 0; iMarker_NRBC < nMarker_NRBC; iMarker_NRBC++) {
    Marker_CfgFile_TagBound[iMarker_CfgFile] = Marker_NRBC[iMarker_NRBC];
    Marker_CfgFile_KindBC[iMarker_CfgFile] = NRBC_BOUNDARY;
    iMarker_CfgFile++;
  }

  Engine_Power       = new su2double[nMarker_EngineInflow];
  Engine_Mach        = new su2double[nMarker_EngineInflow];
  Engine_Force       = new su2double[nMarker_EngineInflow];
  Engine_NetThrust   = new su2double[nMarker_EngineInflow];
  Engine_GrossThrust = new su2double[nMarker_EngineInflow];
  Engine_Area        = new su2double[nMarker_EngineInflow];
  
  for (iMarker_EngineInflow = 0; iMarker_EngineInflow < nMarker_EngineInflow; iMarker_EngineInflow++) {
    Engine_Power[iMarker_EngineInflow] = 0.0;
    Engine_Mach[iMarker_EngineInflow] = 0.0;
    Engine_Force[iMarker_EngineInflow] = 0.0;
    Engine_NetThrust[iMarker_EngineInflow] = 0.0;
    Engine_GrossThrust[iMarker_EngineInflow] = 0.0;
    Engine_Area[iMarker_EngineInflow] = 0.0;
  }
  
  Inflow_Mach = new su2double[nMarker_EngineInflow];
  Inflow_Pressure = new su2double[nMarker_EngineInflow];
  Inflow_MassFlow = new su2double[nMarker_EngineInflow];
  Inflow_ReverseMassFlow = new su2double[nMarker_EngineInflow];
  Inflow_TotalPressure = new su2double[nMarker_EngineInflow];
  Inflow_Temperature = new su2double[nMarker_EngineInflow];
  Inflow_TotalTemperature = new su2double[nMarker_EngineInflow];
  Inflow_RamDrag = new su2double[nMarker_EngineInflow];
  Inflow_Force = new su2double[nMarker_EngineInflow];
  Inflow_Power = new su2double[nMarker_EngineInflow];
  
  for (iMarker_EngineInflow = 0; iMarker_EngineInflow < nMarker_EngineInflow; iMarker_EngineInflow++) {
    Marker_CfgFile_TagBound[iMarker_CfgFile] = Marker_EngineInflow[iMarker_EngineInflow];
    Marker_CfgFile_KindBC[iMarker_CfgFile] = ENGINE_INFLOW;
    Inflow_Mach[iMarker_EngineInflow] = 0.0;
    Inflow_Pressure[iMarker_EngineInflow] = 0.0;
    Inflow_MassFlow[iMarker_EngineInflow] = 0.0;
    Inflow_ReverseMassFlow[iMarker_EngineInflow] = 0.0;
    Inflow_TotalPressure[iMarker_EngineInflow] = 0.0;
    Inflow_Temperature[iMarker_EngineInflow] = 0.0;
    Inflow_TotalTemperature[iMarker_EngineInflow] = 0.0;
    Inflow_RamDrag[iMarker_EngineInflow] = 0.0;
    Inflow_Force[iMarker_EngineInflow] = 0.0;
    Inflow_Power[iMarker_EngineInflow] = 0.0;
    iMarker_CfgFile++;
  }
  
  Exhaust_Pressure = new su2double[nMarker_EngineExhaust];
  Exhaust_Temperature = new su2double[nMarker_EngineExhaust];
  Exhaust_MassFlow = new su2double[nMarker_EngineExhaust];
  Exhaust_TotalPressure = new su2double[nMarker_EngineExhaust];
  Exhaust_TotalTemperature = new su2double[nMarker_EngineExhaust];
  Exhaust_GrossThrust = new su2double[nMarker_EngineExhaust];
  Exhaust_Force = new su2double[nMarker_EngineExhaust];
  Exhaust_Power = new su2double[nMarker_EngineExhaust];
  
  for (iMarker_EngineExhaust = 0; iMarker_EngineExhaust < nMarker_EngineExhaust; iMarker_EngineExhaust++) {
    Marker_CfgFile_TagBound[iMarker_CfgFile] = Marker_EngineExhaust[iMarker_EngineExhaust];
    Marker_CfgFile_KindBC[iMarker_CfgFile] = ENGINE_EXHAUST;
    Exhaust_Pressure[iMarker_EngineExhaust] = 0.0;
    Exhaust_Temperature[iMarker_EngineExhaust] = 0.0;
    Exhaust_MassFlow[iMarker_EngineExhaust] = 0.0;
    Exhaust_TotalPressure[iMarker_EngineExhaust] = 0.0;
    Exhaust_TotalTemperature[iMarker_EngineExhaust] = 0.0;
    Exhaust_GrossThrust[iMarker_EngineExhaust] = 0.0;
    Exhaust_Force[iMarker_EngineExhaust] = 0.0;
    Exhaust_Power[iMarker_EngineExhaust] = 0.0;
    iMarker_CfgFile++;
  }
  
  for (iMarker_Supersonic_Inlet = 0; iMarker_Supersonic_Inlet < nMarker_Supersonic_Inlet; iMarker_Supersonic_Inlet++) {
    Marker_CfgFile_TagBound[iMarker_CfgFile] = Marker_Supersonic_Inlet[iMarker_Supersonic_Inlet];
    Marker_CfgFile_KindBC[iMarker_CfgFile] = SUPERSONIC_INLET;
    iMarker_CfgFile++;
  }
  
  for (iMarker_Supersonic_Outlet = 0; iMarker_Supersonic_Outlet < nMarker_Supersonic_Outlet; iMarker_Supersonic_Outlet++) {
    Marker_CfgFile_TagBound[iMarker_CfgFile] = Marker_Supersonic_Outlet[iMarker_Supersonic_Outlet];
    Marker_CfgFile_KindBC[iMarker_CfgFile] = SUPERSONIC_OUTLET;
    iMarker_CfgFile++;
  }

  for (iMarker_Neumann = 0; iMarker_Neumann < nMarker_Neumann; iMarker_Neumann++) {
    Marker_CfgFile_TagBound[iMarker_CfgFile] = Marker_Neumann[iMarker_Neumann];
    Marker_CfgFile_KindBC[iMarker_CfgFile] = NEUMANN;
    iMarker_CfgFile++;
  }
  
  for (iMarker_Internal = 0; iMarker_Internal < nMarker_Internal; iMarker_Internal++) {
    Marker_CfgFile_TagBound[iMarker_CfgFile] = Marker_Internal[iMarker_Internal];
    Marker_CfgFile_KindBC[iMarker_CfgFile] = INTERNAL_BOUNDARY;
    iMarker_CfgFile++;
  }

  for (iMarker_Custom = 0; iMarker_Custom < nMarker_Custom; iMarker_Custom++) {
    Marker_CfgFile_TagBound[iMarker_CfgFile] = Marker_Custom[iMarker_Custom];
    Marker_CfgFile_KindBC[iMarker_CfgFile] = CUSTOM_BOUNDARY;
    iMarker_CfgFile++;
  }

  for (iMarker_Outlet = 0; iMarker_Outlet < nMarker_Outlet; iMarker_Outlet++) {
    Marker_CfgFile_TagBound[iMarker_CfgFile] = Marker_Outlet[iMarker_Outlet];
    Marker_CfgFile_KindBC[iMarker_CfgFile] = OUTLET_FLOW;
    iMarker_CfgFile++;
  }

  for (iMarker_Isothermal = 0; iMarker_Isothermal < nMarker_Isothermal; iMarker_Isothermal++) {
    Marker_CfgFile_TagBound[iMarker_CfgFile] = Marker_Isothermal[iMarker_Isothermal];
    Marker_CfgFile_KindBC[iMarker_CfgFile] = ISOTHERMAL;
    iMarker_CfgFile++;
  }

  for (iMarker_HeatFlux = 0; iMarker_HeatFlux < nMarker_HeatFlux; iMarker_HeatFlux++) {
    Marker_CfgFile_TagBound[iMarker_CfgFile] = Marker_HeatFlux[iMarker_HeatFlux];
    Marker_CfgFile_KindBC[iMarker_CfgFile] = HEAT_FLUX;
    iMarker_CfgFile++;
  }

  for (iMarker_Clamped = 0; iMarker_Clamped < nMarker_Clamped; iMarker_Clamped++) {
    Marker_CfgFile_TagBound[iMarker_CfgFile] = Marker_Clamped[iMarker_Clamped];
    Marker_CfgFile_KindBC[iMarker_CfgFile] = CLAMPED_BOUNDARY;
    iMarker_CfgFile++;
  }

  for (iMarker_Displacement = 0; iMarker_Displacement < nMarker_Displacement; iMarker_Displacement++) {
    Marker_CfgFile_TagBound[iMarker_CfgFile] = Marker_Displacement[iMarker_Displacement];
    Marker_CfgFile_KindBC[iMarker_CfgFile] = DISPLACEMENT_BOUNDARY;
    iMarker_CfgFile++;
  }

  for (iMarker_Load = 0; iMarker_Load < nMarker_Load; iMarker_Load++) {
    Marker_CfgFile_TagBound[iMarker_CfgFile] = Marker_Load[iMarker_Load];
    Marker_CfgFile_KindBC[iMarker_CfgFile] = LOAD_BOUNDARY;
    iMarker_CfgFile++;
  }

  for (iMarker_Load_Dir = 0; iMarker_Load_Dir < nMarker_Load_Dir; iMarker_Load_Dir++) {
    Marker_CfgFile_TagBound[iMarker_CfgFile] = Marker_Load_Dir[iMarker_Load_Dir];
    Marker_CfgFile_KindBC[iMarker_CfgFile] = LOAD_DIR_BOUNDARY;
    iMarker_CfgFile++;
  }

  for (iMarker_Load_Sine = 0; iMarker_Load_Sine < nMarker_Load_Sine; iMarker_Load_Sine++) {
    Marker_CfgFile_TagBound[iMarker_CfgFile] = Marker_Load_Sine[iMarker_Load_Sine];
    Marker_CfgFile_KindBC[iMarker_CfgFile] = LOAD_SINE_BOUNDARY;
    iMarker_CfgFile++;
  }


  for (iMarker_FlowLoad = 0; iMarker_FlowLoad < nMarker_FlowLoad; iMarker_FlowLoad++) {
    Marker_CfgFile_TagBound[iMarker_CfgFile] = Marker_FlowLoad[iMarker_FlowLoad];
    Marker_CfgFile_KindBC[iMarker_CfgFile] = FLOWLOAD_BOUNDARY;
    iMarker_CfgFile++;
  }

  for (iMarker_CfgFile = 0; iMarker_CfgFile < nMarker_CfgFile; iMarker_CfgFile++) {
    Marker_CfgFile_Monitoring[iMarker_CfgFile] = NO;
    for (iMarker_Monitoring = 0; iMarker_Monitoring < nMarker_Monitoring; iMarker_Monitoring++)
      if (Marker_CfgFile_TagBound[iMarker_CfgFile] == Marker_Monitoring[iMarker_Monitoring])
        Marker_CfgFile_Monitoring[iMarker_CfgFile] = YES;
  }

  for (iMarker_CfgFile = 0; iMarker_CfgFile < nMarker_CfgFile; iMarker_CfgFile++) {
    Marker_CfgFile_GeoEval[iMarker_CfgFile] = NO;
    for (iMarker_GeoEval = 0; iMarker_GeoEval < nMarker_GeoEval; iMarker_GeoEval++)
      if (Marker_CfgFile_TagBound[iMarker_CfgFile] == Marker_GeoEval[iMarker_GeoEval])
        Marker_CfgFile_GeoEval[iMarker_CfgFile] = YES;
  }

  for (iMarker_CfgFile = 0; iMarker_CfgFile < nMarker_CfgFile; iMarker_CfgFile++) {
    Marker_CfgFile_Designing[iMarker_CfgFile] = NO;
    for (iMarker_Designing = 0; iMarker_Designing < nMarker_Designing; iMarker_Designing++)
      if (Marker_CfgFile_TagBound[iMarker_CfgFile] == Marker_Designing[iMarker_Designing])
        Marker_CfgFile_Designing[iMarker_CfgFile] = YES;
  }

  for (iMarker_CfgFile = 0; iMarker_CfgFile < nMarker_CfgFile; iMarker_CfgFile++) {
    Marker_CfgFile_Plotting[iMarker_CfgFile] = NO;
    for (iMarker_Plotting = 0; iMarker_Plotting < nMarker_Plotting; iMarker_Plotting++)
      if (Marker_CfgFile_TagBound[iMarker_CfgFile] == Marker_Plotting[iMarker_Plotting])
        Marker_CfgFile_Plotting[iMarker_CfgFile] = YES;
  }
  
  for (iMarker_CfgFile = 0; iMarker_CfgFile < nMarker_CfgFile; iMarker_CfgFile++) {
    Marker_CfgFile_Analyze[iMarker_CfgFile] = NO;
    for (iMarker_Analyze = 0; iMarker_Analyze < nMarker_Analyze; iMarker_Analyze++)
      if (Marker_CfgFile_TagBound[iMarker_CfgFile] == Marker_Analyze[iMarker_Analyze])
        Marker_CfgFile_Analyze[iMarker_CfgFile] = YES;
  }

  /*--- Identification of Fluid-Structure interface markers ---*/

  for (iMarker_CfgFile = 0; iMarker_CfgFile < nMarker_CfgFile; iMarker_CfgFile++) {
	unsigned short indexMarker = 0;
    Marker_CfgFile_FSIinterface[iMarker_CfgFile] = NO;
    for (iMarker_FSIinterface = 0; iMarker_FSIinterface < nMarker_FSIinterface; iMarker_FSIinterface++)
      if (Marker_CfgFile_TagBound[iMarker_CfgFile] == Marker_FSIinterface[iMarker_FSIinterface])
			indexMarker = (int)(iMarker_FSIinterface/2+1);
	  Marker_CfgFile_FSIinterface[iMarker_CfgFile] = indexMarker;
  }

  for (iMarker_CfgFile = 0; iMarker_CfgFile < nMarker_CfgFile; iMarker_CfgFile++) {
    Marker_CfgFile_DV[iMarker_CfgFile] = NO;
    for (iMarker_DV = 0; iMarker_DV < nMarker_DV; iMarker_DV++)
      if (Marker_CfgFile_TagBound[iMarker_CfgFile] == Marker_DV[iMarker_DV])
        Marker_CfgFile_DV[iMarker_CfgFile] = YES;
  }

  for (iMarker_CfgFile = 0; iMarker_CfgFile < nMarker_CfgFile; iMarker_CfgFile++) {
    Marker_CfgFile_Moving[iMarker_CfgFile] = NO;
    for (iMarker_Moving = 0; iMarker_Moving < nMarker_Moving; iMarker_Moving++)
      if (Marker_CfgFile_TagBound[iMarker_CfgFile] == Marker_Moving[iMarker_Moving])
        Marker_CfgFile_Moving[iMarker_CfgFile] = YES;
  }

  for (iMarker_CfgFile = 0; iMarker_CfgFile < nMarker_CfgFile; iMarker_CfgFile++) {
    Marker_CfgFile_Out_1D[iMarker_CfgFile] = NO;
    for (iMarker_Out_1D = 0; iMarker_Out_1D < nMarker_Out_1D; iMarker_Out_1D++)
      if (Marker_CfgFile_TagBound[iMarker_CfgFile] == Marker_Out_1D[iMarker_Out_1D])
        Marker_CfgFile_Out_1D[iMarker_CfgFile] = YES;
  }

}

void CConfig::SetOutput(unsigned short val_software, unsigned short val_izone) {

  unsigned short iMarker_Euler, iMarker_Custom, iMarker_FarField,
  iMarker_SymWall, iMarker_PerBound, iMarker_Pressure, iMarker_NearFieldBound,
  iMarker_InterfaceBound, iMarker_Fluid_InterfaceBound, iMarker_Dirichlet, iMarker_Inlet, iMarker_Riemann,
  iMarker_NRBC, iMarker_MixBound, iMarker_Outlet, iMarker_Isothermal, iMarker_HeatFlux,
  iMarker_EngineInflow, iMarker_EngineExhaust, iMarker_Displacement,
  iMarker_Load, iMarker_FlowLoad, iMarker_Neumann, iMarker_Internal, iMarker_Monitoring,
  iMarker_Designing, iMarker_GeoEval, iMarker_Plotting, iMarker_Analyze, iMarker_DV, iDV_Value,
  iMarker_FSIinterface, iMarker_Load_Dir, iMarker_Load_Sine, iMarker_Clamped,
  iMarker_Moving, iMarker_Supersonic_Inlet, iMarker_Supersonic_Outlet, iMarker_ActDiskInlet,
  iMarker_ActDiskOutlet;
  
  
  /*--- WARNING: when compiling on Windows, ctime() is not available. Comment out
   the two lines below that use the dt variable. ---*/
  //time_t now = time(0);
  //string dt = ctime(&now); dt[24] = '.';

  cout << endl << "-------------------------------------------------------------------------" << endl;
  cout << "|    ___ _   _ ___                                                      |" << endl;
  cout << "|   / __| | | |_  )   Release 5.0.0  \"Raven\"                            |" << endl;
  cout << "|   \\__ \\ |_| |/ /                                                      |" << endl;
  switch (val_software) {
    case SU2_CFD: cout << "|   |___/\\___//___|   Suite (Computational Fluid Dynamics Code)         |" << endl; break;
    case SU2_DEF: cout << "|   |___/\\___//___|   Suite (Mesh Deformation Code)                     |" << endl; break;
    case SU2_DOT: cout << "|   |___/\\___//___|   Suite (Gradient Projection Code)                  |" << endl; break;
    case SU2_MSH: cout << "|   |___/\\___//___|   Suite (Mesh Adaptation Code)                      |" << endl; break;
    case SU2_GEO: cout << "|   |___/\\___//___|   Suite (Geometry Definition Code)                  |" << endl; break;
    case SU2_SOL: cout << "|   |___/\\___//___|   Suite (Solution Exporting Code)                   |" << endl; break;
  }

  cout << "|                                                                       |" << endl;
  //cout << "|   Local date and time: " << dt << "                      |" << endl;
  cout <<"-------------------------------------------------------------------------" << endl;
  cout << "| SU2 Lead Dev.: Dr. Francisco Palacios, Francisco.D.Palacios@boeing.com|" << endl;
  cout << "|                Dr. Thomas D. Economon, economon@stanford.edu          |" << endl;
  cout <<"-------------------------------------------------------------------------" << endl;
  cout << "| SU2 Developers:                                                       |" << endl;
  cout << "| - Prof. Juan J. Alonso's group at Stanford University.                |" << endl;
  cout << "| - Prof. Piero Colonna's group at Delft University of Technology.      |" << endl;
  cout << "| - Prof. Nicolas R. Gauger's group at Kaiserslautern U. of Technology. |" << endl;
  cout << "| - Prof. Alberto Guardone's group at Polytechnic University of Milan.  |" << endl;
  cout << "| - Prof. Rafael Palacios' group at Imperial College London.            |" << endl;
  cout << "| - Prof. Edwin van der Weide's group at the University of Twente.      |" << endl;
  cout << "| - Prof. Vincent Terrapon's group at the University of Liege.          |" << endl;
  cout <<"-------------------------------------------------------------------------" << endl;
  cout << "| Copyright (C) 2012-2017 SU2, the open-source CFD code.                |" << endl;
  cout << "|                                                                       |" << endl;
  cout << "| SU2 is free software; you can redistribute it and/or                  |" << endl;
  cout << "| modify it under the terms of the GNU Lesser General Public            |" << endl;
  cout << "| License as published by the Free Software Foundation; either          |" << endl;
  cout << "| version 2.1 of the License, or (at your option) any later version.    |" << endl;
  cout << "|                                                                       |" << endl;
  cout << "| SU2 is distributed in the hope that it will be useful,                |" << endl;
  cout << "| but WITHOUT ANY WARRANTY; without even the implied warranty of        |" << endl;
  cout << "| MERCHANTABILITY or FITNESS FOR A PARTICULAR PURPOSE. See the GNU      |" << endl;
  cout << "| Lesser General Public License for more details.                       |" << endl;
  cout << "|                                                                       |" << endl;
  cout << "| You should have received a copy of the GNU Lesser General Public      |" << endl;
  cout << "| License along with SU2. If not, see <http://www.gnu.org/licenses/>.   |" << endl;
  cout <<"-------------------------------------------------------------------------" << endl;

  cout << endl <<"------------------------ Physical Case Definition -----------------------" << endl;
  if (val_software == SU2_CFD) {
	if (FSI_Problem) {
	   cout << "Fluid-Structure Interaction." << endl;
	}

  if (DiscreteAdjoint) {
     cout <<"Discrete Adjoint equations using Algorithmic Differentiation " << endl;
     cout <<"based on the physical case: ";
  }
    switch (Kind_Solver) {
      case EULER: case DISC_ADJ_EULER:
        if (Kind_Regime == COMPRESSIBLE) cout << "Compressible Euler equations." << endl;
        if (Kind_Regime == INCOMPRESSIBLE) cout << "Incompressible Euler equations." << endl;
        break;
      case NAVIER_STOKES: case DISC_ADJ_NAVIER_STOKES:
        if (Kind_Regime == COMPRESSIBLE) cout << "Compressible Laminar Navier-Stokes' equations." << endl;
        if (Kind_Regime == INCOMPRESSIBLE) cout << "Incompressible Laminar Navier-Stokes' equations." << endl;
        break;
      case RANS: case DISC_ADJ_RANS:
        if (Kind_Regime == COMPRESSIBLE) cout << "Compressible RANS equations." << endl;
        if (Kind_Regime == INCOMPRESSIBLE) cout << "Incompressible RANS equations." << endl;
        cout << "Turbulence model: ";
        switch (Kind_Turb_Model) {
          case SA:     cout << "Spalart Allmaras" << endl; break;
          case SA_NEG: cout << "Negative Spalart Allmaras" << endl; break;
          case SST:    cout << "Menter's SST"     << endl; break;
        }
        break;
      case POISSON_EQUATION: cout << "Poisson equation." << endl; break;
      case WAVE_EQUATION: cout << "Wave equation." << endl; break;
      case HEAT_EQUATION: cout << "Heat equation." << endl; break;
      case FEM_ELASTICITY:
    	  if (Kind_Struct_Solver == SMALL_DEFORMATIONS) cout << "Geometrically linear elasticity solver." << endl;
    	  if (Kind_Struct_Solver == LARGE_DEFORMATIONS) cout << "Geometrically non-linear elasticity solver." << endl;
    	  if (Kind_Material == LINEAR_ELASTIC) cout << "Linear elastic material." << endl;
    	  if (Kind_Material == NEO_HOOKEAN) {
    		  if (Kind_Material_Compress == COMPRESSIBLE_MAT) cout << "Compressible Neo-Hookean material model." << endl;
    		  if (Kind_Material_Compress == INCOMPRESSIBLE_MAT) cout << "Incompressible Neo-Hookean material model (mean dilatation method)." << endl;
    	  }
    	  break;
      case ADJ_EULER: cout << "Continuous Euler adjoint equations." << endl; break;
      case ADJ_NAVIER_STOKES:
        if (Frozen_Visc)
          cout << "Continuous Navier-Stokes adjoint equations with frozen (laminar) viscosity." << endl;
        else
          cout << "Continuous Navier-Stokes adjoint equations." << endl;
        break;
      case ADJ_RANS:
        if (Frozen_Visc)
          cout << "Continuous RANS adjoint equations with frozen (laminar and eddy) viscosity." << endl;
        else
          cout << "Continuous RANS adjoint equations." << endl;

        break;

    }

    if ((Kind_Regime == COMPRESSIBLE) && (Kind_Solver != FEM_ELASTICITY) &&
        (Kind_Solver != HEAT_EQUATION) && (Kind_Solver != WAVE_EQUATION)) {
      cout << "Mach number: " << Mach <<"."<< endl;
      cout << "Angle of attack (AoA): " << AoA <<" deg, and angle of sideslip (AoS): " << AoS <<" deg."<< endl;
      if ((Kind_Solver == NAVIER_STOKES) || (Kind_Solver == ADJ_NAVIER_STOKES) ||
          (Kind_Solver == RANS) || (Kind_Solver == ADJ_RANS))
        cout << "Reynolds number: " << Reynolds <<". Reference length "  << Length_Reynolds << "." << endl;
      if (Fixed_CL_Mode) cout << "Fixed CL mode, target value: " << Target_CL << "." << endl;
      if (Fixed_CM_Mode) {
      		cout << "Fixed CM mode, target value:  " << Target_CM << "." << endl;
        cout << "HTP rotation axis (X,Z): ("<< HTP_Axis[0] <<", "<< HTP_Axis[1] <<")."<< endl;
      }
    }

    if (EquivArea) {
      cout <<"The equivalent area is going to be evaluated on the near-field."<< endl;
      cout <<"The lower integration limit is "<<EA_IntLimit[0]<<", and the upper is "<<EA_IntLimit[1]<<"."<< endl;
      cout <<"The near-field is situated at "<<EA_IntLimit[2]<<"."<< endl;
    }

    if (Grid_Movement) {
      cout << "Performing a dynamic mesh simulation: ";
      switch (Kind_GridMovement[ZONE_0]) {
        case NO_MOVEMENT:     cout << "no movement." << endl; break;
        case DEFORMING:       cout << "deforming mesh motion." << endl; break;
        case RIGID_MOTION:    cout << "rigid mesh motion." << endl; break;
        case MOVING_WALL:     cout << "moving walls." << endl; break;
        case MOVING_HTP:      cout << "HTP moving." << endl; break;
        case ROTATING_FRAME:  cout << "rotating reference frame." << endl; break;
        case AEROELASTIC:     cout << "aeroelastic motion." << endl; break;
        case FLUID_STRUCTURE: cout << "fluid-structure motion." << endl; break;
        case EXTERNAL:        cout << "externally prescribed motion." << endl; break;
        case AEROELASTIC_RIGID_MOTION:  cout << "rigid mesh motion plus aeroelastic motion." << endl; break;
      }
    }

    if (Restart) {
      if (Read_Binary_Restart) cout << "Reading and writing binary SU2 native restart files." << endl;
      else cout << "Reading and writing ASCII SU2 native restart files." << endl;
      if (!ContinuousAdjoint && Kind_Solver != FEM_ELASTICITY) cout << "Read flow solution from: " << Solution_FlowFileName << "." << endl;
      if (ContinuousAdjoint) cout << "Read adjoint solution from: " << Solution_AdjFileName << "." << endl;
      if (Kind_Solver == FEM_ELASTICITY) cout << "Read structural solution from: " << Solution_FEMFileName << "." << endl;
    }
    else {
      cout << "No restart solution, use the values at infinity (freestream)." << endl;
    }

    if (ContinuousAdjoint)
      cout << "Read flow solution from: " << Solution_FlowFileName << "." << endl;

    
    if (Ref_NonDim == DIMENSIONAL) { cout << "Dimensional simulation." << endl; }
    else if (Ref_NonDim == FREESTREAM_PRESS_EQ_ONE) { cout << "Non-Dimensional simulation (P=1.0, Rho=1.0, T=1.0 at the farfield)." << endl; }
    else if (Ref_NonDim == FREESTREAM_VEL_EQ_MACH) { cout << "Non-Dimensional simulation (V=Mach, Rho=1.0, T=1.0 at the farfield)." << endl; }
    else if (Ref_NonDim == FREESTREAM_VEL_EQ_ONE) { cout << "Non-Dimensional simulation (V=1.0, Rho=1.0, T=1.0 at the farfield)." << endl; }
    
    if (RefAreaCoeff == 0) cout << "The reference length/area will be computed using y(2D) or z(3D) projection." << endl;
    else cout << "The reference length/area (force coefficient) is " << RefAreaCoeff << "." << endl;
    cout << "The reference length (moment computation) is " << RefLengthMoment << "." << endl;

    if ((nRefOriginMoment_X > 1) || (nRefOriginMoment_Y > 1) || (nRefOriginMoment_Z > 1)) {
      cout << "Surface(s) where the force coefficients are evaluated and \n";
      cout << "their reference origin for moment computation: \n";

      for (iMarker_Monitoring = 0; iMarker_Monitoring < nMarker_Monitoring; iMarker_Monitoring++) {
        cout << "   - " << Marker_Monitoring[iMarker_Monitoring] << " (" << RefOriginMoment_X[iMarker_Monitoring] <<", "<<RefOriginMoment_Y[iMarker_Monitoring] <<", "<< RefOriginMoment_Z[iMarker_Monitoring] << ")";
        if (iMarker_Monitoring < nMarker_Monitoring-1) cout << ".\n";
        else cout <<"."<< endl;
      }
    }
    else {
      cout << "Reference origin (moment computation) is (" << RefOriginMoment_X[0] << ", " << RefOriginMoment_Y[0] << ", " << RefOriginMoment_Z[0] << ")." << endl;
      cout << "Surface(s) where the force coefficients are evaluated: ";
      for (iMarker_Monitoring = 0; iMarker_Monitoring < nMarker_Monitoring; iMarker_Monitoring++) {
        cout << Marker_Monitoring[iMarker_Monitoring];
        if (iMarker_Monitoring < nMarker_Monitoring-1) cout << ", ";
        else cout <<"."<< endl;
      }
    }
    
    if (nMarker_Designing != 0) {
      cout << "Surface(s) where the objective function is evaluated: ";
      for (iMarker_Designing = 0; iMarker_Designing < nMarker_Designing; iMarker_Designing++) {
        cout << Marker_Designing[iMarker_Designing];
        if (iMarker_Designing < nMarker_Designing-1) cout << ", ";
        else cout <<".";
      }
      cout<< endl;
    }
    
    if (nMarker_Plotting != 0) {
      cout << "Surface(s) plotted in the output file: ";
      for (iMarker_Plotting = 0; iMarker_Plotting < nMarker_Plotting; iMarker_Plotting++) {
        cout << Marker_Plotting[iMarker_Plotting];
        if (iMarker_Plotting < nMarker_Plotting-1) cout << ", ";
        else cout <<".";
      }
      cout<< endl;
    }
    
    if (nMarker_Analyze != 0) {
      cout << "Surface(s) to be analyzed in detail: ";
      for (iMarker_Analyze = 0; iMarker_Analyze < nMarker_Analyze; iMarker_Analyze++) {
        cout << Marker_Analyze[iMarker_Analyze];
        if (iMarker_Analyze < nMarker_Analyze-1) cout << ", ";
        else cout <<".";
      }
      cout<< endl;
    }
    
    if (nMarker_FSIinterface != 0) {
      cout << "Surface(s) belonging to the Fluid-Structure Interaction problem: ";
      for (iMarker_FSIinterface = 0; iMarker_FSIinterface < nMarker_FSIinterface; iMarker_FSIinterface++) {
        cout << Marker_FSIinterface[iMarker_FSIinterface];
        if (iMarker_FSIinterface < nMarker_FSIinterface-1) cout << ", ";
        else cout <<".";
      }
      cout<<endl;
    }
    
    if (nMarker_DV != 0) {
      cout << "Surface(s) affected by the design variables: ";
      for (iMarker_DV = 0; iMarker_DV < nMarker_DV; iMarker_DV++) {
        cout << Marker_DV[iMarker_DV];
        if (iMarker_DV < nMarker_DV-1) cout << ", ";
        else cout <<".";
      }
      cout<< endl;
    }

    if ((Kind_GridMovement[ZONE_0] == DEFORMING) || (Kind_GridMovement[ZONE_0] == MOVING_WALL)) {
      cout << "Surface(s) in motion: ";
      for (iMarker_Moving = 0; iMarker_Moving < nMarker_Moving; iMarker_Moving++) {
        cout << Marker_Moving[iMarker_Moving];
        if (iMarker_Moving < nMarker_Moving-1) cout << ", ";
        else cout <<".";
      }
      cout<< endl;
    }

  }

  if (val_software == SU2_GEO) {
    if (nMarker_GeoEval != 0) {
      cout << "Surface(s) where the geometrical based functions is evaluated: ";
      for (iMarker_GeoEval = 0; iMarker_GeoEval < nMarker_GeoEval; iMarker_GeoEval++) {
        cout << Marker_GeoEval[iMarker_GeoEval];
        if (iMarker_GeoEval < nMarker_GeoEval-1) cout << ", ";
        else cout <<".";
      }
      cout<< endl;
    }
  }

  cout << "Input mesh file name: " << Mesh_FileName << endl;

	if (val_software == SU2_DOT) {
    if (DiscreteAdjoint) {
      cout << "Input sensitivity file name: " << GetObjFunc_Extension(Solution_AdjFileName) << "." << endl;
    }else {
		cout << "Input sensitivity file name: " << SurfAdjCoeff_FileName << "." << endl;
	}
  }

	if (val_software == SU2_MSH) {
		switch (Kind_Adaptation) {
		case FULL: case WAKE: case FULL_FLOW: case FULL_ADJOINT: case SMOOTHING: case SUPERSONIC_SHOCK:
			break;
		case GRAD_FLOW:
			cout << "Read flow solution from: " << Solution_FlowFileName << "." << endl;
			break;
		case GRAD_ADJOINT:
			cout << "Read adjoint flow solution from: " << Solution_AdjFileName << "." << endl;
			break;
		case GRAD_FLOW_ADJ: case COMPUTABLE: case REMAINING:
			cout << "Read flow solution from: " << Solution_FlowFileName << "." << endl;
			cout << "Read adjoint flow solution from: " << Solution_AdjFileName << "." << endl;
			break;
		}
	}

	if (val_software == SU2_DEF) {
		cout << endl <<"---------------------- Grid deformation parameters ----------------------" << endl;
		cout << "Grid deformation using a linear elasticity method." << endl;

    if (Hold_GridFixed == YES) cout << "Hold some regions of the mesh fixed (hardcode implementation)." << endl;
  }

  if (val_software == SU2_DOT) {
  cout << endl <<"-------------------- Surface deformation parameters ---------------------" << endl;
  }

  if (((val_software == SU2_DEF) || (val_software == SU2_DOT)) && (Design_Variable[0] != NONE)) {

    for (unsigned short iDV = 0; iDV < nDV; iDV++) {

      
      if ((Design_Variable[iDV] != NO_DEFORMATION) &&
          (Design_Variable[iDV] != FFD_SETTING) &&
          (Design_Variable[iDV] != SURFACE_FILE)) {
        
        if (iDV == 0)
          cout << "Design variables definition (markers <-> value <-> param):" << endl;
        
        switch (Design_Variable[iDV]) {
          case FFD_CONTROL_POINT_2D:  cout << "FFD 2D (control point) <-> "; break;
          case FFD_CAMBER_2D:         cout << "FFD 2D (camber) <-> "; break;
          case FFD_THICKNESS_2D:      cout << "FFD 2D (thickness) <-> "; break;
          case FFD_TWIST_2D:          cout << "FFD 2D (twist) <-> "; break;
          case HICKS_HENNE:           cout << "Hicks Henne <-> " ; break;
          case SURFACE_BUMP:          cout << "Surface bump <-> " ; break;
          case ANGLE_OF_ATTACK:       cout << "Angle of attack <-> " ; break;
	        case CST:           	      cout << "Kulfan parameter number (CST) <-> " ; break;
          case TRANSLATION:           cout << "Translation design variable."; break;
          case SCALE:                 cout << "Scale design variable."; break;
          case NACA_4DIGITS:          cout << "NACA four digits <-> "; break;
          case PARABOLIC:             cout << "Parabolic <-> "; break;
          case AIRFOIL:               cout << "Airfoil <-> "; break;
          case ROTATION:              cout << "Rotation <-> "; break;
          case FFD_CONTROL_POINT:     cout << "FFD (control point) <-> "; break;
          case FFD_NACELLE:           cout << "FFD (nacelle) <-> "; break;
          case FFD_GULL:              cout << "FFD (gull) <-> "; break;
          case FFD_TWIST:             cout << "FFD (twist) <-> "; break;
          case FFD_ROTATION:          cout << "FFD (rotation) <-> "; break;
          case FFD_CONTROL_SURFACE:   cout << "FFD (control surface) <-> "; break;
          case FFD_CAMBER:            cout << "FFD (camber) <-> "; break;
          case FFD_THICKNESS:         cout << "FFD (thickness) <-> "; break;
          case FFD_ANGLE_OF_ATTACK:   cout << "FFD (angle of attack) <-> "; break;
          case CUSTOM:                cout << "Custom DV <-> "; break;
          case FFD_PLANE:             cout << "FFD (plane) <-> "; break;
        }
        
        for (iMarker_DV = 0; iMarker_DV < nMarker_DV; iMarker_DV++) {
          cout << Marker_DV[iMarker_DV];
          if (iMarker_DV < nMarker_DV-1) cout << ", ";
          else cout << " <-> ";
        }

        for (iDV_Value = 0; iDV_Value < nDV_Value[iDV]; iDV_Value++) {
          cout << DV_Value[iDV][iDV_Value];
          if (iDV_Value != nDV_Value[iDV]-1) cout << ", ";
        }
        cout << " <-> ";

        if ((Design_Variable[iDV] == NO_DEFORMATION) ||
            (Design_Variable[iDV] == FFD_SETTING) ||
            (Design_Variable[iDV] == SCALE) ) nParamDV = 0;
        if (Design_Variable[iDV] == ANGLE_OF_ATTACK) nParamDV = 1;
        if ((Design_Variable[iDV] == FFD_CAMBER_2D) ||
            (Design_Variable[iDV] == FFD_THICKNESS_2D) ||
            (Design_Variable[iDV] == HICKS_HENNE) ||
            (Design_Variable[iDV] == PARABOLIC) ||
            (Design_Variable[iDV] == AIRFOIL) ||
            (Design_Variable[iDV] == FFD_GULL) ||
            (Design_Variable[iDV] == FFD_ANGLE_OF_ATTACK) ) nParamDV = 2;
        if ((Design_Variable[iDV] ==  TRANSLATION) ||
            (Design_Variable[iDV] ==  NACA_4DIGITS) ||
            (Design_Variable[iDV] ==  CST) ||
            (Design_Variable[iDV] ==  SURFACE_BUMP) ||
            (Design_Variable[iDV] ==  FFD_CAMBER) ||
<<<<<<< HEAD
            (Design_Variable[iDV] ==  FFD_THICKNESS)  ||
            (Design_Variable[iDV] == FFD_PLANE) ) nParamDV = 3;
=======
            (Design_Variable[iDV] ==  FFD_TWIST_2D) ||
            (Design_Variable[iDV] ==  FFD_THICKNESS) ) nParamDV = 3;
>>>>>>> c7317ce0
        if (Design_Variable[iDV] == FFD_CONTROL_POINT_2D) nParamDV = 5;
        if (Design_Variable[iDV] == ROTATION) nParamDV = 6;
        if ((Design_Variable[iDV] ==  FFD_CONTROL_POINT) ||
            (Design_Variable[iDV] ==  FFD_ROTATION) ||
            (Design_Variable[iDV] ==  FFD_CONTROL_SURFACE) ) nParamDV = 7;
        if (Design_Variable[iDV] ==  CUSTOM) nParamDV = 1;
        if (Design_Variable[iDV] == FFD_TWIST) nParamDV = 8;

        for (unsigned short iParamDV = 0; iParamDV < nParamDV; iParamDV++) {

          if (iParamDV == 0) cout << "( ";

          if ((iParamDV == 0) &&
              ((Design_Variable[iDV] == NO_DEFORMATION) ||
               (Design_Variable[iDV] == FFD_SETTING) ||
               (Design_Variable[iDV] == FFD_ANGLE_OF_ATTACK) ||
               (Design_Variable[iDV] == FFD_CONTROL_POINT_2D) ||
               (Design_Variable[iDV] == FFD_CAMBER_2D) ||
               (Design_Variable[iDV] == FFD_THICKNESS_2D) ||
               (Design_Variable[iDV] == FFD_TWIST_2D) ||
               (Design_Variable[iDV] == FFD_CONTROL_POINT) ||
               (Design_Variable[iDV] == FFD_NACELLE) ||
               (Design_Variable[iDV] == FFD_GULL) ||
               (Design_Variable[iDV] == FFD_TWIST) ||
               (Design_Variable[iDV] == FFD_ROTATION) ||
               (Design_Variable[iDV] == FFD_CONTROL_SURFACE) ||
               (Design_Variable[iDV] == FFD_CAMBER) ||
               (Design_Variable[iDV] == FFD_THICKNESS) ||
               (Design_Variable[iDV] == FFD_PLANE))) cout << FFDTag[iDV];
          else cout << ParamDV[iDV][iParamDV];

          if (iParamDV < nParamDV-1) cout << ", ";
          else cout <<" )"<< endl;
          
        }

      }
      
      else if (Design_Variable[iDV] == FFD_SETTING) {
        
        cout << "Setting the FFD box structure." << endl;
        cout << "FFD boxes definition (FFD tag <-> degree <-> coord):" << endl;
        
        for (unsigned short iFFDBox = 0; iFFDBox < nFFDBox; iFFDBox++) {
          
          cout << TagFFDBox[iFFDBox] << " <-> ";
          
          for (unsigned short iDegreeFFD = 0; iDegreeFFD < 3; iDegreeFFD++) {
            if (iDegreeFFD == 0) cout << "( ";
            cout << DegreeFFDBox[iFFDBox][iDegreeFFD];
            if (iDegreeFFD < 2) cout << ", ";
            else cout <<" )";
          }
          
          cout << " <-> ";

          for (unsigned short iCoordFFD = 0; iCoordFFD < 24; iCoordFFD++) {
            if (iCoordFFD == 0) cout << "( ";
            cout << CoordFFDBox[iFFDBox][iCoordFFD];
            if (iCoordFFD < 23) cout << ", ";
            else cout <<" )"<< endl;
          }
          
        }
        
      }
      
      else cout << endl;

		}
	}

	if (((val_software == SU2_CFD) && ( ContinuousAdjoint || DiscreteAdjoint)) || (val_software == SU2_DOT)) {

		cout << endl <<"----------------------- Design problem definition -----------------------" << endl;
		if (nObj==1) {
      switch (Kind_ObjFunc[0]) {
        case DRAG_COEFFICIENT:
          cout << "CD objective function." << endl;
          if (Fixed_CL_Mode) cout << "dCD/dCL = " << dCD_dCL << "." << endl;
          if (Fixed_CM_Mode) cout << "dCD/dCM = " << dCD_dCM << "." << endl;
          break;
        case LIFT_COEFFICIENT:        cout << "CL objective function." << endl; break;
        case MOMENT_X_COEFFICIENT:    cout << "CMx objective function." << endl; break;
        case MOMENT_Y_COEFFICIENT:    cout << "CMy objective function." << endl; break;
        case MOMENT_Z_COEFFICIENT:    cout << "CMz objective function." << endl; break;
        case INVERSE_DESIGN_PRESSURE: cout << "Inverse design (Cp) objective function." << endl; break;
        case INVERSE_DESIGN_HEATFLUX: cout << "Inverse design (Heat Flux) objective function." << endl; break;
        case SIDEFORCE_COEFFICIENT:   cout << "Side force objective function." << endl; break;
        case EFFICIENCY:              cout << "CL/CD objective function." << endl; break;
        case EQUIVALENT_AREA:         cout << "Equivalent area objective function. CD weight: " << WeightCd <<"."<< endl;  break;
        case NEARFIELD_PRESSURE:      cout << "Nearfield pressure objective function. CD weight: " << WeightCd <<"."<< endl;  break;
        case FORCE_X_COEFFICIENT:     cout << "X-force objective function." << endl; break;
        case FORCE_Y_COEFFICIENT:     cout << "Y-force objective function." << endl; break;
        case FORCE_Z_COEFFICIENT:     cout << "Z-force objective function." << endl; break;
        case THRUST_COEFFICIENT:      cout << "Thrust objective function." << endl; break;
        case TORQUE_COEFFICIENT:      cout << "Torque efficiency objective function." << endl; break;
        case TOTAL_HEATFLUX:          cout << "Total heat flux objective function." << endl; break;
        case MAXIMUM_HEATFLUX:        cout << "Maximum heat flux objective function." << endl; break;
        case FIGURE_OF_MERIT:         cout << "Rotor Figure of Merit objective function." << endl; break;
        case AVG_TOTAL_PRESSURE:      cout << "Average total objective pressure." << endl; break;
        case AVG_OUTLET_PRESSURE:     cout << "Average static objective pressure." << endl; break;
        case MASS_FLOW_RATE:          cout << "Mass flow rate objective function." << endl; break;
        case OUTFLOW_GENERALIZED:     cout << "Generalized outflow objective function." << endl; break;
        case AERO_DRAG_COEFFICIENT:   cout << "Aero CD objective function." << endl; break;
        case RADIAL_DISTORTION:       cout << "Radial distortion objective function." << endl; break;
        case CIRCUMFERENTIAL_DISTORTION:   cout << "Circumferential distortion objective function." << endl; break;

      }
		}
		else {
		  cout << "Weighted sum objective function." << endl;
		}

	}

	if (val_software == SU2_CFD) {
		cout << endl <<"---------------------- Space Numerical Integration ----------------------" << endl;

		if (SmoothNumGrid) cout << "There are some smoothing iterations on the grid coordinates." << endl;

    if ((Kind_Solver == EULER) || (Kind_Solver == NAVIER_STOKES) || (Kind_Solver == RANS) ||
         (Kind_Solver == DISC_ADJ_EULER) || (Kind_Solver == DISC_ADJ_NAVIER_STOKES) || (Kind_Solver == DISC_ADJ_RANS) ) {

      if (Kind_ConvNumScheme_Flow == SPACE_CENTERED) {
        if (Kind_Centered_Flow == JST) {
          cout << "Jameson-Schmidt-Turkel scheme for the flow inviscid terms."<< endl;
          cout << "JST viscous coefficients (1st, 2nd & 4th): " << Kappa_1st_Flow
          << ", " << Kappa_2nd_Flow << ", " << Kappa_4th_Flow <<"."<< endl;
          cout << "The method includes a grid stretching correction (p = 0.3)."<< endl;
          cout << "Second order integration." << endl;
        }
        if (Kind_Centered_Flow == JST_KE) {
          cout << "Jameson-Schmidt-Turkel scheme for the flow inviscid terms."<< endl;
          cout << "JST viscous coefficients (1st, 2nd): " << Kappa_1st_Flow
          << ", " << Kappa_2nd_Flow << "."<< endl;
          cout << "The method includes a grid stretching correction (p = 0.3)."<< endl;
          cout << "Second order integration." << endl;
        }
        if (Kind_Centered_Flow == LAX) {
          cout << "Lax-Friedrich scheme for the flow inviscid terms."<< endl;
          cout << "First order integration." << endl;
        }
      }

			if (Kind_ConvNumScheme_Flow == SPACE_UPWIND) {
				if (Kind_Upwind_Flow == ROE) cout << "Roe (with entropy fix) solver for the flow inviscid terms."<< endl;
				if (Kind_Upwind_Flow == TURKEL) cout << "Roe-Turkel solver for the flow inviscid terms."<< endl;
				if (Kind_Upwind_Flow == AUSM)	cout << "AUSM solver for the flow inviscid terms."<< endl;
				if (Kind_Upwind_Flow == HLLC)	cout << "HLLC solver for the flow inviscid terms."<< endl;
				if (Kind_Upwind_Flow == SW)	cout << "Steger-Warming solver for the flow inviscid terms."<< endl;
				if (Kind_Upwind_Flow == MSW)	cout << "Modified Steger-Warming solver for the flow inviscid terms."<< endl;
        if (Kind_Upwind_Flow == CUSP)	cout << "CUSP solver for the flow inviscid terms."<< endl;
        switch (SpatialOrder_Flow) {
          case FIRST_ORDER: cout << "First order integration." << endl; break;
          case SECOND_ORDER: cout << "Second order integration." << endl; break;
          case SECOND_ORDER_LIMITER: cout << "Second order integration with slope limiter." << endl;
            switch (Kind_SlopeLimit_Flow) {
              case VENKATAKRISHNAN:
                cout << "Venkatakrishnan slope-limiting method, with constant: " << LimiterCoeff <<". "<< endl;
                cout << "The reference element size is: " << RefElemLength <<". "<< endl;
                break;
              case BARTH_JESPERSEN:
                cout << "Barth-Jespersen slope-limiting method." << endl;
                break;
            }
            break;
        }
			}

		}

    if ((Kind_Solver == RANS) || (Kind_Solver == DISC_ADJ_RANS)) {
      if (Kind_ConvNumScheme_Turb == SPACE_UPWIND) {
        if (Kind_Upwind_Turb == SCALAR_UPWIND) cout << "Scalar upwind solver (first order) for the turbulence model."<< endl;
        switch (SpatialOrder_Turb) {
          case FIRST_ORDER: cout << "First order integration." << endl; break;
          case SECOND_ORDER: cout << "Second order integration." << endl; break;
          case SECOND_ORDER_LIMITER: cout << "Second order integration with slope limiter." << endl;
            switch (Kind_SlopeLimit_Turb) {
              case VENKATAKRISHNAN:
                cout << "Venkatakrishnan slope-limiting method, with constant: " << LimiterCoeff <<". "<< endl;
                cout << "The reference element size is: " << RefElemLength <<". "<< endl;
                break;
              case BARTH_JESPERSEN:
                cout << "Barth-Jespersen slope-limiting method." << endl;
                break;
            }
            break;
        }
      }
    }

    if ((Kind_Solver == ADJ_EULER) || (Kind_Solver == ADJ_NAVIER_STOKES) || (Kind_Solver == ADJ_RANS)) {

      if (Kind_ConvNumScheme_AdjFlow == SPACE_CENTERED) {
        if (Kind_Centered_AdjFlow == JST) {
          cout << "Jameson-Schmidt-Turkel scheme for the adjoint inviscid terms."<< endl;
          cout << "JST viscous coefficients (1st, 2nd, & 4th): " << Kappa_1st_AdjFlow
          << ", " << Kappa_2nd_AdjFlow << ", " << Kappa_4th_AdjFlow <<"."<< endl;
          cout << "The method includes a grid stretching correction (p = 0.3)."<< endl;
          cout << "Second order integration." << endl;
        }
        if (Kind_Centered_AdjFlow == LAX) {
          cout << "Lax-Friedrich scheme for the adjoint inviscid terms."<< endl;
          cout << "First order integration." << endl;
        }
      }

      if (Kind_ConvNumScheme_AdjFlow == SPACE_UPWIND) {
        if (Kind_Upwind_AdjFlow == ROE) cout << "Roe (with entropy fix) solver for the adjoint inviscid terms."<< endl;
        switch (SpatialOrder_AdjFlow) {
          case FIRST_ORDER: cout << "First order integration." << endl; break;
          case SECOND_ORDER: cout << "Second order integration." << endl; break;
          case SECOND_ORDER_LIMITER: cout << "Second order integration with slope limiter." << endl;
            switch (Kind_SlopeLimit_AdjFlow) {
              case VENKATAKRISHNAN:
                cout << "Venkatakrishnan slope-limiting method, with constant: " << LimiterCoeff <<". "<< endl;
                cout << "The reference element size is: " << RefElemLength <<". "<< endl;
                break;
              case SHARP_EDGES:
                cout << "Sharp edges slope-limiting method, with constant: " << LimiterCoeff <<". "<< endl;
                cout << "The reference element size is: " << RefElemLength <<". "<< endl;
                cout << "The reference sharp edge distance is: " << SharpEdgesCoeff*RefElemLength*LimiterCoeff <<". "<< endl;
                break;
              case SOLID_WALL_DISTANCE:
                cout << "Wall distance slope-limiting method, with constant: " << LimiterCoeff <<". "<< endl;
                cout << "The reference element size is: " << RefElemLength <<". "<< endl;
                cout << "The reference wall distance is: " << SharpEdgesCoeff*RefElemLength*LimiterCoeff <<". "<< endl;
                break;
              case BARTH_JESPERSEN:
                cout << "Barth-Jespersen slope-limiting method." << endl;
                break;
            }
            break;
        }
      }
      
      cout << "The reference sharp edge distance is: " << SharpEdgesCoeff*RefElemLength*LimiterCoeff <<". "<< endl;

    }

    if ((Kind_Solver == ADJ_RANS) && (!Frozen_Visc)) {
      if (Kind_ConvNumScheme_AdjTurb == SPACE_UPWIND) {
        if (Kind_Upwind_Turb == SCALAR_UPWIND) cout << "Scalar upwind solver (first order) for the adjoint turbulence model."<< endl;
        switch (SpatialOrder_AdjTurb) {
          case FIRST_ORDER: cout << "First order integration." << endl; break;
          case SECOND_ORDER: cout << "Second order integration." << endl; break;
          case SECOND_ORDER_LIMITER: cout << "Second order integration with slope limiter." << endl;
            switch (Kind_SlopeLimit_AdjTurb) {
              case VENKATAKRISHNAN:
                cout << "Venkatakrishnan slope-limiting method, with constant: " << LimiterCoeff <<". "<< endl;
                cout << "The reference element size is: " << RefElemLength <<". "<< endl;
                break;
              case SHARP_EDGES:
                cout << "Sharp edges slope-limiting method, with constant: " << LimiterCoeff <<". "<< endl;
                cout << "The reference element size is: " << RefElemLength <<". "<< endl;
                cout << "The reference sharp edge distance is: " << SharpEdgesCoeff*RefElemLength*LimiterCoeff <<". "<< endl;
                break;
              case SOLID_WALL_DISTANCE:
                cout << "Wall distance slope-limiting method, with constant: " << LimiterCoeff <<". "<< endl;
                cout << "The reference element size is: " << RefElemLength <<". "<< endl;
                cout << "The reference wall distance is: " << SharpEdgesCoeff*RefElemLength*LimiterCoeff <<". "<< endl;
                break;
              case BARTH_JESPERSEN:
                cout << "Barth-Jespersen slope-limiting method." << endl;
                break;
            }
            break;
        }
      }
    }

    if ((Kind_Solver == NAVIER_STOKES) || (Kind_Solver == RANS) ||
        (Kind_Solver == DISC_ADJ_NAVIER_STOKES) || (Kind_Solver == DISC_ADJ_RANS)) {
        cout << "Average of gradients with correction (viscous flow terms)." << endl;
    }

    if ((Kind_Solver == ADJ_NAVIER_STOKES) || (Kind_Solver == ADJ_RANS)) {
      cout << "Average of gradients with correction (viscous adjoint terms)." << endl;
    }

    if ((Kind_Solver == RANS) || (Kind_Solver == DISC_ADJ_RANS)) {
      cout << "Average of gradients with correction (viscous turbulence terms)." << endl;
    }

    if (Kind_Solver == POISSON_EQUATION) {
      cout << "Galerkin method for viscous terms computation of the poisson potential equation." << endl;
    }

    if ((Kind_Solver == ADJ_RANS) && (!Frozen_Visc)) {
      cout << "Average of gradients with correction (2nd order) for computation of adjoint viscous turbulence terms." << endl;
      if (Kind_TimeIntScheme_AdjTurb == EULER_IMPLICIT) cout << "Euler implicit method for the turbulent adjoint equation." << endl;
    }

    switch (Kind_Gradient_Method) {
      case GREEN_GAUSS: cout << "Gradient computation using Green-Gauss theorem." << endl; break;
      case WEIGHTED_LEAST_SQUARES: cout << "Gradient Computation using weighted Least-Squares method." << endl; break;
    }

    if (Kind_Regime == INCOMPRESSIBLE) {
      cout << "Artificial compressibility factor: " << ArtComp_Factor << "." << endl;
    }

    cout << endl <<"---------------------- Time Numerical Integration -----------------------" << endl;

    if (Kind_Solver != FEM_ELASTICITY) {
		switch (Unsteady_Simulation) {
		  case NO:
			cout << "Local time stepping (steady state simulation)." << endl; break;
		  case TIME_STEPPING:
			cout << "Unsteady simulation using a time stepping strategy."<< endl;
			if (Unst_CFL != 0.0) cout << "Time step computed by the code. Unsteady CFL number: " << Unst_CFL <<"."<< endl;
			else cout << "Unsteady time step provided by the user (s): "<< Delta_UnstTime << "." << endl;
			break;
		  case DT_STEPPING_1ST: case DT_STEPPING_2ND:
			if (Unsteady_Simulation == DT_STEPPING_1ST) cout << "Unsteady simulation, dual time stepping strategy (first order in time)."<< endl;
			if (Unsteady_Simulation == DT_STEPPING_2ND) cout << "Unsteady simulation, dual time stepping strategy (second order in time)."<< endl;
			if (Unst_CFL != 0.0) cout << "Time step computed by the code. Unsteady CFL number: " << Unst_CFL <<"."<< endl;
			else cout << "Unsteady time step provided by the user (s): "<< Delta_UnstTime << "." << endl;
			cout << "Total number of internal Dual Time iterations: "<< Unst_nIntIter <<"." << endl;
			break;
		}
    }
	else {
		switch (Dynamic_Analysis) {
		  case NO:
			cout << "Static structural analysis." << endl; break;
		  case YES:
			cout << "Dynamic structural analysis."<< endl;
			cout << "Time step provided by the user for the dynamic analysis(s): "<< Delta_DynTime << "." << endl;
			break;
		}
	}

    if ((Kind_Solver == EULER) || (Kind_Solver == NAVIER_STOKES) || (Kind_Solver == RANS) ||
        (Kind_Solver == DISC_ADJ_EULER) || (Kind_Solver == DISC_ADJ_NAVIER_STOKES) || (Kind_Solver == DISC_ADJ_RANS)) {
      switch (Kind_TimeIntScheme_Flow) {
        case RUNGE_KUTTA_EXPLICIT:
          cout << "Runge-Kutta explicit method for the flow equations." << endl;
          cout << "Number of steps: " << nRKStep << endl;
          cout << "Alpha coefficients: ";
          for (unsigned short iRKStep = 0; iRKStep < nRKStep; iRKStep++) {
            cout << "\t" << RK_Alpha_Step[iRKStep];
          }
          cout << endl;
          break;
        case EULER_EXPLICIT: cout << "Euler explicit method for the flow equations." << endl; break;
        case EULER_IMPLICIT:
          cout << "Euler implicit method for the flow equations." << endl;
          switch (Kind_Linear_Solver) {
            case BCGSTAB:
              cout << "BCGSTAB is used for solving the linear system." << endl;
              cout << "Convergence criteria of the linear solver: "<< Linear_Solver_Error <<"."<< endl;
              cout << "Max number of iterations: "<< Linear_Solver_Iter <<"."<< endl;
              break;
            case FGMRES || RESTARTED_FGMRES:
              cout << "FGMRES is used for solving the linear system." << endl;
              cout << "Convergence criteria of the linear solver: "<< Linear_Solver_Error <<"."<< endl;
              cout << "Max number of iterations: "<< Linear_Solver_Iter <<"."<< endl;
              break;
            case SMOOTHER_JACOBI:
              cout << "A Jacobi method is used for smoothing the linear system." << endl;
              break;
            case SMOOTHER_ILU:
              cout << "A ILU0 method is used for smoothing the linear system." << endl;
              break;
            case SMOOTHER_LUSGS:
              cout << "A LU-SGS method is used for smoothing the linear system." << endl;
              break;
            case SMOOTHER_LINELET:
              cout << "A Linelet method is used for smoothing the linear system." << endl;
              break;
          }
          break;
        case CLASSICAL_RK4_EXPLICIT:
          cout << "Classical RK4 explicit method for the flow equations." << endl;
          cout << "Number of steps: " << 4 << endl;
          cout << "Time coefficients: {0.5, 0.5, 1, 1}" << endl;
          cout << "Function coefficients: {1/6, 1/3, 1/3, 1/6}" << endl;
          break;
      }
    }

    if ((Kind_Solver == ADJ_EULER) || (Kind_Solver == ADJ_NAVIER_STOKES) || (Kind_Solver == ADJ_RANS)) {
      switch (Kind_TimeIntScheme_AdjFlow) {
        case RUNGE_KUTTA_EXPLICIT:
          cout << "Runge-Kutta explicit method for the adjoint equations." << endl;
          cout << "Number of steps: " << nRKStep << endl;
          cout << "Alpha coefficients: ";
          for (unsigned short iRKStep = 0; iRKStep < nRKStep; iRKStep++) {
            cout << "\t" << RK_Alpha_Step[iRKStep];
          }
          cout << endl;
          break;
        case EULER_EXPLICIT: cout << "Euler explicit method for the adjoint equations." << endl; break;
        case EULER_IMPLICIT: cout << "Euler implicit method for the adjoint equations." << endl; break;
      }
    }

    if (nMGLevels !=0) {
      
      if (nStartUpIter != 0) cout << "A total of " << nStartUpIter << " start up iterations on the fine grid."<< endl;
      if (MGCycle == V_CYCLE) cout << "V Multigrid Cycle, with " << nMGLevels << " multigrid levels."<< endl;
      if (MGCycle == W_CYCLE) cout << "W Multigrid Cycle, with " << nMGLevels << " multigrid levels."<< endl;
      if (MGCycle == FULLMG_CYCLE) cout << "Full Multigrid Cycle, with " << nMGLevels << " multigrid levels."<< endl;

      cout << "Damping factor for the residual restriction: " << Damp_Res_Restric <<"."<< endl;
      cout << "Damping factor for the correction prolongation: " << Damp_Correc_Prolong <<"."<< endl;
    }

    if ((Kind_Solver != FEM_ELASTICITY) && (Kind_Solver != HEAT_EQUATION) && (Kind_Solver != WAVE_EQUATION)) {

      if (!CFL_Adapt) cout << "No CFL adaptation." << endl;
      else cout << "CFL adaptation. Factor down: "<< CFL_AdaptParam[0] <<", factor up: "<< CFL_AdaptParam[1]
        <<",\n                lower limit: "<< CFL_AdaptParam[2] <<", upper limit: " << CFL_AdaptParam[3] <<"."<< endl;

      if (nMGLevels !=0) {
        cout << "Multigrid Level:                  ";
        for (unsigned short iLevel = 0; iLevel < nMGLevels+1; iLevel++) {
          cout.width(6); cout << iLevel;
        }
        cout << endl;
      }

			if (Unsteady_Simulation != TIME_STEPPING) {
				cout << "Courant-Friedrichs-Lewy number:   ";
				cout.precision(3);
				cout.width(6); cout << CFL[0];
				cout << endl;
			}
			

      if (nMGLevels !=0) {
        cout.precision(3);
        cout << "MG PreSmooth coefficients:        ";
        for (unsigned short iMG_PreSmooth = 0; iMG_PreSmooth < nMGLevels+1; iMG_PreSmooth++) {
          cout.width(6); cout << MG_PreSmooth[iMG_PreSmooth];
        }
        cout << endl;
      }

      if (nMGLevels !=0) {
        cout.precision(3);
        cout << "MG PostSmooth coefficients:       ";
        for (unsigned short iMG_PostSmooth = 0; iMG_PostSmooth < nMGLevels+1; iMG_PostSmooth++) {
          cout.width(6); cout << MG_PostSmooth[iMG_PostSmooth];
        }
        cout << endl;
      }

      if (nMGLevels !=0) {
        cout.precision(3);
        cout << "MG CorrecSmooth coefficients:     ";
        for (unsigned short iMG_CorrecSmooth = 0; iMG_CorrecSmooth < nMGLevels+1; iMG_CorrecSmooth++) {
          cout.width(6); cout << MG_CorrecSmooth[iMG_CorrecSmooth];
        }
        cout << endl;
      }

    }

    if ((Kind_Solver == RANS) || (Kind_Solver == DISC_ADJ_RANS))
      if (Kind_TimeIntScheme_Turb == EULER_IMPLICIT)
        cout << "Euler implicit time integration for the turbulence model." << endl;
  }

  if (val_software == SU2_CFD) {

    cout << endl <<"------------------------- Convergence Criteria --------------------------" << endl;

    cout << "Maximum number of iterations: " << nExtIter <<"."<< endl;

    if (ConvCriteria == CAUCHY) {
      if (!ContinuousAdjoint && !DiscreteAdjoint)
        switch (Cauchy_Func_Flow) {
          case LIFT_COEFFICIENT: cout << "Cauchy criteria for Lift using "
            << Cauchy_Elems << " elements and epsilon " <<Cauchy_Eps<< "."<< endl; break;
          case DRAG_COEFFICIENT: cout << "Cauchy criteria for Drag using "
            << Cauchy_Elems << " elements and epsilon " <<Cauchy_Eps<< "."<< endl; break;
        }

      if (ContinuousAdjoint || DiscreteAdjoint)
        switch (Cauchy_Func_AdjFlow) {
          case SENS_GEOMETRY: cout << "Cauchy criteria for geo. sensitivity using "
            << Cauchy_Elems << " elements and epsilon " <<Cauchy_Eps<< "."<< endl; break;
          case SENS_MACH: cout << "Cauchy criteria for Mach number sensitivity using "
            << Cauchy_Elems << " elements and epsilon " <<Cauchy_Eps<< "."<< endl; break;
        }

      cout << "Start convergence criteria at iteration " << StartConv_Iter<< "."<< endl;
      
    }


    if (ConvCriteria == RESIDUAL) {
      if (!ContinuousAdjoint && !DiscreteAdjoint) {
        cout << "Reduce the density residual " << OrderMagResidual << " orders of magnitude."<< endl;
        cout << "The minimum bound for the density residual is 10^(" << MinLogResidual<< ")."<< endl;
        cout << "Start convergence criteria at iteration " << StartConv_Iter<< "."<< endl;
      }

      if (ContinuousAdjoint || DiscreteAdjoint) {
        cout << "Reduce the adjoint density residual " << OrderMagResidual << " orders of magnitude."<< endl;
        cout << "The minimum value for the adjoint density residual is 10^(" << MinLogResidual<< ")."<< endl;
      }

    }

  }

  if (val_software == SU2_MSH) {
    cout << endl <<"----------------------- Grid adaptation strategy ------------------------" << endl;

    switch (Kind_Adaptation) {
      case NONE: break;
      case PERIODIC: cout << "Grid modification to run periodic bc problems." << endl; break;
      case FULL: cout << "Grid adaptation using a complete refinement." << endl; break;
      case WAKE: cout << "Grid adaptation of the wake." << endl; break;
      case FULL_FLOW: cout << "Flow grid adaptation using a complete refinement." << endl; break;
      case FULL_ADJOINT: cout << "Adjoint grid adaptation using a complete refinement." << endl; break;
      case GRAD_FLOW: cout << "Grid adaptation using gradient based strategy (density)." << endl; break;
      case GRAD_ADJOINT: cout << "Grid adaptation using gradient based strategy (adjoint density)." << endl; break;
      case GRAD_FLOW_ADJ: cout << "Grid adaptation using gradient based strategy (density and adjoint density)." << endl; break;
      case COMPUTABLE: cout << "Grid adaptation using computable correction."<< endl; break;
      case REMAINING: cout << "Grid adaptation using remaining error."<< endl; break;
      case SMOOTHING: cout << "Grid smoothing using an implicit method."<< endl; break;
      case SUPERSONIC_SHOCK: cout << "Grid adaptation for a supersonic shock at Mach: " << Mach <<"."<< endl; break;
    }

    switch (Kind_Adaptation) {
      case GRAD_FLOW: case GRAD_ADJOINT: case GRAD_FLOW_ADJ: case COMPUTABLE: case REMAINING:
        cout << "Power of the dual volume in the adaptation sensor: " << DualVol_Power << endl;
        cout << "Percentage of new elements in the adaptation process: " << New_Elem_Adapt << "."<< endl;
        break;
    }

    if (Analytical_Surface != NONE)
      cout << "Use analytical definition for including points in the surfaces." << endl;

  }

  cout << endl <<"-------------------------- Output Information ---------------------------" << endl;

  if (val_software == SU2_CFD) {

    if (Low_MemoryOutput) cout << "Writing output files with low memory RAM requirements."<< endl;
    cout << "Writing a flow solution every " << Wrt_Sol_Freq <<" iterations."<< endl;
    cout << "Writing the convergence history every " << Wrt_Con_Freq <<" iterations."<< endl;
    if ((Unsteady_Simulation == DT_STEPPING_1ST) || (Unsteady_Simulation == DT_STEPPING_2ND)) {
      cout << "Writing the dual time flow solution every " << Wrt_Sol_Freq_DualTime <<" iterations."<< endl;
      cout << "Writing the dual time convergence history every " << Wrt_Con_Freq_DualTime <<" iterations."<< endl;
    }

    switch (Output_FileFormat) {
      case PARAVIEW: cout << "The output file format is Paraview ASCII (.vtk)." << endl; break;
      case TECPLOT: cout << "The output file format is Tecplot ASCII (.dat)." << endl; break;
      case TECPLOT_BINARY: cout << "The output file format is Tecplot binary (.plt)." << endl; break;
      case FIELDVIEW: cout << "The output file format is FieldView ASCII (.uns)." << endl; break;
      case FIELDVIEW_BINARY: cout << "The output file format is FieldView binary (.uns)." << endl; break;
      case CGNS_SOL: cout << "The output file format is CGNS (.cgns)." << endl; break;
    }

    cout << "Convergence history file name: " << Conv_FileName << "." << endl;

    cout << "Forces breakdown file name: " << Breakdown_FileName << "." << endl;

    if ((Kind_Solver != FEM_ELASTICITY) && (Kind_Solver != HEAT_EQUATION) && (Kind_Solver != WAVE_EQUATION)) {
      if (!ContinuousAdjoint && !DiscreteAdjoint) {
        cout << "Surface flow coefficients file name: " << SurfFlowCoeff_FileName << "." << endl;
        cout << "Flow variables file name: " << Flow_FileName << "." << endl;
        cout << "Restart flow file name: " << Restart_FlowFileName << "." << endl;
      }

      if (ContinuousAdjoint || DiscreteAdjoint) {
        cout << "Adjoint solution file name: " << Solution_AdjFileName << "." << endl;
        cout << "Restart adjoint file name: " << Restart_AdjFileName << "." << endl;
        cout << "Adjoint variables file name: " << Adj_FileName << "." << endl;
        cout << "Surface adjoint coefficients file name: " << SurfAdjCoeff_FileName << "." << endl;
      }
    }
    else {
      cout << "Surface structure coefficients file name: " << SurfStructure_FileName << "." << endl;
      cout << "Structure variables file name: " << Structure_FileName << "." << endl;
      cout << "Restart structure file name: " << Restart_FEMFileName << "." << endl;
    }

  }

  if (val_software == SU2_SOL) {
    if (Low_MemoryOutput) cout << "Writing output files with low memory RAM requirements."<< endl;
    switch (Output_FileFormat) {
      case PARAVIEW: cout << "The output file format is Paraview ASCII (.vtk)." << endl; break;
      case TECPLOT: cout << "The output file format is Tecplot ASCII (.dat)." << endl; break;
      case TECPLOT_BINARY: cout << "The output file format is Tecplot binary (.plt)." << endl; break;
      case FIELDVIEW: cout << "The output file format is FieldView ASCII (.uns)." << endl; break;
      case FIELDVIEW_BINARY: cout << "The output file format is FieldView binary (.uns)." << endl; break;
      case CGNS_SOL: cout << "The output file format is CGNS (.cgns)." << endl; break;
    }
    cout << "Flow variables file name: " << Flow_FileName << "." << endl;
  }

  if (val_software == SU2_DEF) {
    cout << "Output mesh file name: " << Mesh_Out_FileName << ". " << endl;
    if (Visualize_Deformation) cout << "A file will be created to visualize the deformation." << endl;
    else cout << "No file for visualizing the deformation." << endl;
    switch (GetDeform_Stiffness_Type()) {
      case INVERSE_VOLUME:
        cout << "Cell stiffness scaled by inverse of the cell volume." << endl;
        break;
      case WALL_DISTANCE:
        cout << "Cell stiffness scaled by distance from the deforming surface." << endl;
        break;
      case CONSTANT_STIFFNESS:
        cout << "Imposing constant cell stiffness (steel)." << endl;
        break;
    }
  }

  if (val_software == SU2_MSH) {
    cout << "Output mesh file name: " << Mesh_Out_FileName << ". " << endl;
  }

  if (val_software == SU2_DOT) {
    if (DiscreteAdjoint) {
      cout << "Output Volume Sensitivity file name: " << VolSens_FileName << ". " << endl;
      cout << "Output Surface Sensitivity file name: " << SurfSens_FileName << ". " << endl;
    }
    cout << "Output gradient file name: " << ObjFunc_Grad_FileName << ". " << endl;
  }

  if (val_software == SU2_MSH) {
    cout << "Output mesh file name: " << Mesh_Out_FileName << ". " << endl;
    cout << "Restart flow file name: " << Restart_FlowFileName << "." << endl;
    if ((Kind_Adaptation == FULL_ADJOINT) || (Kind_Adaptation == GRAD_ADJOINT) || (Kind_Adaptation == GRAD_FLOW_ADJ) ||
        (Kind_Adaptation == COMPUTABLE) || (Kind_Adaptation == REMAINING)) {
      if (Kind_ObjFunc[0] == DRAG_COEFFICIENT) cout << "Restart adjoint file name: " << Restart_AdjFileName << "." << endl;
      if (Kind_ObjFunc[0] == EQUIVALENT_AREA) cout << "Restart adjoint file name: " << Restart_AdjFileName << "." << endl;
      if (Kind_ObjFunc[0] == NEARFIELD_PRESSURE) cout << "Restart adjoint file name: " << Restart_AdjFileName << "." << endl;
      if (Kind_ObjFunc[0] == LIFT_COEFFICIENT) cout << "Restart adjoint file name: " << Restart_AdjFileName << "." << endl;
    }
  }

  cout << endl <<"------------------- Config File Boundary Information --------------------" << endl;

  if (nMarker_Euler != 0) {
    cout << "Euler wall boundary marker(s): ";
    for (iMarker_Euler = 0; iMarker_Euler < nMarker_Euler; iMarker_Euler++) {
      cout << Marker_Euler[iMarker_Euler];
      if (iMarker_Euler < nMarker_Euler-1) cout << ", ";
      else cout <<"."<< endl;
    }
  }

  if (nMarker_FarField != 0) {
    cout << "Far-field boundary marker(s): ";
    for (iMarker_FarField = 0; iMarker_FarField < nMarker_FarField; iMarker_FarField++) {
      cout << Marker_FarField[iMarker_FarField];
      if (iMarker_FarField < nMarker_FarField-1) cout << ", ";
      else cout <<"."<< endl;
    }
  }

  if (nMarker_SymWall != 0) {
    cout << "Symmetry plane boundary marker(s): ";
    for (iMarker_SymWall = 0; iMarker_SymWall < nMarker_SymWall; iMarker_SymWall++) {
      cout << Marker_SymWall[iMarker_SymWall];
      if (iMarker_SymWall < nMarker_SymWall-1) cout << ", ";
      else cout <<"."<< endl;
    }
  }

  if (nMarker_Pressure != 0) {
    cout << "Pressure boundary marker(s): ";
    for (iMarker_Pressure = 0; iMarker_Pressure < nMarker_Pressure; iMarker_Pressure++) {
      cout << Marker_Pressure[iMarker_Pressure];
      if (iMarker_Pressure < nMarker_Pressure-1) cout << ", ";
      else cout <<"."<< endl;
    }
  }

  if (nMarker_PerBound != 0) {
    cout << "Periodic boundary marker(s): ";
    for (iMarker_PerBound = 0; iMarker_PerBound < nMarker_PerBound; iMarker_PerBound++) {
      cout << Marker_PerBound[iMarker_PerBound];
      if (iMarker_PerBound < nMarker_PerBound-1) cout << ", ";
      else cout <<"."<< endl;
    }
  }

  if (nMarker_NearFieldBound != 0) {
    cout << "Near-field boundary marker(s): ";
    for (iMarker_NearFieldBound = 0; iMarker_NearFieldBound < nMarker_NearFieldBound; iMarker_NearFieldBound++) {
      cout << Marker_NearFieldBound[iMarker_NearFieldBound];
      if (iMarker_NearFieldBound < nMarker_NearFieldBound-1) cout << ", ";
      else cout <<"."<< endl;
    }
  }

  if (nMarker_InterfaceBound != 0) {
    cout << "Interface boundary marker(s): ";
    for (iMarker_InterfaceBound = 0; iMarker_InterfaceBound < nMarker_InterfaceBound; iMarker_InterfaceBound++) {
      cout << Marker_InterfaceBound[iMarker_InterfaceBound];
      if (iMarker_InterfaceBound < nMarker_InterfaceBound-1) cout << ", ";
      else cout <<"."<< endl;
    }
  }
  
  if (nMarker_Fluid_InterfaceBound != 0) {
    cout << "Fluid interface boundary marker(s): ";
    for (iMarker_Fluid_InterfaceBound = 0; iMarker_Fluid_InterfaceBound < nMarker_Fluid_InterfaceBound; iMarker_Fluid_InterfaceBound++) {
      cout << Marker_Fluid_InterfaceBound[iMarker_Fluid_InterfaceBound];
      if (iMarker_Fluid_InterfaceBound < nMarker_Fluid_InterfaceBound-1) cout << ", ";
      else cout <<"."<< endl;
    }
  }

  if (nMarker_Dirichlet != 0) {
    cout << "Dirichlet boundary marker(s): ";
    for (iMarker_Dirichlet = 0; iMarker_Dirichlet < nMarker_Dirichlet; iMarker_Dirichlet++) {
      cout << Marker_Dirichlet[iMarker_Dirichlet];
      if (iMarker_Dirichlet < nMarker_Dirichlet-1) cout << ", ";
      else cout <<"."<< endl;
    }
  }

  if (nMarker_FlowLoad != 0) {
    cout << "Flow Load boundary marker(s): ";
    for (iMarker_FlowLoad = 0; iMarker_FlowLoad < nMarker_FlowLoad; iMarker_FlowLoad++) {
      cout << Marker_FlowLoad[iMarker_FlowLoad];
      if (iMarker_FlowLoad < nMarker_FlowLoad-1) cout << ", ";
      else cout <<"."<< endl;
    }
  }
  
  if (nMarker_Internal != 0) {
    cout << "Internal boundary marker(s): ";
    for (iMarker_Internal = 0; iMarker_Internal < nMarker_Internal; iMarker_Internal++) {
      cout << Marker_Internal[iMarker_Internal];
      if (iMarker_Internal < nMarker_Internal-1) cout << ", ";
      else cout <<"."<< endl;
    }
  }

  if (nMarker_Inlet != 0) {
    cout << "Inlet boundary marker(s): ";
    for (iMarker_Inlet = 0; iMarker_Inlet < nMarker_Inlet; iMarker_Inlet++) {
      cout << Marker_Inlet[iMarker_Inlet];
      if (iMarker_Inlet < nMarker_Inlet-1) cout << ", ";
      else cout <<"."<< endl;
    }
  }

  if (nMarker_Riemann != 0) {
      cout << "Riemann boundary marker(s): ";
      for (iMarker_Riemann = 0; iMarker_Riemann < nMarker_Riemann; iMarker_Riemann++) {
        cout << Marker_Riemann[iMarker_Riemann];
        if (iMarker_Riemann < nMarker_Riemann-1) cout << ", ";
        else cout <<"."<< endl;
    }
  }
  
  if (nMarker_NRBC != 0) {
      cout << "NRBC boundary marker(s): ";
      for (iMarker_NRBC = 0; iMarker_NRBC < nMarker_NRBC; iMarker_NRBC++) {
        cout << Marker_NRBC[iMarker_NRBC];
        if (iMarker_NRBC < nMarker_NRBC-1) cout << ", ";
        else cout <<"."<< endl;
    }
  }

  if (nMarker_MixBound != 0) {
      cout << "MixingPlane boundary marker(s): ";
      for (iMarker_MixBound = 0; iMarker_MixBound < nMarker_MixBound; iMarker_MixBound++) {
        cout << Marker_MixBound[iMarker_MixBound];
        if (iMarker_MixBound < nMarker_MixBound-1) cout << ", ";
        else cout <<"."<< endl;
    }
  }

  if (nMarker_EngineInflow != 0) {
    cout << "Engine inflow boundary marker(s): ";
    for (iMarker_EngineInflow = 0; iMarker_EngineInflow < nMarker_EngineInflow; iMarker_EngineInflow++) {
      cout << Marker_EngineInflow[iMarker_EngineInflow];
      if (iMarker_EngineInflow < nMarker_EngineInflow-1) cout << ", ";
      else cout <<"."<< endl;
    }
  }

  if (nMarker_EngineExhaust != 0) {
    cout << "Engine exhaust boundary marker(s): ";
    for (iMarker_EngineExhaust = 0; iMarker_EngineExhaust < nMarker_EngineExhaust; iMarker_EngineExhaust++) {
      cout << Marker_EngineExhaust[iMarker_EngineExhaust];
      if (iMarker_EngineExhaust < nMarker_EngineExhaust-1) cout << ", ";
      else cout <<"."<< endl;
    }
  }

  if (nMarker_Supersonic_Inlet != 0) {
    cout << "Supersonic inlet boundary marker(s): ";
    for (iMarker_Supersonic_Inlet = 0; iMarker_Supersonic_Inlet < nMarker_Supersonic_Inlet; iMarker_Supersonic_Inlet++) {
      cout << Marker_Supersonic_Inlet[iMarker_Supersonic_Inlet];
      if (iMarker_Supersonic_Inlet < nMarker_Supersonic_Inlet-1) cout << ", ";
      else cout <<"."<< endl;
    }
  }
  
  if (nMarker_Supersonic_Outlet != 0) {
    cout << "Supersonic outlet boundary marker(s): ";
    for (iMarker_Supersonic_Outlet = 0; iMarker_Supersonic_Outlet < nMarker_Supersonic_Outlet; iMarker_Supersonic_Outlet++) {
      cout << Marker_Supersonic_Outlet[iMarker_Supersonic_Outlet];
      if (iMarker_Supersonic_Outlet < nMarker_Supersonic_Outlet-1) cout << ", ";
      else cout <<"."<< endl;
    }
  }

  if (nMarker_Outlet != 0) {
    cout << "Outlet boundary marker(s): ";
    for (iMarker_Outlet = 0; iMarker_Outlet < nMarker_Outlet; iMarker_Outlet++) {
      cout << Marker_Outlet[iMarker_Outlet];
      if (iMarker_Outlet < nMarker_Outlet-1) cout << ", ";
      else cout <<"."<< endl;
    }
  }

  if (nMarker_Isothermal != 0) {
    cout << "Isothermal wall boundary marker(s): ";
    for (iMarker_Isothermal = 0; iMarker_Isothermal < nMarker_Isothermal; iMarker_Isothermal++) {
      cout << Marker_Isothermal[iMarker_Isothermal];
      if (iMarker_Isothermal < nMarker_Isothermal-1) cout << ", ";
      else cout <<"."<< endl;
    }
  }

  if (nMarker_HeatFlux != 0) {
    cout << "Constant heat flux wall boundary marker(s): ";
    for (iMarker_HeatFlux = 0; iMarker_HeatFlux < nMarker_HeatFlux; iMarker_HeatFlux++) {
      cout << Marker_HeatFlux[iMarker_HeatFlux];
      if (iMarker_HeatFlux < nMarker_HeatFlux-1) cout << ", ";
      else cout <<"."<< endl;
    }
  }

  if (nMarker_Clamped != 0) {
    cout << "Clamped boundary marker(s): ";
    for (iMarker_Clamped = 0; iMarker_Clamped < nMarker_Clamped; iMarker_Clamped++) {
      cout << Marker_Clamped[iMarker_Clamped];
      if (iMarker_Clamped < nMarker_Clamped-1) cout << ", ";
      else cout <<"."<<endl;
    }
  }

  if (nMarker_Displacement != 0) {
    cout << "Displacement boundary marker(s): ";
    for (iMarker_Displacement = 0; iMarker_Displacement < nMarker_Displacement; iMarker_Displacement++) {
      cout << Marker_Displacement[iMarker_Displacement];
      if (iMarker_Displacement < nMarker_Displacement-1) cout << ", ";
      else cout <<"."<< endl;
    }
  }

  if (nMarker_Load != 0) {
    cout << "Normal load boundary marker(s): ";
    for (iMarker_Load = 0; iMarker_Load < nMarker_Load; iMarker_Load++) {
      cout << Marker_Load[iMarker_Load];
      if (iMarker_Load < nMarker_Load-1) cout << ", ";
      else cout <<"."<< endl;
    }
  }

  if (nMarker_Load_Dir != 0) {
    cout << "Load boundary marker(s) in cartesian coordinates: ";
    for (iMarker_Load_Dir = 0; iMarker_Load_Dir < nMarker_Load_Dir; iMarker_Load_Dir++) {
      cout << Marker_Load_Dir[iMarker_Load_Dir];
      if (iMarker_Load_Dir < nMarker_Load_Dir-1) cout << ", ";
      else cout <<"."<<endl;
    }
  }

  if (nMarker_Load_Sine != 0) {
    cout << "Sine-Wave Load boundary marker(s): ";
    for (iMarker_Load_Sine = 0; iMarker_Load_Sine < nMarker_Load_Sine; iMarker_Load_Sine++) {
      cout << Marker_Load_Sine[iMarker_Load_Sine];
      if (iMarker_Load_Sine < nMarker_Load_Sine-1) cout << ", ";
      else cout <<"."<<endl;
    }
  }

  if (nMarker_Neumann != 0) {
    cout << "Neumann boundary marker(s): ";
    for (iMarker_Neumann = 0; iMarker_Neumann < nMarker_Neumann; iMarker_Neumann++) {
      cout << Marker_Neumann[iMarker_Neumann];
      if (iMarker_Neumann < nMarker_Neumann-1) cout << ", ";
      else cout <<"."<< endl;
    }
  }

  if (nMarker_Custom != 0) {
    cout << "Custom boundary marker(s): ";
    for (iMarker_Custom = 0; iMarker_Custom < nMarker_Custom; iMarker_Custom++) {
      cout << Marker_Custom[iMarker_Custom];
      if (iMarker_Custom < nMarker_Custom-1) cout << ", ";
      else cout <<"."<< endl;
    }
  }

  if (nMarker_ActDiskInlet != 0) {
		cout << "Actuator disk (inlet) boundary marker(s): ";
		for (iMarker_ActDiskInlet = 0; iMarker_ActDiskInlet < nMarker_ActDiskInlet; iMarker_ActDiskInlet++) {
			cout << Marker_ActDiskInlet[iMarker_ActDiskInlet];
			if (iMarker_ActDiskInlet < nMarker_ActDiskInlet-1) cout << ", ";
			else cout <<"."<< endl;
		}
	}

  if (nMarker_ActDiskOutlet != 0) {
		cout << "Actuator disk (outlet) boundary marker(s): ";
		for (iMarker_ActDiskOutlet = 0; iMarker_ActDiskOutlet < nMarker_ActDiskOutlet; iMarker_ActDiskOutlet++) {
			cout << Marker_ActDiskOutlet[iMarker_ActDiskOutlet];
			if (iMarker_ActDiskOutlet < nMarker_ActDiskOutlet-1) cout << ", ";
			else cout <<"."<< endl;
		}
	}

}

bool CConfig::TokenizeString(string & str, string & option_name,
                             vector<string> & option_value) {
  const string delimiters(" ()[]{}:,\t\n\v\f\r");
  // check for comments or empty string
  string::size_type pos, last_pos;
  pos = str.find_first_of("%");
  if ( (str.length() == 0) || (pos == 0) ) {
    // str is empty or a comment line, so no option here
    return false;
  }
  if (pos != string::npos) {
    // remove comment at end if necessary
    str.erase(pos);
  }

  // look for line composed on only delimiters (usually whitespace)
  pos = str.find_first_not_of(delimiters);
  if (pos == string::npos) {
    return false;
  }

  // find the equals sign and split string
  string name_part, value_part;
  pos = str.find("=");
  if (pos == string::npos) {
    cerr << "Error in TokenizeString(): "
    << "line in the configuration file with no \"=\" sign."
    << endl;
    cout << "Look for: " << str << endl;
    cout << "str.length() = " << str.length() << endl;
    throw(-1);
  }
  name_part = str.substr(0, pos);
  value_part = str.substr(pos+1, string::npos);
  //cout << "name_part  = |" << name_part  << "|" << endl;
  //cout << "value_part = |" << value_part << "|" << endl;

  // the first_part should consist of one string with no interior delimiters
  last_pos = name_part.find_first_not_of(delimiters, 0);
  pos = name_part.find_first_of(delimiters, last_pos);
  if ( (name_part.length() == 0) || (last_pos == string::npos) ) {
    cerr << "Error in CConfig::TokenizeString(): "
    << "line in the configuration file with no name before the \"=\" sign."
    << endl;
    throw(-1);
  }
  if (pos == string::npos) pos = name_part.length();
  option_name = name_part.substr(last_pos, pos - last_pos);
  last_pos = name_part.find_first_not_of(delimiters, pos);
  if (last_pos != string::npos) {
    cerr << "Error in TokenizeString(): "
    << "two or more options before an \"=\" sign in the configuration file."
    << endl;
    throw(-1);
  }
  StringToUpperCase(option_name);

  //cout << "option_name = |" << option_name << "|" << endl;
  //cout << "pos = " << pos << ": last_pos = " << last_pos << endl;

  // now fill the option value vector
  option_value.clear();
  last_pos = value_part.find_first_not_of(delimiters, 0);
  pos = value_part.find_first_of(delimiters, last_pos);
  while (string::npos != pos || string::npos != last_pos) {
    // add token to the vector<string>
    option_value.push_back(value_part.substr(last_pos, pos - last_pos));
    // skip delimiters
    last_pos = value_part.find_first_not_of(delimiters, pos);
    // find next "non-delimiter"
    pos = value_part.find_first_of(delimiters, last_pos);
  }
  if (option_value.size() == 0) {
    cerr << "Error in TokenizeString(): "
    << "option " << option_name << " in configuration file with no value assigned."
    << endl;
    throw(-1);
  }

#if 0
  cout << "option value(s) = ";
  for (unsigned int i = 0; i < option_value.size(); i++)
    cout << option_value[i] << " ";
  cout << endl;
#endif

  // look for ';' DV delimiters attached to values
  vector<string>::iterator it;
  it = option_value.begin();
  while (it != option_value.end()) {
    if (it->compare(";") == 0) {
      it++;
      continue;
    }

    pos = it->find(';');
    if (pos != string::npos) {
      string before_semi = it->substr(0, pos);
      string after_semi= it->substr(pos+1, string::npos);
      if (before_semi.empty()) {
        *it = ";";
        it++;
        option_value.insert(it, after_semi);
      } else {
        *it = before_semi;
        it++;
        vector<string> to_insert;
        to_insert.push_back(";");
        if (!after_semi.empty())
          to_insert.push_back(after_semi);
        option_value.insert(it, to_insert.begin(), to_insert.end());
      }
      it = option_value.begin(); // go back to beginning; not efficient
      continue;
    } else {
      it++;
    }
  }
#if 0
  cout << "option value(s) = ";
  for (unsigned int i = 0; i < option_value.size(); i++)
    cout << option_value[i] << " ";
  cout << endl;
#endif
  // remove any consecutive ";"
  it = option_value.begin();
  bool semi_at_prev = false;
  while (it != option_value.end()) {
    if (semi_at_prev) {
      if (it->compare(";") == 0) {
        option_value.erase(it);
        it = option_value.begin();
        semi_at_prev = false;
        continue;
      }
    }
    if (it->compare(";") == 0) {
      semi_at_prev = true;
    } else {
      semi_at_prev = false;
    }
    it++;
  }

#if 0
  cout << "option value(s) = ";
  for (unsigned int i = 0; i < option_value.size(); i++)
    cout << option_value[i] << " ";
  cout << endl;
#endif
  return true;
}

unsigned short CConfig::GetMarker_CfgFile_TagBound(string val_marker) {

  unsigned short iMarker_CfgFile;

  for (iMarker_CfgFile = 0; iMarker_CfgFile < nMarker_CfgFile; iMarker_CfgFile++)
    if (Marker_CfgFile_TagBound[iMarker_CfgFile] == val_marker)
      return iMarker_CfgFile;

  cout <<"The configuration file doesn't have any definition for marker "<< val_marker <<"!!" << endl;
  exit(EXIT_FAILURE);
  
}

string CConfig::GetMarker_CfgFile_TagBound(unsigned short val_marker) {
  return Marker_CfgFile_TagBound[val_marker];
}

unsigned short CConfig::GetMarker_CfgFile_KindBC(string val_marker) {
  unsigned short iMarker_CfgFile;
  for (iMarker_CfgFile = 0; iMarker_CfgFile < nMarker_CfgFile; iMarker_CfgFile++)
    if (Marker_CfgFile_TagBound[iMarker_CfgFile] == val_marker) break;
  return Marker_CfgFile_KindBC[iMarker_CfgFile];
}

unsigned short CConfig::GetMarker_CfgFile_Monitoring(string val_marker) {
  unsigned short iMarker_CfgFile;
  for (iMarker_CfgFile = 0; iMarker_CfgFile < nMarker_CfgFile; iMarker_CfgFile++)
    if (Marker_CfgFile_TagBound[iMarker_CfgFile] == val_marker) break;
  return Marker_CfgFile_Monitoring[iMarker_CfgFile];
}

unsigned short CConfig::GetMarker_CfgFile_GeoEval(string val_marker) {
  unsigned short iMarker_CfgFile;
  for (iMarker_CfgFile = 0; iMarker_CfgFile < nMarker_CfgFile; iMarker_CfgFile++)
    if (Marker_CfgFile_TagBound[iMarker_CfgFile] == val_marker) break;
  return Marker_CfgFile_GeoEval[iMarker_CfgFile];
}

unsigned short CConfig::GetMarker_CfgFile_Designing(string val_marker) {
  unsigned short iMarker_CfgFile;
  for (iMarker_CfgFile = 0; iMarker_CfgFile < nMarker_CfgFile; iMarker_CfgFile++)
    if (Marker_CfgFile_TagBound[iMarker_CfgFile] == val_marker) break;
  return Marker_CfgFile_Designing[iMarker_CfgFile];
}

unsigned short CConfig::GetMarker_CfgFile_Plotting(string val_marker) {
  unsigned short iMarker_CfgFile;
  for (iMarker_CfgFile = 0; iMarker_CfgFile < nMarker_CfgFile; iMarker_CfgFile++)
    if (Marker_CfgFile_TagBound[iMarker_CfgFile] == val_marker) break;
  return Marker_CfgFile_Plotting[iMarker_CfgFile];
}

unsigned short CConfig::GetMarker_CfgFile_Analyze(string val_marker) {
  unsigned short iMarker_CfgFile;
  for (iMarker_CfgFile = 0; iMarker_CfgFile < nMarker_CfgFile; iMarker_CfgFile++)
    if (Marker_CfgFile_TagBound[iMarker_CfgFile] == val_marker) break;
  return Marker_CfgFile_Analyze[iMarker_CfgFile];
}


unsigned short CConfig::GetMarker_CfgFile_FSIinterface(string val_marker) {
  unsigned short iMarker_CfgFile;
  for (iMarker_CfgFile = 0; iMarker_CfgFile < nMarker_CfgFile; iMarker_CfgFile++)
    if (Marker_CfgFile_TagBound[iMarker_CfgFile] == val_marker) break;
  return Marker_CfgFile_FSIinterface[iMarker_CfgFile];
}

unsigned short CConfig::GetMarker_CfgFile_Out_1D(string val_marker) {
  unsigned short iMarker_CfgFile;
  for (iMarker_CfgFile = 0; iMarker_CfgFile < nMarker_CfgFile; iMarker_CfgFile++)
    if (Marker_CfgFile_TagBound[iMarker_CfgFile] == val_marker) break;
  return Marker_CfgFile_Out_1D[iMarker_CfgFile];
}

unsigned short CConfig::GetMarker_CfgFile_DV(string val_marker) {
  unsigned short iMarker_CfgFile;
  for (iMarker_CfgFile = 0; iMarker_CfgFile < nMarker_CfgFile; iMarker_CfgFile++)
    if (Marker_CfgFile_TagBound[iMarker_CfgFile] == val_marker) break;
  return Marker_CfgFile_DV[iMarker_CfgFile];
}

unsigned short CConfig::GetMarker_CfgFile_Moving(string val_marker) {
  unsigned short iMarker_CfgFile;
  for (iMarker_CfgFile = 0; iMarker_CfgFile < nMarker_CfgFile; iMarker_CfgFile++)
    if (Marker_CfgFile_TagBound[iMarker_CfgFile] == val_marker) break;
  return Marker_CfgFile_Moving[iMarker_CfgFile];
}

unsigned short CConfig::GetMarker_CfgFile_PerBound(string val_marker) {
  unsigned short iMarker_CfgFile;
  for (iMarker_CfgFile = 0; iMarker_CfgFile < nMarker_CfgFile; iMarker_CfgFile++)
    if (Marker_CfgFile_TagBound[iMarker_CfgFile] == val_marker) break;
  return Marker_CfgFile_PerBound[iMarker_CfgFile];
}

int CConfig::GetMarker_FSIinterface(string val_marker) {	
	  unsigned short iMarker_CfgFile;
	  for (iMarker_CfgFile = 0; iMarker_CfgFile < nMarker_CfgFile; iMarker_CfgFile++)
    
		  if (Marker_CfgFile_TagBound[iMarker_CfgFile] == val_marker)
				return  Marker_CfgFile_FSIinterface[iMarker_CfgFile];
    return 0;
}


CConfig::~CConfig(void) {
	
  unsigned long iDV, iMarker, iPeriodic, iFFD;

  /*--- Delete all of the option objects in the global option map ---*/
    
  for(map<string, COptionBase*>::iterator itr = option_map.begin(); itr != option_map.end(); itr++) {
    delete itr->second;
  }
 
  if (RK_Alpha_Step != NULL) delete [] RK_Alpha_Step;
  if (MG_PreSmooth  != NULL) delete [] MG_PreSmooth;
  if (MG_PostSmooth != NULL) delete [] MG_PostSmooth;
  
  /*--- Free memory for Aeroelastic problems. ---*/

  if (Grid_Movement && Aeroelastic_Simulation) {
    if (Aeroelastic_pitch  != NULL) delete[] Aeroelastic_pitch;
    if (Aeroelastic_plunge != NULL) delete[] Aeroelastic_plunge;
  }

  /*--- Free memory for unspecified grid motion parameters ---*/

 if (Kind_GridMovement != NULL) delete [] Kind_GridMovement;

 /*--- Free memory for airfoil sections ---*/

 if (LocationStations   != NULL) delete [] LocationStations;

  /*--- motion origin: ---*/
  
  if (Motion_Origin_X   != NULL) delete [] Motion_Origin_X;
  if (Motion_Origin_Y   != NULL) delete [] Motion_Origin_Y;
  if (Motion_Origin_Z   != NULL) delete [] Motion_Origin_Z;
  if (MoveMotion_Origin != NULL) delete [] MoveMotion_Origin;

  /*--- translation: ---*/
  
  if (Translation_Rate_X != NULL) delete [] Translation_Rate_X;
  if (Translation_Rate_Y != NULL) delete [] Translation_Rate_Y;
  if (Translation_Rate_Z != NULL) delete [] Translation_Rate_Z;

  /*--- rotation: ---*/
  
  if (Rotation_Rate_X != NULL) delete [] Rotation_Rate_X;
  if (Rotation_Rate_Y != NULL) delete [] Rotation_Rate_Y;
  if (Rotation_Rate_Z != NULL) delete [] Rotation_Rate_Z;

  /*--- pitching: ---*/
  
  if (Pitching_Omega_X != NULL) delete [] Pitching_Omega_X;
  if (Pitching_Omega_Y != NULL) delete [] Pitching_Omega_Y;
  if (Pitching_Omega_Z != NULL) delete [] Pitching_Omega_Z;

  /*--- pitching amplitude: ---*/
  
  if (Pitching_Ampl_X != NULL) delete [] Pitching_Ampl_X;
  if (Pitching_Ampl_Y != NULL) delete [] Pitching_Ampl_Y;
  if (Pitching_Ampl_Z != NULL) delete [] Pitching_Ampl_Z;

  /*--- pitching phase: ---*/
  
  if (Pitching_Phase_X != NULL) delete [] Pitching_Phase_X;
  if (Pitching_Phase_Y != NULL) delete [] Pitching_Phase_Y;
  if (Pitching_Phase_Z != NULL) delete [] Pitching_Phase_Z;

  /*--- plunging: ---*/
  
  if (Plunging_Omega_X != NULL) delete [] Plunging_Omega_X;
  if (Plunging_Omega_Y != NULL) delete [] Plunging_Omega_Y;
  if (Plunging_Omega_Z != NULL) delete [] Plunging_Omega_Z;

  /*--- plunging amplitude: ---*/
  
  if (Plunging_Ampl_X != NULL) delete [] Plunging_Ampl_X;
  if (Plunging_Ampl_Y != NULL) delete [] Plunging_Ampl_Y;
  if (Plunging_Ampl_Z != NULL) delete [] Plunging_Ampl_Z;

  /*--- reference origin for moments ---*/
  
  if (RefOriginMoment   != NULL) delete [] RefOriginMoment;
  if (RefOriginMoment_X != NULL) delete [] RefOriginMoment_X;
  if (RefOriginMoment_Y != NULL) delete [] RefOriginMoment_Y;
  if (RefOriginMoment_Z != NULL) delete [] RefOriginMoment_Z;

  /*--- Free memory for Harmonic Blance Frequency  pointer ---*/
    
  if (Omega_HB != NULL) delete [] Omega_HB;
    
  /*--- Marker pointers ---*/
  
  if (Marker_CfgFile_Out_1D != NULL) delete[] Marker_CfgFile_Out_1D;
  if (Marker_All_Out_1D     != NULL) delete[] Marker_All_Out_1D;
  
  if (Marker_CfgFile_GeoEval != NULL) delete[] Marker_CfgFile_GeoEval;
  if (Marker_All_GeoEval     != NULL) delete[] Marker_All_GeoEval;
  
  if (Marker_CfgFile_TagBound != NULL) delete[] Marker_CfgFile_TagBound;
  if (Marker_All_TagBound     != NULL) delete[] Marker_All_TagBound;
  
  if (Marker_CfgFile_KindBC != NULL) delete[] Marker_CfgFile_KindBC;
  if (Marker_All_KindBC     != NULL) delete[] Marker_All_KindBC;
  
  if (Marker_CfgFile_Monitoring != NULL) delete[] Marker_CfgFile_Monitoring;
  if (Marker_All_Monitoring     != NULL) delete[] Marker_All_Monitoring;
  
  if (Marker_CfgFile_Designing != NULL) delete[] Marker_CfgFile_Designing;
  if (Marker_All_Designing     != NULL) delete[] Marker_All_Designing;
  
  if (Marker_CfgFile_Plotting != NULL) delete[] Marker_CfgFile_Plotting;
  if (Marker_All_Plotting     != NULL) delete[] Marker_All_Plotting;
  
  if (Marker_CfgFile_Analyze != NULL) delete[] Marker_CfgFile_Analyze;
  if (Marker_All_Analyze  != NULL) delete[] Marker_All_Analyze;

  if (Marker_CfgFile_FSIinterface != NULL) delete[] Marker_CfgFile_FSIinterface;
  if (Marker_All_FSIinterface     != NULL) delete[] Marker_All_FSIinterface;
  
  if (Marker_CfgFile_DV != NULL) delete[] Marker_CfgFile_DV;
  if (Marker_All_DV     != NULL) delete[] Marker_All_DV;
  
  if (Marker_CfgFile_Moving != NULL) delete[] Marker_CfgFile_Moving;
  if (Marker_All_Moving     != NULL) delete[] Marker_All_Moving;
  
  if (Marker_CfgFile_PerBound != NULL) delete[] Marker_CfgFile_PerBound;
  if (Marker_All_PerBound     != NULL) delete[] Marker_All_PerBound;

  if (Marker_DV!= NULL)               delete[] Marker_DV;
  if (Marker_Moving != NULL)           delete[] Marker_Moving;
  if (Marker_Monitoring != NULL)      delete[] Marker_Monitoring;
  if (Marker_Designing != NULL)       delete[] Marker_Designing;
  if (Marker_GeoEval != NULL)         delete[] Marker_GeoEval;
  if (Marker_Plotting != NULL)        delete[] Marker_Plotting;
  if (Marker_Analyze != NULL)        delete[] Marker_Analyze;
  if (Marker_FSIinterface != NULL)        delete[] Marker_FSIinterface;
  if (Marker_All_SendRecv != NULL)    delete[] Marker_All_SendRecv;

  if (Kind_ObjFunc != NULL)      delete[] Kind_ObjFunc;
  if (Weight_ObjFunc != NULL)      delete[] Weight_ObjFunc;

  if (DV_Value != NULL) {
    for (iDV = 0; iDV < nDV; iDV++) delete[] DV_Value[iDV];
    delete [] DV_Value;
  }
  
  if (ParamDV != NULL) {
    for (iDV = 0; iDV < nDV; iDV++) delete[] ParamDV[iDV];
    delete [] ParamDV;
  }
  
  if (CoordFFDBox != NULL) {
    for (iFFD = 0; iFFD < nFFDBox; iFFD++) delete[] CoordFFDBox[iFFD];
    delete [] CoordFFDBox;
  }
  
  if (DegreeFFDBox != NULL) {
    for (iFFD = 0; iFFD < nFFDBox; iFFD++) delete[] DegreeFFDBox[iFFD];
    delete [] DegreeFFDBox;
  }
  
  if (Design_Variable != NULL)    delete[] Design_Variable;
  if (Dirichlet_Value != NULL)    delete[] Dirichlet_Value;
  
  if (Exhaust_Temperature_Target != NULL)    delete[]  Exhaust_Temperature_Target;
  if (Exhaust_Pressure_Target != NULL)    delete[]  Exhaust_Pressure_Target;
  if (Exhaust_Pressure != NULL)    delete[] Exhaust_Pressure;
  if (Exhaust_Temperature != NULL)    delete[] Exhaust_Temperature;
  if (Exhaust_MassFlow != NULL)    delete[] Exhaust_MassFlow;
  if (Exhaust_TotalPressure != NULL)    delete[] Exhaust_TotalPressure;
  if (Exhaust_TotalTemperature != NULL)    delete[] Exhaust_TotalTemperature;
  if (Exhaust_GrossThrust != NULL)    delete[] Exhaust_GrossThrust;
  if (Exhaust_Force != NULL)    delete[] Exhaust_Force;
  if (Exhaust_Power != NULL)    delete[] Exhaust_Power;

  if (Inflow_Mach != NULL)    delete[]  Inflow_Mach;
  if (Inflow_Pressure != NULL)    delete[] Inflow_Pressure;
  if (Inflow_MassFlow != NULL)    delete[] Inflow_MassFlow;
  if (Inflow_ReverseMassFlow != NULL)    delete[] Inflow_ReverseMassFlow;
  if (Inflow_TotalPressure != NULL)    delete[] Inflow_TotalPressure;
  if (Inflow_Temperature != NULL)    delete[] Inflow_Temperature;
  if (Inflow_TotalTemperature != NULL)    delete[] Inflow_TotalTemperature;
  if (Inflow_RamDrag != NULL)    delete[] Inflow_RamDrag;
  if (Inflow_Force != NULL)    delete[]  Inflow_Force;
  if (Inflow_Power != NULL)    delete[] Inflow_Power;

  if (Engine_Power != NULL)    delete[]  Engine_Power;
  if (Engine_Mach != NULL)    delete[]  Engine_Mach;
  if (Engine_Force != NULL)    delete[]  Engine_Force;
  if (Engine_NetThrust != NULL)    delete[]  Engine_NetThrust;
  if (Engine_GrossThrust != NULL)    delete[]  Engine_GrossThrust;
  if (Engine_Area != NULL)    delete[]  Engine_Area;
  if (EngineInflow_Target != NULL)    delete[] EngineInflow_Target;

  if (ActDiskInlet_MassFlow != NULL)    delete[]  ActDiskInlet_MassFlow;
  if (ActDiskInlet_Temperature != NULL)    delete[]  ActDiskInlet_Temperature;
  if (ActDiskInlet_TotalTemperature != NULL)    delete[]  ActDiskInlet_TotalTemperature;
  if (ActDiskInlet_Pressure != NULL)    delete[]  ActDiskInlet_Pressure;
  if (ActDiskInlet_TotalPressure != NULL)    delete[]  ActDiskInlet_TotalPressure;
  if (ActDiskInlet_RamDrag != NULL)    delete[]  ActDiskInlet_RamDrag;
  if (ActDiskInlet_Force != NULL)    delete[]  ActDiskInlet_Force;
  if (ActDiskInlet_Power != NULL)    delete[]  ActDiskInlet_Power;

  if (ActDiskOutlet_MassFlow != NULL)    delete[]  ActDiskOutlet_MassFlow;
  if (ActDiskOutlet_Temperature != NULL)    delete[]  ActDiskOutlet_Temperature;
  if (ActDiskOutlet_TotalTemperature != NULL)    delete[]  ActDiskOutlet_TotalTemperature;
  if (ActDiskOutlet_Pressure != NULL)    delete[]  ActDiskOutlet_Pressure;
  if (ActDiskOutlet_TotalPressure != NULL)    delete[]  ActDiskOutlet_TotalPressure;
  if (ActDiskOutlet_GrossThrust != NULL)    delete[]  ActDiskOutlet_GrossThrust;
  if (ActDiskOutlet_Force != NULL)    delete[]  ActDiskOutlet_Force;
  if (ActDiskOutlet_Power != NULL)    delete[]  ActDiskOutlet_Power;

  if (ActDisk_DeltaPress != NULL)    delete[]  ActDisk_DeltaPress;
  if (ActDisk_DeltaTemp != NULL)    delete[]  ActDisk_DeltaTemp;
  if (ActDisk_TotalPressRatio != NULL)    delete[]  ActDisk_TotalPressRatio;
  if (ActDisk_TotalTempRatio != NULL)    delete[]  ActDisk_TotalTempRatio;
  if (ActDisk_StaticPressRatio != NULL)    delete[]  ActDisk_StaticPressRatio;
  if (ActDisk_StaticTempRatio != NULL)    delete[]  ActDisk_StaticTempRatio;
  if (ActDisk_Power != NULL)    delete[]  ActDisk_Power;
  if (ActDisk_MassFlow != NULL)    delete[]  ActDisk_MassFlow;
  if (ActDisk_Mach != NULL)    delete[]  ActDisk_Mach;
  if (ActDisk_Force != NULL)    delete[]  ActDisk_Force;
  if (ActDisk_NetThrust != NULL)    delete[]  ActDisk_NetThrust;
  if (ActDisk_BCThrust != NULL)    delete[]  ActDisk_BCThrust;
  if (ActDisk_BCThrust_Old != NULL)    delete[]  ActDisk_BCThrust_Old;
  if (ActDisk_GrossThrust != NULL)    delete[]  ActDisk_GrossThrust;
  if (ActDisk_Area != NULL)    delete[]  ActDisk_Area;
  if (ActDisk_ReverseMassFlow != NULL)    delete[]  ActDisk_ReverseMassFlow;
  
  if (Surface_MassFlow != NULL)    delete[]  Surface_MassFlow;
  if (Surface_DC60 != NULL)    delete[]  Surface_DC60;
  if (Surface_IDC != NULL)    delete[]  Surface_IDC;
  if (Surface_IDC_Mach != NULL)    delete[]  Surface_IDC_Mach;
  if (Surface_IDR != NULL)    delete[]  Surface_IDR;

  if (Inlet_Ttotal != NULL) delete[]  Inlet_Ttotal;
  if (Inlet_Ptotal != NULL) delete[]  Inlet_Ptotal;
  if (Inlet_FlowDir != NULL) {
    for (iMarker = 0; iMarker < nMarker_Inlet; iMarker++)
      delete [] Inlet_FlowDir[iMarker];
    delete [] Inlet_FlowDir;
  }
  
  if (Inlet_Velocity != NULL) {
    for (iMarker = 0; iMarker < nMarker_Supersonic_Inlet; iMarker++)
      delete [] Inlet_Velocity[iMarker];
    delete [] Inlet_Velocity;
  }
  
  if (Riemann_FlowDir != NULL) {
    for (iMarker = 0; iMarker < nMarker_Riemann; iMarker++)
      delete [] Riemann_FlowDir[iMarker];
    delete [] Riemann_FlowDir;
  }
  
  if (NRBC_FlowDir != NULL) {
    for (iMarker = 0; iMarker < nMarker_NRBC; iMarker++)
      delete [] NRBC_FlowDir[iMarker];
    delete [] NRBC_FlowDir;
  }
  
  if (Load_Sine_Dir != NULL) {
    for (iMarker = 0; iMarker < nMarker_Load_Sine; iMarker++)
      delete [] Load_Sine_Dir[iMarker];
    delete [] Load_Sine_Dir;
  }
  
  if (Load_Dir != NULL) {
    for (iMarker = 0; iMarker < nMarker_Load_Dir; iMarker++)
      delete [] Load_Dir[iMarker];
    delete [] Load_Dir;
  }
  
  if (Inlet_Temperature != NULL)    delete[] Inlet_Temperature;
  if (Inlet_Pressure != NULL)    delete[] Inlet_Pressure;
  if (Outlet_Pressure != NULL)    delete[] Outlet_Pressure;
  if (Isothermal_Temperature != NULL)    delete[] Isothermal_Temperature;
  if (Heat_Flux != NULL)    delete[] Heat_Flux;
  if (Displ_Value != NULL)    delete[] Displ_Value;
  if (Load_Value != NULL)    delete[] Load_Value;
  if (Load_Dir_Multiplier != NULL)    delete[] Load_Dir_Multiplier;
  if (Load_Dir_Value != NULL)    delete[] Load_Dir_Value;
  if (Load_Sine_Amplitude != NULL)    delete[] Load_Sine_Amplitude;
  if (Load_Sine_Frequency != NULL)    delete[] Load_Sine_Frequency;
  if (FlowLoad_Value != NULL)    delete[] FlowLoad_Value;

  /*--- related to periodic boundary conditions ---*/
  
  for (iMarker = 0; iMarker < nMarker_PerBound; iMarker++) {
    if (Periodic_RotCenter   != NULL) delete [] Periodic_RotCenter[iMarker];
    if (Periodic_RotAngles   != NULL) delete [] Periodic_RotAngles[iMarker];
    if (Periodic_Translation != NULL) delete [] Periodic_Translation[iMarker];
  }
  if (Periodic_RotCenter   != NULL) delete[] Periodic_RotCenter;
  if (Periodic_RotAngles   != NULL) delete[] Periodic_RotAngles;
  if (Periodic_Translation != NULL) delete[] Periodic_Translation;

  for (iPeriodic = 0; iPeriodic < nPeriodic_Index; iPeriodic++) {
    if (Periodic_Center    != NULL) delete [] Periodic_Center[iPeriodic];
    if (Periodic_Rotation  != NULL) delete [] Periodic_Rotation[iPeriodic];
    if (Periodic_Translate != NULL) delete [] Periodic_Translate[iPeriodic];
  }
  if (Periodic_Center      != NULL) delete[] Periodic_Center;
  if (Periodic_Rotation    != NULL) delete[] Periodic_Rotation;
  if (Periodic_Translate   != NULL) delete[] Periodic_Translate;
  
  if (MG_CorrecSmooth != NULL) delete[] MG_CorrecSmooth;
  if (PlaneTag != NULL)        delete[] PlaneTag;
  if (CFL != NULL)             delete[] CFL;

  /*--- String markers ---*/
  
  if (Marker_Euler != NULL )              delete[] Marker_Euler;
  if (Marker_FarField != NULL )           delete[] Marker_FarField;
  if (Marker_Custom != NULL )             delete[] Marker_Custom;
  if (Marker_SymWall != NULL )            delete[] Marker_SymWall;
  if (Marker_Pressure != NULL )           delete[] Marker_Pressure;
  if (Marker_PerBound != NULL )           delete[] Marker_PerBound;
  if (Marker_PerDonor != NULL )           delete[] Marker_PerDonor;
  if (Marker_NearFieldBound != NULL )     delete[] Marker_NearFieldBound;
  if (Marker_InterfaceBound != NULL )     delete[] Marker_InterfaceBound;
  if (Marker_Fluid_InterfaceBound != NULL )     delete[] Marker_Fluid_InterfaceBound;
  if (Marker_Dirichlet != NULL )          delete[] Marker_Dirichlet;
  if (Marker_Inlet != NULL )              delete[] Marker_Inlet;
  if (Marker_Supersonic_Inlet != NULL )   delete[] Marker_Supersonic_Inlet;
  if (Marker_Supersonic_Outlet != NULL )   delete[] Marker_Supersonic_Outlet;
  if (Marker_Outlet != NULL )             delete[] Marker_Outlet;
  if (Marker_Out_1D != NULL )             delete[] Marker_Out_1D;
  if (Marker_Isothermal != NULL )         delete[] Marker_Isothermal;
  if (Marker_EngineInflow != NULL )      delete[] Marker_EngineInflow;
  if (Marker_EngineExhaust != NULL )     delete[] Marker_EngineExhaust;
  if (Marker_Displacement != NULL )       delete[] Marker_Displacement;
  if (Marker_Load != NULL )               delete[] Marker_Load;
  if (Marker_Load_Dir != NULL )               delete[] Marker_Load_Dir;
  if (Marker_Load_Sine != NULL )               delete[] Marker_Load_Sine;
  if (Marker_FlowLoad != NULL )           delete[] Marker_FlowLoad;
  if (Marker_Neumann != NULL )            delete[] Marker_Neumann;
  if (Marker_Internal != NULL )            delete[] Marker_Internal;
  if (Marker_HeatFlux != NULL )               delete[] Marker_HeatFlux;

  if (Int_Coeffs != NULL) delete [] Int_Coeffs;
  
  /*--- Delete some arrays needed just for initializing options. ---*/
  
  if (default_vel_inf       != NULL) delete [] default_vel_inf;
  if (default_ffd_axis      != NULL) delete [] default_ffd_axis;
  if (default_eng_cyl       != NULL) delete [] default_eng_cyl;
  if (default_eng_val       != NULL) delete [] default_eng_val;
  if (default_cfl_adapt     != NULL) delete [] default_cfl_adapt;
  if (default_ad_coeff_flow != NULL) delete [] default_ad_coeff_flow;
  if (default_ad_coeff_adj  != NULL) delete [] default_ad_coeff_adj;
  if (default_obj_coeff     != NULL) delete [] default_obj_coeff;
  if (default_geo_loc       != NULL) delete [] default_geo_loc;
  if (default_distortion    != NULL) delete [] default_distortion;
  if (default_ea_lim        != NULL) delete [] default_ea_lim;
  if (default_grid_fix      != NULL) delete [] default_grid_fix;
  if (default_inc_crit      != NULL) delete [] default_inc_crit;
  if (default_htp_axis      != NULL) delete [] default_htp_axis;
  if (default_body_force    != NULL) delete [] default_body_force;

  if (FFDTag != NULL) delete [] FFDTag;
  if (nDV_Value != NULL) delete [] nDV_Value;
  if (TagFFDBox != NULL) delete [] TagFFDBox;
  
  if (Kind_Data_Riemann != NULL) delete [] Kind_Data_Riemann;
  if (Riemann_Var1 != NULL) delete [] Riemann_Var1;
  if (Riemann_Var2 != NULL) delete [] Riemann_Var2;
  if (Kind_Data_NRBC != NULL) delete [] Kind_Data_NRBC;
  if (NRBC_Var1 != NULL) delete [] NRBC_Var1;
  if (NRBC_Var2 != NULL) delete [] NRBC_Var2;
  if (Marker_TurboBoundIn != NULL) delete [] Marker_TurboBoundIn;
  if (Marker_TurboBoundOut != NULL) delete [] Marker_TurboBoundOut;
  if (Kind_TurboPerformance != NULL) delete [] Kind_TurboPerformance;
  if (Marker_Riemann != NULL) delete [] Marker_Riemann;
  if (Marker_NRBC != NULL) delete [] Marker_NRBC;
 
}

string CConfig::GetUnsteady_FileName(string val_filename, int val_iter) {

  string UnstExt, UnstFilename = val_filename;
  char buffer[50];

  /*--- Check that a positive value iteration is requested (for now). ---*/
  
  if (val_iter < 0) {
    cout << "Requesting a negative iteration number for the restart file!!" << endl;
    exit(EXIT_FAILURE);
  }

  /*--- Append iteration number for unsteady cases ---*/

  if ((Wrt_Unsteady) || (Wrt_Dynamic)) {
    unsigned short lastindex = UnstFilename.find_last_of(".");
    UnstFilename = UnstFilename.substr(0, lastindex);
    if ((val_iter >= 0)    && (val_iter < 10))    SPRINTF (buffer, "_0000%d.dat", val_iter);
    if ((val_iter >= 10)   && (val_iter < 100))   SPRINTF (buffer, "_000%d.dat",  val_iter);
    if ((val_iter >= 100)  && (val_iter < 1000))  SPRINTF (buffer, "_00%d.dat",   val_iter);
    if ((val_iter >= 1000) && (val_iter < 10000)) SPRINTF (buffer, "_0%d.dat",    val_iter);
    if (val_iter >= 10000) SPRINTF (buffer, "_%d.dat", val_iter);
    string UnstExt = string(buffer);
    UnstFilename.append(UnstExt);
  }

  return UnstFilename;
}

string CConfig::GetMultizone_FileName(string val_filename, int val_iZone) {

    string multizone_filename = val_filename;
    char buffer[50];
    
    if (GetnZone() > 1 ) {
        unsigned short lastindex = multizone_filename.find_last_of(".");
        multizone_filename = multizone_filename.substr(0, lastindex);
        SPRINTF (buffer, "_%d.dat", SU2_TYPE::Int(val_iZone));
        multizone_filename.append(string(buffer));
    }
    
    return multizone_filename;
}

string CConfig::GetObjFunc_Extension(string val_filename) {

  string AdjExt, Filename = val_filename;

  if (ContinuousAdjoint || DiscreteAdjoint) {

    /*--- Remove filename extension (.dat) ---*/
    unsigned short lastindex = Filename.find_last_of(".");
    Filename = Filename.substr(0, lastindex);
    if (nObj==1) {
      switch (Kind_ObjFunc[0]) {
      case DRAG_COEFFICIENT:        AdjExt = "_cd";       break;
      case LIFT_COEFFICIENT:        AdjExt = "_cl";       break;
      case SIDEFORCE_COEFFICIENT:   AdjExt = "_csf";      break;
      case INVERSE_DESIGN_PRESSURE: AdjExt = "_invpress"; break;
      case INVERSE_DESIGN_HEATFLUX: AdjExt = "_invheat";  break;
      case MOMENT_X_COEFFICIENT:    AdjExt = "_cmx";      break;
      case MOMENT_Y_COEFFICIENT:    AdjExt = "_cmy";      break;
      case MOMENT_Z_COEFFICIENT:    AdjExt = "_cmz";      break;
      case EFFICIENCY:              AdjExt = "_eff";      break;
      case EQUIVALENT_AREA:         AdjExt = "_ea";       break;
      case NEARFIELD_PRESSURE:      AdjExt = "_nfp";      break;
      case FORCE_X_COEFFICIENT:     AdjExt = "_cfx";      break;
      case FORCE_Y_COEFFICIENT:     AdjExt = "_cfy";      break;
      case FORCE_Z_COEFFICIENT:     AdjExt = "_cfz";      break;
      case THRUST_COEFFICIENT:      AdjExt = "_ct";       break;
      case TORQUE_COEFFICIENT:      AdjExt = "_cq";       break;
      case TOTAL_HEATFLUX:          AdjExt = "_totheat";  break;
      case MAXIMUM_HEATFLUX:        AdjExt = "_maxheat";  break;
      case FIGURE_OF_MERIT:         AdjExt = "_merit";    break;
      case AVG_TOTAL_PRESSURE:      AdjExt = "_pt";       break;
      case AVG_OUTLET_PRESSURE:     AdjExt = "_pe";       break;
      case MASS_FLOW_RATE:          AdjExt = "_mfr";      break;
      case OUTFLOW_GENERALIZED:     AdjExt = "_chn";      break;
      case AERO_DRAG_COEFFICIENT:   AdjExt = "_acd";       break;
      case RADIAL_DISTORTION:           AdjExt = "_rdis";      break;
      case CIRCUMFERENTIAL_DISTORTION:  AdjExt = "_cdis";      break;
      }
    }
    else{
      AdjExt = "_combo";
    }
    Filename.append(AdjExt);

    /*--- Lastly, add the .dat extension ---*/
    Filename.append(".dat");

  }

  return Filename;
}

unsigned short CConfig::GetContainerPosition(unsigned short val_eqsystem) {

  switch (val_eqsystem) {
    case RUNTIME_FLOW_SYS:      return FLOW_SOL;
    case RUNTIME_TURB_SYS:      return TURB_SOL;
    case RUNTIME_TRANS_SYS:     return TRANS_SOL;
    case RUNTIME_POISSON_SYS:   return POISSON_SOL;
    case RUNTIME_WAVE_SYS:      return WAVE_SOL;
    case RUNTIME_HEAT_SYS:      return HEAT_SOL;
    case RUNTIME_FEA_SYS:       return FEA_SOL;
    case RUNTIME_ADJPOT_SYS:    return ADJFLOW_SOL;
    case RUNTIME_ADJFLOW_SYS:   return ADJFLOW_SOL;
    case RUNTIME_ADJTURB_SYS:   return ADJTURB_SOL;
    case RUNTIME_MULTIGRID_SYS: return 0;
  }
  return 0;
}

void CConfig::SetKind_ConvNumScheme(unsigned short val_kind_convnumscheme,
                                    unsigned short val_kind_centered, unsigned short val_kind_upwind,
                                    unsigned short val_kind_slopelimit, unsigned short val_order_spatial_int) {

  Kind_ConvNumScheme = val_kind_convnumscheme;
  Kind_Centered = val_kind_centered;
  Kind_Upwind = val_kind_upwind;
  Kind_SlopeLimit = val_kind_slopelimit;
  SpatialOrder = val_order_spatial_int;

}

void CConfig::SetGlobalParam(unsigned short val_solver,
                             unsigned short val_system,
                             unsigned long val_extiter) {

  /*--- Set the simulation global time ---*/
  Current_UnstTime = static_cast<su2double>(val_extiter)*Delta_UnstTime;
  Current_UnstTimeND = static_cast<su2double>(val_extiter)*Delta_UnstTimeND;

  /*--- Set the solver methods ---*/
  switch (val_solver) {
    case EULER:
      if (val_system == RUNTIME_FLOW_SYS) {
        SetKind_ConvNumScheme(Kind_ConvNumScheme_Flow, Kind_Centered_Flow,
                              Kind_Upwind_Flow, Kind_SlopeLimit_Flow,
                              SpatialOrder_Flow);
        SetKind_TimeIntScheme(Kind_TimeIntScheme_Flow);
      }
      break;
    case NAVIER_STOKES:
      if (val_system == RUNTIME_FLOW_SYS) {
        SetKind_ConvNumScheme(Kind_ConvNumScheme_Flow, Kind_Centered_Flow,
                              Kind_Upwind_Flow, Kind_SlopeLimit_Flow,
                              SpatialOrder_Flow);
        SetKind_TimeIntScheme(Kind_TimeIntScheme_Flow);
      }
      break;
    case RANS:
      if (val_system == RUNTIME_FLOW_SYS) {
        SetKind_ConvNumScheme(Kind_ConvNumScheme_Flow, Kind_Centered_Flow,
                              Kind_Upwind_Flow, Kind_SlopeLimit_Flow,
                              SpatialOrder_Flow);
        SetKind_TimeIntScheme(Kind_TimeIntScheme_Flow);
      }
      if (val_system == RUNTIME_TURB_SYS) {
        SetKind_ConvNumScheme(Kind_ConvNumScheme_Turb, Kind_Centered_Turb,
                              Kind_Upwind_Turb, Kind_SlopeLimit_Turb,
                              SpatialOrder_Turb);
        SetKind_TimeIntScheme(Kind_TimeIntScheme_Turb);
      }
      if (val_system == RUNTIME_TRANS_SYS) {
        SetKind_ConvNumScheme(Kind_ConvNumScheme_Turb, Kind_Centered_Turb,
                              Kind_Upwind_Turb, Kind_SlopeLimit_Turb,
                              SpatialOrder_Turb);
        SetKind_TimeIntScheme(Kind_TimeIntScheme_Turb);
      }
      break;
    case ADJ_EULER:
      if (val_system == RUNTIME_FLOW_SYS) {
        SetKind_ConvNumScheme(Kind_ConvNumScheme_Flow, Kind_Centered_Flow,
                              Kind_Upwind_Flow, Kind_SlopeLimit_Flow,
                              SpatialOrder_Flow);
        SetKind_TimeIntScheme(Kind_TimeIntScheme_Flow);
      }
      if (val_system == RUNTIME_ADJFLOW_SYS) {
        SetKind_ConvNumScheme(Kind_ConvNumScheme_AdjFlow, Kind_Centered_AdjFlow,
                              Kind_Upwind_AdjFlow, Kind_SlopeLimit_AdjFlow,
                              SpatialOrder_AdjFlow);
        SetKind_TimeIntScheme(Kind_TimeIntScheme_AdjFlow);
      }
      break;
    case ADJ_NAVIER_STOKES:
      if (val_system == RUNTIME_FLOW_SYS) {
        SetKind_ConvNumScheme(Kind_ConvNumScheme_Flow, Kind_Centered_Flow,
                              Kind_Upwind_Flow, Kind_SlopeLimit_Flow,
                              SpatialOrder_Flow);
        SetKind_TimeIntScheme(Kind_TimeIntScheme_Flow);
      }
      if (val_system == RUNTIME_ADJFLOW_SYS) {
        SetKind_ConvNumScheme(Kind_ConvNumScheme_AdjFlow, Kind_Centered_AdjFlow,
                              Kind_Upwind_AdjFlow, Kind_SlopeLimit_AdjFlow,
                              SpatialOrder_AdjFlow);
        SetKind_TimeIntScheme(Kind_TimeIntScheme_AdjFlow);
      }
      break;
    case ADJ_RANS:
      if (val_system == RUNTIME_FLOW_SYS) {
        SetKind_ConvNumScheme(Kind_ConvNumScheme_Flow, Kind_Centered_Flow,
                              Kind_Upwind_Flow, Kind_SlopeLimit_Flow,
                              SpatialOrder_Flow);
        SetKind_TimeIntScheme(Kind_TimeIntScheme_Flow);
      }
      if (val_system == RUNTIME_ADJFLOW_SYS) {
        SetKind_ConvNumScheme(Kind_ConvNumScheme_AdjFlow, Kind_Centered_AdjFlow,
                              Kind_Upwind_AdjFlow, Kind_SlopeLimit_AdjFlow,
                              SpatialOrder_AdjFlow);
        SetKind_TimeIntScheme(Kind_TimeIntScheme_AdjFlow);
      }
      if (val_system == RUNTIME_TURB_SYS) {
        SetKind_ConvNumScheme(Kind_ConvNumScheme_Turb, Kind_Centered_Turb,
                              Kind_Upwind_Turb, Kind_SlopeLimit_Turb,
                              SpatialOrder_Turb);
        SetKind_TimeIntScheme(Kind_TimeIntScheme_Turb);
      }
      if (val_system == RUNTIME_ADJTURB_SYS) {
        SetKind_ConvNumScheme(Kind_ConvNumScheme_AdjTurb, Kind_Centered_AdjTurb,
                              Kind_Upwind_AdjTurb, Kind_SlopeLimit_AdjTurb,
                              SpatialOrder_AdjTurb);
        SetKind_TimeIntScheme(Kind_TimeIntScheme_AdjTurb);
      }
      break;
    case POISSON_EQUATION:
      if (val_system == RUNTIME_POISSON_SYS) {
        SetKind_ConvNumScheme(NONE, NONE, NONE, NONE, NONE);
        SetKind_TimeIntScheme(Kind_TimeIntScheme_Poisson);
      }
      break;
    case WAVE_EQUATION:
      if (val_system == RUNTIME_WAVE_SYS) {
        SetKind_ConvNumScheme(NONE, NONE, NONE, NONE, NONE);
        SetKind_TimeIntScheme(Kind_TimeIntScheme_Wave);
      }
      break;
    case HEAT_EQUATION:
      if (val_system == RUNTIME_HEAT_SYS) {
        SetKind_ConvNumScheme(NONE, NONE, NONE, NONE, NONE);
        SetKind_TimeIntScheme(Kind_TimeIntScheme_Heat);
      }
      break;
    case FEM_ELASTICITY:

      Current_DynTime = static_cast<su2double>(val_extiter)*Delta_DynTime;

      if (val_system == RUNTIME_FEA_SYS) {
        SetKind_ConvNumScheme(NONE, NONE, NONE, NONE, NONE);
        SetKind_TimeIntScheme(Kind_TimeIntScheme_FEA);
      }
      break;
  }
}

su2double* CConfig::GetPeriodicRotCenter(string val_marker) {
  unsigned short iMarker_PerBound;
  for (iMarker_PerBound = 0; iMarker_PerBound < nMarker_PerBound; iMarker_PerBound++)
    if (Marker_PerBound[iMarker_PerBound] == val_marker) break;
  return Periodic_RotCenter[iMarker_PerBound];
}

su2double* CConfig::GetPeriodicRotAngles(string val_marker) {
  unsigned short iMarker_PerBound;
  for (iMarker_PerBound = 0; iMarker_PerBound < nMarker_PerBound; iMarker_PerBound++)
    if (Marker_PerBound[iMarker_PerBound] == val_marker) break;
  return Periodic_RotAngles[iMarker_PerBound];
}

su2double* CConfig::GetPeriodicTranslation(string val_marker) {
  unsigned short iMarker_PerBound;
  for (iMarker_PerBound = 0; iMarker_PerBound < nMarker_PerBound; iMarker_PerBound++)
    if (Marker_PerBound[iMarker_PerBound] == val_marker) break;
  return Periodic_Translation[iMarker_PerBound];
}

unsigned short CConfig::GetMarker_Periodic_Donor(string val_marker) {
  unsigned short iMarker_PerBound, jMarker_PerBound, kMarker_All;

  /*--- Find the marker for this periodic boundary. ---*/
  for (iMarker_PerBound = 0; iMarker_PerBound < nMarker_PerBound; iMarker_PerBound++)
    if (Marker_PerBound[iMarker_PerBound] == val_marker) break;

  /*--- Find corresponding donor. ---*/
  for (jMarker_PerBound = 0; jMarker_PerBound < nMarker_PerBound; jMarker_PerBound++)
    if (Marker_PerBound[jMarker_PerBound] == Marker_PerDonor[iMarker_PerBound]) break;

  /*--- Find and return global marker index for donor boundary. ---*/
  for (kMarker_All = 0; kMarker_All < nMarker_CfgFile; kMarker_All++)
    if (Marker_PerBound[jMarker_PerBound] == Marker_All_TagBound[kMarker_All]) break;

  return kMarker_All;
}

su2double CConfig::GetActDisk_NetThrust(string val_marker) {
  unsigned short iMarker_ActDisk;
  for (iMarker_ActDisk = 0; iMarker_ActDisk < nMarker_ActDiskInlet; iMarker_ActDisk++)
    if ((Marker_ActDiskInlet[iMarker_ActDisk] == val_marker) ||
        (Marker_ActDiskOutlet[iMarker_ActDisk] == val_marker)) break;
  return ActDisk_NetThrust[iMarker_ActDisk];
}

su2double CConfig::GetActDisk_Power(string val_marker) {
  unsigned short iMarker_ActDisk;
  for (iMarker_ActDisk = 0; iMarker_ActDisk < nMarker_ActDiskInlet; iMarker_ActDisk++)
    if ((Marker_ActDiskInlet[iMarker_ActDisk] == val_marker) ||
        (Marker_ActDiskOutlet[iMarker_ActDisk] == val_marker)) break;
  return ActDisk_Power[iMarker_ActDisk];
}

su2double CConfig::GetActDisk_MassFlow(string val_marker) {
  unsigned short iMarker_ActDisk;
  for (iMarker_ActDisk = 0; iMarker_ActDisk < nMarker_ActDiskInlet; iMarker_ActDisk++)
    if ((Marker_ActDiskInlet[iMarker_ActDisk] == val_marker) ||
        (Marker_ActDiskOutlet[iMarker_ActDisk] == val_marker)) break;
  return ActDisk_MassFlow[iMarker_ActDisk];
}

su2double CConfig::GetActDisk_Mach(string val_marker) {
  unsigned short iMarker_ActDisk;
  for (iMarker_ActDisk = 0; iMarker_ActDisk < nMarker_ActDiskInlet; iMarker_ActDisk++)
    if ((Marker_ActDiskInlet[iMarker_ActDisk] == val_marker) ||
        (Marker_ActDiskOutlet[iMarker_ActDisk] == val_marker)) break;
  return ActDisk_Mach[iMarker_ActDisk];
}

su2double CConfig::GetActDisk_Force(string val_marker) {
  unsigned short iMarker_ActDisk;
  for (iMarker_ActDisk = 0; iMarker_ActDisk < nMarker_ActDiskInlet; iMarker_ActDisk++)
    if ((Marker_ActDiskInlet[iMarker_ActDisk] == val_marker) ||
        (Marker_ActDiskOutlet[iMarker_ActDisk] == val_marker)) break;
  return ActDisk_Force[iMarker_ActDisk];
}

su2double CConfig::GetActDisk_BCThrust(string val_marker) {
  unsigned short iMarker_ActDisk;
  for (iMarker_ActDisk = 0; iMarker_ActDisk < nMarker_ActDiskInlet; iMarker_ActDisk++)
    if ((Marker_ActDiskInlet[iMarker_ActDisk] == val_marker) ||
        (Marker_ActDiskOutlet[iMarker_ActDisk] == val_marker)) break;
  return ActDisk_BCThrust[iMarker_ActDisk];
}

su2double CConfig::GetActDisk_BCThrust_Old(string val_marker) {
  unsigned short iMarker_ActDisk;
  for (iMarker_ActDisk = 0; iMarker_ActDisk < nMarker_ActDiskInlet; iMarker_ActDisk++)
    if ((Marker_ActDiskInlet[iMarker_ActDisk] == val_marker) ||
        (Marker_ActDiskOutlet[iMarker_ActDisk] == val_marker)) break;
  return ActDisk_BCThrust_Old[iMarker_ActDisk];
}

void CConfig::SetActDisk_BCThrust(string val_marker, su2double val_actdisk_bcthrust) {
  unsigned short iMarker_ActDisk;
  for (iMarker_ActDisk = 0; iMarker_ActDisk < nMarker_ActDiskInlet; iMarker_ActDisk++)
    if ((Marker_ActDiskInlet[iMarker_ActDisk] == val_marker) ||
        (Marker_ActDiskOutlet[iMarker_ActDisk] == val_marker)) break;
  ActDisk_BCThrust[iMarker_ActDisk] = val_actdisk_bcthrust;
}

void CConfig::SetActDisk_BCThrust_Old(string val_marker, su2double val_actdisk_bcthrust_old) {
  unsigned short iMarker_ActDisk;
  for (iMarker_ActDisk = 0; iMarker_ActDisk < nMarker_ActDiskInlet; iMarker_ActDisk++)
    if ((Marker_ActDiskInlet[iMarker_ActDisk] == val_marker) ||
        (Marker_ActDiskOutlet[iMarker_ActDisk] == val_marker)) break;
  ActDisk_BCThrust_Old[iMarker_ActDisk] = val_actdisk_bcthrust_old;
}

su2double CConfig::GetActDisk_Area(string val_marker) {
  unsigned short iMarker_ActDisk;
  for (iMarker_ActDisk = 0; iMarker_ActDisk < nMarker_ActDiskInlet; iMarker_ActDisk++)
    if ((Marker_ActDiskInlet[iMarker_ActDisk] == val_marker) ||
        (Marker_ActDiskOutlet[iMarker_ActDisk] == val_marker)) break;
  return ActDisk_Area[iMarker_ActDisk];
}

su2double CConfig::GetActDisk_ReverseMassFlow(string val_marker) {
  unsigned short iMarker_ActDisk;
  for (iMarker_ActDisk = 0; iMarker_ActDisk < nMarker_ActDiskInlet; iMarker_ActDisk++)
    if ((Marker_ActDiskInlet[iMarker_ActDisk] == val_marker) ||
        (Marker_ActDiskOutlet[iMarker_ActDisk] == val_marker)) break;
  return ActDisk_ReverseMassFlow[iMarker_ActDisk];
}

su2double CConfig::GetActDisk_PressJump(string val_marker, unsigned short val_value) {
  unsigned short iMarker_ActDisk;
  for (iMarker_ActDisk = 0; iMarker_ActDisk < nMarker_ActDiskInlet; iMarker_ActDisk++)
    if ((Marker_ActDiskInlet[iMarker_ActDisk] == val_marker) ||
        (Marker_ActDiskOutlet[iMarker_ActDisk] == val_marker)) break;
  return ActDisk_PressJump[iMarker_ActDisk][val_value];
}

su2double CConfig::GetActDisk_TempJump(string val_marker, unsigned short val_value) {
  unsigned short iMarker_ActDisk;
  for (iMarker_ActDisk = 0; iMarker_ActDisk < nMarker_ActDiskInlet; iMarker_ActDisk++)
    if ((Marker_ActDiskInlet[iMarker_ActDisk] == val_marker) ||
        (Marker_ActDiskOutlet[iMarker_ActDisk] == val_marker)) break;
  return ActDisk_TempJump[iMarker_ActDisk][val_value];;
}

su2double CConfig::GetActDisk_Omega(string val_marker, unsigned short val_value) {
  unsigned short iMarker_ActDisk;
  for (iMarker_ActDisk = 0; iMarker_ActDisk < nMarker_ActDiskInlet; iMarker_ActDisk++)
    if ((Marker_ActDiskInlet[iMarker_ActDisk] == val_marker) ||
        (Marker_ActDiskOutlet[iMarker_ActDisk] == val_marker)) break;
  return ActDisk_Omega[iMarker_ActDisk][val_value];;
}

unsigned short CConfig::GetMarker_CfgFile_ActDiskOutlet(string val_marker) {
  unsigned short iMarker_ActDisk, kMarker_All;
  
  /*--- Find the marker for this actuator disk inlet. ---*/
  
  for (iMarker_ActDisk = 0; iMarker_ActDisk < nMarker_ActDiskInlet; iMarker_ActDisk++)
    if (Marker_ActDiskInlet[iMarker_ActDisk] == val_marker) break;
  
  /*--- Find and return global marker index for the actuator disk outlet. ---*/
  
  for (kMarker_All = 0; kMarker_All < nMarker_CfgFile; kMarker_All++)
    if (Marker_ActDiskOutlet[iMarker_ActDisk] == Marker_CfgFile_TagBound[kMarker_All]) break;
  
  return kMarker_All;
}

unsigned short CConfig::GetMarker_CfgFile_EngineExhaust(string val_marker) {
  unsigned short iMarker_Engine, kMarker_All;
  
  /*--- Find the marker for this engine inflow. ---*/
  
  for (iMarker_Engine = 0; iMarker_Engine < nMarker_EngineInflow; iMarker_Engine++)
    if (Marker_EngineInflow[iMarker_Engine] == val_marker) break;
  
  /*--- Find and return global marker index for the engine exhaust. ---*/
  
  for (kMarker_All = 0; kMarker_All < nMarker_CfgFile; kMarker_All++)
    if (Marker_EngineExhaust[iMarker_Engine] == Marker_CfgFile_TagBound[kMarker_All]) break;
  
  return kMarker_All;
}

void CConfig::SetnPeriodicIndex(unsigned short val_index) {

  /*--- Store total number of transformations. ---*/
  nPeriodic_Index = val_index;

  /*--- Allocate memory for centers, angles, translations. ---*/
  Periodic_Center    = new su2double*[nPeriodic_Index];
  Periodic_Rotation  = new su2double*[nPeriodic_Index];
  Periodic_Translate = new su2double*[nPeriodic_Index];
  
  for (unsigned long i = 0; i < nPeriodic_Index; i++) {
    Periodic_Center[i]    = new su2double[3];
    Periodic_Rotation[i]  = new su2double[3];
    Periodic_Translate[i] = new su2double[3];
  }
  
}

unsigned short CConfig::GetMarker_Moving(string val_marker) {
  unsigned short iMarker_Moving;

  /*--- Find the marker for this moving boundary. ---*/
  for (iMarker_Moving = 0; iMarker_Moving < nMarker_Moving; iMarker_Moving++)
    if (Marker_Moving[iMarker_Moving] == val_marker) break;

  return iMarker_Moving;
}

su2double CConfig::GetDirichlet_Value(string val_marker) {
  unsigned short iMarker_Dirichlet;
  for (iMarker_Dirichlet = 0; iMarker_Dirichlet < nMarker_Dirichlet; iMarker_Dirichlet++)
    if (Marker_Dirichlet[iMarker_Dirichlet] == val_marker) break;
  return Dirichlet_Value[iMarker_Dirichlet];
}

bool CConfig::GetDirichlet_Boundary(string val_marker) {
  unsigned short iMarker_Dirichlet;
  bool Dirichlet = false;
  for (iMarker_Dirichlet = 0; iMarker_Dirichlet < nMarker_Dirichlet; iMarker_Dirichlet++)
    if (Marker_Dirichlet[iMarker_Dirichlet] == val_marker) {
      Dirichlet = true;
      break;
    }
  return Dirichlet;
}

su2double CConfig::GetExhaust_Temperature_Target(string val_marker) {
  unsigned short iMarker_EngineExhaust;
  for (iMarker_EngineExhaust = 0; iMarker_EngineExhaust < nMarker_EngineExhaust; iMarker_EngineExhaust++)
    if (Marker_EngineExhaust[iMarker_EngineExhaust] == val_marker) break;
  return Exhaust_Temperature_Target[iMarker_EngineExhaust];
}

su2double CConfig::GetExhaust_Pressure_Target(string val_marker) {
  unsigned short iMarker_EngineExhaust;
  for (iMarker_EngineExhaust = 0; iMarker_EngineExhaust < nMarker_EngineExhaust; iMarker_EngineExhaust++)
    if (Marker_EngineExhaust[iMarker_EngineExhaust] == val_marker) break;
  return Exhaust_Pressure_Target[iMarker_EngineExhaust];
}

su2double CConfig::GetInlet_Ttotal(string val_marker) {
  unsigned short iMarker_Inlet;
  for (iMarker_Inlet = 0; iMarker_Inlet < nMarker_Inlet; iMarker_Inlet++)
    if (Marker_Inlet[iMarker_Inlet] == val_marker) break;
  return Inlet_Ttotal[iMarker_Inlet];
}

su2double CConfig::GetInlet_Ptotal(string val_marker) {
  unsigned short iMarker_Inlet;
  for (iMarker_Inlet = 0; iMarker_Inlet < nMarker_Inlet; iMarker_Inlet++)
    if (Marker_Inlet[iMarker_Inlet] == val_marker) break;
  return Inlet_Ptotal[iMarker_Inlet];
}

su2double* CConfig::GetInlet_FlowDir(string val_marker) {
  unsigned short iMarker_Inlet;
  for (iMarker_Inlet = 0; iMarker_Inlet < nMarker_Inlet; iMarker_Inlet++)
    if (Marker_Inlet[iMarker_Inlet] == val_marker) break;
  return Inlet_FlowDir[iMarker_Inlet];
}

su2double CConfig::GetInlet_Temperature(string val_marker) {
  unsigned short iMarker_Supersonic_Inlet;
  for (iMarker_Supersonic_Inlet = 0; iMarker_Supersonic_Inlet < nMarker_Supersonic_Inlet; iMarker_Supersonic_Inlet++)
    if (Marker_Supersonic_Inlet[iMarker_Supersonic_Inlet] == val_marker) break;
  return Inlet_Temperature[iMarker_Supersonic_Inlet];
}

su2double CConfig::GetInlet_Pressure(string val_marker) {
  unsigned short iMarker_Supersonic_Inlet;
  for (iMarker_Supersonic_Inlet = 0; iMarker_Supersonic_Inlet < nMarker_Supersonic_Inlet; iMarker_Supersonic_Inlet++)
    if (Marker_Supersonic_Inlet[iMarker_Supersonic_Inlet] == val_marker) break;
  return Inlet_Pressure[iMarker_Supersonic_Inlet];
}

su2double* CConfig::GetInlet_Velocity(string val_marker) {
  unsigned short iMarker_Supersonic_Inlet;
  for (iMarker_Supersonic_Inlet = 0; iMarker_Supersonic_Inlet < nMarker_Supersonic_Inlet; iMarker_Supersonic_Inlet++)
    if (Marker_Supersonic_Inlet[iMarker_Supersonic_Inlet] == val_marker) break;
  return Inlet_Velocity[iMarker_Supersonic_Inlet];
}

su2double CConfig::GetOutlet_Pressure(string val_marker) {
  unsigned short iMarker_Outlet;
  for (iMarker_Outlet = 0; iMarker_Outlet < nMarker_Outlet; iMarker_Outlet++)
    if (Marker_Outlet[iMarker_Outlet] == val_marker) break;
  return Outlet_Pressure[iMarker_Outlet];
}

su2double CConfig::GetRiemann_Var1(string val_marker) {
  unsigned short iMarker_Riemann;
  for (iMarker_Riemann = 0; iMarker_Riemann < nMarker_Riemann; iMarker_Riemann++)
    if (Marker_Riemann[iMarker_Riemann] == val_marker) break;
  return Riemann_Var1[iMarker_Riemann];
}

su2double CConfig::GetRiemann_Var2(string val_marker) {
  unsigned short iMarker_Riemann;
  for (iMarker_Riemann = 0; iMarker_Riemann < nMarker_Riemann; iMarker_Riemann++)
    if (Marker_Riemann[iMarker_Riemann] == val_marker) break;
  return Riemann_Var2[iMarker_Riemann];
}

su2double* CConfig::GetRiemann_FlowDir(string val_marker) {
  unsigned short iMarker_Riemann;
  for (iMarker_Riemann = 0; iMarker_Riemann < nMarker_Riemann; iMarker_Riemann++)
    if (Marker_Riemann[iMarker_Riemann] == val_marker) break;
  return Riemann_FlowDir[iMarker_Riemann];
}

unsigned short CConfig::GetKind_Data_Riemann(string val_marker) {
  unsigned short iMarker_Riemann;
  for (iMarker_Riemann = 0; iMarker_Riemann < nMarker_Riemann; iMarker_Riemann++)
    if (Marker_Riemann[iMarker_Riemann] == val_marker) break;
  return Kind_Data_Riemann[iMarker_Riemann];
}


su2double CConfig::GetNRBC_Var1(string val_marker) {
  unsigned short iMarker_NRBC;
  for (iMarker_NRBC = 0; iMarker_NRBC < nMarker_NRBC; iMarker_NRBC++)
    if (Marker_NRBC[iMarker_NRBC] == val_marker) break;
  return NRBC_Var1[iMarker_NRBC];
}

su2double CConfig::GetNRBC_Var2(string val_marker) {
  unsigned short iMarker_NRBC;
  for (iMarker_NRBC = 0; iMarker_NRBC < nMarker_NRBC; iMarker_NRBC++)
    if (Marker_NRBC[iMarker_NRBC] == val_marker) break;
  return NRBC_Var2[iMarker_NRBC];
}

su2double* CConfig::GetNRBC_FlowDir(string val_marker) {
  unsigned short iMarker_NRBC;
  for (iMarker_NRBC = 0; iMarker_NRBC < nMarker_NRBC; iMarker_NRBC++)
    if (Marker_NRBC[iMarker_NRBC] == val_marker) break;
  return NRBC_FlowDir[iMarker_NRBC];
}

unsigned short CConfig::GetKind_Data_NRBC(string val_marker) {
  unsigned short iMarker_NRBC;
  for (iMarker_NRBC = 0; iMarker_NRBC < nMarker_NRBC; iMarker_NRBC++)
    if (Marker_NRBC[iMarker_NRBC] == val_marker) break;
  return Kind_Data_NRBC[iMarker_NRBC];
}


su2double CConfig::GetIsothermal_Temperature(string val_marker) {

  unsigned short iMarker_Isothermal = 0;

  if (nMarker_Isothermal > 0) {
    for (iMarker_Isothermal = 0; iMarker_Isothermal < nMarker_Isothermal; iMarker_Isothermal++)
      if (Marker_Isothermal[iMarker_Isothermal] == val_marker) break;
  }

  return Isothermal_Temperature[iMarker_Isothermal];
}

su2double CConfig::GetWall_HeatFlux(string val_marker) {
  unsigned short iMarker_HeatFlux = 0;

  if (nMarker_HeatFlux > 0) {
  for (iMarker_HeatFlux = 0; iMarker_HeatFlux < nMarker_HeatFlux; iMarker_HeatFlux++)
    if (Marker_HeatFlux[iMarker_HeatFlux] == val_marker) break;
  }

  return Heat_Flux[iMarker_HeatFlux];
}

su2double CConfig::GetEngineInflow_Target(string val_marker) {
  unsigned short iMarker_EngineInflow;
  for (iMarker_EngineInflow = 0; iMarker_EngineInflow < nMarker_EngineInflow; iMarker_EngineInflow++)
    if (Marker_EngineInflow[iMarker_EngineInflow] == val_marker) break;
  return EngineInflow_Target[iMarker_EngineInflow];
}

su2double CConfig::GetInflow_Pressure(string val_marker) {
  unsigned short iMarker_EngineInflow;
  for (iMarker_EngineInflow = 0; iMarker_EngineInflow < nMarker_EngineInflow; iMarker_EngineInflow++)
    if (Marker_EngineInflow[iMarker_EngineInflow] == val_marker) break;
  return Inflow_Pressure[iMarker_EngineInflow];
}

su2double CConfig::GetInflow_MassFlow(string val_marker) {
  unsigned short iMarker_EngineInflow;
  for (iMarker_EngineInflow = 0; iMarker_EngineInflow < nMarker_EngineInflow; iMarker_EngineInflow++)
    if (Marker_EngineInflow[iMarker_EngineInflow] == val_marker) break;
  return Inflow_MassFlow[iMarker_EngineInflow];
}

su2double CConfig::GetInflow_ReverseMassFlow(string val_marker) {
  unsigned short iMarker_EngineInflow;
  for (iMarker_EngineInflow = 0; iMarker_EngineInflow < nMarker_EngineInflow; iMarker_EngineInflow++)
    if (Marker_EngineInflow[iMarker_EngineInflow] == val_marker) break;
  return Inflow_ReverseMassFlow[iMarker_EngineInflow];
}

su2double CConfig::GetInflow_TotalPressure(string val_marker) {
  unsigned short iMarker_EngineInflow;
  for (iMarker_EngineInflow = 0; iMarker_EngineInflow < nMarker_EngineInflow; iMarker_EngineInflow++)
    if (Marker_EngineInflow[iMarker_EngineInflow] == val_marker) break;
  return Inflow_TotalPressure[iMarker_EngineInflow];
}

su2double CConfig::GetInflow_Temperature(string val_marker) {
  unsigned short iMarker_EngineInflow;
  for (iMarker_EngineInflow = 0; iMarker_EngineInflow < nMarker_EngineInflow; iMarker_EngineInflow++)
    if (Marker_EngineInflow[iMarker_EngineInflow] == val_marker) break;
  return Inflow_Temperature[iMarker_EngineInflow];
}

su2double CConfig::GetInflow_TotalTemperature(string val_marker) {
  unsigned short iMarker_EngineInflow;
  for (iMarker_EngineInflow = 0; iMarker_EngineInflow < nMarker_EngineInflow; iMarker_EngineInflow++)
    if (Marker_EngineInflow[iMarker_EngineInflow] == val_marker) break;
  return Inflow_TotalTemperature[iMarker_EngineInflow];
}

su2double CConfig::GetInflow_RamDrag(string val_marker) {
  unsigned short iMarker_EngineInflow;
  for (iMarker_EngineInflow = 0; iMarker_EngineInflow < nMarker_EngineInflow; iMarker_EngineInflow++)
    if (Marker_EngineInflow[iMarker_EngineInflow] == val_marker) break;
  return Inflow_RamDrag[iMarker_EngineInflow];
}

su2double CConfig::GetInflow_Force(string val_marker) {
  unsigned short iMarker_EngineInflow;
  for (iMarker_EngineInflow = 0; iMarker_EngineInflow < nMarker_EngineInflow; iMarker_EngineInflow++)
    if (Marker_EngineInflow[iMarker_EngineInflow] == val_marker) break;
  return Inflow_Force[iMarker_EngineInflow];
}

su2double CConfig::GetInflow_Power(string val_marker) {
  unsigned short iMarker_EngineInflow;
  for (iMarker_EngineInflow = 0; iMarker_EngineInflow < nMarker_EngineInflow; iMarker_EngineInflow++)
    if (Marker_EngineInflow[iMarker_EngineInflow] == val_marker) break;
  return Inflow_Power[iMarker_EngineInflow];
}

su2double CConfig::GetInflow_Mach(string val_marker) {
  unsigned short iMarker_EngineInflow;
  for (iMarker_EngineInflow = 0; iMarker_EngineInflow < nMarker_EngineInflow; iMarker_EngineInflow++)
    if (Marker_EngineInflow[iMarker_EngineInflow] == val_marker) break;
  return Inflow_Mach[iMarker_EngineInflow];
}

su2double CConfig::GetExhaust_Pressure(string val_marker) {
  unsigned short iMarker_EngineExhaust;
  for (iMarker_EngineExhaust = 0; iMarker_EngineExhaust < nMarker_EngineExhaust; iMarker_EngineExhaust++)
    if (Marker_EngineExhaust[iMarker_EngineExhaust] == val_marker) break;
  return Exhaust_Pressure[iMarker_EngineExhaust];
}

su2double CConfig::GetExhaust_Temperature(string val_marker) {
  unsigned short iMarker_EngineExhaust;
  for (iMarker_EngineExhaust = 0; iMarker_EngineExhaust < nMarker_EngineExhaust; iMarker_EngineExhaust++)
    if (Marker_EngineExhaust[iMarker_EngineExhaust] == val_marker) break;
  return Exhaust_Temperature[iMarker_EngineExhaust];
}

su2double CConfig::GetExhaust_MassFlow(string val_marker) {
  unsigned short iMarker_EngineExhaust;
  for (iMarker_EngineExhaust = 0; iMarker_EngineExhaust < nMarker_EngineExhaust; iMarker_EngineExhaust++)
    if (Marker_EngineExhaust[iMarker_EngineExhaust] == val_marker) break;
  return Exhaust_MassFlow[iMarker_EngineExhaust];
}

su2double CConfig::GetExhaust_TotalPressure(string val_marker) {
  unsigned short iMarker_EngineExhaust;
  for (iMarker_EngineExhaust = 0; iMarker_EngineExhaust < nMarker_EngineExhaust; iMarker_EngineExhaust++)
    if (Marker_EngineExhaust[iMarker_EngineExhaust] == val_marker) break;
  return Exhaust_TotalPressure[iMarker_EngineExhaust];
}

su2double CConfig::GetExhaust_TotalTemperature(string val_marker) {
  unsigned short iMarker_EngineExhaust;
  for (iMarker_EngineExhaust = 0; iMarker_EngineExhaust < nMarker_EngineExhaust; iMarker_EngineExhaust++)
    if (Marker_EngineExhaust[iMarker_EngineExhaust] == val_marker) break;
  return Exhaust_TotalTemperature[iMarker_EngineExhaust];
}

su2double CConfig::GetExhaust_GrossThrust(string val_marker) {
  unsigned short iMarker_EngineExhaust;
  for (iMarker_EngineExhaust = 0; iMarker_EngineExhaust < nMarker_EngineExhaust; iMarker_EngineExhaust++)
    if (Marker_EngineExhaust[iMarker_EngineExhaust] == val_marker) break;
  return Exhaust_GrossThrust[iMarker_EngineExhaust];
}

su2double CConfig::GetExhaust_Force(string val_marker) {
  unsigned short iMarker_EngineExhaust;
  for (iMarker_EngineExhaust = 0; iMarker_EngineExhaust < nMarker_EngineExhaust; iMarker_EngineExhaust++)
    if (Marker_EngineExhaust[iMarker_EngineExhaust] == val_marker) break;
  return Exhaust_Force[iMarker_EngineExhaust];
}

su2double CConfig::GetExhaust_Power(string val_marker) {
  unsigned short iMarker_EngineExhaust;
  for (iMarker_EngineExhaust = 0; iMarker_EngineExhaust < nMarker_EngineExhaust; iMarker_EngineExhaust++)
    if (Marker_EngineExhaust[iMarker_EngineExhaust] == val_marker) break;
  return Exhaust_Power[iMarker_EngineExhaust];
}

su2double CConfig::GetActDiskInlet_Pressure(string val_marker) {
  unsigned short iMarker_ActDiskInlet;
  for (iMarker_ActDiskInlet = 0; iMarker_ActDiskInlet < nMarker_ActDiskInlet; iMarker_ActDiskInlet++)
    if (Marker_ActDiskInlet[iMarker_ActDiskInlet] == val_marker) break;
  return ActDiskInlet_Pressure[iMarker_ActDiskInlet];
}

su2double CConfig::GetActDiskInlet_TotalPressure(string val_marker) {
  unsigned short iMarker_ActDiskInlet;
  for (iMarker_ActDiskInlet = 0; iMarker_ActDiskInlet < nMarker_ActDiskInlet; iMarker_ActDiskInlet++)
    if (Marker_ActDiskInlet[iMarker_ActDiskInlet] == val_marker) break;
  return ActDiskInlet_TotalPressure[iMarker_ActDiskInlet];
}

su2double CConfig::GetActDiskInlet_RamDrag(string val_marker) {
  unsigned short iMarker_ActDiskInlet;
  for (iMarker_ActDiskInlet = 0; iMarker_ActDiskInlet < nMarker_ActDiskInlet; iMarker_ActDiskInlet++)
    if (Marker_ActDiskInlet[iMarker_ActDiskInlet] == val_marker) break;
  return ActDiskInlet_RamDrag[iMarker_ActDiskInlet];
}

su2double CConfig::GetActDiskInlet_Force(string val_marker) {
  unsigned short iMarker_ActDiskInlet;
  for (iMarker_ActDiskInlet = 0; iMarker_ActDiskInlet < nMarker_ActDiskInlet; iMarker_ActDiskInlet++)
    if (Marker_ActDiskInlet[iMarker_ActDiskInlet] == val_marker) break;
  return ActDiskInlet_Force[iMarker_ActDiskInlet];
}

su2double CConfig::GetActDiskInlet_Power(string val_marker) {
  unsigned short iMarker_ActDiskInlet;
  for (iMarker_ActDiskInlet = 0; iMarker_ActDiskInlet < nMarker_ActDiskInlet; iMarker_ActDiskInlet++)
    if (Marker_ActDiskInlet[iMarker_ActDiskInlet] == val_marker) break;
  return ActDiskInlet_Power[iMarker_ActDiskInlet];
}

su2double CConfig::GetActDiskOutlet_Pressure(string val_marker) {
  unsigned short iMarker_ActDiskOutlet;
  for (iMarker_ActDiskOutlet = 0; iMarker_ActDiskOutlet < nMarker_ActDiskOutlet; iMarker_ActDiskOutlet++)
    if (Marker_ActDiskOutlet[iMarker_ActDiskOutlet] == val_marker) break;
  return ActDiskOutlet_Pressure[iMarker_ActDiskOutlet];
}

su2double CConfig::GetActDiskOutlet_TotalPressure(string val_marker) {
  unsigned short iMarker_ActDiskOutlet;
  for (iMarker_ActDiskOutlet = 0; iMarker_ActDiskOutlet < nMarker_ActDiskOutlet; iMarker_ActDiskOutlet++)
    if (Marker_ActDiskOutlet[iMarker_ActDiskOutlet] == val_marker) break;
  return ActDiskOutlet_TotalPressure[iMarker_ActDiskOutlet];
}

su2double CConfig::GetActDiskOutlet_GrossThrust(string val_marker) {
  unsigned short iMarker_ActDiskOutlet;
  for (iMarker_ActDiskOutlet = 0; iMarker_ActDiskOutlet < nMarker_ActDiskOutlet; iMarker_ActDiskOutlet++)
    if (Marker_ActDiskOutlet[iMarker_ActDiskOutlet] == val_marker) break;
  return ActDiskOutlet_GrossThrust[iMarker_ActDiskOutlet];
}

su2double CConfig::GetActDiskOutlet_Force(string val_marker) {
  unsigned short iMarker_ActDiskOutlet;
  for (iMarker_ActDiskOutlet = 0; iMarker_ActDiskOutlet < nMarker_ActDiskOutlet; iMarker_ActDiskOutlet++)
    if (Marker_ActDiskOutlet[iMarker_ActDiskOutlet] == val_marker) break;
  return ActDiskOutlet_Force[iMarker_ActDiskOutlet];
}

su2double CConfig::GetActDiskOutlet_Power(string val_marker) {
  unsigned short iMarker_ActDiskOutlet;
  for (iMarker_ActDiskOutlet = 0; iMarker_ActDiskOutlet < nMarker_ActDiskOutlet; iMarker_ActDiskOutlet++)
    if (Marker_ActDiskOutlet[iMarker_ActDiskOutlet] == val_marker) break;
  return ActDiskOutlet_Power[iMarker_ActDiskOutlet];
}

su2double CConfig::GetActDiskInlet_Temperature(string val_marker) {
  unsigned short iMarker_ActDiskInlet;
  for (iMarker_ActDiskInlet = 0; iMarker_ActDiskInlet < nMarker_ActDiskInlet; iMarker_ActDiskInlet++)
    if (Marker_ActDiskInlet[iMarker_ActDiskInlet] == val_marker) break;
  return ActDiskInlet_Temperature[iMarker_ActDiskInlet];
}

su2double CConfig::GetActDiskInlet_TotalTemperature(string val_marker) {
  unsigned short iMarker_ActDiskInlet;
  for (iMarker_ActDiskInlet = 0; iMarker_ActDiskInlet < nMarker_ActDiskInlet; iMarker_ActDiskInlet++)
    if (Marker_ActDiskInlet[iMarker_ActDiskInlet] == val_marker) break;
  return ActDiskInlet_TotalTemperature[iMarker_ActDiskInlet];
}

su2double CConfig::GetActDiskOutlet_Temperature(string val_marker) {
  unsigned short iMarker_ActDiskOutlet;
  for (iMarker_ActDiskOutlet = 0; iMarker_ActDiskOutlet < nMarker_ActDiskOutlet; iMarker_ActDiskOutlet++)
    if (Marker_ActDiskOutlet[iMarker_ActDiskOutlet] == val_marker) break;
  return ActDiskOutlet_Temperature[iMarker_ActDiskOutlet];
}

su2double CConfig::GetActDiskOutlet_TotalTemperature(string val_marker) {
  unsigned short iMarker_ActDiskOutlet;
  for (iMarker_ActDiskOutlet = 0; iMarker_ActDiskOutlet < nMarker_ActDiskOutlet; iMarker_ActDiskOutlet++)
    if (Marker_ActDiskOutlet[iMarker_ActDiskOutlet] == val_marker) break;
  return ActDiskOutlet_TotalTemperature[iMarker_ActDiskOutlet];
}

su2double CConfig::GetActDiskInlet_MassFlow(string val_marker) {
  unsigned short iMarker_ActDiskInlet;
  for (iMarker_ActDiskInlet = 0; iMarker_ActDiskInlet < nMarker_ActDiskInlet; iMarker_ActDiskInlet++)
    if (Marker_ActDiskInlet[iMarker_ActDiskInlet] == val_marker) break;
  return ActDiskInlet_MassFlow[iMarker_ActDiskInlet];
}

su2double CConfig::GetActDiskOutlet_MassFlow(string val_marker) {
  unsigned short iMarker_ActDiskOutlet;
  for (iMarker_ActDiskOutlet = 0; iMarker_ActDiskOutlet < nMarker_ActDiskOutlet; iMarker_ActDiskOutlet++)
    if (Marker_ActDiskOutlet[iMarker_ActDiskOutlet] == val_marker) break;
  return ActDiskOutlet_MassFlow[iMarker_ActDiskOutlet];
}

su2double CConfig::GetDispl_Value(string val_marker) {
  unsigned short iMarker_Displacement;
  for (iMarker_Displacement = 0; iMarker_Displacement < nMarker_Displacement; iMarker_Displacement++)
    if (Marker_Displacement[iMarker_Displacement] == val_marker) break;
  return Displ_Value[iMarker_Displacement];
}

su2double CConfig::GetLoad_Value(string val_marker) {
  unsigned short iMarker_Load;
  for (iMarker_Load = 0; iMarker_Load < nMarker_Load; iMarker_Load++)
    if (Marker_Load[iMarker_Load] == val_marker) break;
  return Load_Value[iMarker_Load];
}

su2double CConfig::GetLoad_Dir_Value(string val_marker) {
  unsigned short iMarker_Load_Dir;
  for (iMarker_Load_Dir = 0; iMarker_Load_Dir < nMarker_Load_Dir; iMarker_Load_Dir++)
    if (Marker_Load_Dir[iMarker_Load_Dir] == val_marker) break;
  return Load_Dir_Value[iMarker_Load_Dir];
}

su2double CConfig::GetLoad_Dir_Multiplier(string val_marker) {
  unsigned short iMarker_Load_Dir;
  for (iMarker_Load_Dir = 0; iMarker_Load_Dir < nMarker_Load_Dir; iMarker_Load_Dir++)
    if (Marker_Load_Dir[iMarker_Load_Dir] == val_marker) break;
  return Load_Dir_Multiplier[iMarker_Load_Dir];
}

su2double* CConfig::GetLoad_Dir(string val_marker) {
  unsigned short iMarker_Load_Dir;
  for (iMarker_Load_Dir = 0; iMarker_Load_Dir < nMarker_Load_Dir; iMarker_Load_Dir++)
    if (Marker_Load_Dir[iMarker_Load_Dir] == val_marker) break;
  return Load_Dir[iMarker_Load_Dir];
}


su2double CConfig::GetLoad_Sine_Amplitude(string val_marker) {
  unsigned short iMarker_Load_Sine;
  for (iMarker_Load_Sine = 0; iMarker_Load_Sine < nMarker_Load_Sine; iMarker_Load_Sine++)
    if (Marker_Load_Sine[iMarker_Load_Sine] == val_marker) break;
  return Load_Sine_Amplitude[iMarker_Load_Sine];
}

su2double CConfig::GetLoad_Sine_Frequency(string val_marker) {
  unsigned short iMarker_Load_Sine;
  for (iMarker_Load_Sine = 0; iMarker_Load_Sine < nMarker_Load_Sine; iMarker_Load_Sine++)
    if (Marker_Load_Sine[iMarker_Load_Sine] == val_marker) break;
  return Load_Sine_Frequency[iMarker_Load_Sine];
}

su2double* CConfig::GetLoad_Sine_Dir(string val_marker) {
  unsigned short iMarker_Load_Sine;
  for (iMarker_Load_Sine = 0; iMarker_Load_Sine < nMarker_Load_Sine; iMarker_Load_Sine++)
    if (Marker_Load_Sine[iMarker_Load_Sine] == val_marker) break;
  return Load_Sine_Dir[iMarker_Load_Sine];
}

su2double CConfig::GetFlowLoad_Value(string val_marker) {
  unsigned short iMarker_FlowLoad;
  for (iMarker_FlowLoad = 0; iMarker_FlowLoad < nMarker_FlowLoad; iMarker_FlowLoad++)
    if (Marker_FlowLoad[iMarker_FlowLoad] == val_marker) break;
  return FlowLoad_Value[iMarker_FlowLoad];
}

void CConfig::SetSpline(vector<su2double> &x, vector<su2double> &y, unsigned long n, su2double yp1, su2double ypn, vector<su2double> &y2) {
  unsigned long i, k;
  su2double p, qn, sig, un, *u;

  u = new su2double [n];

  if (yp1 > 0.99e30)			// The lower boundary condition is set either to be "nat
    y2[0]=u[0]=0.0;			  // -ural"
  else {									// or else to have a specified first derivative.
    y2[0] = -0.5;
    u[0]=(3.0/(x[1]-x[0]))*((y[1]-y[0])/(x[1]-x[0])-yp1);
  }

  for (i=2; i<=n-1; i++) {									//  This is the decomposition loop of the tridiagonal al-
    sig=(x[i-1]-x[i-2])/(x[i]-x[i-2]);		//	gorithm. y2 and u are used for tem-
    p=sig*y2[i-2]+2.0;										//	porary storage of the decomposed
    y2[i-1]=(sig-1.0)/p;										//	factors.
    u[i-1]=(y[i]-y[i-1])/(x[i]-x[i-1]) - (y[i-1]-y[i-2])/(x[i-1]-x[i-2]);
    u[i-1]=(6.0*u[i-1]/(x[i]-x[i-2])-sig*u[i-2])/p;
  }

  if (ypn > 0.99e30)						// The upper boundary condition is set either to be
    qn=un=0.0;									// "natural"
  else {												// or else to have a specified first derivative.
    qn=0.5;
    un=(3.0/(x[n-1]-x[n-2]))*(ypn-(y[n-1]-y[n-2])/(x[n-1]-x[n-2]));
  }
  y2[n-1]=(un-qn*u[n-2])/(qn*y2[n-2]+1.0);
  for (k=n-1; k>=1; k--)					// This is the backsubstitution loop of the tridiagonal
    y2[k-1]=y2[k-1]*y2[k]+u[k-1];	  // algorithm.

  delete[] u;

}

su2double CConfig::GetSpline(vector<su2double>&xa, vector<su2double>&ya, vector<su2double>&y2a, unsigned long n, su2double x) {
  unsigned long klo, khi, k;
  su2double h, b, a, y;

  klo=1;										// We will find the right place in the table by means of
  khi=n;										// bisection. This is optimal if sequential calls to this
  while (khi-klo > 1) {			// routine are at random values of x. If sequential calls
    k=(khi+klo) >> 1;				// are in order, and closely spaced, one would do better
    if (xa[k-1] > x) khi=k;		// to store previous values of klo and khi and test if
    else klo=k;							// they remain appropriate on the next call.
  }								// klo and khi now bracket the input value of x
  h=xa[khi-1]-xa[klo-1];
  if (h == 0.0) cout << "Bad xa input to routine splint" << endl;	// The xa’s must be dis-
  a=(xa[khi-1]-x)/h;																					      // tinct.
  b=(x-xa[klo-1])/h;				// Cubic spline polynomial is now evaluated.
  y=a*ya[klo-1]+b*ya[khi-1]+((a*a*a-a)*y2a[klo-1]+(b*b*b-b)*y2a[khi-1])*(h*h)/6.0;

  return y;
}<|MERGE_RESOLUTION|>--- conflicted
+++ resolved
@@ -2069,11 +2069,7 @@
   }
   else { FSI_Problem = false; }
 
-<<<<<<< HEAD
   if ((rank == MASTER_NODE) && ContinuousAdjoint && (Ref_NonDim == DIMENSIONAL) && (Kind_SU2 == SU2_CFD)) {
-=======
-  if ((rank==MASTER_NODE) && ContinuousAdjoint && (Ref_NonDim == DIMENSIONAL) && (Kind_SU2 == SU2_CFD)) {
->>>>>>> c7317ce0
     cout << "WARNING: The adjoint solver should use a non-dimensional flow solution." << endl;
   }
   
@@ -3993,13 +3989,8 @@
             (Design_Variable[iDV] ==  CST) ||
             (Design_Variable[iDV] ==  SURFACE_BUMP) ||
             (Design_Variable[iDV] ==  FFD_CAMBER) ||
-<<<<<<< HEAD
-            (Design_Variable[iDV] ==  FFD_THICKNESS)  ||
-            (Design_Variable[iDV] == FFD_PLANE) ) nParamDV = 3;
-=======
             (Design_Variable[iDV] ==  FFD_TWIST_2D) ||
             (Design_Variable[iDV] ==  FFD_THICKNESS) ) nParamDV = 3;
->>>>>>> c7317ce0
         if (Design_Variable[iDV] == FFD_CONTROL_POINT_2D) nParamDV = 5;
         if (Design_Variable[iDV] == ROTATION) nParamDV = 6;
         if ((Design_Variable[iDV] ==  FFD_CONTROL_POINT) ||
