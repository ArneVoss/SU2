/*!
 * \file grid_movement_structure.cpp
 * \brief Subroutines for doing the grid movement using different strategies
 * \author F. Palacios, T. Economon, S. Padron
 * \version 4.0.0 "Cardinal"
 *
 * SU2 Lead Developers: Dr. Francisco Palacios (Francisco.D.Palacios@boeing.com).
 *                      Dr. Thomas D. Economon (economon@stanford.edu).
 *
 * SU2 Developers: Prof. Juan J. Alonso's group at Stanford University.
 *                 Prof. Piero Colonna's group at Delft University of Technology.
 *                 Prof. Nicolas R. Gauger's group at Kaiserslautern University of Technology.
 *                 Prof. Alberto Guardone's group at Polytechnic University of Milan.
 *                 Prof. Rafael Palacios' group at Imperial College London.
 *
 * Copyright (C) 2012-2015 SU2, the open-source CFD code.
 *
 * SU2 is free software; you can redistribute it and/or
 * modify it under the terms of the GNU Lesser General Public
 * License as published by the Free Software Foundation; either
 * version 2.1 of the License, or (at your option) any later version.
 *
 * SU2 is distributed in the hope that it will be useful,
 * but WITHOUT ANY WARRANTY; without even the implied warranty of
 * MERCHANTABILITY or FITNESS FOR A PARTICULAR PURPOSE. See the GNU
 * Lesser General Public License for more details.
 *
 * You should have received a copy of the GNU Lesser General Public
 * License along with SU2. If not, see <http://www.gnu.org/licenses/>.
 */

#include "../include/grid_movement_structure.hpp"
#include <list>

using namespace std;

CGridMovement::CGridMovement(void) { }

CGridMovement::~CGridMovement(void) { }

CVolumetricMovement::CVolumetricMovement(CGeometry *geometry) : CGridMovement() {
	
	nDim = geometry->GetnDim();
  
}

CVolumetricMovement::~CVolumetricMovement(void) {

}


void CVolumetricMovement::UpdateGridCoord(CGeometry *geometry, CConfig *config) {
  
  unsigned short iDim;
	unsigned long iPoint, total_index;
	su2double new_coord;
  
  /*--- Update the grid coordinates using the solution of the linear system
   after grid deformation (LinSysSol contains the x, y, z displacements). ---*/
  
	for (iPoint = 0; iPoint < nPoint; iPoint++)
		for (iDim = 0; iDim < nDim; iDim++) {
			total_index = iPoint*nDim + iDim;
			new_coord = geometry->node[iPoint]->GetCoord(iDim)+LinSysSol[total_index];
			if (fabs(new_coord) < EPS*EPS) new_coord = 0.0;
			geometry->node[iPoint]->SetCoord(iDim, new_coord);
		}
  
}

void CVolumetricMovement::UpdateDualGrid(CGeometry *geometry, CConfig *config) {
  
  /*--- After moving all nodes, update the dual mesh. Recompute the edges and
   dual mesh control volumes in the domain and on the boundaries. ---*/
  
	geometry->SetCG();
	geometry->SetControlVolume(config, UPDATE);
	geometry->SetBoundControlVolume(config, UPDATE);
  
}

void CVolumetricMovement::UpdateMultiGrid(CGeometry **geometry, CConfig *config) {
  
  unsigned short iMGfine, iMGlevel, nMGlevel = config->GetnMGLevels();
  
  /*--- Update the multigrid structure after moving the finest grid,
   including computing the grid velocities on the coarser levels. ---*/
  
  for (iMGlevel = 1; iMGlevel <= nMGlevel; iMGlevel++) {
    iMGfine = iMGlevel-1;
    geometry[iMGlevel]->SetControlVolume(config, geometry[iMGfine], UPDATE);
    geometry[iMGlevel]->SetBoundControlVolume(config, geometry[iMGfine],UPDATE);
    geometry[iMGlevel]->SetCoord(geometry[iMGfine]);
    if (config->GetGrid_Movement())
      geometry[iMGlevel]->SetRestricted_GridVelocity(geometry[iMGfine], config);
  }
 
}

void CVolumetricMovement::SetVolume_Deformation(CGeometry *geometry, CConfig *config, bool UpdateGeo, bool Derivative) {
  
  unsigned long IterLinSol = 0, Smoothing_Iter, iNonlinear_Iter, MaxIter = 0, RestartIter = 50, Tot_Iter = 0, Nonlinear_Iter = 0;
  unsigned long iPoint, iDim;
  su2double MinVolume, NumError, Tol_Factor, Residual = 0.0, Residual_Init = 0.0;
  bool Screen_Output;
  bool fsi=config->GetFSI_Simulation();
  
  int rank = MASTER_NODE;
#ifdef HAVE_MPI
	MPI_Comm_rank(MPI_COMM_WORLD, &rank);
#endif

  /*--- Retrieve number or iterations, tol, output, etc. from config ---*/
  
  Smoothing_Iter = config->GetGridDef_Linear_Iter();
  Screen_Output  = config->GetDeform_Output();
  Tol_Factor     = config->GetDeform_Tol_Factor();
  Nonlinear_Iter = config->GetGridDef_Nonlinear_Iter();
  
  /*--- Disable the screen output if we're running SU2_CFD ---*/
  
  if (config->GetKind_SU2() == SU2_CFD && !Derivative) Screen_Output = false;

  /*--- Set the number of nonlinear iterations to 1 if Derivative computation is enabled ---*/

  if (Derivative) Nonlinear_Iter = 1;

  /*--- Initialize the number of spatial dimensions, length of the state
   vector (same as spatial dimensions for grid deformation), and grid nodes. ---*/
  
  nDim   = geometry->GetnDim();
  nVar   = geometry->GetnDim();
  nPoint = geometry->GetnPoint();
  nPointDomain = geometry->GetnPointDomain();
  
  /*--- Initialize matrix, solution, and r.h.s. structures for the linear solver. ---*/
  
  config->SetKind_Linear_Solver_Prec(LU_SGS);
  LinSysSol.Initialize(nPoint, nPointDomain, nVar, 0.0);
  LinSysRes.Initialize(nPoint, nPointDomain, nVar, 0.0);
  StiffMatrix.Initialize(nPoint, nPointDomain, nVar, nVar, false, geometry, config);
  
  /*--- Loop over the total number of grid deformation iterations. The surface
   deformation can be divided into increments to help with stability. In
   particular, the linear elasticity equations hold only for small deformations. ---*/
  
  for (iNonlinear_Iter = 0; iNonlinear_Iter < Nonlinear_Iter; iNonlinear_Iter++) {
    
    /*--- Initialize vector and sparse matrix ---*/
    
    LinSysSol.SetValZero();
    LinSysRes.SetValZero();
    StiffMatrix.SetValZero();
    
    /*--- Compute the stiffness matrix entries for all nodes/elements in the
     mesh. FEA uses a finite element method discretization of the linear
     elasticity equations (transfers element stiffnesses to point-to-point). ---*/
    
    MinVolume = SetFEAMethodContributions_Elem(geometry, config);
    
    /*--- Compute the tolerance of the linear solver using MinLength ---*/
    
    NumError = MinVolume * Tol_Factor;
    
    /*--- Set the boundary displacements (as prescribed by the design variable
     perturbations controlling the surface shape) as a Dirichlet BC. ---*/
    
    SetBoundaryDisplacements(geometry, config);

    /*--- Set the boundary derivatives (overrides the actual displacements) ---*/

    if (Derivative){
      SetBoundaryDerivatives(geometry, config);
    }
    
    /*--- Fix the location of any points in the domain, if requested. ---*/
    
    if (config->GetHold_GridFixed())
      SetDomainDisplacements(geometry, config);
    
    CMatrixVectorProduct* mat_vec = NULL;
    CPreconditioner* precond = NULL;

    /*--- Communicate any prescribed boundary displacements via MPI,
     so that all nodes have the same solution and r.h.s. entries
     across all partitions. ---*/

    StiffMatrix.SendReceive_Solution(LinSysSol, geometry, config);
    StiffMatrix.SendReceive_Solution(LinSysRes, geometry, config);

    /*--- Definition of the preconditioner matrix vector multiplication, and linear solver ---*/

    /*--- If we want no derivatives or the direct derivatives,
     * we solve the system using the normal matrix vector product and preconditioner.
     * For the mesh sensitivities using the discrete adjoint method we solve the system using the transposed matrix,
     * hence we need the corresponding matrix vector product and the preconditioner.  ---*/
    if (!Derivative || ((config->GetKind_SU2() == SU2_CFD) && Derivative)){
      mat_vec = new CSysMatrixVectorProduct(StiffMatrix, geometry, config);
      precond = new CLU_SGSPreconditioner(StiffMatrix, geometry, config);

    } else if (Derivative && (config->GetKind_SU2() == SU2_DOT)) {
      /* --- Build the ILU preconditioner for the transposed system --- */

      StiffMatrix.BuildILUPreconditioner(true);
      mat_vec = new CSysMatrixVectorProductTransposed(StiffMatrix, geometry, config);
      precond = new CILUPreconditioner(StiffMatrix, geometry, config);
    }

    CSysSolve *system  = new CSysSolve();
    
    switch (config->GetDeform_Linear_Solver()) {
        
        /*--- Solve the linear system (GMRES with restart) ---*/
        
      case RESTARTED_FGMRES:
        
        Tot_Iter = 0; MaxIter = RestartIter;
        
        system->FGMRES_LinSolver(LinSysRes, LinSysSol, *mat_vec, *precond, NumError, 1, &Residual_Init, false);
        
        if ((rank == MASTER_NODE) && Screen_Output) {
          cout << "\n# FGMRES (with restart) residual history" << endl;
          cout << "# Residual tolerance target = " << NumError << endl;
          cout << "# Initial residual norm     = " << Residual_Init << endl;
        }
        
        if (rank == MASTER_NODE) { cout << "     " << Tot_Iter << "     " << Residual_Init/Residual_Init << endl; }
        
        while (Tot_Iter < Smoothing_Iter) {
          
          if (IterLinSol + RestartIter > Smoothing_Iter)
            MaxIter = Smoothing_Iter - IterLinSol;
          
          IterLinSol = system->FGMRES_LinSolver(LinSysRes, LinSysSol, *mat_vec, *precond, NumError, MaxIter, &Residual, false);
          Tot_Iter += IterLinSol;
          
          if ((rank == MASTER_NODE) && Screen_Output) { cout << "     " << Tot_Iter << "     " << Residual/Residual_Init << endl; }
          
          if (Residual < Residual_Init*NumError) { break; }
          
        }
        
        if ((rank == MASTER_NODE) && Screen_Output) {
          cout << "# FGMRES (with restart) final (true) residual:" << endl;
          cout << "# Iteration = " << Tot_Iter << ": |res|/|res0| = " << Residual/Residual_Init << ".\n" << endl;
        }
        
        break;
        
        /*--- Solve the linear system (GMRES) ---*/
        
      case FGMRES:
        
        Tot_Iter = system->FGMRES_LinSolver(LinSysRes, LinSysSol, *mat_vec, *precond, NumError, Smoothing_Iter, &Residual, Screen_Output);
        
        break;
        
        /*--- Solve the linear system (BCGSTAB) ---*/
        
      case BCGSTAB:
        
        Tot_Iter = system->BCGSTAB_LinSolver(LinSysRes, LinSysSol, *mat_vec, *precond, NumError, Smoothing_Iter, &Residual, Screen_Output);
        
        break;
        
    }
    
    /*--- Deallocate memory needed by the Krylov linear solver ---*/
    
    delete system;
    delete mat_vec;
    delete precond;
    
    /*--- Update the grid coordinates and cell volumes using the solution
     of the linear system (usol contains the x, y, z displacements). ---*/

    if (!Derivative){
      UpdateGridCoord(geometry, config);
    }else{
      UpdateGridCoord_Derivatives(geometry, config);
    }

    if (UpdateGeo)
      UpdateDualGrid(geometry, config);
    
    /*--- Check for failed deformation (negative volumes). ---*/
    
    MinVolume = Check_Grid(geometry);
    
    if (rank == MASTER_NODE) {
      cout << "Non-linear iter.: " << iNonlinear_Iter+1 << "/" << Nonlinear_Iter
      << ". Linear iter.: " << Tot_Iter << ". ";
      if (nDim == 2) cout << "Min. area: " << MinVolume << ". Error: " << Residual << "." << endl;
      else cout << "Min. volume: " << MinVolume << ". Error: " << Residual << "." << endl;
    }
    
  }
  
  if (fsi){
	    /*--- Grid velocity (there is a function that does this -> Modify) ---*/

	  /*--- Local variables ---*/

	  su2double *Coord_nP1 = NULL, *Coord_n = NULL, *Coord_nM1 = NULL;
	  su2double TimeStep, GridVel = 0.0;

	  /*--- Compute the velocity of each node in the volume mesh ---*/

	  for (iPoint = 0; iPoint < nPoint; iPoint++) {

	    /*--- Coordinates of the current point at n+1, n, & n-1 time levels ---*/

	    Coord_nM1 = geometry->node[iPoint]->GetCoord_n1();
	    Coord_n   = geometry->node[iPoint]->GetCoord_n();
	    Coord_nP1 = geometry->node[iPoint]->GetCoord();

	    /*--- Unsteady time step ---*/

	    TimeStep = config->GetDelta_UnstTimeND();

	    /*--- Compute mesh velocity with 1st or 2nd-order approximation ---*/

	    for(iDim = 0; iDim < nDim; iDim++) {
	      if (config->GetUnsteady_Simulation() == DT_STEPPING_1ST)
	        GridVel = ( Coord_nP1[iDim] - Coord_n[iDim] ) / TimeStep;
	      if (config->GetUnsteady_Simulation() == DT_STEPPING_2ND)
	        GridVel = ( 3.0*Coord_nP1[iDim] - 4.0*Coord_n[iDim]
	                   + 1.0*Coord_nM1[iDim] ) / (2.0*TimeStep);

	      /*--- Store grid velocity for this point ---*/

	      geometry->node[iPoint]->SetGridVel(iDim, GridVel);
	    }
	  }

  }


  /*--- Deallocate vectors for the linear system. ---*/
  
  LinSysSol.~CSysVector();
  LinSysRes.~CSysVector();
  StiffMatrix.~CSysMatrix();
  
}

su2double CVolumetricMovement::Check_Grid(CGeometry *geometry) {
  
	unsigned long iElem, ElemCounter = 0, PointCorners[8];
  su2double Area = 0.0, Volume = 0.0, MaxArea = -1E22, MaxVolume = -1E22, MinArea = 1E22, MinVolume = 1E22, CoordCorners[8][3];
  unsigned short nNodes = 0, iNodes, iDim;
  bool RightVol = true;
  
  int rank = MASTER_NODE;
  
#ifdef HAVE_MPI
	MPI_Comm_rank(MPI_COMM_WORLD, &rank);
#endif
  
	/*--- Load up each triangle and tetrahedron to check for negative volumes. ---*/
  
	for (iElem = 0; iElem < geometry->GetnElem(); iElem++) {
    
    if (geometry->elem[iElem]->GetVTK_Type() == TRIANGLE)     nNodes = 3;
    if (geometry->elem[iElem]->GetVTK_Type() == RECTANGLE)    nNodes = 4;
    if (geometry->elem[iElem]->GetVTK_Type() == TETRAHEDRON)  nNodes = 4;
    if (geometry->elem[iElem]->GetVTK_Type() == PYRAMID)      nNodes = 5;
    if (geometry->elem[iElem]->GetVTK_Type() == PRISM)        nNodes = 6;
    if (geometry->elem[iElem]->GetVTK_Type() == HEXAHEDRON)   nNodes = 8;
    
    for (iNodes = 0; iNodes < nNodes; iNodes++) {
      PointCorners[iNodes] = geometry->elem[iElem]->GetNode(iNodes);
      for (iDim = 0; iDim < nDim; iDim++) {
        CoordCorners[iNodes][iDim] = geometry->node[PointCorners[iNodes]]->GetCoord(iDim);
      }
    }
    
    /*--- Triangles ---*/
    
    if (nDim == 2) {
      
      if (nNodes == 3) Area = GetTriangle_Area(CoordCorners);
      if (nNodes == 4) Area = GetRectangle_Area(CoordCorners);
      
      if (Area >= -EPS) RightVol = true;
      else RightVol = false;;
      
      MaxArea = max(MaxArea, Area);
      MinArea = min(MinArea, Area);
      
    }
    
    /*--- Tetrahedra ---*/
    
    if (nDim == 3) {
      
      if (nNodes == 4) Volume = GetTetra_Volume(CoordCorners);
      if (nNodes == 5) Volume = GetPyram_Volume(CoordCorners);
      if (nNodes == 6) Volume = GetPrism_Volume(CoordCorners);
      if (nNodes == 8) Volume = GetHexa_Volume(CoordCorners);
      
      if (Volume >= -EPS) RightVol = true;
      else RightVol = false;;
      
      MaxVolume = max(MaxVolume, Volume);
      MinVolume = min(MinVolume, Volume);
      
    }
    
    if (!RightVol) ElemCounter++;
    
	}
  
#ifdef HAVE_MPI
  unsigned long ElemCounter_Local = ElemCounter; ElemCounter = 0;
  su2double MaxVolume_Local = MaxVolume; MaxVolume = 0.0;
  su2double MinVolume_Local = MinVolume; MinVolume = 0.0;
  SU2_MPI::Allreduce(&ElemCounter_Local, &ElemCounter, 1, MPI_UNSIGNED_LONG, MPI_SUM, MPI_COMM_WORLD);
  SU2_MPI::Allreduce(&MaxVolume_Local, &MaxVolume, 1, MPI_DOUBLE, MPI_MAX, MPI_COMM_WORLD);
  SU2_MPI::Allreduce(&MinVolume_Local, &MinVolume, 1, MPI_DOUBLE, MPI_MIN, MPI_COMM_WORLD);
#endif
  
  if ((ElemCounter != 0) && (rank == MASTER_NODE))
    cout <<"There are " << ElemCounter << " elements with negative volume.\n" << endl;
  
  if (nDim == 2) return MinArea;
  else return MinVolume;
  
}

void CVolumetricMovement::ComputeDeforming_Wall_Distance(CGeometry *geometry, CConfig *config) {
  
  su2double *coord, dist2, dist;
  unsigned short iDim, iMarker;
  unsigned long iPoint, iVertex, nVertex_SolidWall;
  
  int rank = MASTER_NODE;
#ifdef HAVE_MPI
  MPI_Comm_rank(MPI_COMM_WORLD, &rank);
#endif
  if (rank == MASTER_NODE)
    cout << "Computing distances to the nearest deforming surface." << endl;
  
  /*--- Get the SU2 module. SU2_CFD will use this routine for dynamically
   deforming meshes (MARKER_MOVING), while SU2_DEF will use it for deforming
   meshes after imposing design variable surface deformations (DV_MARKER). ---*/
  
  unsigned short Kind_SU2 = config->GetKind_SU2();
  
#ifndef HAVE_MPI
  
  /*--- Compute the total number of nodes on deforming boundaries ---*/
  
  nVertex_SolidWall = 0;
  for (iMarker = 0; iMarker < config->GetnMarker_All(); iMarker++)
    if (((config->GetMarker_All_Moving(iMarker) == YES) && (Kind_SU2 == SU2_CFD)) ||
        ((config->GetMarker_All_DV(iMarker) == YES) && (Kind_SU2 == SU2_DEF)))
      nVertex_SolidWall += geometry->GetnVertex(iMarker);
  
  /*--- Allocate an array to hold boundary node coordinates ---*/
  
  su2double **Coord_bound;
  Coord_bound = new su2double* [nVertex_SolidWall];
  for (iVertex = 0; iVertex < nVertex_SolidWall; iVertex++)
    Coord_bound[iVertex] = new su2double [nDim];
  
  /*--- Retrieve and store the coordinates of the deforming boundary nodes ---*/
  
  nVertex_SolidWall = 0;
  for (iMarker = 0; iMarker < config->GetnMarker_All(); iMarker++) {
    if (((config->GetMarker_All_Moving(iMarker) == YES) && (Kind_SU2 == SU2_CFD)) ||
        ((config->GetMarker_All_DV(iMarker) == YES) && (Kind_SU2 == SU2_DEF)))
      for (iVertex = 0; iVertex < geometry->GetnVertex(iMarker); iVertex++) {
        iPoint = geometry->vertex[iMarker][iVertex]->GetNode();
        for (iDim = 0; iDim < nDim; iDim++)
          Coord_bound[nVertex_SolidWall][iDim] = geometry->node[iPoint]->GetCoord(iDim);
        nVertex_SolidWall++;
      }
  }
  
  /*--- Loop over all interior mesh nodes and compute the distances to each
   of the deforming boundary nodes. Store the minimum distance to the wall for
   each interior mesh node. Store the global minimum distance. ---*/
  
  for (iPoint = 0; iPoint < geometry->GetnPoint(); iPoint++) {
    coord = geometry->node[iPoint]->GetCoord();
    dist = 1E20;
    for (iVertex = 0; iVertex < nVertex_SolidWall; iVertex++) {
      dist2 = 0.0;
      for (iDim = 0; iDim < nDim; iDim++)
        dist2 += (coord[iDim]-Coord_bound[iVertex][iDim])
        *(coord[iDim]-Coord_bound[iVertex][iDim]);
      if (dist2 < dist) dist = dist2;
    }
    geometry->node[iPoint]->SetWall_Distance(sqrt(dist));
  }
  
  /*--- Deallocate the vector of boundary coordinates. ---*/
  
  for (iVertex = 0; iVertex < nVertex_SolidWall; iVertex++)
    delete[] Coord_bound[iVertex];
  delete[] Coord_bound;
  
  
#else
  
  /*--- Variables and buffers needed for MPI ---*/
  
  int iProcessor, nProcessor;
  su2double local_min_dist;
  MPI_Comm_size(MPI_COMM_WORLD, &nProcessor);
  
  unsigned long nLocalVertex_NS = 0, nGlobalVertex_NS = 0, MaxLocalVertex_NS = 0;
  unsigned long *Buffer_Send_nVertex    = new unsigned long [1];
  unsigned long *Buffer_Receive_nVertex = new unsigned long [nProcessor];
  
  /*--- Count the total number of nodes on deforming boundaries within the
   local partition. ---*/
  
  for (iMarker = 0; iMarker < config->GetnMarker_All(); iMarker++)
    if (((config->GetMarker_All_Moving(iMarker) == YES) && (Kind_SU2 == SU2_CFD)) ||
        ((config->GetMarker_All_DV(iMarker) == YES) && (Kind_SU2 == SU2_DEF)))
      nLocalVertex_NS += geometry->GetnVertex(iMarker);
  
  /*--- Communicate to all processors the total number of deforming boundary
   nodes, the maximum number of deforming boundary nodes on any single
   partition, and the number of deforming nodes on each partition. ---*/
  
  Buffer_Send_nVertex[0] = nLocalVertex_NS;
  SU2_MPI::Allreduce(&nLocalVertex_NS, &nGlobalVertex_NS,  1, MPI_UNSIGNED_LONG, MPI_SUM, MPI_COMM_WORLD);
  SU2_MPI::Allreduce(&nLocalVertex_NS, &MaxLocalVertex_NS, 1, MPI_UNSIGNED_LONG, MPI_MAX, MPI_COMM_WORLD);
  SU2_MPI::Allgather(Buffer_Send_nVertex, 1, MPI_UNSIGNED_LONG, Buffer_Receive_nVertex, 1, MPI_UNSIGNED_LONG, MPI_COMM_WORLD);
  
  /*--- Create and initialize to zero some buffers to hold the coordinates
   of the boundary nodes that are communicated from each partition (all-to-all). ---*/
  
  su2double *Buffer_Send_Coord    = new su2double [MaxLocalVertex_NS*nDim];
  su2double *Buffer_Receive_Coord = new su2double [nProcessor*MaxLocalVertex_NS*nDim];
  unsigned long nBuffer = MaxLocalVertex_NS*nDim;
  
  for (iVertex = 0; iVertex < MaxLocalVertex_NS; iVertex++)
    for (iDim = 0; iDim < nDim; iDim++)
      Buffer_Send_Coord[iVertex*nDim+iDim] = 0.0;
  
  /*--- Retrieve and store the coordinates of the deforming boundary nodes on
   the local partition and broadcast them to all partitions. ---*/
  
  nVertex_SolidWall = 0;
  for (iMarker = 0; iMarker < config->GetnMarker_All(); iMarker++)
    if (((config->GetMarker_All_Moving(iMarker) == YES) && (Kind_SU2 == SU2_CFD)) ||
        ((config->GetMarker_All_DV(iMarker) == YES) && (Kind_SU2 == SU2_DEF)))
      for (iVertex = 0; iVertex < geometry->GetnVertex(iMarker); iVertex++) {
        iPoint = geometry->vertex[iMarker][iVertex]->GetNode();
        for (iDim = 0; iDim < nDim; iDim++)
          Buffer_Send_Coord[nVertex_SolidWall*nDim+iDim] = geometry->node[iPoint]->GetCoord(iDim);
        nVertex_SolidWall++;
      }

  SU2_MPI::Allgather(Buffer_Send_Coord, nBuffer, MPI_DOUBLE, Buffer_Receive_Coord, nBuffer, MPI_DOUBLE, MPI_COMM_WORLD);
  
  /*--- Loop over all interior mesh nodes on the local partition and compute
   the distances to each of the deforming boundary nodes in the entire mesh.
   Store the minimum distance to the wall for each interior mesh node. ---*/
  
  for (iPoint = 0; iPoint < geometry->GetnPoint(); iPoint++) {
    coord = geometry->node[iPoint]->GetCoord();
    dist = 1E20;
    for (iProcessor = 0; iProcessor < nProcessor; iProcessor++)
      for (iVertex = 0; iVertex < Buffer_Receive_nVertex[iProcessor]; iVertex++) {
        dist2 = 0.0;
        for (iDim = 0; iDim < nDim; iDim++)
          dist2 += (coord[iDim]-Buffer_Receive_Coord[(iProcessor*MaxLocalVertex_NS+iVertex)*nDim+iDim])*
          (coord[iDim]-Buffer_Receive_Coord[(iProcessor*MaxLocalVertex_NS+iVertex)*nDim+iDim]);
        if (dist2 < dist) dist = dist2;
      }
    geometry->node[iPoint]->SetWall_Distance(sqrt(dist));
  }
  
  /*--- Deallocate the buffers needed for the MPI communication. ---*/
  
  delete[] Buffer_Send_Coord;
  delete[] Buffer_Receive_Coord;
  delete[] Buffer_Send_nVertex;
  delete[] Buffer_Receive_nVertex;
  
#endif

}

su2double CVolumetricMovement::SetFEAMethodContributions_Elem(CGeometry *geometry, CConfig *config) {
  
	unsigned short iVar, iDim, nNodes = 0, iNodes, StiffMatrix_nElem = 0;
	unsigned long Point_0, Point_1, iElem, iEdge, ElemCounter = 0, PointCorners[8];
  su2double *Coord_0, *Coord_1, Length, MinLength = 1E10, **StiffMatrix_Elem = NULL, Scale, CoordCorners[8][3];
  su2double *Edge_Vector = new su2double [nDim];
  
  /*--- Allocate maximum size (rectangle and hexahedron) ---*/
  
  if (nDim == 2) StiffMatrix_nElem = 8;
  else StiffMatrix_nElem = 24;
    
  StiffMatrix_Elem = new su2double* [StiffMatrix_nElem];
  for (iVar = 0; iVar < StiffMatrix_nElem; iVar++)
    StiffMatrix_Elem[iVar] = new su2double [StiffMatrix_nElem];
  
  /*--- Check the minimum edge length in the entire mesh. ---*/
  
	for (iEdge = 0; iEdge < geometry->GetnEdge(); iEdge++) {
    
		/*--- Points in edge and coordinates ---*/
    
		Point_0 = geometry->edge[iEdge]->GetNode(0);  Coord_0 = geometry->node[Point_0]->GetCoord();
		Point_1 = geometry->edge[iEdge]->GetNode(1);  Coord_1 = geometry->node[Point_1]->GetCoord();
    
		/*--- Compute Edge_Vector ---*/
    
		Length = 0.0;
		for (iDim = 0; iDim < nDim; iDim++) {
			Edge_Vector[iDim] = Coord_1[iDim] - Coord_0[iDim];
			Length += Edge_Vector[iDim]*Edge_Vector[iDim];
		}
		Length = sqrt(Length);
		MinLength = min(Length, MinLength);
    
	}
  
  /*--- Compute min volume in the entire mesh. ---*/
  
  Scale = Check_Grid(geometry);
  
  /*--- Compute the distance to the nearest deforming surface if needed
   as part of the stiffness calculation. In this case, we can scale based
   on the minimum edge length. ---*/
  
  if (config->GetDeform_Stiffness_Type() == WALL_DISTANCE) {
    ComputeDeforming_Wall_Distance(geometry, config);
    Scale = MinLength;
  }
  
	/*--- Compute contributions from each element by forming the stiffness matrix (FEA) ---*/
  
	for (iElem = 0; iElem < geometry->GetnElem(); iElem++) {
    
    if (geometry->elem[iElem]->GetVTK_Type() == TRIANGLE)     nNodes = 3;
    if (geometry->elem[iElem]->GetVTK_Type() == RECTANGLE)    nNodes = 4;
    if (geometry->elem[iElem]->GetVTK_Type() == TETRAHEDRON)  nNodes = 4;
    if (geometry->elem[iElem]->GetVTK_Type() == PYRAMID)      nNodes = 5;
    if (geometry->elem[iElem]->GetVTK_Type() == PRISM)        nNodes = 6;
    if (geometry->elem[iElem]->GetVTK_Type() == HEXAHEDRON)   nNodes = 8;
    
    for (iNodes = 0; iNodes < nNodes; iNodes++) {
      PointCorners[iNodes] = geometry->elem[iElem]->GetNode(iNodes);
      for (iDim = 0; iDim < nDim; iDim++) {
        CoordCorners[iNodes][iDim] = geometry->node[PointCorners[iNodes]]->GetCoord(iDim);
      }
    }
    
    if (nDim == 2) SetFEA_StiffMatrix2D(geometry, config, StiffMatrix_Elem, PointCorners, CoordCorners, nNodes, Scale);
    if (nDim == 3) SetFEA_StiffMatrix3D(geometry, config, StiffMatrix_Elem, PointCorners, CoordCorners, nNodes, Scale);

    AddFEA_StiffMatrix(geometry, StiffMatrix_Elem, PointCorners, nNodes);
    
	}
  
#ifdef HAVE_MPI
  unsigned long ElemCounter_Local = ElemCounter; ElemCounter = 0;
  SU2_MPI::Allreduce(&ElemCounter_Local, &ElemCounter, 1, MPI_UNSIGNED_LONG, MPI_SUM, MPI_COMM_WORLD);
#endif
  
  /*--- Deallocate memory and exit ---*/
  
  for (iVar = 0; iVar < StiffMatrix_nElem; iVar++)
    delete [] StiffMatrix_Elem[iVar];
  delete [] StiffMatrix_Elem;
  
  delete [] Edge_Vector;
  
  /*--- If there are no degenerate cells, use the minimum volume instead ---*/
  if (ElemCounter == 0) MinLength = Scale;
  
#ifdef HAVE_MPI
  su2double MinLength_Local = MinLength; MinLength = 0.0;
  SU2_MPI::Allreduce(&MinLength_Local, &MinLength, 1, MPI_DOUBLE, MPI_MIN, MPI_COMM_WORLD);
#endif
      
	return MinLength;
}

su2double CVolumetricMovement::ShapeFunc_Triangle(su2double Xi, su2double Eta, su2double CoordCorners[8][3], su2double DShapeFunction[8][4]) {
  
  int i, j, k;
  su2double c0, c1, xsj;
  su2double xs[3][3], ad[3][3];
  
  /*--- Shape functions ---*/
  
  DShapeFunction[0][3] = Xi;
  DShapeFunction[1][3] = Eta;
  DShapeFunction[2][3] = 1-Xi-Eta;
  
  /*--- dN/d xi, dN/d eta ---*/
  
  DShapeFunction[0][0] = 1.0;  DShapeFunction[0][1] = 0.0;
  DShapeFunction[1][0] = 0.0;  DShapeFunction[1][1] = 1.0;
  DShapeFunction[2][0] = -1.0; DShapeFunction[2][1] = -1.0;
  
  /*--- Jacobian transformation ---*/
  
  for (i = 0; i < 2; i++) {
    for (j = 0; j < 2; j++) {
      xs[i][j] = 0.0;
      for (k = 0; k < 3; k++) {
        xs[i][j] = xs[i][j]+CoordCorners[k][j]*DShapeFunction[k][i];
      }
    }
  }
  
  /*--- Adjoint to Jacobian ---*/
  
  ad[0][0] = xs[1][1];
  ad[0][1] = -xs[0][1];
  ad[1][0] = -xs[1][0];
  ad[1][1] = xs[0][0];
  
  /*--- Determinant of Jacobian ---*/
  
  xsj = ad[0][0]*ad[1][1]-ad[0][1]*ad[1][0];
  
  /*--- Jacobian inverse ---*/
  
  for (i = 0; i < 2; i++) {
    for (j = 0; j < 2; j++) {
      xs[i][j] = ad[i][j]/xsj;
    }
  }
  
  /*--- Derivatives with repect to global coordinates ---*/
  
  for (k = 0; k < 3; k++) {
    c0 = xs[0][0]*DShapeFunction[k][0]+xs[0][1]*DShapeFunction[k][1]; // dN/dx
    c1 = xs[1][0]*DShapeFunction[k][0]+xs[1][1]*DShapeFunction[k][1]; // dN/dy
    DShapeFunction[k][0] = c0; // store dN/dx instead of dN/d xi
    DShapeFunction[k][1] = c1; // store dN/dy instead of dN/d eta
  }
  
  return xsj;
  
}

su2double CVolumetricMovement::ShapeFunc_Rectangle(su2double Xi, su2double Eta, su2double CoordCorners[8][3], su2double DShapeFunction[8][4]) {
  
  int i, j, k;
  su2double c0, c1, xsj;
  su2double xs[3][3], ad[3][3];
  
  /*--- Shape functions ---*/
  
  DShapeFunction[0][3] = 0.25*(1.0-Xi)*(1.0-Eta);
  DShapeFunction[1][3] = 0.25*(1.0+Xi)*(1.0-Eta);
  DShapeFunction[2][3] = 0.25*(1.0+Xi)*(1.0+Eta);
  DShapeFunction[3][3] = 0.25*(1.0-Xi)*(1.0+Eta);
  
  /*--- dN/d xi, dN/d eta ---*/
  
  DShapeFunction[0][0] = -0.25*(1.0-Eta); DShapeFunction[0][1] = -0.25*(1.0-Xi);
  DShapeFunction[1][0] =  0.25*(1.0-Eta); DShapeFunction[1][1] = -0.25*(1.0+Xi);
  DShapeFunction[2][0] =  0.25*(1.0+Eta); DShapeFunction[2][1] =  0.25*(1.0+Xi);
  DShapeFunction[3][0] = -0.25*(1.0+Eta); DShapeFunction[3][1] =  0.25*(1.0-Xi);
  
  /*--- Jacobian transformation ---*/
  
  for (i = 0; i < 2; i++) {
    for (j = 0; j < 2; j++) {
      xs[i][j] = 0.0;
      for (k = 0; k < 4; k++) {
        xs[i][j] = xs[i][j]+CoordCorners[k][j]*DShapeFunction[k][i];
      }
    }
  }
  
  /*--- Adjoint to Jacobian ---*/
  
  ad[0][0] = xs[1][1];
  ad[0][1] = -xs[0][1];
  ad[1][0] = -xs[1][0];
  ad[1][1] = xs[0][0];
  
  /*--- Determinant of Jacobian ---*/
  
  xsj = ad[0][0]*ad[1][1]-ad[0][1]*ad[1][0];
  
  /*--- Jacobian inverse ---*/
  
  for (i = 0; i < 2; i++) {
    for (j = 0; j < 2; j++) {
      xs[i][j] = ad[i][j]/xsj;
    }
  }
  
  /*--- Derivatives with repect to global coordinates ---*/
  
  for (k = 0; k < 4; k++) {
    c0 = xs[0][0]*DShapeFunction[k][0]+xs[0][1]*DShapeFunction[k][1]; // dN/dx
    c1 = xs[1][0]*DShapeFunction[k][0]+xs[1][1]*DShapeFunction[k][1]; // dN/dy
    DShapeFunction[k][0] = c0; // store dN/dx instead of dN/d xi
    DShapeFunction[k][1] = c1; // store dN/dy instead of dN/d eta
  }
  
  return xsj;
  
}

su2double CVolumetricMovement::ShapeFunc_Tetra(su2double Xi, su2double Eta, su2double Zeta, su2double CoordCorners[8][3], su2double DShapeFunction[8][4]) {
  
  int i, j, k;
  su2double c0, c1, c2, xsj;
  su2double xs[3][3], ad[3][3];
  
  /*--- Shape functions ---*/
  
  DShapeFunction[0][3] = Xi;
  DShapeFunction[1][3] = Zeta;
  DShapeFunction[2][3] = 1.0 - Xi - Eta - Zeta;
  DShapeFunction[3][3] = Eta;
  
  /*--- dN/d xi, dN/d eta, dN/d zeta ---*/
  
  DShapeFunction[0][0] = 1.0;  DShapeFunction[0][1] = 0.0;  DShapeFunction[0][2] = 0.0;
  DShapeFunction[1][0] = 0.0;  DShapeFunction[1][1] = 0.0;  DShapeFunction[1][2] = 1.0;
  DShapeFunction[2][0] = -1.0; DShapeFunction[2][1] = -1.0; DShapeFunction[2][2] = -1.0;
  DShapeFunction[3][0] = 0.0;  DShapeFunction[3][1] = 1.0;  DShapeFunction[3][2] = 0.0;
  
  /*--- Jacobian transformation ---*/
  
  for (i = 0; i < 3; i++) {
    for (j = 0; j < 3; j++) {
      xs[i][j] = 0.0;
      for (k = 0; k < 4; k++) {
        xs[i][j] = xs[i][j]+CoordCorners[k][j]*DShapeFunction[k][i];
      }
    }
  }
  
  /*--- Adjoint to Jacobian ---*/
  
  ad[0][0] = xs[1][1]*xs[2][2]-xs[1][2]*xs[2][1];
  ad[0][1] = xs[0][2]*xs[2][1]-xs[0][1]*xs[2][2];
  ad[0][2] = xs[0][1]*xs[1][2]-xs[0][2]*xs[1][1];
  ad[1][0] = xs[1][2]*xs[2][0]-xs[1][0]*xs[2][2];
  ad[1][1] = xs[0][0]*xs[2][2]-xs[0][2]*xs[2][0];
  ad[1][2] = xs[0][2]*xs[1][0]-xs[0][0]*xs[1][2];
  ad[2][0] = xs[1][0]*xs[2][1]-xs[1][1]*xs[2][0];
  ad[2][1] = xs[0][1]*xs[2][0]-xs[0][0]*xs[2][1];
  ad[2][2] = xs[0][0]*xs[1][1]-xs[0][1]*xs[1][0];
  
  /*--- Determinant of Jacobian ---*/
  
  xsj = xs[0][0]*ad[0][0]+xs[0][1]*ad[1][0]+xs[0][2]*ad[2][0];
  
  /*--- Jacobian inverse ---*/
  
  for (i = 0; i < 3; i++) {
    for (j = 0; j < 3; j++) {
      xs[i][j] = ad[i][j]/xsj;
    }
  }
  
  /*--- Derivatives with repect to global coordinates ---*/
  
  for (k = 0; k < 4; k++) {
    c0 = xs[0][0]*DShapeFunction[k][0]+xs[0][1]*DShapeFunction[k][1]+xs[0][2]*DShapeFunction[k][2]; // dN/dx
    c1 = xs[1][0]*DShapeFunction[k][0]+xs[1][1]*DShapeFunction[k][1]+xs[1][2]*DShapeFunction[k][2]; // dN/dy
    c2 = xs[2][0]*DShapeFunction[k][0]+xs[2][1]*DShapeFunction[k][1]+xs[2][2]*DShapeFunction[k][2]; // dN/dz
    DShapeFunction[k][0] = c0; // store dN/dx instead of dN/d xi
    DShapeFunction[k][1] = c1; // store dN/dy instead of dN/d eta
    DShapeFunction[k][2] = c2; // store dN/dz instead of dN/d zeta
  }
  
  return xsj;
  
}

su2double CVolumetricMovement::ShapeFunc_Pyram(su2double Xi, su2double Eta, su2double Zeta, su2double CoordCorners[8][3], su2double DShapeFunction[8][4]) {
  
  int i, j, k;
  su2double c0, c1, c2, xsj;
  su2double xs[3][3], ad[3][3];
  
  /*--- Shape functions ---*/
  
  DShapeFunction[0][3] = 0.125*(1.0-Xi)*(1.0-Eta)*(1.0-Zeta);
  DShapeFunction[1][3] = 0.125*(1.0+Xi)*(1.0-Eta)*(1.0-Zeta);
  DShapeFunction[2][3] = 0.125*(1.0+Xi)*(1.0+Eta)*(1.0-Zeta);
  DShapeFunction[3][3] = 0.125*(1.0-Xi)*(1.0+Eta)*(1.0-Zeta);
  DShapeFunction[4][3] = 0.5*(1.0+Zeta);
  
  /*--- dN/d xi ---*/
  
  DShapeFunction[0][0] = -0.125*(1.0-Eta)*(1.0-Zeta);
  DShapeFunction[1][0] = 0.125*(1.0-Eta)*(1.0-Zeta);
  DShapeFunction[2][0] = 0.125*(1.0+Eta)*(1.0-Zeta);
  DShapeFunction[3][0] = -0.125*(1.0+Eta)*(1.0-Zeta);
  DShapeFunction[4][0] = 0.0;
  
  /*--- dN/d eta ---*/
  
  DShapeFunction[0][1] = -0.125*(1.0-Xi)*(1.0-Zeta);
  DShapeFunction[1][1] = -0.125*(1.0+Xi)*(1.0-Zeta);
  DShapeFunction[2][1] = 0.125*(1.0+Xi)*(1.0-Zeta);
  DShapeFunction[3][1] = 0.125*(1.0-Xi)*(1.0-Zeta);
  DShapeFunction[4][1] = 0.0;
  
  /*--- dN/d zeta ---*/
  
  DShapeFunction[0][2] = -0.125*(1.0-Xi)*(1.0-Eta);
  DShapeFunction[1][2] = -0.125*(1.0+Xi)*(1.0-Eta);
  DShapeFunction[2][2] = -0.125*(1.0+Xi)*(1.0+Eta);
  DShapeFunction[3][2] = -0.125*(1.0-Xi)*(1.0+Eta);
  DShapeFunction[4][2] = 0.5;
  
  /*--- Jacobian transformation ---*/
  
  for (i = 0; i < 3; i++) {
    for (j = 0; j < 3; j++) {
      xs[i][j] = 0.0;
      for (k = 0; k < 5; k++) {
        xs[i][j] = xs[i][j]+CoordCorners[k][j]*DShapeFunction[k][i];
      }
    }
  }
  
  /*--- Adjoint to Jacobian ---*/
  
  ad[0][0] = xs[1][1]*xs[2][2]-xs[1][2]*xs[2][1];
  ad[0][1] = xs[0][2]*xs[2][1]-xs[0][1]*xs[2][2];
  ad[0][2] = xs[0][1]*xs[1][2]-xs[0][2]*xs[1][1];
  ad[1][0] = xs[1][2]*xs[2][0]-xs[1][0]*xs[2][2];
  ad[1][1] = xs[0][0]*xs[2][2]-xs[0][2]*xs[2][0];
  ad[1][2] = xs[0][2]*xs[1][0]-xs[0][0]*xs[1][2];
  ad[2][0] = xs[1][0]*xs[2][1]-xs[1][1]*xs[2][0];
  ad[2][1] = xs[0][1]*xs[2][0]-xs[0][0]*xs[2][1];
  ad[2][2] = xs[0][0]*xs[1][1]-xs[0][1]*xs[1][0];
  
  /*--- Determinant of Jacobian ---*/
  
  xsj = xs[0][0]*ad[0][0]+xs[0][1]*ad[1][0]+xs[0][2]*ad[2][0];
  
  /*--- Jacobian inverse ---*/
  
  for (i = 0; i < 3; i++) {
    for (j = 0; j < 3; j++) {
      xs[i][j] = ad[i][j]/xsj;
    }
  }
  
  /*--- Derivatives with repect to global coordinates ---*/
  
  for (k = 0; k < 5; k++) {
    c0 = xs[0][0]*DShapeFunction[k][0]+xs[0][1]*DShapeFunction[k][1]+xs[0][2]*DShapeFunction[k][2]; // dN/dx
    c1 = xs[1][0]*DShapeFunction[k][0]+xs[1][1]*DShapeFunction[k][1]+xs[1][2]*DShapeFunction[k][2]; // dN/dy
    c2 = xs[2][0]*DShapeFunction[k][0]+xs[2][1]*DShapeFunction[k][1]+xs[2][2]*DShapeFunction[k][2]; // dN/dz
    DShapeFunction[k][0] = c0; // store dN/dx instead of dN/d xi
    DShapeFunction[k][1] = c1; // store dN/dy instead of dN/d eta
    DShapeFunction[k][2] = c2; // store dN/dz instead of dN/d zeta
  }
  
  return xsj;
  
}

su2double CVolumetricMovement::ShapeFunc_Prism(su2double Xi, su2double Eta, su2double Zeta, su2double CoordCorners[8][3], su2double DShapeFunction[8][4]) {
  
  int i, j, k;
  su2double c0, c1, c2, xsj;
  su2double xs[3][3], ad[3][3];
  
  /*--- Shape functions ---*/
  
  DShapeFunction[0][3] = 0.5*Eta*(1.0-Xi);
  DShapeFunction[1][3] = 0.5*Zeta*(1.0-Xi);
  DShapeFunction[2][3] = 0.5*(1.0-Eta-Zeta)*(1.0-Xi);
  DShapeFunction[3][3] = 0.5*Eta*(Xi+1.0);
  DShapeFunction[4][3] = 0.5*Zeta*(Xi+1.0);
  DShapeFunction[5][3] = 0.5*(1.0-Eta-Zeta)*(Xi+1.0);
  
  /*--- dN/d Xi, dN/d Eta, dN/d Zeta ---*/
  
  DShapeFunction[0][0] = -0.5*Eta;            DShapeFunction[0][1] = 0.5*(1.0-Xi);      DShapeFunction[0][2] = 0.0;
  DShapeFunction[1][0] = -0.5*Zeta;           DShapeFunction[1][1] = 0.0;               DShapeFunction[1][2] = 0.5*(1.0-Xi);
  DShapeFunction[2][0] = -0.5*(1.0-Eta-Zeta); DShapeFunction[2][1] = -0.5*(1.0-Xi);     DShapeFunction[2][2] = -0.5*(1.0-Xi);
  DShapeFunction[3][0] = 0.5*Eta;             DShapeFunction[3][1] = 0.5*(Xi+1.0);      DShapeFunction[3][2] = 0.0;
  DShapeFunction[4][0] = 0.5*Zeta;            DShapeFunction[4][1] = 0.0;               DShapeFunction[4][2] = 0.5*(Xi+1.0);
  DShapeFunction[5][0] = 0.5*(1.0-Eta-Zeta);  DShapeFunction[5][1] = -0.5*(Xi+1.0);     DShapeFunction[5][2] = -0.5*(Xi+1.0);
  
  /*--- Jacobian transformation ---*/
  
  for (i = 0; i < 3; i++) {
    for (j = 0; j < 3; j++) {
      xs[i][j] = 0.0;
      for (k = 0; k < 6; k++) {
        xs[i][j] = xs[i][j]+CoordCorners[k][j]*DShapeFunction[k][i];
      }
    }
  }
  
  /*--- Adjoint to Jacobian ---*/
  
  ad[0][0] = xs[1][1]*xs[2][2]-xs[1][2]*xs[2][1];
  ad[0][1] = xs[0][2]*xs[2][1]-xs[0][1]*xs[2][2];
  ad[0][2] = xs[0][1]*xs[1][2]-xs[0][2]*xs[1][1];
  ad[1][0] = xs[1][2]*xs[2][0]-xs[1][0]*xs[2][2];
  ad[1][1] = xs[0][0]*xs[2][2]-xs[0][2]*xs[2][0];
  ad[1][2] = xs[0][2]*xs[1][0]-xs[0][0]*xs[1][2];
  ad[2][0] = xs[1][0]*xs[2][1]-xs[1][1]*xs[2][0];
  ad[2][1] = xs[0][1]*xs[2][0]-xs[0][0]*xs[2][1];
  ad[2][2] = xs[0][0]*xs[1][1]-xs[0][1]*xs[1][0];
  
  /*--- Determinant of Jacobian ---*/
  
  xsj = xs[0][0]*ad[0][0]+xs[0][1]*ad[1][0]+xs[0][2]*ad[2][0];
  
  /*--- Jacobian inverse ---*/
  
  for (i = 0; i < 3; i++) {
    for (j = 0; j < 3; j++) {
      xs[i][j] = ad[i][j]/xsj;
    }
  }
  
  /*--- Derivatives with repect to global coordinates ---*/
  
  for (k = 0; k < 6; k++) {
    c0 = xs[0][0]*DShapeFunction[k][0]+xs[0][1]*DShapeFunction[k][1]+xs[0][2]*DShapeFunction[k][2]; // dN/dx
    c1 = xs[1][0]*DShapeFunction[k][0]+xs[1][1]*DShapeFunction[k][1]+xs[1][2]*DShapeFunction[k][2]; // dN/dy
    c2 = xs[2][0]*DShapeFunction[k][0]+xs[2][1]*DShapeFunction[k][1]+xs[2][2]*DShapeFunction[k][2]; // dN/dz
    DShapeFunction[k][0] = c0; // store dN/dx instead of dN/d xi
    DShapeFunction[k][1] = c1; // store dN/dy instead of dN/d eta
    DShapeFunction[k][2] = c2; // store dN/dz instead of dN/d zeta
  }
  
  return xsj;
  
}

su2double CVolumetricMovement::ShapeFunc_Hexa(su2double Xi, su2double Eta, su2double Zeta, su2double CoordCorners[8][3], su2double DShapeFunction[8][4]) {
  
  int i, j, k;
  su2double c0, c1, c2, xsj;
  su2double xs[3][3], ad[3][3];
  
  
  /*--- Shape functions ---*/
  
  DShapeFunction[0][3] = 0.125*(1.0-Xi)*(1.0-Eta)*(1.0-Zeta);
  DShapeFunction[1][3] = 0.125*(1.0+Xi)*(1.0-Eta)*(1.0-Zeta);
  DShapeFunction[2][3] = 0.125*(1.0+Xi)*(1.0+Eta)*(1.0-Zeta);
  DShapeFunction[3][3] = 0.125*(1.0-Xi)*(1.0+Eta)*(1.0-Zeta);
  DShapeFunction[4][3] = 0.125*(1.0-Xi)*(1.0-Eta)*(1.0+Zeta);
  DShapeFunction[5][3] = 0.125*(1.0+Xi)*(1.0-Eta)*(1.0+Zeta);
  DShapeFunction[6][3] = 0.125*(1.0+Xi)*(1.0+Eta)*(1.0+Zeta);
  DShapeFunction[7][3] = 0.125*(1.0-Xi)*(1.0+Eta)*(1.0+Zeta);
  
  /*--- dN/d xi ---*/
  
  DShapeFunction[0][0] = -0.125*(1.0-Eta)*(1.0-Zeta);
  DShapeFunction[1][0] = 0.125*(1.0-Eta)*(1.0-Zeta);
  DShapeFunction[2][0] = 0.125*(1.0+Eta)*(1.0-Zeta);
  DShapeFunction[3][0] = -0.125*(1.0+Eta)*(1.0-Zeta);
  DShapeFunction[4][0] = -0.125*(1.0-Eta)*(1.0+Zeta);
  DShapeFunction[5][0] = 0.125*(1.0-Eta)*(1.0+Zeta);
  DShapeFunction[6][0] = 0.125*(1.0+Eta)*(1.0+Zeta);
  DShapeFunction[7][0] = -0.125*(1.0+Eta)*(1.0+Zeta);
  
  /*--- dN/d eta ---*/
  
  DShapeFunction[0][1] = -0.125*(1.0-Xi)*(1.0-Zeta);
  DShapeFunction[1][1] = -0.125*(1.0+Xi)*(1.0-Zeta);
  DShapeFunction[2][1] = 0.125*(1.0+Xi)*(1.0-Zeta);
  DShapeFunction[3][1] = 0.125*(1.0-Xi)*(1.0-Zeta);
  DShapeFunction[4][1] = -0.125*(1.0-Xi)*(1.0+Zeta);
  DShapeFunction[5][1] = -0.125*(1.0+Xi)*(1.0+Zeta);
  DShapeFunction[6][1] = 0.125*(1.0+Xi)*(1.0+Zeta);
  DShapeFunction[7][1] = 0.125*(1.0-Xi)*(1.0+Zeta);
  
  /*--- dN/d zeta ---*/
  
  DShapeFunction[0][2] = -0.125*(1.0-Xi)*(1.0-Eta);
  DShapeFunction[1][2] = -0.125*(1.0+Xi)*(1.0-Eta);
  DShapeFunction[2][2] = -0.125*(1.0+Xi)*(1.0+Eta);
  DShapeFunction[3][2] = -0.125*(1.0-Xi)*(1.0+Eta);
  DShapeFunction[4][2] = 0.125*(1.0-Xi)*(1.0-Eta);
  DShapeFunction[5][2] = 0.125*(1.0+Xi)*(1.0-Eta);
  DShapeFunction[6][2] = 0.125*(1.0+Xi)*(1.0+Eta);
  DShapeFunction[7][2] = 0.125*(1.0-Xi)*(1.0+Eta);
  
  /*--- Jacobian transformation ---*/
  
  for (i = 0; i < 3; i++) {
    for (j = 0; j < 3; j++) {
      xs[i][j] = 0.0;
      for (k = 0; k < 8; k++) {
        xs[i][j] = xs[i][j]+CoordCorners[k][j]*DShapeFunction[k][i];
      }
    }
  }
  
  /*--- Adjoint to Jacobian ---*/
  
  ad[0][0] = xs[1][1]*xs[2][2]-xs[1][2]*xs[2][1];
  ad[0][1] = xs[0][2]*xs[2][1]-xs[0][1]*xs[2][2];
  ad[0][2] = xs[0][1]*xs[1][2]-xs[0][2]*xs[1][1];
  ad[1][0] = xs[1][2]*xs[2][0]-xs[1][0]*xs[2][2];
  ad[1][1] = xs[0][0]*xs[2][2]-xs[0][2]*xs[2][0];
  ad[1][2] = xs[0][2]*xs[1][0]-xs[0][0]*xs[1][2];
  ad[2][0] = xs[1][0]*xs[2][1]-xs[1][1]*xs[2][0];
  ad[2][1] = xs[0][1]*xs[2][0]-xs[0][0]*xs[2][1];
  ad[2][2] = xs[0][0]*xs[1][1]-xs[0][1]*xs[1][0];
  
  /*--- Determinant of Jacobian ---*/
  
  xsj = xs[0][0]*ad[0][0]+xs[0][1]*ad[1][0]+xs[0][2]*ad[2][0];
  
  /*--- Jacobian inverse ---*/
  for (i = 0; i < 3; i++) {
    for (j = 0; j < 3; j++) {
      xs[i][j] = ad[i][j]/xsj;
    }
  }
  
  /*--- Derivatives with repect to global coordinates ---*/
  
  for (k = 0; k < 8; k++) {
    c0 = xs[0][0]*DShapeFunction[k][0]+xs[0][1]*DShapeFunction[k][1]+xs[0][2]*DShapeFunction[k][2]; // dN/dx
    c1 = xs[1][0]*DShapeFunction[k][0]+xs[1][1]*DShapeFunction[k][1]+xs[1][2]*DShapeFunction[k][2]; // dN/dy
    c2 = xs[2][0]*DShapeFunction[k][0]+xs[2][1]*DShapeFunction[k][1]+xs[2][2]*DShapeFunction[k][2]; // dN/dz
    DShapeFunction[k][0] = c0; // store dN/dx instead of dN/d xi
    DShapeFunction[k][1] = c1; // store dN/dy instead of dN/d eta
    DShapeFunction[k][2] = c2; // store dN/dz instead of dN/d zeta
  }
  
  return xsj;
  
}

su2double CVolumetricMovement::GetTriangle_Area(su2double CoordCorners[8][3]) {
  
  unsigned short iDim;
  su2double a[3] = {0.0,0.0,0.0}, b[3] = {0.0,0.0,0.0};
  su2double *Coord_0, *Coord_1, *Coord_2, Area;
  
  Coord_0 = CoordCorners[0];
  Coord_1 = CoordCorners[1];
  Coord_2 = CoordCorners[2];
  
  for (iDim = 0; iDim < nDim; iDim++) {
    a[iDim] = Coord_0[iDim]-Coord_2[iDim];
    b[iDim] = Coord_1[iDim]-Coord_2[iDim];
  }
  
  Area = 0.5*fabs(a[0]*b[1]-a[1]*b[0]);
  
  return Area;
  
}

su2double CVolumetricMovement::GetRectangle_Area(su2double CoordCorners[8][3]) {
  
  unsigned short iDim;
  su2double a[3] = {0.0,0.0,0.0}, b[3] = {0.0,0.0,0.0};
  su2double *Coord_0, *Coord_1, *Coord_2, Area;
  
  Coord_0 = CoordCorners[0];
  Coord_1 = CoordCorners[1];
  Coord_2 = CoordCorners[2];
  
  for (iDim = 0; iDim < nDim; iDim++) {
    a[iDim] = Coord_0[iDim]-Coord_2[iDim];
    b[iDim] = Coord_1[iDim]-Coord_2[iDim];
  }
  
  Area = 0.5*fabs(a[0]*b[1]-a[1]*b[0]);
  
  Coord_0 = CoordCorners[0];
  Coord_1 = CoordCorners[2];
  Coord_2 = CoordCorners[3];
  
  for (iDim = 0; iDim < nDim; iDim++) {
    a[iDim] = Coord_0[iDim]-Coord_2[iDim];
    b[iDim] = Coord_1[iDim]-Coord_2[iDim];
  }
  
  Area += 0.5*fabs(a[0]*b[1]-a[1]*b[0]);
  
  return Area;
  
}

su2double CVolumetricMovement::GetTetra_Volume(su2double CoordCorners[8][3]) {
  
  unsigned short iDim;
  su2double *Coord_0, *Coord_1, *Coord_2, *Coord_3;
  su2double r1[3] = {0.0,0.0,0.0}, r2[3] = {0.0,0.0,0.0}, r3[3] = {0.0,0.0,0.0}, CrossProduct[3] = {0.0,0.0,0.0}, Volume;
  
  Coord_0 = CoordCorners[0];
  Coord_1 = CoordCorners[1];
  Coord_2 = CoordCorners[2];
  Coord_3 = CoordCorners[3];
  
  for (iDim = 0; iDim < nDim; iDim++) {
    r1[iDim] = Coord_1[iDim] - Coord_0[iDim];
    r2[iDim] = Coord_2[iDim] - Coord_0[iDim];
    r3[iDim] = Coord_3[iDim] - Coord_0[iDim];
  }
  
	CrossProduct[0] = (r1[1]*r2[2] - r1[2]*r2[1])*r3[0];
	CrossProduct[1] = (r1[2]*r2[0] - r1[0]*r2[2])*r3[1];
	CrossProduct[2] = (r1[0]*r2[1] - r1[1]*r2[0])*r3[2];
  
  Volume = (CrossProduct[0] + CrossProduct[1] + CrossProduct[2])/6.0;
  
  return Volume;
  
}

su2double CVolumetricMovement::GetPyram_Volume(su2double CoordCorners[8][3]) {
  
  unsigned short iDim;
  su2double *Coord_0, *Coord_1, *Coord_2, *Coord_3;
  su2double r1[3] = {0.0,0.0,0.0}, r2[3] = {0.0,0.0,0.0}, r3[3] = {0.0,0.0,0.0}, CrossProduct[3] = {0.0,0.0,0.0}, Volume;
  
  Coord_0 = CoordCorners[0];
  Coord_1 = CoordCorners[1];
  Coord_2 = CoordCorners[2];
  Coord_3 = CoordCorners[4];
  
  for (iDim = 0; iDim < nDim; iDim++) {
    r1[iDim] = Coord_1[iDim] - Coord_0[iDim];
    r2[iDim] = Coord_2[iDim] - Coord_0[iDim];
    r3[iDim] = Coord_3[iDim] - Coord_0[iDim];
  }
  
	CrossProduct[0] = (r1[1]*r2[2] - r1[2]*r2[1])*r3[0];
	CrossProduct[1] = (r1[2]*r2[0] - r1[0]*r2[2])*r3[1];
	CrossProduct[2] = (r1[0]*r2[1] - r1[1]*r2[0])*r3[2];
  
  Volume = (CrossProduct[0] + CrossProduct[1] + CrossProduct[2])/6.0;
  
  Coord_0 = CoordCorners[0];
  Coord_1 = CoordCorners[2];
  Coord_2 = CoordCorners[3];
  Coord_3 = CoordCorners[4];
  
  for (iDim = 0; iDim < nDim; iDim++) {
    r1[iDim] = Coord_1[iDim] - Coord_0[iDim];
    r2[iDim] = Coord_2[iDim] - Coord_0[iDim];
    r3[iDim] = Coord_3[iDim] - Coord_0[iDim];
  }
  
	CrossProduct[0] = (r1[1]*r2[2] - r1[2]*r2[1])*r3[0];
	CrossProduct[1] = (r1[2]*r2[0] - r1[0]*r2[2])*r3[1];
	CrossProduct[2] = (r1[0]*r2[1] - r1[1]*r2[0])*r3[2];
  
  Volume += (CrossProduct[0] + CrossProduct[1] + CrossProduct[2])/6.0;
  
  return Volume;

}

su2double CVolumetricMovement::GetPrism_Volume(su2double CoordCorners[8][3]) {
  
  unsigned short iDim;
  su2double *Coord_0, *Coord_1, *Coord_2, *Coord_3;
  su2double r1[3] = {0.0,0.0,0.0}, r2[3] = {0.0,0.0,0.0}, r3[3] = {0.0,0.0,0.0}, CrossProduct[3] = {0.0,0.0,0.0}, Volume;
  
  Coord_0 = CoordCorners[0];
  Coord_1 = CoordCorners[2];
  Coord_2 = CoordCorners[1];
  Coord_3 = CoordCorners[5];
  
  for (iDim = 0; iDim < nDim; iDim++) {
    r1[iDim] = Coord_1[iDim] - Coord_0[iDim];
    r2[iDim] = Coord_2[iDim] - Coord_0[iDim];
    r3[iDim] = Coord_3[iDim] - Coord_0[iDim];
  }
  
	CrossProduct[0] = (r1[1]*r2[2] - r1[2]*r2[1])*r3[0];
	CrossProduct[1] = (r1[2]*r2[0] - r1[0]*r2[2])*r3[1];
	CrossProduct[2] = (r1[0]*r2[1] - r1[1]*r2[0])*r3[2];
    
  Volume = (CrossProduct[0] + CrossProduct[1] + CrossProduct[2])/6.0;
  
  Coord_0 = CoordCorners[0];
  Coord_1 = CoordCorners[5];
  Coord_2 = CoordCorners[1];
  Coord_3 = CoordCorners[4];
  
  for (iDim = 0; iDim < nDim; iDim++) {
    r1[iDim] = Coord_1[iDim] - Coord_0[iDim];
    r2[iDim] = Coord_2[iDim] - Coord_0[iDim];
    r3[iDim] = Coord_3[iDim] - Coord_0[iDim];
  }
  
	CrossProduct[0] = (r1[1]*r2[2] - r1[2]*r2[1])*r3[0];
	CrossProduct[1] = (r1[2]*r2[0] - r1[0]*r2[2])*r3[1];
	CrossProduct[2] = (r1[0]*r2[1] - r1[1]*r2[0])*r3[2];
  
  Volume += (CrossProduct[0] + CrossProduct[1] + CrossProduct[2])/6.0;
  
  Coord_0 = CoordCorners[0];
  Coord_1 = CoordCorners[5];
  Coord_2 = CoordCorners[4];
  Coord_3 = CoordCorners[3];
  
  for (iDim = 0; iDim < nDim; iDim++) {
    r1[iDim] = Coord_1[iDim] - Coord_0[iDim];
    r2[iDim] = Coord_2[iDim] - Coord_0[iDim];
    r3[iDim] = Coord_3[iDim] - Coord_0[iDim];
  }
  
	CrossProduct[0] = (r1[1]*r2[2] - r1[2]*r2[1])*r3[0];
	CrossProduct[1] = (r1[2]*r2[0] - r1[0]*r2[2])*r3[1];
	CrossProduct[2] = (r1[0]*r2[1] - r1[1]*r2[0])*r3[2];
  
  Volume += (CrossProduct[0] + CrossProduct[1] + CrossProduct[2])/6.0;
  
  return Volume;

}

su2double CVolumetricMovement::GetHexa_Volume(su2double CoordCorners[8][3]) {
  
  unsigned short iDim;
  su2double *Coord_0, *Coord_1, *Coord_2, *Coord_3;
  su2double r1[3] = {0.0,0.0,0.0}, r2[3] = {0.0,0.0,0.0}, r3[3] = {0.0,0.0,0.0}, CrossProduct[3] = {0.0,0.0,0.0}, Volume;
  
  Coord_0 = CoordCorners[0];
  Coord_1 = CoordCorners[1];
  Coord_2 = CoordCorners[2];
  Coord_3 = CoordCorners[5];
  
  for (iDim = 0; iDim < nDim; iDim++) {
    r1[iDim] = Coord_1[iDim] - Coord_0[iDim];
    r2[iDim] = Coord_2[iDim] - Coord_0[iDim];
    r3[iDim] = Coord_3[iDim] - Coord_0[iDim];
  }
  
	CrossProduct[0] = (r1[1]*r2[2] - r1[2]*r2[1])*r3[0];
	CrossProduct[1] = (r1[2]*r2[0] - r1[0]*r2[2])*r3[1];
	CrossProduct[2] = (r1[0]*r2[1] - r1[1]*r2[0])*r3[2];
  
  Volume = (CrossProduct[0] + CrossProduct[1] + CrossProduct[2])/6.0;
  
  Coord_0 = CoordCorners[0];
  Coord_1 = CoordCorners[2];
  Coord_2 = CoordCorners[7];
  Coord_3 = CoordCorners[5];
  
  for (iDim = 0; iDim < nDim; iDim++) {
    r1[iDim] = Coord_1[iDim] - Coord_0[iDim];
    r2[iDim] = Coord_2[iDim] - Coord_0[iDim];
    r3[iDim] = Coord_3[iDim] - Coord_0[iDim];
  }
  
	CrossProduct[0] = (r1[1]*r2[2] - r1[2]*r2[1])*r3[0];
	CrossProduct[1] = (r1[2]*r2[0] - r1[0]*r2[2])*r3[1];
	CrossProduct[2] = (r1[0]*r2[1] - r1[1]*r2[0])*r3[2];
  
  Volume += (CrossProduct[0] + CrossProduct[1] + CrossProduct[2])/6.0;
  
  Coord_0 = CoordCorners[0];
  Coord_1 = CoordCorners[2];
  Coord_2 = CoordCorners[3];
  Coord_3 = CoordCorners[7];
  
  for (iDim = 0; iDim < nDim; iDim++) {
    r1[iDim] = Coord_1[iDim] - Coord_0[iDim];
    r2[iDim] = Coord_2[iDim] - Coord_0[iDim];
    r3[iDim] = Coord_3[iDim] - Coord_0[iDim];
  }
  
	CrossProduct[0] = (r1[1]*r2[2] - r1[2]*r2[1])*r3[0];
	CrossProduct[1] = (r1[2]*r2[0] - r1[0]*r2[2])*r3[1];
	CrossProduct[2] = (r1[0]*r2[1] - r1[1]*r2[0])*r3[2];
  
  Volume += (CrossProduct[0] + CrossProduct[1] + CrossProduct[2])/6.0;
  
  Coord_0 = CoordCorners[0];
  Coord_1 = CoordCorners[5];
  Coord_2 = CoordCorners[7];
  Coord_3 = CoordCorners[4];
  
  for (iDim = 0; iDim < nDim; iDim++) {
    r1[iDim] = Coord_1[iDim] - Coord_0[iDim];
    r2[iDim] = Coord_2[iDim] - Coord_0[iDim];
    r3[iDim] = Coord_3[iDim] - Coord_0[iDim];
  }
  
	CrossProduct[0] = (r1[1]*r2[2] - r1[2]*r2[1])*r3[0];
	CrossProduct[1] = (r1[2]*r2[0] - r1[0]*r2[2])*r3[1];
	CrossProduct[2] = (r1[0]*r2[1] - r1[1]*r2[0])*r3[2];
  
  Volume += (CrossProduct[0] + CrossProduct[1] + CrossProduct[2])/6.0;
  
  Coord_0 = CoordCorners[2];
  Coord_1 = CoordCorners[7];
  Coord_2 = CoordCorners[5];
  Coord_3 = CoordCorners[6];
  
  for (iDim = 0; iDim < nDim; iDim++) {
    r1[iDim] = Coord_1[iDim] - Coord_0[iDim];
    r2[iDim] = Coord_2[iDim] - Coord_0[iDim];
    r3[iDim] = Coord_3[iDim] - Coord_0[iDim];
  }
  
	CrossProduct[0] = (r1[1]*r2[2] - r1[2]*r2[1])*r3[0];
	CrossProduct[1] = (r1[2]*r2[0] - r1[0]*r2[2])*r3[1];
	CrossProduct[2] = (r1[0]*r2[1] - r1[1]*r2[0])*r3[2];
  
  Volume += (CrossProduct[0] + CrossProduct[1] + CrossProduct[2])/6.0;
  
  return Volume;

}

void CVolumetricMovement::SetFEA_StiffMatrix2D(CGeometry *geometry, CConfig *config, su2double **StiffMatrix_Elem, unsigned long PointCorners[8], su2double CoordCorners[8][3], unsigned short nNodes, su2double scale) {
  
  su2double B_Matrix[3][8], D_Matrix[3][3], Aux_Matrix[8][3];
  su2double Xi = 0.0, Eta = 0.0, Det = 0.0, E, Lambda = 0.0, Nu, Mu = 0.0, Avg_Wall_Dist;
  unsigned short iNode, jNode, iVar, jVar, kVar, iGauss, nGauss = 0;
  su2double DShapeFunction[8][4] = {{0.0, 0.0, 0.0, 0.0}, {0.0, 0.0, 0.0, 0.0}, {0.0, 0.0, 0.0, 0.0}, {0.0, 0.0, 0.0, 0.0},
    {0.0, 0.0, 0.0, 0.0}, {0.0, 0.0, 0.0, 0.0}, {0.0, 0.0, 0.0, 0.0}, {0.0, 0.0, 0.0, 0.0}};
  su2double Location[4][3], Weight[4];
  unsigned short nVar = geometry->GetnDim();
  
  for (iVar = 0; iVar < nNodes*nVar; iVar++) {
    for (jVar = 0; jVar < nNodes*nVar; jVar++) {
      StiffMatrix_Elem[iVar][jVar] = 0.0;
    }
  }
  
  /*--- Each element uses their own stiffness which is inversely
   proportional to the area/volume of the cell. Using Mu = E & Lambda = -E
   is a modification to help allow rigid rotation of elements (see
   "Robust Mesh Deformation using the Linear Elasticity Equations" by
   R. P. Dwight. ---*/
  
  /*--- Integration formulae from "Shape functions and points of
   integration of the Résumé" by Josselin DELMAS (2013) ---*/
  
  /*--- Triangle. Nodes of numerical integration at 1 point (order 1). ---*/
  
  if (nNodes == 3) {
    nGauss = 1;
    Location[0][0] = 0.333333333333333;  Location[0][1] = 0.333333333333333;  Weight[0] = 0.5;
  }
  
  /*--- Rectangle. Nodes of numerical integration at 4 points (order 2). ---*/
  
  if (nNodes == 4) {
    nGauss = 4;
    Location[0][0] = -0.577350269189626;  Location[0][1] = -0.577350269189626;  Weight[0] = 1.0;
    Location[1][0] = 0.577350269189626;   Location[1][1] = -0.577350269189626;  Weight[1] = 1.0;
    Location[2][0] = 0.577350269189626;   Location[2][1] = 0.577350269189626;   Weight[2] = 1.0;
    Location[3][0] = -0.577350269189626;  Location[3][1] = 0.577350269189626;   Weight[3] = 1.0;
  }
  
  for (iGauss = 0; iGauss < nGauss; iGauss++) {
    
    Xi = Location[iGauss][0]; Eta = Location[iGauss][1];
    
    if (nNodes == 3) Det = ShapeFunc_Triangle(Xi, Eta, CoordCorners, DShapeFunction);
    if (nNodes == 4) Det = ShapeFunc_Rectangle(Xi, Eta, CoordCorners, DShapeFunction);
    
    /*--- Compute the B Matrix ---*/
    
    for (iVar = 0; iVar < 3; iVar++)
      for (jVar = 0; jVar < nNodes*nVar; jVar++)
        B_Matrix[iVar][jVar] = 0.0;
    
    for (iNode = 0; iNode < nNodes; iNode++) {
      B_Matrix[0][0+iNode*nVar] = DShapeFunction[iNode][0];
      B_Matrix[1][1+iNode*nVar] = DShapeFunction[iNode][1];
      
      B_Matrix[2][0+iNode*nVar] = DShapeFunction[iNode][1];
      B_Matrix[2][1+iNode*nVar] = DShapeFunction[iNode][0];
    }
    
    /*--- Impose a type of stiffness for each element ---*/
    
    switch (config->GetDeform_Stiffness_Type()) {
        
      case INVERSE_VOLUME:
        E = scale / (Weight[iGauss] * Det) ;
        Mu = E;
        Lambda = -E;
        break;
        
      case WALL_DISTANCE:
        Avg_Wall_Dist = 0.0;
        for (jNode = 0; jNode < nNodes; jNode++) {
          Avg_Wall_Dist += geometry->node[PointCorners[jNode]]->GetWall_Distance()/((su2double)nNodes);
        }
        E = scale / (Weight[iGauss] * Avg_Wall_Dist);
        Mu = E;
        Lambda = -E;
        break;
        
      case CONSTANT_STIFFNESS:
        E=config->GetDeform_ElasticityMod();
        Nu=config->GetDeform_PoissonRatio();
        //E = 2E11; Nu = 0.30;
        Mu = E / (2.0*(1.0 + Nu));
        Lambda = Nu*E/((1.0+Nu)*(1.0-2.0*Nu));
        break;
    }
    
    /*--- Compute the D Matrix (for plane strain and 3-D)---*/
    
    D_Matrix[0][0] = Lambda + 2.0*Mu;		D_Matrix[0][1] = Lambda;            D_Matrix[0][2] = 0.0;
    D_Matrix[1][0] = Lambda;            D_Matrix[1][1] = Lambda + 2.0*Mu;   D_Matrix[1][2] = 0.0;
    D_Matrix[2][0] = 0.0;               D_Matrix[2][1] = 0.0;               D_Matrix[2][2] = Mu;
    
    
    /*--- Compute the BT.D Matrix ---*/
    
    for (iVar = 0; iVar < nNodes*nVar; iVar++) {
      for (jVar = 0; jVar < 3; jVar++) {
        Aux_Matrix[iVar][jVar] = 0.0;
        for (kVar = 0; kVar < 3; kVar++)
          Aux_Matrix[iVar][jVar] += B_Matrix[kVar][iVar]*D_Matrix[kVar][jVar];
      }
    }
    
    /*--- Compute the BT.D.B Matrix (stiffness matrix), and add to the original
     matrix using Gauss integration ---*/
    
    for (iVar = 0; iVar < nNodes*nVar; iVar++) {
      for (jVar = 0; jVar < nNodes*nVar; jVar++) {
        for (kVar = 0; kVar < 3; kVar++) {
          StiffMatrix_Elem[iVar][jVar] += Weight[iGauss] * Aux_Matrix[iVar][kVar]*B_Matrix[kVar][jVar] * Det;
        }
      }
    }
    
  }
  
}

void CVolumetricMovement::SetFEA_StiffMatrix3D(CGeometry *geometry, CConfig *config, su2double **StiffMatrix_Elem, unsigned long PointCorners[8], su2double CoordCorners[8][3], unsigned short nNodes, su2double scale) {
  
  su2double B_Matrix[6][24], D_Matrix[6][6] = {{0.0, 0.0, 0.0, 0.0, 0.0, 0.0}, {0.0, 0.0, 0.0, 0.0, 0.0, 0.0}, {0.0, 0.0, 0.0, 0.0, 0.0, 0.0}, {0.0, 0.0, 0.0, 0.0, 0.0, 0.0},
    {0.0, 0.0, 0.0, 0.0, 0.0, 0.0}, {0.0, 0.0, 0.0, 0.0, 0.0, 0.0}}, Aux_Matrix[24][6];
  su2double Xi = 0.0, Eta = 0.0, Zeta = 0.0, Det = 0.0, Mu = 0.0, E = 0.0, Lambda = 0.0, Nu = 0.0, Avg_Wall_Dist;
  unsigned short iNode, jNode, iVar, jVar, kVar, iGauss, nGauss = 0;
  su2double DShapeFunction[8][4] = {{0.0, 0.0, 0.0, 0.0}, {0.0, 0.0, 0.0, 0.0}, {0.0, 0.0, 0.0, 0.0}, {0.0, 0.0, 0.0, 0.0},
    {0.0, 0.0, 0.0, 0.0}, {0.0, 0.0, 0.0, 0.0}, {0.0, 0.0, 0.0, 0.0}, {0.0, 0.0, 0.0, 0.0}};
  su2double Location[8][3], Weight[8];
  unsigned short nVar = geometry->GetnDim();

  for (iVar = 0; iVar < nNodes*nVar; iVar++) {
    for (jVar = 0; jVar < nNodes*nVar; jVar++) {
      StiffMatrix_Elem[iVar][jVar] = 0.0;
    }
  }
  
  /*--- Each element uses their own stiffness which is inversely
   proportional to the area/volume of the cell. Using Mu = E & Lambda = -E
   is a modification to help allow rigid rotation of elements (see
   "Robust Mesh Deformation using the Linear Elasticity Equations" by
   R. P. Dwight. ---*/
  
  /*--- Integration formulae from "Shape functions and points of
   integration of the Résumé" by Josselin Delmas (2013) ---*/
  
  /*--- Tetrahedrons. Nodes of numerical integration at 1 point (order 1). ---*/
  
  if (nNodes == 4) {
    nGauss = 1;
    Location[0][0] = 0.25;  Location[0][1] = 0.25;  Location[0][2] = 0.25;  Weight[0] = 0.166666666666666;
  }
  
  /*--- Pyramids. Nodes numerical integration at 5 points. ---*/
  
  if (nNodes == 5) {
    nGauss = 5;
    Location[0][0] = 0.5;   Location[0][1] = 0.0;   Location[0][2] = 0.1531754163448146;  Weight[0] = 0.133333333333333;
    Location[1][0] = 0.0;   Location[1][1] = 0.5;   Location[1][2] = 0.1531754163448146;  Weight[1] = 0.133333333333333;
    Location[2][0] = -0.5;  Location[2][1] = 0.0;   Location[2][2] = 0.1531754163448146;  Weight[2] = 0.133333333333333;
    Location[3][0] = 0.0;   Location[3][1] = -0.5;  Location[3][2] = 0.1531754163448146;  Weight[3] = 0.133333333333333;
    Location[4][0] = 0.0;   Location[4][1] = 0.0;   Location[4][2] = 0.6372983346207416;  Weight[4] = 0.133333333333333;
  }
  
  /*--- Prism. Nodes of numerical integration at 6 points (order 3 in Xi, order 2 in Eta and Mu ). ---*/
  
  if (nNodes == 6) {
    nGauss = 6;
    Location[0][0] = 0.5;                 Location[0][1] = 0.5;                 Location[0][2] = -0.577350269189626;  Weight[0] = 0.166666666666666;
    Location[1][0] = -0.577350269189626;  Location[1][1] = 0.0;                 Location[1][2] = 0.5;                 Weight[1] = 0.166666666666666;
    Location[2][0] = 0.5;                 Location[2][1] = -0.577350269189626;  Location[2][2] = 0.0;                 Weight[2] = 0.166666666666666;
    Location[3][0] = 0.5;                 Location[3][1] = 0.5;                 Location[3][2] = 0.577350269189626;   Weight[3] = 0.166666666666666;
    Location[4][0] = 0.577350269189626;   Location[4][1] = 0.0;                 Location[4][2] = 0.5;                 Weight[4] = 0.166666666666666;
    Location[5][0] = 0.5;                 Location[5][1] = 0.577350269189626;   Location[5][2] = 0.0;                 Weight[5] = 0.166666666666666;
  }
  
  /*--- Hexahedrons. Nodes of numerical integration at 6 points (order 3). ---*/
  
  if (nNodes == 8) {
    nGauss = 8;
    Location[0][0] = -0.577350269189626;  Location[0][1] = -0.577350269189626;  Location[0][2] = -0.577350269189626;  Weight[0] = 1.0;
    Location[1][0] = -0.577350269189626;  Location[1][1] = -0.577350269189626;  Location[1][2] = 0.577350269189626;   Weight[1] = 1.0;
    Location[2][0] = -0.577350269189626;  Location[2][1] = 0.577350269189626;   Location[2][2] = -0.577350269189626;  Weight[2] = 1.0;
    Location[3][0] = -0.577350269189626;  Location[3][1] = 0.577350269189626;   Location[3][2] = 0.577350269189626;   Weight[3] = 1.0;
    Location[4][0] = 0.577350269189626;   Location[4][1] = -0.577350269189626;  Location[4][2] = -0.577350269189626;  Weight[4] = 1.0;
    Location[5][0] = 0.577350269189626;   Location[5][1] = -0.577350269189626;  Location[5][2] = 0.577350269189626;   Weight[5] = 1.0;
    Location[6][0] = 0.577350269189626;   Location[6][1] = 0.577350269189626;   Location[6][2] = -0.577350269189626;  Weight[6] = 1.0;
    Location[7][0] = 0.577350269189626;   Location[7][1] = 0.577350269189626;   Location[7][2] = 0.577350269189626;   Weight[7] = 1.0;
  }
  
  for (iGauss = 0; iGauss < nGauss; iGauss++) {
    
    Xi = Location[iGauss][0]; Eta = Location[iGauss][1];  Zeta = Location[iGauss][2];
    
    if (nNodes == 4) Det = ShapeFunc_Tetra(Xi, Eta, Zeta, CoordCorners, DShapeFunction);
    if (nNodes == 5) Det = ShapeFunc_Pyram(Xi, Eta, Zeta, CoordCorners, DShapeFunction);
    if (nNodes == 6) Det = ShapeFunc_Prism(Xi, Eta, Zeta, CoordCorners, DShapeFunction);
    if (nNodes == 8) Det = ShapeFunc_Hexa(Xi, Eta, Zeta, CoordCorners, DShapeFunction);
    
    /*--- Compute the B Matrix ---*/
    
    for (iVar = 0; iVar < 6; iVar++)
      for (jVar = 0; jVar < nNodes*nVar; jVar++)
        B_Matrix[iVar][jVar] = 0.0;
    
    for (iNode = 0; iNode < nNodes; iNode++) {
      B_Matrix[0][0+iNode*nVar] = DShapeFunction[iNode][0];
      B_Matrix[1][1+iNode*nVar] = DShapeFunction[iNode][1];
      B_Matrix[2][2+iNode*nVar] = DShapeFunction[iNode][2];
      
      B_Matrix[3][0+iNode*nVar] = DShapeFunction[iNode][1];
      B_Matrix[3][1+iNode*nVar] = DShapeFunction[iNode][0];
      
      B_Matrix[4][1+iNode*nVar] = DShapeFunction[iNode][2];
      B_Matrix[4][2+iNode*nVar] = DShapeFunction[iNode][1];
      
      B_Matrix[5][0+iNode*nVar] = DShapeFunction[iNode][2];
      B_Matrix[5][2+iNode*nVar] = DShapeFunction[iNode][0];
    }
    
    /*--- Impose a type of stiffness for each element ---*/
    
    switch (config->GetDeform_Stiffness_Type()) {
        
      case INVERSE_VOLUME:
        E = scale / (Weight[iGauss] * Det) ;
        Mu = E;
        Lambda = -E;
        break;
        
      case WALL_DISTANCE:
        Avg_Wall_Dist = 0.0;
        for (jNode = 0; jNode < nNodes; jNode++) {
          Avg_Wall_Dist += geometry->node[PointCorners[jNode]]->GetWall_Distance()/((su2double)nNodes);
        }
        E = scale / (Weight[iGauss] * Avg_Wall_Dist);
        Mu = E;
        Lambda = -E;
        break;
        
      case CONSTANT_STIFFNESS:
        E=config->GetDeform_ElasticityMod();
        Nu=config->GetDeform_PoissonRatio();
        //E = 2E11; Nu = 0.30;
        Mu = E / (2.0*(1.0 + Nu));
        Lambda = Nu*E/((1.0+Nu)*(1.0-2.0*Nu));
        break;
    }
    
    /*--- Compute the D Matrix (for plane strain and 3-D)---*/
    
    D_Matrix[0][0] = Lambda + 2.0*Mu;	D_Matrix[0][1] = Lambda;					D_Matrix[0][2] = Lambda;
    D_Matrix[1][0] = Lambda;					D_Matrix[1][1] = Lambda + 2.0*Mu;	D_Matrix[1][2] = Lambda;
    D_Matrix[2][0] = Lambda;					D_Matrix[2][1] = Lambda;					D_Matrix[2][2] = Lambda + 2.0*Mu;
    D_Matrix[3][3] = Mu;
    D_Matrix[4][4] = Mu;
    D_Matrix[5][5] = Mu;
    
    
    /*--- Compute the BT.D Matrix ---*/
    
    for (iVar = 0; iVar < nNodes*nVar; iVar++) {
      for (jVar = 0; jVar < 6; jVar++) {
        Aux_Matrix[iVar][jVar] = 0.0;
        for (kVar = 0; kVar < 6; kVar++)
          Aux_Matrix[iVar][jVar] += B_Matrix[kVar][iVar]*D_Matrix[kVar][jVar];
      }
    }
    
    /*--- Compute the BT.D.B Matrix (stiffness matrix), and add to the original
     matrix using Gauss integration ---*/
    
    for (iVar = 0; iVar < nNodes*nVar; iVar++) {
      for (jVar = 0; jVar < nNodes*nVar; jVar++) {
        for (kVar = 0; kVar < 6; kVar++) {
          StiffMatrix_Elem[iVar][jVar] += Weight[iGauss] * Aux_Matrix[iVar][kVar]*B_Matrix[kVar][jVar] * Det;
        }
      }
    }
    
  }
  
}

void CVolumetricMovement::AddFEA_StiffMatrix(CGeometry *geometry, su2double **StiffMatrix_Elem, unsigned long PointCorners[8], unsigned short nNodes) {
  
  unsigned short iVar, jVar, iDim, jDim;
  
  unsigned short nVar = geometry->GetnDim();

  su2double **StiffMatrix_Node;
  StiffMatrix_Node = new su2double* [nVar];
  for (iVar = 0; iVar < nVar; iVar++)
    StiffMatrix_Node[iVar] = new su2double [nVar];
  
  for (iVar = 0; iVar < nVar; iVar++)
    for (jVar = 0; jVar < nVar; jVar++)
      StiffMatrix_Node[iVar][jVar] = 0.0;
  
  /*--- Transform the stiffness matrix for the hexahedral element into the
   contributions for the individual nodes relative to each other. ---*/
  
  for (iVar = 0; iVar < nNodes; iVar++) {
    for (jVar = 0; jVar < nNodes; jVar++) {
      
      for (iDim = 0; iDim < nVar; iDim++) {
        for (jDim = 0; jDim < nVar; jDim++) {
          StiffMatrix_Node[iDim][jDim] = StiffMatrix_Elem[(iVar*nVar)+iDim][(jVar*nVar)+jDim];
        }
      }

      StiffMatrix.AddBlock(PointCorners[iVar], PointCorners[jVar], StiffMatrix_Node);
      
    }
  }
  
  /*--- Deallocate memory and exit ---*/
  
  for (iVar = 0; iVar < nVar; iVar++)
    delete [] StiffMatrix_Node[iVar];
  delete [] StiffMatrix_Node;
  
}

void CVolumetricMovement::SetBoundaryDisplacements(CGeometry *geometry, CConfig *config) {

	unsigned short iDim, nDim = geometry->GetnDim(), iMarker, axis = 0;
	unsigned long iPoint, total_index, iVertex;
	su2double *VarCoord, MeanCoord[3] = {0.0,0.0,0.0}, VarIncrement = 1.0;
  
  /*--- Get the SU2 module. SU2_CFD will use this routine for dynamically
   deforming meshes (MARKER_MOVING), while SU2_DEF will use it for deforming
   meshes after imposing design variable surface deformations (DV_MARKER). ---*/
  
  unsigned short Kind_SU2 = config->GetKind_SU2();
  
  /*--- If requested (no by default) impose the surface deflections in
   increments and solve the grid deformation equations iteratively with
   successive small deformations. ---*/
  
  VarIncrement = 1.0/((su2double)config->GetGridDef_Nonlinear_Iter());
	
	/*--- As initialization, set to zero displacements of all the surfaces except the symmetry
	 plane and the receive boundaries. ---*/
	for (iMarker = 0; iMarker < config->GetnMarker_All(); iMarker++) {
		if ((config->GetMarker_All_KindBC(iMarker) != SYMMETRY_PLANE)
        && (config->GetMarker_All_KindBC(iMarker) != SEND_RECEIVE)) {
			for (iVertex = 0; iVertex < geometry->nVertex[iMarker]; iVertex++) {
				iPoint = geometry->vertex[iMarker][iVertex]->GetNode();
				for (iDim = 0; iDim < nDim; iDim++) {
					total_index = iPoint*nDim + iDim;
					LinSysRes[total_index] = 0.0;
					LinSysSol[total_index] = 0.0;
          StiffMatrix.DeleteValsRowi(total_index);
				}
			}
    }
  }
	
  /*--- Set to zero displacements of the normal component for the symmetry plane condition ---*/
  
	for (iMarker = 0; iMarker < config->GetnMarker_All(); iMarker++) {
		if ((config->GetMarker_All_KindBC(iMarker) == SYMMETRY_PLANE) && (nDim == 3)) {
      
			for (iDim = 0; iDim < nDim; iDim++) MeanCoord[iDim] = 0.0;
			for (iVertex = 0; iVertex < geometry->nVertex[iMarker]; iVertex++) {
				iPoint = geometry->vertex[iMarker][iVertex]->GetNode();
				VarCoord = geometry->node[iPoint]->GetCoord();
				for (iDim = 0; iDim < nDim; iDim++)
					MeanCoord[iDim] += VarCoord[iDim]*VarCoord[iDim];
			}
			for (iDim = 0; iDim < nDim; iDim++) MeanCoord[iDim] = sqrt(MeanCoord[iDim]);
			
			if ((MeanCoord[0] <= MeanCoord[1]) && (MeanCoord[0] <= MeanCoord[2])) axis = 0;
			if ((MeanCoord[1] <= MeanCoord[0]) && (MeanCoord[1] <= MeanCoord[2])) axis = 1;
			if ((MeanCoord[2] <= MeanCoord[0]) && (MeanCoord[2] <= MeanCoord[1])) axis = 2;
						
			for (iVertex = 0; iVertex < geometry->nVertex[iMarker]; iVertex++) {
				iPoint = geometry->vertex[iMarker][iVertex]->GetNode();
				total_index = iPoint*nDim + axis;
				LinSysRes[total_index] = 0.0;
				LinSysSol[total_index] = 0.0;
				StiffMatrix.DeleteValsRowi(total_index);
			}
		}
	}
  
	/*--- Set the known displacements, note that some points of the moving surfaces
   could be on on the symmetry plane, we should specify DeleteValsRowi again (just in case) ---*/
  
	for (iMarker = 0; iMarker < config->GetnMarker_All(); iMarker++) {
		if (((config->GetMarker_All_Moving(iMarker) == YES) && (Kind_SU2 == SU2_CFD)) ||
        ((config->GetMarker_All_DV(iMarker) == YES) && (Kind_SU2 == SU2_DEF)) ||
        ((config->GetDirectDiff() == D_DESIGN) && (Kind_SU2 == SU2_CFD) && (config->GetMarker_All_DV(iMarker) == YES)) ||
        ((config->GetMarker_All_DV(iMarker) == YES) && (Kind_SU2 == SU2_DOT))) {
			for (iVertex = 0; iVertex < geometry->nVertex[iMarker]; iVertex++) {
				iPoint = geometry->vertex[iMarker][iVertex]->GetNode();
				VarCoord = geometry->vertex[iMarker][iVertex]->GetVarCoord();
				for (iDim = 0; iDim < nDim; iDim++) {
					total_index = iPoint*nDim + iDim;
          LinSysRes[total_index] = SU2_TYPE::GetPrimary(VarCoord[iDim] * VarIncrement);
          LinSysSol[total_index] = SU2_TYPE::GetPrimary(VarCoord[iDim] * VarIncrement);
          StiffMatrix.DeleteValsRowi(total_index);
				}
			}
    }
  }
  
  /*--- Don't move the nearfield plane ---*/
  
  for (iMarker = 0; iMarker < config->GetnMarker_All(); iMarker++) {
		if (config->GetMarker_All_KindBC(iMarker) == NEARFIELD_BOUNDARY) {
			for (iVertex = 0; iVertex < geometry->nVertex[iMarker]; iVertex++) {
				iPoint = geometry->vertex[iMarker][iVertex]->GetNode();
				for (iDim = 0; iDim < nDim; iDim++) {
					total_index = iPoint*nDim + iDim;
					LinSysRes[total_index] = 0.0;
					LinSysSol[total_index] = 0.0;
          StiffMatrix.DeleteValsRowi(total_index);
				}
			}
    }
  }

  /*--- Move the FSI interfaces ---*/

	for (iMarker = 0; iMarker < config->GetnMarker_All(); iMarker++) {
		if ((config->GetMarker_All_FSIinterface(iMarker) != 0) && (Kind_SU2 == SU2_CFD)) {
			for (iVertex = 0; iVertex < geometry->nVertex[iMarker]; iVertex++) {
				iPoint = geometry->vertex[iMarker][iVertex]->GetNode();
				VarCoord = geometry->vertex[iMarker][iVertex]->GetVarCoord();
				for (iDim = 0; iDim < nDim; iDim++) {
					total_index = iPoint*nDim + iDim;
          LinSysRes[total_index] = SU2_TYPE::GetPrimary(VarCoord[iDim] * VarIncrement);
          LinSysSol[total_index] = SU2_TYPE::GetPrimary(VarCoord[iDim] * VarIncrement);
					StiffMatrix.DeleteValsRowi(total_index);
				}
			}
		}
	}


}

void CVolumetricMovement::SetBoundaryDerivatives(CGeometry *geometry, CConfig *config){
  unsigned short iDim, iMarker;
  unsigned long iPoint, total_index, iVertex;

  su2double * VarCoord;
  unsigned short Kind_SU2 = config->GetKind_SU2();
  if ((config->GetDirectDiff() == D_DESIGN) && (Kind_SU2 == SU2_CFD)){
    for (iMarker = 0; iMarker < config->GetnMarker_All(); iMarker++) {
      if ((config->GetMarker_All_DV(iMarker) == YES)) {
        for (iVertex = 0; iVertex < geometry->nVertex[iMarker]; iVertex++) {
          iPoint = geometry->vertex[iMarker][iVertex]->GetNode();
          VarCoord = geometry->vertex[iMarker][iVertex]->GetVarCoord();
          for (iDim = 0; iDim < nDim; iDim++) {
            total_index = iPoint*nDim + iDim;
            LinSysRes[total_index] = SU2_TYPE::GetDerivative(VarCoord[iDim]);
            LinSysSol[total_index] = SU2_TYPE::GetDerivative(VarCoord[iDim]);
          }
        }
      }
    }
    if (LinSysRes.norm() == 0.0) cout << "Warning: Derivatives are zero!" << endl;
  } else if (Kind_SU2 == SU2_DOT) {

    for (iPoint = 0; iPoint < nPoint; iPoint++){
      for (iDim = 0; iDim < nDim; iDim++){
        total_index = iPoint*nDim + iDim;
        LinSysRes[total_index] = SU2_TYPE::GetPrimary(geometry->GetSensitivity(iPoint, iDim));
        LinSysSol[total_index] = SU2_TYPE::GetPrimary(geometry->GetSensitivity(iPoint, iDim));
      }
    }
  }
}

void CVolumetricMovement::UpdateGridCoord_Derivatives(CGeometry *geometry, CConfig *config){
  unsigned short iDim, iMarker;
  unsigned long iPoint, total_index, iVertex;
  su2double new_coord[3];

  unsigned short Kind_SU2 = config->GetKind_SU2();

  /*--- Update derivatives of the grid coordinates using the solution of the linear system
     after grid deformation (LinSysSol contains the derivatives of the x, y, z displacements). ---*/
  if ((config->GetDirectDiff() == D_DESIGN) && (Kind_SU2 == SU2_CFD)){
    for (iPoint = 0; iPoint < nPoint; iPoint++){
      for (iDim = 0; iDim < nDim; iDim++) {
        total_index = iPoint*nDim + iDim;
        new_coord[iDim] = geometry->node[iPoint]->GetCoord(iDim);
        SU2_TYPE::SetDerivative(new_coord[iDim], SU2_TYPE::GetPrimary(LinSysSol[total_index]));
      }
      geometry->node[iPoint]->SetCoord(new_coord);
    }
  } else if (Kind_SU2 == SU2_DOT){
    for (iMarker = 0; iMarker < config->GetnMarker_All(); iMarker++) {
      if (config->GetMarker_All_DV(iMarker) == YES) {
        for (iVertex = 0; iVertex < geometry->nVertex[iMarker]; iVertex++) {
          iPoint = geometry->vertex[iMarker][iVertex]->GetNode();
          if (geometry->node[iPoint]->GetDomain()){
            for (iDim = 0; iDim < nDim; iDim++) {
              total_index = iPoint*nDim + iDim;
              geometry->SetSensitivity(iPoint,iDim, LinSysSol[total_index]);
            }
          }
        }
      }
    }
  }
}

void CVolumetricMovement::SetDomainDisplacements(CGeometry *geometry, CConfig *config) {
  
  unsigned short iDim, nDim = geometry->GetnDim();
  unsigned long iPoint, total_index;
  su2double *Coord, *MinCoordValues, *MaxCoordValues, *Hold_GridFixed_Coord;
  
  MinCoordValues = new su2double [nDim];
  MaxCoordValues = new su2double [nDim];
  
		for (iDim = 0; iDim < nDim; iDim++) {
      MinCoordValues[iDim] = 0.0;
      MaxCoordValues[iDim] = 0.0;
    }
  
  Hold_GridFixed_Coord = config->GetHold_GridFixed_Coord();
  
  MinCoordValues[0] = Hold_GridFixed_Coord[0];
  MinCoordValues[1] = Hold_GridFixed_Coord[1];
  MinCoordValues[2] = Hold_GridFixed_Coord[2];
  MaxCoordValues[0] = Hold_GridFixed_Coord[3];
  MaxCoordValues[1] = Hold_GridFixed_Coord[4];
  MaxCoordValues[2] = Hold_GridFixed_Coord[5];
  
  /*--- Set to zero displacements of all the points that are not going to be moved
   except the surfaces ---*/
  
  for (iPoint = 0; iPoint < geometry->GetnPoint(); iPoint++) {
    Coord = geometry->node[iPoint]->GetCoord();
    for (iDim = 0; iDim < nDim; iDim++) {
      if ((Coord[iDim] < MinCoordValues[iDim]) || (Coord[iDim] > MaxCoordValues[iDim])) {
        total_index = iPoint*nDim + iDim;
        LinSysRes[total_index] = 0.0;
        LinSysSol[total_index] = 0.0;
        StiffMatrix.DeleteValsRowi(total_index);
      }
    }
  }
  
  delete [] MinCoordValues;
  delete [] MaxCoordValues;
  
}

void CVolumetricMovement::Rigid_Rotation(CGeometry *geometry, CConfig *config,
                                         unsigned short iZone, unsigned long iter) {
  
  int rank = MASTER_NODE;
#ifdef HAVE_MPI
	MPI_Comm_rank(MPI_COMM_WORLD, &rank);
#endif
  
	/*--- Local variables ---*/
	unsigned short iDim, nDim; 
	unsigned long iPoint;
	su2double r[3] = {0.0,0.0,0.0}, rotCoord[3] = {0.0,0.0,0.0}, *Coord, Center[3] = {0.0,0.0,0.0}, Omega[3] = {0.0,0.0,0.0}, Lref, dt, Center_Moment[3] = {0.0,0.0,0.0};
  su2double *GridVel, newGridVel[3] = {0.0,0.0,0.0};
	su2double rotMatrix[3][3] = {{0.0,0.0,0.0}, {0.0,0.0,0.0}, {0.0,0.0,0.0}};
	su2double dtheta, dphi, dpsi, cosTheta, sinTheta;
	su2double cosPhi, sinPhi, cosPsi, sinPsi;
	bool time_spectral = (config->GetUnsteady_Simulation() == TIME_SPECTRAL);
	bool adjoint = config->GetAdjoint();

	/*--- Problem dimension and physical time step ---*/
	nDim = geometry->GetnDim();
	dt   = config->GetDelta_UnstTimeND();
	Lref = config->GetLength_Ref();

  /*--- For time-spectral, motion is the same in each zone (at each instance).
   *    This is used for calls to the config container ---*/
  if (time_spectral)
	  iZone = ZONE_0;
  
  /*--- For the unsteady adjoint, use reverse time ---*/
  if (adjoint) {
    /*--- Set the first adjoint mesh position to the final direct one ---*/
    if (iter == 0) dt = ((su2double)config->GetnExtIter()-1)*dt;
    /*--- Reverse the rotation direction for the adjoint ---*/
    else dt = -1.0*dt;
  } else {
    /*--- No rotation at all for the first direct solution ---*/
    if (iter == 0) dt = 0;
  }
  
  /*--- Center of rotation & angular velocity vector from config ---*/
  
  Center[0] = config->GetMotion_Origin_X(iZone);
  Center[1] = config->GetMotion_Origin_Y(iZone);
  Center[2] = config->GetMotion_Origin_Z(iZone);
  Omega[0]  = (config->GetRotation_Rate_X(iZone)/config->GetOmega_Ref());
  Omega[1]  = (config->GetRotation_Rate_Y(iZone)/config->GetOmega_Ref());
  Omega[2]  = (config->GetRotation_Rate_Z(iZone)/config->GetOmega_Ref());

  /*-- Set dt for time-spectral cases ---*/
  if (time_spectral) {
	  /*--- period of oscillation & compute time interval using nTimeInstances ---*/
	  su2double period = config->GetTimeSpectral_Period();
	  dt = period * (su2double)iter/(su2double)(config->GetnTimeInstances());
  }
  
  /*--- Compute delta change in the angle about the x, y, & z axes. ---*/

  dtheta = Omega[0]*dt;
  dphi   = Omega[1]*dt;
  dpsi   = Omega[2]*dt;

  if (rank == MASTER_NODE && iter == 0) {
    cout << " Angular velocity: (" << Omega[0] << ", " << Omega[1];
    cout << ", " << Omega[2] << ") rad/s." << endl;
  }
  
	/*--- Store angles separately for clarity. Compute sines/cosines. ---*/
  
	cosTheta = cos(dtheta);  cosPhi = cos(dphi);  cosPsi = cos(dpsi);
	sinTheta = sin(dtheta);  sinPhi = sin(dphi);  sinPsi = sin(dpsi);
  
	/*--- Compute the rotation matrix. Note that the implicit
   ordering is rotation about the x-axis, y-axis, then z-axis. ---*/
  
	rotMatrix[0][0] = cosPhi*cosPsi;
	rotMatrix[1][0] = cosPhi*sinPsi;
	rotMatrix[2][0] = -sinPhi;
  
	rotMatrix[0][1] = sinTheta*sinPhi*cosPsi - cosTheta*sinPsi;
	rotMatrix[1][1] = sinTheta*sinPhi*sinPsi + cosTheta*cosPsi;
	rotMatrix[2][1] = sinTheta*cosPhi;
  
	rotMatrix[0][2] = cosTheta*sinPhi*cosPsi + sinTheta*sinPsi;
	rotMatrix[1][2] = cosTheta*sinPhi*sinPsi - sinTheta*cosPsi;
	rotMatrix[2][2] = cosTheta*cosPhi;
  
	/*--- Loop over and rotate each node in the volume mesh ---*/
	for (iPoint = 0; iPoint < geometry->GetnPoint(); iPoint++) {
    
    /*--- Coordinates of the current point ---*/
    Coord   = geometry->node[iPoint]->GetCoord();
    GridVel = geometry->node[iPoint]->GetGridVel();
    
    /*--- Calculate non-dim. position from rotation center ---*/
    for (iDim = 0; iDim < nDim; iDim++)
      r[iDim] = (Coord[iDim]-Center[iDim])/Lref;
    if (nDim == 2) r[nDim] = 0.0;
    
    /*--- Compute transformed point coordinates ---*/
    rotCoord[0] = rotMatrix[0][0]*r[0] 
                + rotMatrix[0][1]*r[1] 
                + rotMatrix[0][2]*r[2];
    
    rotCoord[1] = rotMatrix[1][0]*r[0] 
                + rotMatrix[1][1]*r[1] 
                + rotMatrix[1][2]*r[2];
    
    rotCoord[2] = rotMatrix[2][0]*r[0] 
                + rotMatrix[2][1]*r[1] 
                + rotMatrix[2][2]*r[2];
    
    /*--- Cross Product of angular velocity and distance from center.
     Note that we have assumed the grid velocities have been set to
     an initial value in the plunging routine. ---*/
    
    newGridVel[0] = GridVel[0] + Omega[1]*rotCoord[2] - Omega[2]*rotCoord[1];
    newGridVel[1] = GridVel[1] + Omega[2]*rotCoord[0] - Omega[0]*rotCoord[2];
    newGridVel[2] = GridVel[2] + Omega[0]*rotCoord[1] - Omega[1]*rotCoord[0];
    
    /*--- Store new node location & grid velocity. Add center. 
     Do not store the grid velocity if this is an adjoint calculation.---*/
    
    for (iDim = 0; iDim < nDim; iDim++) {
      geometry->node[iPoint]->SetCoord(iDim, rotCoord[iDim] + Center[iDim]);
      if (!adjoint) geometry->node[iPoint]->SetGridVel(iDim, newGridVel[iDim]);
      
    }
  }
  
  /*--- Set the moment computation center to the new location after
   incrementing the position with the rotation. ---*/
  
  for (unsigned short jMarker=0; jMarker<config->GetnMarker_Monitoring(); jMarker++) {
    
    Center_Moment[0] = config->GetRefOriginMoment_X(jMarker);
    Center_Moment[1] = config->GetRefOriginMoment_Y(jMarker);
    Center_Moment[2] = config->GetRefOriginMoment_Z(jMarker);
    
    /*--- Calculate non-dim. position from rotation center ---*/
    
    for (iDim = 0; iDim < nDim; iDim++)
      r[iDim] = (Center_Moment[iDim]-Center[iDim])/Lref;
    if (nDim == 2) r[nDim] = 0.0;
    
    /*--- Compute transformed point coordinates ---*/
    
    rotCoord[0] = rotMatrix[0][0]*r[0]
    + rotMatrix[0][1]*r[1]
    + rotMatrix[0][2]*r[2];
    
    rotCoord[1] = rotMatrix[1][0]*r[0]
    + rotMatrix[1][1]*r[1]
    + rotMatrix[1][2]*r[2];
    
    rotCoord[2] = rotMatrix[2][0]*r[0]
    + rotMatrix[2][1]*r[1]
    + rotMatrix[2][2]*r[2];
    
    config->SetRefOriginMoment_X(jMarker, Center[0]+rotCoord[0]);
    config->SetRefOriginMoment_Y(jMarker, Center[1]+rotCoord[1]);
    config->SetRefOriginMoment_Z(jMarker, Center[2]+rotCoord[2]);
  }
  
	/*--- After moving all nodes, update geometry class ---*/
  
	UpdateDualGrid(geometry, config);

}

void CVolumetricMovement::Rigid_Pitching(CGeometry *geometry, CConfig *config, unsigned short iZone, unsigned long iter) {
  
  int rank = MASTER_NODE;
#ifdef HAVE_MPI
	MPI_Comm_rank(MPI_COMM_WORLD, &rank);
#endif
  
  /*--- Local variables ---*/
  su2double r[3] = {0.0,0.0,0.0}, rotCoord[3] = {0.0,0.0,0.0}, *Coord, Center[3] = {0.0,0.0,0.0},
  Omega[3] = {0.0,0.0,0.0}, Ampl[3] = {0.0,0.0,0.0}, Phase[3] = {0.0,0.0,0.0};
  su2double Lref, deltaT, alphaDot[3], *GridVel, newGridVel[3] = {0.0,0.0,0.0};
  su2double rotMatrix[3][3] = {{0.0,0.0,0.0}, {0.0,0.0,0.0}, {0.0,0.0,0.0}};
  su2double dtheta, dphi, dpsi, cosTheta, sinTheta;
  su2double cosPhi, sinPhi, cosPsi, sinPsi;
  su2double time_new, time_old;
  su2double DEG2RAD = PI_NUMBER/180.0;
  unsigned short iDim;
  unsigned short nDim = geometry->GetnDim();
  unsigned long iPoint;
  bool time_spectral = (config->GetUnsteady_Simulation() == TIME_SPECTRAL);
  bool adjoint = config->GetAdjoint();
  
  /*--- Retrieve values from the config file ---*/
  deltaT = config->GetDelta_UnstTimeND(); 
  Lref   = config->GetLength_Ref();

  /*--- For time-spectral, motion is the same in each zone (at each instance). ---*/
  if (time_spectral) {
	  iZone = ZONE_0;
  }

  /*--- Pitching origin, frequency, and amplitude from config. ---*/	
  Center[0] = config->GetMotion_Origin_X(iZone);
  Center[1] = config->GetMotion_Origin_Y(iZone);
  Center[2] = config->GetMotion_Origin_Z(iZone);
  Omega[0]  = (config->GetPitching_Omega_X(iZone)/config->GetOmega_Ref());
  Omega[1]  = (config->GetPitching_Omega_Y(iZone)/config->GetOmega_Ref());
  Omega[2]  = (config->GetPitching_Omega_Z(iZone)/config->GetOmega_Ref());
  Ampl[0]   = config->GetPitching_Ampl_X(iZone)*DEG2RAD;
  Ampl[1]   = config->GetPitching_Ampl_Y(iZone)*DEG2RAD;
  Ampl[2]   = config->GetPitching_Ampl_Z(iZone)*DEG2RAD;
  Phase[0]   = config->GetPitching_Phase_X(iZone)*DEG2RAD;
  Phase[1]   = config->GetPitching_Phase_Y(iZone)*DEG2RAD;
  Phase[2]   = config->GetPitching_Phase_Z(iZone)*DEG2RAD;

  if (time_spectral) {    
	  /*--- period of oscillation & compute time interval using nTimeInstances ---*/
	  su2double period = config->GetTimeSpectral_Period();
	  deltaT = period/(su2double)(config->GetnTimeInstances());
  }

  /*--- Compute delta time based on physical time step ---*/
  if (adjoint) {
    /*--- For the unsteady adjoint, we integrate backwards through
     physical time, so perform mesh motion in reverse. ---*/ 
    unsigned long nFlowIter  = config->GetnExtIter();
    unsigned long directIter = nFlowIter - iter - 1;
    time_new = static_cast<su2double>(directIter)*deltaT;
    time_old = time_new;
    if (iter != 0) time_old = (static_cast<su2double>(directIter)+1.0)*deltaT;
  } else {
    /*--- Forward time for the direct problem ---*/
    time_new = static_cast<su2double>(iter)*deltaT;
    if (time_spectral) {
    	/*--- For time-spectral, begin movement from the zero position ---*/
    	time_old = 0.0;
    } else {
    	time_old = time_new;
    	if (iter != 0) time_old = (static_cast<su2double>(iter)-1.0)*deltaT;
    }
  }
  
	/*--- Compute delta change in the angle about the x, y, & z axes. ---*/
  
	dtheta = -Ampl[0]*(sin(Omega[0]*time_new + Phase[0]) - sin(Omega[0]*time_old + Phase[0]));
	dphi   = -Ampl[1]*(sin(Omega[1]*time_new + Phase[1]) - sin(Omega[1]*time_old + Phase[1]));
	dpsi   = -Ampl[2]*(sin(Omega[2]*time_new + Phase[2]) - sin(Omega[2]*time_old + Phase[2]));
  
  /*--- Angular velocity at the new time ---*/
  
  alphaDot[0] = -Omega[0]*Ampl[0]*cos(Omega[0]*time_new);
  alphaDot[1] = -Omega[1]*Ampl[1]*cos(Omega[1]*time_new);
  alphaDot[2] = -Omega[2]*Ampl[2]*cos(Omega[2]*time_new);

  if (rank == MASTER_NODE && iter == 0) {
      cout << " Pitching frequency: (" << Omega[0] << ", " << Omega[1];
      cout << ", " << Omega[2] << ") rad/s." << endl;
      cout << " Pitching amplitude: (" << Ampl[0]/DEG2RAD << ", ";
      cout << Ampl[1]/DEG2RAD << ", " << Ampl[2]/DEG2RAD;
      cout << ") degrees."<< endl;
      cout << " Pitching phase lag: (" << Phase[0]/DEG2RAD << ", ";
      cout << Phase[1]/DEG2RAD <<", "<< Phase[2]/DEG2RAD;
      cout << ") degrees."<< endl;
  }
  
	/*--- Store angles separately for clarity. Compute sines/cosines. ---*/
  
	cosTheta = cos(dtheta);  cosPhi = cos(dphi);  cosPsi = cos(dpsi);
	sinTheta = sin(dtheta);  sinPhi = sin(dphi);  sinPsi = sin(dpsi);
  
	/*--- Compute the rotation matrix. Note that the implicit
   ordering is rotation about the x-axis, y-axis, then z-axis. ---*/
  
	rotMatrix[0][0] = cosPhi*cosPsi;
	rotMatrix[1][0] = cosPhi*sinPsi;
	rotMatrix[2][0] = -sinPhi;
  
	rotMatrix[0][1] = sinTheta*sinPhi*cosPsi - cosTheta*sinPsi;
	rotMatrix[1][1] = sinTheta*sinPhi*sinPsi + cosTheta*cosPsi;
	rotMatrix[2][1] = sinTheta*cosPhi;
  
	rotMatrix[0][2] = cosTheta*sinPhi*cosPsi + sinTheta*sinPsi;
	rotMatrix[1][2] = cosTheta*sinPhi*sinPsi - sinTheta*cosPsi;
	rotMatrix[2][2] = cosTheta*cosPhi;
  
	/*--- Loop over and rotate each node in the volume mesh ---*/
	for (iPoint = 0; iPoint < geometry->GetnPoint(); iPoint++) {
    
    /*--- Coordinates of the current point ---*/
    Coord   = geometry->node[iPoint]->GetCoord();
    GridVel = geometry->node[iPoint]->GetGridVel();
    
    /*--- Calculate non-dim. position from rotation center ---*/
    for (iDim = 0; iDim < nDim; iDim++)
      r[iDim] = (Coord[iDim]-Center[iDim])/Lref;
    if (nDim == 2) r[nDim] = 0.0;
    
    /*--- Compute transformed point coordinates ---*/
    rotCoord[0] = rotMatrix[0][0]*r[0] 
                + rotMatrix[0][1]*r[1] 
                + rotMatrix[0][2]*r[2];
    
    rotCoord[1] = rotMatrix[1][0]*r[0] 
                + rotMatrix[1][1]*r[1] 
                + rotMatrix[1][2]*r[2];
    
    rotCoord[2] = rotMatrix[2][0]*r[0] 
                + rotMatrix[2][1]*r[1] 
                + rotMatrix[2][2]*r[2];
    
    /*--- Cross Product of angular velocity and distance from center.
     Note that we have assumed the grid velocities have been set to 
     an initial value in the plunging routine. ---*/
    
    newGridVel[0] = GridVel[0] + alphaDot[1]*rotCoord[2] - alphaDot[2]*rotCoord[1];
    newGridVel[1] = GridVel[1] + alphaDot[2]*rotCoord[0] - alphaDot[0]*rotCoord[2];
    newGridVel[2] = GridVel[2] + alphaDot[0]*rotCoord[1] - alphaDot[1]*rotCoord[0];
    
    /*--- Store new node location & grid velocity. Add center location.
     Do not store the grid velocity if this is an adjoint calculation.---*/
    
    for (iDim = 0; iDim < nDim; iDim++) {
      geometry->node[iPoint]->SetCoord(iDim, rotCoord[iDim]+Center[iDim]);
      if (!adjoint) geometry->node[iPoint]->SetGridVel(iDim, newGridVel[iDim]);
    }
  }
  
  /*--- For pitching we don't update the motion origin and moment reference origin. ---*/

	/*--- After moving all nodes, update geometry class ---*/
  
	UpdateDualGrid(geometry, config);
  
}

void CVolumetricMovement::Rigid_Plunging(CGeometry *geometry, CConfig *config, unsigned short iZone, unsigned long iter) {
  
  int rank = MASTER_NODE;
#ifdef HAVE_MPI
	MPI_Comm_rank(MPI_COMM_WORLD, &rank);
#endif
  
  /*--- Local variables ---*/
  su2double deltaX[3], newCoord[3], Center[3], *Coord, Omega[3], Ampl[3], Lref;
  su2double *GridVel, newGridVel[3], xDot[3];
  su2double deltaT, time_new, time_old;
  unsigned short iDim, nDim = geometry->GetnDim();
  unsigned long iPoint;
  bool time_spectral = (config->GetUnsteady_Simulation() == TIME_SPECTRAL);
  bool adjoint = config->GetAdjoint();
  
  /*--- Retrieve values from the config file ---*/
  deltaT = config->GetDelta_UnstTimeND();
  Lref   = config->GetLength_Ref();
  
  /*--- For time-spectral, motion is the same in each zone (at each instance). ---*/
  if (time_spectral) {
	  iZone = ZONE_0;
  }
  
  /*--- Plunging frequency and amplitude from config. ---*/
  Center[0] = config->GetMotion_Origin_X(iZone);
  Center[1] = config->GetMotion_Origin_Y(iZone);
  Center[2] = config->GetMotion_Origin_Z(iZone);
  Omega[0]  = (config->GetPlunging_Omega_X(iZone)/config->GetOmega_Ref());
  Omega[1]  = (config->GetPlunging_Omega_Y(iZone)/config->GetOmega_Ref());
  Omega[2]  = (config->GetPlunging_Omega_Z(iZone)/config->GetOmega_Ref());
  Ampl[0]   = config->GetPlunging_Ampl_X(iZone)/Lref;
  Ampl[1]   = config->GetPlunging_Ampl_Y(iZone)/Lref;
  Ampl[2]   = config->GetPlunging_Ampl_Z(iZone)/Lref;
  
  if (time_spectral) {
	  /*--- period of oscillation & time interval using nTimeInstances ---*/
	  su2double period = config->GetTimeSpectral_Period();
	  deltaT = period/(su2double)(config->GetnTimeInstances());
  }
  
  /*--- Compute delta time based on physical time step ---*/
  if (adjoint) {
    /*--- For the unsteady adjoint, we integrate backwards through
     physical time, so perform mesh motion in reverse. ---*/
    unsigned long nFlowIter  = config->GetnExtIter();
    unsigned long directIter = nFlowIter - iter - 1;
    time_new = static_cast<su2double>(directIter)*deltaT;
    time_old = time_new;
    if (iter != 0) time_old = (static_cast<su2double>(directIter)+1.0)*deltaT;
  } else {
    /*--- Forward time for the direct problem ---*/
    time_new = static_cast<su2double>(iter)*deltaT;
    if (time_spectral) {
    	/*--- For time-spectral, begin movement from the zero position ---*/
    	time_old = 0.0;
    } else {
    	time_old = time_new;
    	if (iter != 0) time_old = (static_cast<su2double>(iter)-1.0)*deltaT;
    }
  }
  
	/*--- Compute delta change in the position in the x, y, & z directions. ---*/
	deltaX[0] = -Ampl[0]*(sin(Omega[0]*time_new) - sin(Omega[0]*time_old));
	deltaX[1] = -Ampl[1]*(sin(Omega[1]*time_new) - sin(Omega[1]*time_old));
	deltaX[2] = -Ampl[2]*(sin(Omega[2]*time_new) - sin(Omega[2]*time_old));
  
  /*--- Compute grid velocity due to plunge in the x, y, & z directions. ---*/
	xDot[0] = -Ampl[0]*Omega[0]*(cos(Omega[0]*time_new));
	xDot[1] = -Ampl[1]*Omega[1]*(cos(Omega[1]*time_new));
	xDot[2] = -Ampl[2]*Omega[2]*(cos(Omega[2]*time_new));
  
  if (rank == MASTER_NODE && iter == 0) {
    cout << " Plunging frequency: (" << Omega[0] << ", " << Omega[1];
    cout << ", " << Omega[2] << ") rad/s." << endl;
    cout << " Plunging amplitude: (" << Ampl[0] << ", ";
    cout << Ampl[1] << ", " << Ampl[2] <<  ") m."<< endl;
  }
  
	/*--- Loop over and move each node in the volume mesh ---*/
	for (iPoint = 0; iPoint < geometry->GetnPoint(); iPoint++) {
    
    /*--- Coordinates of the current point ---*/
    Coord   = geometry->node[iPoint]->GetCoord();
    GridVel = geometry->node[iPoint]->GetGridVel();
    
    /*--- Increment the node position using the delta values. ---*/
    for (iDim = 0; iDim < nDim; iDim++)
      newCoord[iDim] = Coord[iDim] + deltaX[iDim];
    
    /*--- Cross Product of angular velocity and distance from center.
     Note that we have assumed the grid velocities have been set to
     an initial value in the plunging routine. ---*/
    
    newGridVel[0] = GridVel[0] + xDot[0];
    newGridVel[1] = GridVel[1] + xDot[1];
    newGridVel[2] = GridVel[2] + xDot[2];
    
    /*--- Store new node location & grid velocity. Do not store the grid
     velocity if this is an adjoint calculation. ---*/
    
    for (iDim = 0; iDim < nDim; iDim++) {
      geometry->node[iPoint]->SetCoord(iDim, newCoord[iDim]);
      if (!adjoint) geometry->node[iPoint]->SetGridVel(iDim, newGridVel[iDim]);
    }
  }
  
  /*--- Set the mesh motion center to the new location after
   incrementing the position with the rigid translation. This
   new location will be used for subsequent pitching/rotation.---*/
  
  config->SetMotion_Origin_X(iZone, Center[0]+deltaX[0]);
  config->SetMotion_Origin_Y(iZone, Center[1]+deltaX[1]);
  config->SetMotion_Origin_Z(iZone, Center[2]+deltaX[2]);
  
  /*--- As the body origin may have moved, print it to the console ---*/
  
//  if (rank == MASTER_NODE) {
//    cout << " Body origin: (" << Center[0]+deltaX[0];
//    cout << ", " << Center[1]+deltaX[1] << ", " << Center[2]+deltaX[2];
//    cout << ")." << endl;
//  }
  
  /*--- Set the moment computation center to the new location after
   incrementing the position with the plunging. ---*/
  
  for (unsigned short jMarker=0; jMarker<config->GetnMarker_Monitoring(); jMarker++) {
    Center[0] = config->GetRefOriginMoment_X(jMarker) + deltaX[0];
    Center[1] = config->GetRefOriginMoment_Y(jMarker) + deltaX[1];
    Center[2] = config->GetRefOriginMoment_Z(jMarker) + deltaX[2];
    config->SetRefOriginMoment_X(jMarker, Center[0]);
    config->SetRefOriginMoment_Y(jMarker, Center[1]);
    config->SetRefOriginMoment_Z(jMarker, Center[2]);
  }
  
	/*--- After moving all nodes, update geometry class ---*/
	
  UpdateDualGrid(geometry, config);
  
}

void CVolumetricMovement::Rigid_Translation(CGeometry *geometry, CConfig *config, unsigned short iZone, unsigned long iter) {
  
  int rank = MASTER_NODE;
#ifdef HAVE_MPI
	MPI_Comm_rank(MPI_COMM_WORLD, &rank);
#endif
  
  /*--- Local variables ---*/
  su2double deltaX[3], newCoord[3], Center[3], *Coord;
  su2double xDot[3];
  su2double deltaT, time_new, time_old;
  unsigned short iDim, nDim = geometry->GetnDim();
  unsigned long iPoint;
  bool time_spectral = (config->GetUnsteady_Simulation() == TIME_SPECTRAL);
  bool adjoint = config->GetAdjoint();
	
  /*--- Retrieve values from the config file ---*/
  deltaT = config->GetDelta_UnstTimeND();
  
  /*--- For time-spectral, motion is the same in each zone (at each instance). ---*/
  if (time_spectral) {
	  iZone = ZONE_0;
  }

  /*--- Get motion center and translation rates from config ---*/
  Center[0] = config->GetMotion_Origin_X(iZone);
  Center[1] = config->GetMotion_Origin_Y(iZone);
  Center[2] = config->GetMotion_Origin_Z(iZone);
  xDot[0]   = config->GetTranslation_Rate_X(iZone);
  xDot[1]   = config->GetTranslation_Rate_Y(iZone);
  xDot[2]   = config->GetTranslation_Rate_Z(iZone);
  
  if (time_spectral) {
	  /*--- period of oscillation & time interval using nTimeInstances ---*/
	  su2double period = config->GetTimeSpectral_Period();
	  deltaT = period/(su2double)(config->GetnTimeInstances());
  }
  
  /*--- Compute delta time based on physical time step ---*/
  if (adjoint) {
    /*--- For the unsteady adjoint, we integrate backwards through
     physical time, so perform mesh motion in reverse. ---*/
    unsigned long nFlowIter  = config->GetnExtIter();
    unsigned long directIter = nFlowIter - iter - 1;
    time_new = static_cast<su2double>(directIter)*deltaT;
    time_old = time_new;
    if (iter != 0) time_old = (static_cast<su2double>(directIter)+1.0)*deltaT;
  } else {
    /*--- Forward time for the direct problem ---*/
    time_new = static_cast<su2double>(iter)*deltaT;
    if (time_spectral) {
    	/*--- For time-spectral, begin movement from the zero position ---*/
    	time_old = 0.0;
    } else {
    	time_old = time_new;
    	if (iter != 0) time_old = (static_cast<su2double>(iter)-1.0)*deltaT;
    }
  }
  
	/*--- Compute delta change in the position in the x, y, & z directions. ---*/
	deltaX[0] = xDot[0]*(time_new-time_old);
	deltaX[1] = xDot[1]*(time_new-time_old);
	deltaX[2] = xDot[2]*(time_new-time_old);

  if (rank == MASTER_NODE) {
    cout << " New physical time: " << time_new << " seconds." << endl;
    if (iter == 0) {
    cout << " Translational velocity: (" << xDot[0] << ", " << xDot[1];
    cout << ", " << xDot[2] << ") m/s." << endl;
    }
  }
  
	/*--- Loop over and move each node in the volume mesh ---*/
	for (iPoint = 0; iPoint < geometry->GetnPoint(); iPoint++) {
    
    /*--- Coordinates of the current point ---*/
    Coord = geometry->node[iPoint]->GetCoord();
    
    /*--- Increment the node position using the delta values. ---*/
    for (iDim = 0; iDim < nDim; iDim++)
      newCoord[iDim] = Coord[iDim] + deltaX[iDim];
    
    /*--- Store new node location & grid velocity. Do not store the grid
     velocity if this is an adjoint calculation. ---*/
    
    for (iDim = 0; iDim < nDim; iDim++) {
      geometry->node[iPoint]->SetCoord(iDim, newCoord[iDim]);
      if (!adjoint) geometry->node[iPoint]->SetGridVel(iDim,xDot[iDim]);
    }
  }
  
  /*--- Set the mesh motion center to the new location after
   incrementing the position with the rigid translation. This
   new location will be used for subsequent pitching/rotation.---*/
  
  config->SetMotion_Origin_X(iZone, Center[0]+deltaX[0]);
  config->SetMotion_Origin_Y(iZone, Center[1]+deltaX[1]);
  config->SetMotion_Origin_Z(iZone, Center[2]+deltaX[2]);
  
  /*--- Set the moment computation center to the new location after
   incrementing the position with the translation. ---*/
  
  for (unsigned short jMarker=0; jMarker<config->GetnMarker_Monitoring(); jMarker++) {
    Center[0] = config->GetRefOriginMoment_X(jMarker) + deltaX[0];
    Center[1] = config->GetRefOriginMoment_Y(jMarker) + deltaX[1];
    Center[2] = config->GetRefOriginMoment_Z(jMarker) + deltaX[2];
    config->SetRefOriginMoment_X(jMarker, Center[0]);
    config->SetRefOriginMoment_Y(jMarker, Center[1]);
    config->SetRefOriginMoment_Z(jMarker, Center[2]);
  }
  
	/*--- After moving all nodes, update geometry class ---*/
	
  UpdateDualGrid(geometry, config);
  
}

void CVolumetricMovement::SetVolume_Scaling(CGeometry *geometry, CConfig *config, bool UpdateGeo) {
  
  int rank = MASTER_NODE;
#ifdef HAVE_MPI
  MPI_Comm_rank(MPI_COMM_WORLD, &rank);
#endif
  
  unsigned short iDim;
  unsigned long iPoint;
  su2double newCoord[3] = {0.0,0.0,0.0}, *Coord;
  
  /*--- The scaling factor is the only input to this option. Currently, 
   the mesh must be scaled the same amount in all three directions. ---*/
  su2double Scale = config->GetDV_Value(0);
  if (rank == MASTER_NODE) {
    cout << "Scaling the mesh by a constant factor of " << Scale << "." << endl;
  }
  
  /*--- Loop over and move each node in the volume mesh ---*/
  for (iPoint = 0; iPoint < geometry->GetnPoint(); iPoint++) {
    
    /*--- Coordinates of the current point ---*/
    Coord = geometry->node[iPoint]->GetCoord();
    
    /*--- Scale the node position by the specified factor. ---*/
    for (iDim = 0; iDim < nDim; iDim++)
      newCoord[iDim] = Scale*Coord[iDim];
    
    /*--- Store the new node location. ---*/
    for (iDim = 0; iDim < nDim; iDim++) {
      geometry->node[iPoint]->SetCoord(iDim, newCoord[iDim]);
    }
  }

  /*--- After moving all nodes, update geometry class ---*/
  if (UpdateGeo) UpdateDualGrid(geometry, config);
  
}

void CVolumetricMovement::SetVolume_Translation(CGeometry *geometry, CConfig *config, bool UpdateGeo)  {
  
  int rank = MASTER_NODE;
#ifdef HAVE_MPI
  MPI_Comm_rank(MPI_COMM_WORLD, &rank);
#endif
  
  unsigned short iDim;
  unsigned long iPoint;
  su2double *Coord, deltaX[3] = {0.0,0.0,0.0}, newCoord[3] = {0.0,0.0,0.0};
  
  /*--- Get the unit vector and magnitude of displacement. Note that we
   assume this is the first DV entry since it is for mesh translation.
   Create the displacement vector from the magnitude and direction. ---*/
  
  su2double Ampl = config->GetDV_Value(0);
  su2double length = 0.0;
  for (iDim = 0; iDim < nDim; iDim++) {
    deltaX[iDim] = config->GetParamDV(0, iDim);
    length += deltaX[iDim]*deltaX[iDim];
  }
  length = sqrt(length);
  for (iDim = 0; iDim < nDim; iDim++)
    deltaX[iDim] = Ampl*deltaX[iDim]/length;
  if (rank == MASTER_NODE) {
    cout << "Translational displacement: (" << deltaX[0] << ", ";
    cout  << deltaX[1] << ", " << deltaX[2] << ")." << endl;
  }
  
  /*--- Loop over and move each node in the volume mesh ---*/
  for (iPoint = 0; iPoint < geometry->GetnPoint(); iPoint++) {
    
    /*--- Coordinates of the current point ---*/
    Coord = geometry->node[iPoint]->GetCoord();
    
    /*--- Increment the node position using the delta values. ---*/
    for (iDim = 0; iDim < nDim; iDim++)
      newCoord[iDim] = Coord[iDim] + deltaX[iDim];
    
    /*--- Store new node location. ---*/
    for (iDim = 0; iDim < nDim; iDim++) {
      geometry->node[iPoint]->SetCoord(iDim, newCoord[iDim]);
    }
  }
  
  /*--- After moving all nodes, update geometry class ---*/
  if (UpdateGeo) UpdateDualGrid(geometry, config);
  
}

void CVolumetricMovement::SetVolume_Rotation(CGeometry *geometry, CConfig *config, bool UpdateGeo) {
  
  int rank = MASTER_NODE;
#ifdef HAVE_MPI
  MPI_Comm_rank(MPI_COMM_WORLD, &rank);
#endif
  
  unsigned short iDim;
  unsigned long iPoint;
  su2double x, y, z;
  su2double *Coord, deltaX[3] = {0.0,0.0,0.0}, newCoord[3] = {0.0,0.0,0.0};

  /*--- xyz-coordinates of a point on the line of rotation. */
  su2double a = config->GetParamDV(0, 0);
  su2double b = config->GetParamDV(0, 1);
  su2double c = 0.0;
  if (geometry->GetnDim() == 3) c = config->GetParamDV(0,2);
  
  /*--- xyz-coordinate of the line's direction vector. ---*/
  su2double u = config->GetParamDV(0, 3)-config->GetParamDV(0, 0);
  su2double v = config->GetParamDV(0, 4)-config->GetParamDV(0, 1);
  su2double w = 1.0;
  if (geometry->GetnDim() == 3)
    w = config->GetParamDV(0, 5)-config->GetParamDV(0, 2);
  
  /*--- The angle of rotation. ---*/
  su2double theta = config->GetDV_Value(0)*PI_NUMBER/180.0;
  
  /*--- Print to the console. ---*/
  if (rank == MASTER_NODE) {
    cout << "Rotation axis vector: (" << u << ", ";
    cout << v << ", " << w << ")." << endl;
    cout << "Angle of rotation: " << config->GetDV_Value(0);
    cout << " degrees." << endl;
  }
  
  /*--- Intermediate values used in computations. ---*/
    su2double u2=u*u; su2double v2=v*v; su2double w2=w*w;
  su2double cosT = cos(theta); su2double sinT = sin(theta);
  su2double l2 = u2 + v2 + w2; su2double l = sqrt(l2);
  
  /*--- Loop over and move each node in the volume mesh ---*/
  for (iPoint = 0; iPoint < geometry->GetnPoint(); iPoint++) {
    
    /*--- Coordinates of the current point ---*/
    Coord = geometry->node[iPoint]->GetCoord();
    
    /*--- Displacement for this point due to the rotation. ---*/
    x = Coord[0]; y = Coord[1]; z = 0.0;
    if (geometry->GetnDim() == 3) z = Coord[2];
    
    deltaX[0] = a*(v2 + w2) + u*(-b*v - c*w + u*x + v*y + w*z)
    + (-a*(v2 + w2) + u*(b*v + c*w - v*y - w*z) + (v2 + w2)*x)*cosT
    + l*(-c*v + b*w - w*y + v*z)*sinT;
    deltaX[0] = deltaX[0]/l2 - x;
    
    deltaX[1] = b*(u2 + w2) + v*(-a*u - c*w + u*x + v*y + w*z)
    + (-b*(u2 + w2) + v*(a*u + c*w - u*x - w*z) + (u2 + w2)*y)*cosT
    + l*(c*u - a*w + w*x - u*z)*sinT;
    deltaX[1] = deltaX[1]/l2 - y;
    
    deltaX[2] = c*(u2 + v2) + w*(-a*u - b*v + u*x + v*y + w*z)
    + (-c*(u2 + v2) + w*(a*u + b*v - u*x - v*y) + (u2 + v2)*z)*cosT
    + l*(-b*u + a*v - v*x + u*y)*sinT;
    if (geometry->GetnDim() == 3) deltaX[2] = deltaX[2]/l2 - z;
    else deltaX[2] = 0.0;
    
    /*--- Increment the node position using the delta values. ---*/
    for (iDim = 0; iDim < nDim; iDim++)
      newCoord[iDim] = Coord[iDim] + deltaX[iDim];
    
    /*--- Store new node location. ---*/
    for (iDim = 0; iDim < nDim; iDim++) {
      geometry->node[iPoint]->SetCoord(iDim, newCoord[iDim]);
    }
  }
 
  /*--- After moving all nodes, update geometry class ---*/
  if (UpdateGeo) UpdateDualGrid(geometry, config);
  
}

CSurfaceMovement::CSurfaceMovement(void) : CGridMovement() {
	nFFDBox = 0;
  nLevel = 0;
	FFDBoxDefinition = false;
}

CSurfaceMovement::~CSurfaceMovement(void) {}

void CSurfaceMovement::SetSurface_Deformation(CGeometry *geometry, CConfig *config) {
  
  unsigned short iFFDBox, iDV, iLevel, iChild, iParent, jFFDBox;
	int rank = MASTER_NODE;
	string FFDBoxTag;
  
#ifdef HAVE_MPI
	MPI_Comm_rank(MPI_COMM_WORLD, &rank);
#endif
  
  /*--- Setting the Free Form Deformation ---*/
  
  if (config->GetDesign_Variable(0) == FFD_SETTING) {
    
    /*--- Definition of the FFD deformation class ---*/
    
    FFDBox = new CFreeFormDefBox*[MAX_NUMBER_FFD];
    
    /*--- Read the FFD information from the config file ---*/
    
    ReadFFDInfo(geometry, config, FFDBox);
    
    /*--- If there is a FFDBox in the input file ---*/
    
    if (nFFDBox != 0) {
      
      /*--- If the FFDBox was not defined in the input file ---*/
      
      if ((rank == MASTER_NODE) && (GetnFFDBox() != 0))
        cout << endl <<"----------------- FFD technique (cartesian -> parametric) ---------------" << endl;
      
      /*--- Create a unitary FFDBox as baseline for other FFDBoxes shapes ---*/
      
      CFreeFormDefBox FFDBox_unitary(1,1,1);
      FFDBox_unitary.SetUnitCornerPoints();
      
      /*--- Compute the control points of the unitary box, in this case the degree is 1 and the order is 2 ---*/
      
      FFDBox_unitary.SetControlPoints_Parallelepiped();
      
      for (iFFDBox = 0; iFFDBox < GetnFFDBox(); iFFDBox++) {
        
        /*--- Compute the support control points for the final FFD using the unitary box ---*/
        
        FFDBox_unitary.SetSupportCP(FFDBox[iFFDBox]);
        
        /*--- Compute control points in the support box ---*/
        
        FFDBox_unitary.SetSupportCPChange(FFDBox[iFFDBox]);
        
        /*--- Compute the parametric coordinates, it also find the points in
         the FFDBox using the parametrics coordinates ---*/
        
        SetParametricCoord(geometry, config, FFDBox[iFFDBox], iFFDBox);
        
        /*--- Output original FFD FFDBox ---*/
        
        if (rank == MASTER_NODE) {
          cout << "Writing a Tecplot file of the FFD boxes." << endl;
          FFDBox[iFFDBox]->SetTecplot(geometry, iFFDBox, true);
        }
        
      }
      
    }
    
    else {
      
      cout << "There are not FFD boxes in the mesh file!!" << endl;
      exit(EXIT_FAILURE);
      
    }
    
  }
  
  /*--- Free Form deformation based ---*/
  
  if ((config->GetDesign_Variable(0) == FFD_CONTROL_POINT_2D) ||
      (config->GetDesign_Variable(0) == FFD_CAMBER_2D) ||
      (config->GetDesign_Variable(0) == FFD_THICKNESS_2D) ||
      (config->GetDesign_Variable(0) == FFD_CONTROL_POINT) ||
      (config->GetDesign_Variable(0) == FFD_DIHEDRAL_ANGLE) ||
      (config->GetDesign_Variable(0) == FFD_TWIST_ANGLE) ||
      (config->GetDesign_Variable(0) == FFD_ROTATION) ||
      (config->GetDesign_Variable(0) == FFD_CONTROL_SURFACE) ||
      (config->GetDesign_Variable(0) == FFD_CAMBER) ||
      (config->GetDesign_Variable(0) == FFD_THICKNESS)) {
    
    /*--- Definition of the FFD deformation class ---*/
    
    FFDBox = new CFreeFormDefBox*[MAX_NUMBER_FFD];
    
    /*--- Read the FFD information from the grid file ---*/
    
    ReadFFDInfo(geometry, config, FFDBox, config->GetMesh_FileName());
    
    /*--- If there is a FFDBox in the input file ---*/
    
    if (nFFDBox != 0) {
      
      /*--- If the FFDBox was not defined in the input file ---*/
      
      if (!GetFFDBoxDefinition()) {
        
        cout << endl << "There is not FFD box definition in the mesh file," << endl;
        cout << "run DV_KIND=FFD_SETTING first !!" << endl;
        exit(EXIT_FAILURE);
        
      }
      
      /*--- Output original FFD FFDBox ---*/
      
      if (rank == MASTER_NODE) {
        cout << "Writing a Tecplot file of the FFD boxes." << endl;
        for (iFFDBox = 0; iFFDBox < GetnFFDBox(); iFFDBox++) {
          FFDBox[iFFDBox]->SetTecplot(geometry, iFFDBox, true);
        }
      }
      
      /*--- Apply the deformation to the orifinal FFD box ---*/
      
      if ((rank == MASTER_NODE) && (GetnFFDBox() != 0))
        cout << endl <<"----------------- FFD technique (parametric -> cartesian) ---------------" << endl;
      
      /*--- Loop over all the FFD boxes levels ---*/
      
      for (iLevel = 0; iLevel < GetnLevel(); iLevel++) {
        
        /*--- Loop over all FFD FFDBoxes ---*/
        
        for (iFFDBox = 0; iFFDBox < GetnFFDBox(); iFFDBox++) {
          
          /*--- Check the level of the FFD box ---*/
          
          if (FFDBox[iFFDBox]->GetLevel() == iLevel) {
            
            
            /*--- Compute intersections of the FFD box with the surface to eliminate design
             variables and satisfy surface continuity ---*/

            if (rank == MASTER_NODE)
              cout << "Checking FFD box intersections with the solid surfaces." << endl;

            CheckFFDIntersections(geometry, config, FFDBox[iFFDBox], iFFDBox);
            
            /*--- Compute the parametric coordinates of the child box
             control points (using the parent FFDBox)  ---*/
            
            for (iChild = 0; iChild < FFDBox[iFFDBox]->GetnChildFFDBox(); iChild++) {
              FFDBoxTag = FFDBox[iFFDBox]->GetChildFFDBoxTag(iChild);
              for (jFFDBox = 0; jFFDBox < GetnFFDBox(); jFFDBox++)
                if (FFDBoxTag == FFDBox[jFFDBox]->GetTag()) break;
              SetParametricCoordCP(geometry, config, FFDBox[iFFDBox], FFDBox[jFFDBox]);
            }
            
            /*--- Update the parametric coordinates if it is a child FFDBox ---*/
            
            if (iLevel > 0) UpdateParametricCoord(geometry, config, FFDBox[iFFDBox], iFFDBox);
            
            /*--- Apply the design variables to the control point position ---*/
            
            for (iDV = 0; iDV < config->GetnDV(); iDV++) {
              switch ( config->GetDesign_Variable(iDV) ) {
                case FFD_CONTROL_POINT_2D : SetFFDCPChange_2D(geometry, config, FFDBox[iFFDBox], iDV, false); break;
                case FFD_CAMBER_2D :        SetFFDCamber_2D(geometry, config, FFDBox[iFFDBox], iDV, false); break;
                case FFD_THICKNESS_2D :     SetFFDThickness_2D(geometry, config, FFDBox[iFFDBox], iDV, false); break;
                case FFD_CONTROL_POINT :    SetFFDCPChange(geometry, config, FFDBox[iFFDBox], iDV, false); break;
                case FFD_DIHEDRAL_ANGLE :   SetFFDDihedralAngle(geometry, config, FFDBox[iFFDBox], iDV, false); break;
                case FFD_TWIST_ANGLE :      SetFFDTwistAngle(geometry, config, FFDBox[iFFDBox], iDV, false); break;
                case FFD_ROTATION :         SetFFDRotation(geometry, config, FFDBox[iFFDBox], iDV, false); break;
                case FFD_CONTROL_SURFACE :  SetFFDControl_Surface(geometry, config, FFDBox[iFFDBox], iDV, false); break;
                case FFD_CAMBER :           SetFFDCamber(geometry, config, FFDBox[iFFDBox], iDV, false); break;
                case FFD_THICKNESS :        SetFFDThickness(geometry, config, FFDBox[iFFDBox], iDV, false); break;
              }
            }
            
            /*--- Recompute cartesian coordinates using the new control point location ---*/
            
            SetCartesianCoord(geometry, config, FFDBox[iFFDBox], iFFDBox);
            
            /*--- Reparametrization of the parent FFD box ---*/
            
            for (iParent = 0; iParent < FFDBox[iFFDBox]->GetnParentFFDBox(); iParent++) {
              FFDBoxTag = FFDBox[iFFDBox]->GetParentFFDBoxTag(iParent);
              for (jFFDBox = 0; jFFDBox < GetnFFDBox(); jFFDBox++)
                if (FFDBoxTag == FFDBox[jFFDBox]->GetTag()) break;
              UpdateParametricCoord(geometry, config, FFDBox[jFFDBox], jFFDBox);
            }
            
            /*--- Compute the new location of the control points of the child boxes
             (using the parent FFDBox) ---*/
            
            for (iChild = 0; iChild < FFDBox[iFFDBox]->GetnChildFFDBox(); iChild++) {
              FFDBoxTag = FFDBox[iFFDBox]->GetChildFFDBoxTag(iChild);
              for (jFFDBox = 0; jFFDBox < GetnFFDBox(); jFFDBox++)
                if (FFDBoxTag == FFDBox[jFFDBox]->GetTag()) break;
              GetCartesianCoordCP(geometry, config, FFDBox[iFFDBox], FFDBox[jFFDBox]);
            }
          }
        }
        
        /*--- Output the deformed FFD Boxes ---*/
        
        if (rank == MASTER_NODE) {
          cout << "Writing a Tecplot file of the FFD boxes." << endl;
          for (iFFDBox = 0; iFFDBox < GetnFFDBox(); iFFDBox++) {
            FFDBox[iFFDBox]->SetTecplot(geometry, iFFDBox, false);
          }
        }
        
      }
    }
    
    else {
      
      cout << "There are not FFD boxes in the mesh file!!" << endl;
      exit(EXIT_FAILURE);
      
    }
    
  }
  
  /*--- External surface file based ---*/

  else if (config->GetDesign_Variable(0) == SURFACE_FILE) {
    
    /*--- Check whether a surface file exists for input ---*/
    ofstream Surface_File;
    string filename = config->GetMotion_FileName();
    Surface_File.open(filename.c_str(), ios::in);
    
    /*--- A surface file does not exist, so write a new one for the
     markers that are specified as part of the motion. ---*/
    if (Surface_File.fail()) {
      
      if (rank == MASTER_NODE)
        cout << "No surface file found. Writing a new file: " << filename << "." << endl;
      
      Surface_File.open(filename.c_str(), ios::out);
      Surface_File.precision(15);
      unsigned long iMarker, jPoint, GlobalIndex, iVertex; su2double *Coords;
      for (iMarker = 0; iMarker < config->GetnMarker_All(); iMarker++) {
        if (config->GetMarker_All_DV(iMarker) == YES) {
          for (iVertex = 0; iVertex < geometry->nVertex[iMarker]; iVertex++) {
            jPoint = geometry->vertex[iMarker][iVertex]->GetNode();
            GlobalIndex = geometry->node[jPoint]->GetGlobalIndex();
            Coords = geometry->node[jPoint]->GetCoord();
            Surface_File << GlobalIndex << "\t" << Coords[0] << "\t" << Coords[1];
            if (geometry->GetnDim() == 2) Surface_File << endl;
            else Surface_File << "\t" << Coords[2] << endl;
          }
        }
      }
      Surface_File.close();
      
      /*--- A surface file exists, so read in the coordinates ---*/
      
    }
    
    else {
      Surface_File.close();
      if (rank == MASTER_NODE) cout << "Updating the surface coordinates from the input file." << endl;
      SetExternal_Deformation(geometry, config, ZONE_0, 0);
    }
    
  }
  
  /*--- 2D airfoil Hicks-Henne bump functions ---*/

  else if (config->GetDesign_Variable(0) == HICKS_HENNE) {
    
    /*--- Apply rotation, displacement and stretching design variables (this
     should be done before the bump function design variables) ---*/

    for (iDV = 0; iDV < config->GetnDV(); iDV++) {
			switch ( config->GetDesign_Variable(iDV) ) {
        case SCALE :  SetScale(geometry, config, iDV, false); break;
        case TRANSLATION :  SetTranslation(geometry, config, iDV, false); break;
        case ROTATION :     SetRotation(geometry, config, iDV, false); break;
			}
		}

		/*--- Apply the design variables to the control point position ---*/

		for (iDV = 0; iDV < config->GetnDV(); iDV++) {
			switch ( config->GetDesign_Variable(iDV) ) {
				case HICKS_HENNE :  SetHicksHenne(geometry, config, iDV, false); break;
			}
		}

	}
  
  /*--- NACA_4Digits design variable ---*/

  else if (config->GetDesign_Variable(0) == NACA_4DIGITS) { SetNACA_4Digits(geometry, config); }
  
  /*--- Parabolic airfoil design variable ---*/

  else if (config->GetDesign_Variable(0) == PARABOLIC) { SetParabolic(geometry, config); }
  
  /*--- Airfoil from file design variable ---*/
  
  else if (config->GetDesign_Variable(0) == AIRFOIL) { SetAirfoil(geometry, config); }
  
  /*--- FFD setting ---*/
  
  else if (config->GetDesign_Variable(0) == FFD_SETTING) {
    if (rank == MASTER_NODE)
      cout << "No surface deformation (setting FFD)." << endl;
  }

  /*--- Scale, Translate, and Rotate will be done with rigid mesh transforms. ---*/
  
  else if ((config->GetDesign_Variable(0) == ROTATION) ||
           (config->GetDesign_Variable(0) == TRANSLATION) ||
           (config->GetDesign_Variable(0) == SCALE)) {
    if (rank == MASTER_NODE)
      cout << "No surface deformation (scaling, rotation, or translation)." << endl;
  }
  
  /*--- Design variable not implement ---*/

  else {
    if (rank == MASTER_NODE)
      cout << "Design Variable not implement yet" << endl;
  }
  
}


void CSurfaceMovement::SetSurface_Derivative(CGeometry *geometry, CConfig *config){

  su2double DV_Value = 0.0;

  unsigned short iDV = 0;

  for (iDV = 0; iDV < config->GetnDV(); iDV++){

    DV_Value = config->GetDV_Value(iDV);

    /* --- If value of the design variable is not 0.0 we apply the differentation.
     *     Note if multiple variables are non-zero, we end up with the sum of all the derivatives. ---*/

    if (DV_Value != 0.0){

      DV_Value = 0.0;

      SU2_TYPE::SetDerivative(DV_Value, 1.0);

      config->SetDV_Value(iDV, DV_Value);
    }
  }

  /* --- Run the surface deformation with DV_Value = 0.0 (no deformation at all) ---*/

  SetSurface_Deformation(geometry, config);
}

void CSurfaceMovement::CopyBoundary(CGeometry *geometry, CConfig *config) {
  
	unsigned short iMarker;
	unsigned long iVertex, iPoint;
	su2double *Coord;

  for (iMarker = 0; iMarker < config->GetnMarker_All(); iMarker++) {
		for (iVertex = 0; iVertex < geometry->nVertex[iMarker]; iVertex++) {
			iPoint = geometry->vertex[iMarker][iVertex]->GetNode();
			Coord = geometry->node[iPoint]->GetCoord();
			geometry->vertex[iMarker][iVertex]->SetCoord(Coord);
		}
  }
  
}

void CSurfaceMovement::SetParametricCoord(CGeometry *geometry, CConfig *config, CFreeFormDefBox *FFDBox, unsigned short iFFDBox) {
  
	unsigned short iMarker, iDim, iOrder, jOrder, kOrder, lOrder, mOrder, nOrder;
	unsigned long iVertex, iPoint, TotalVertex = 0;
	su2double *CartCoordNew, *ParamCoord, CartCoord[3], ParamCoordGuess[3], MaxDiff, my_MaxDiff = 0.0, Diff, *Coord;
	int rank;
  unsigned short nDim = geometry->GetnDim();
  
#ifdef HAVE_MPI
	MPI_Comm_rank(MPI_COMM_WORLD, &rank);
#else
	rank = MASTER_NODE;
#endif
	
  /*--- Change order and control points reduce the
   complexity of the point inversion (this only works with boxes, 
   and we maintain an internal copy) ---*/
  
  for (iOrder = 0; iOrder < 2; iOrder++) {
    for (jOrder = 0; jOrder < 2; jOrder++) {
      for (kOrder = 0; kOrder < 2; kOrder++) {
        
        lOrder = 0; mOrder = 0; nOrder = 0;
        if (iOrder == 1) {lOrder = FFDBox->GetlOrder()-1;}
        if (jOrder == 1) {mOrder = FFDBox->GetmOrder()-1;}
        if (kOrder == 1) {nOrder = FFDBox->GetnOrder()-1;}

        Coord = FFDBox->GetCoordControlPoints(lOrder, mOrder, nOrder);
        
        FFDBox->SetCoordControlPoints(Coord, iOrder, jOrder, kOrder);
        
      }
    }
  }

  FFDBox->SetlOrder(2); FFDBox->SetmOrder(2); FFDBox->SetnOrder(2);
  FFDBox->SetnControlPoints();
  
  /*--- Point inversion algorithm with a basic box ---*/
  
	ParamCoordGuess[0]  = 0.5; ParamCoordGuess[1] = 0.5; ParamCoordGuess[2] = 0.5;
  CartCoord[0]        = 0.0; CartCoord[1]       = 0.0; CartCoord[2]       = 0.0;

  /*--- Count the number of vertices ---*/
  
  for (iMarker = 0; iMarker < config->GetnMarker_All(); iMarker++)
		if (config->GetMarker_All_DV(iMarker) == YES)
			for (iVertex = 0; iVertex < geometry->nVertex[iMarker]; iVertex++)
        TotalVertex++;
  
	for (iMarker = 0; iMarker < config->GetnMarker_All(); iMarker++) {
    
		if (config->GetMarker_All_DV(iMarker) == YES) {
      
			for (iVertex = 0; iVertex < geometry->nVertex[iMarker]; iVertex++) {
        
        /*--- Get the cartesian coordinates ---*/
        
        for (iDim = 0; iDim < nDim; iDim++)
          CartCoord[iDim] = geometry->vertex[iMarker][iVertex]->GetCoord(iDim);
        
				iPoint = geometry->vertex[iMarker][iVertex]->GetNode();
				
				/*--- If the point is inside the FFD, compute the value of the parametric coordinate ---*/
        
				if (FFDBox->GetPointFFD(geometry, config, iPoint)) {
          
					/*--- Find the parametric coordinate ---*/
          
					ParamCoord = FFDBox->GetParametricCoord_Iterative(iPoint, CartCoord, ParamCoordGuess, config);
          
					/*--- If the parametric coordinates are in (0,1) the point belongs to the FFDBox ---*/
          
					if (((ParamCoord[0] >= - EPS) && (ParamCoord[0] <= 1.0 + EPS)) && 
							((ParamCoord[1] >= - EPS) && (ParamCoord[1] <= 1.0 + EPS)) && 
							((ParamCoord[2] >= - EPS) && (ParamCoord[2] <= 1.0 + EPS))) {
						
						/*--- Set the value of the parametric coordinate ---*/
            
						FFDBox->Set_MarkerIndex(iMarker);
						FFDBox->Set_VertexIndex(iVertex);
            FFDBox->Set_PointIndex(iPoint);
						FFDBox->Set_ParametricCoord(ParamCoord);
						FFDBox->Set_CartesianCoord(CartCoord);						
						
						/*--- Compute the cartesian coordinates using the parametric coordinates 
						 to check that everithing is right ---*/
            
						CartCoordNew = FFDBox->EvalCartesianCoord(ParamCoord);
						
						/*--- Compute max difference between original value and the recomputed value ---*/
            
						Diff = 0.0;
						for (iDim = 0; iDim < nDim; iDim++)
							Diff += (CartCoordNew[iDim]-CartCoord[iDim])*(CartCoordNew[iDim]-CartCoord[iDim]);
						Diff = sqrt(Diff);
						my_MaxDiff = max(my_MaxDiff, Diff);
						
						ParamCoordGuess[0] = ParamCoord[0]; ParamCoordGuess[1] = ParamCoord[1]; ParamCoordGuess[2] = ParamCoord[2];
            
					}
          else {
            cout << "Please check this point: (" << ParamCoord[0] <<" "<< ParamCoord[1] <<" "<< ParamCoord[2] <<") <-> ("
            << CartCoord[0] <<" "<< CartCoord[1] <<" "<< CartCoord[2] <<")."<< endl;
          }
          
				}
			}
    }
  }
		
#ifdef HAVE_MPI
	SU2_MPI::Allreduce(&my_MaxDiff, &MaxDiff, 1, MPI_DOUBLE, MPI_MAX, MPI_COMM_WORLD);
#else
	MaxDiff = my_MaxDiff;
#endif
	
	if (rank == MASTER_NODE) 
		cout << "Compute parametric coord      | FFD box: " << FFDBox->GetTag() << ". Max Diff: " << MaxDiff <<"."<< endl;
  
  
  /*--- After the point inversion, copy the original information back ---*/
  
  FFDBox->SetOriginalControlPoints();
	
}

void CSurfaceMovement::SetParametricCoordCP(CGeometry *geometry, CConfig *config, CFreeFormDefBox *FFDBoxParent, CFreeFormDefBox *FFDBoxChild) {
	unsigned short iOrder, jOrder, kOrder;
	su2double *CartCoord, *ParamCoord, ParamCoordGuess[3];
	int rank;

#ifdef HAVE_MPI
	MPI_Comm_rank(MPI_COMM_WORLD, &rank);
#else
	rank = MASTER_NODE;
#endif
	
	for (iOrder = 0; iOrder < FFDBoxChild->GetlOrder(); iOrder++)
		for (jOrder = 0; jOrder < FFDBoxChild->GetmOrder(); jOrder++)
			for (kOrder = 0; kOrder < FFDBoxChild->GetnOrder(); kOrder++) {
				CartCoord = FFDBoxChild->GetCoordControlPoints(iOrder, jOrder, kOrder);
				ParamCoord = FFDBoxParent->GetParametricCoord_Iterative(0, CartCoord, ParamCoordGuess, config);
				FFDBoxChild->SetParCoordControlPoints(ParamCoord, iOrder, jOrder, kOrder);
			}

	if (rank == MASTER_NODE)
		cout << "Compute parametric coord (CP) | FFD parent box: " << FFDBoxParent->GetTag() << ". FFD child box: " << FFDBoxChild->GetTag() <<"."<< endl;


}

void CSurfaceMovement::GetCartesianCoordCP(CGeometry *geometry, CConfig *config, CFreeFormDefBox *FFDBoxParent, CFreeFormDefBox *FFDBoxChild) {
	unsigned short iOrder, jOrder, kOrder, iDim;
	su2double *CartCoord, *ParamCoord;
	int rank;
	
#ifdef HAVE_MPI
	MPI_Comm_rank(MPI_COMM_WORLD, &rank);
#else
	rank = MASTER_NODE;
#endif
		
	for (iOrder = 0; iOrder < FFDBoxChild->GetlOrder(); iOrder++)
		for (jOrder = 0; jOrder < FFDBoxChild->GetmOrder(); jOrder++)
			for (kOrder = 0; kOrder < FFDBoxChild->GetnOrder(); kOrder++) {
				ParamCoord = FFDBoxChild->GetParCoordControlPoints(iOrder, jOrder, kOrder);
				
				/*--- Clip the value of the parametric coordinates (just in case)  ---*/
				for (iDim = 0; iDim < 3; iDim++) {
					if (ParamCoord[iDim] >= 1.0) ParamCoord[iDim] = 1.0;
					if (ParamCoord[iDim] <= 0.0) ParamCoord[iDim] = 0.0;
				}

				CartCoord = FFDBoxParent->EvalCartesianCoord(ParamCoord);
				FFDBoxChild->SetCoordControlPoints(CartCoord, iOrder, jOrder, kOrder);
        FFDBoxChild->SetCoordControlPoints_Copy(CartCoord, iOrder, jOrder, kOrder);
        
			}
	
	if (rank == MASTER_NODE)
		cout << "Update cartesian coord (CP)   | FFD parent box: " << FFDBoxParent->GetTag() << ". FFD child box: " << FFDBoxChild->GetTag() <<"."<< endl;

}

void CSurfaceMovement::CheckFFDIntersections(CGeometry *geometry, CConfig *config, CFreeFormDefBox *FFDBox, unsigned short iFFDBox) {
  
  su2double *Coord_0, *Coord_1;
  unsigned short iMarker, iNode, jNode, lDegree, mDegree, nDegree;
  unsigned long iElem, iPoint, jPoint;
  
  unsigned short Kind_SU2 = config->GetKind_SU2();

  int rank = MASTER_NODE;
#ifdef HAVE_MPI
  MPI_Comm_rank(MPI_COMM_WORLD, &rank);
#endif
  
  lDegree = FFDBox->GetlOrder()-1;
  mDegree = FFDBox->GetmOrder()-1;
  nDegree = FFDBox->GetnOrder()-1;
  
  /*--- Check intersection with plane i=0 ---*/
  
  su2double *IPlane_Coord_0_A = FFDBox->GetCoordControlPoints(0, 0, 0);
  su2double *IPlane_Coord_1_A = FFDBox->GetCoordControlPoints(0, 0, nDegree);
  su2double *IPlane_Coord_2_A = FFDBox->GetCoordControlPoints(0, mDegree, 0);
  
  su2double *IPlane_Coord_0_A_ = FFDBox->GetCoordControlPoints(0, mDegree, nDegree);
  su2double *IPlane_Coord_1_A_ = FFDBox->GetCoordControlPoints(0, mDegree, 0);
  su2double *IPlane_Coord_2_A_ = FFDBox->GetCoordControlPoints(0, 0, nDegree);
  
  /*--- Check intersection with plane i=lDegree ---*/
  
  su2double *IPlane_Coord_0_B = FFDBox->GetCoordControlPoints(lDegree, 0, 0);
  su2double *IPlane_Coord_1_B = FFDBox->GetCoordControlPoints(lDegree, 0, nDegree);
  su2double *IPlane_Coord_2_B = FFDBox->GetCoordControlPoints(lDegree, mDegree, 0);
  
  su2double *IPlane_Coord_0_B_ = FFDBox->GetCoordControlPoints(lDegree, mDegree, nDegree);
  su2double *IPlane_Coord_1_B_ = FFDBox->GetCoordControlPoints(lDegree, mDegree, 0);
  su2double *IPlane_Coord_2_B_ = FFDBox->GetCoordControlPoints(lDegree, 0, nDegree);
  
  /*--- Check intersection with plane j=0 ---*/
  
  su2double *JPlane_Coord_0_A = FFDBox->GetCoordControlPoints(0,      0, 0);
  su2double *JPlane_Coord_1_A = FFDBox->GetCoordControlPoints(0,      0, nDegree);
  su2double *JPlane_Coord_2_A = FFDBox->GetCoordControlPoints(lDegree, 0, 0);
  
  su2double *JPlane_Coord_0_A_ = FFDBox->GetCoordControlPoints(lDegree, 0, nDegree);
  su2double *JPlane_Coord_1_A_ = FFDBox->GetCoordControlPoints(lDegree, 0, 0);
  su2double *JPlane_Coord_2_A_ = FFDBox->GetCoordControlPoints(0,      0, nDegree);
  
  /*--- Check intersection with plane j=mDegree ---*/
  
  su2double *JPlane_Coord_0_B = FFDBox->GetCoordControlPoints(0,      mDegree, 0);
  su2double *JPlane_Coord_1_B = FFDBox->GetCoordControlPoints(0,      mDegree, nDegree);
  su2double *JPlane_Coord_2_B = FFDBox->GetCoordControlPoints(lDegree, mDegree, 0);
  
  su2double *JPlane_Coord_0_B_ = FFDBox->GetCoordControlPoints(lDegree, mDegree, nDegree);
  su2double *JPlane_Coord_1_B_ = FFDBox->GetCoordControlPoints(lDegree, mDegree, 0);
  su2double *JPlane_Coord_2_B_ = FFDBox->GetCoordControlPoints(0,      mDegree, nDegree);
  
  /*--- Check intersection with plane k=0 ---*/
  
  su2double *KPlane_Coord_0_A = FFDBox->GetCoordControlPoints(0,      0,      0);
  su2double *KPlane_Coord_1_A = FFDBox->GetCoordControlPoints(0,      mDegree, 0);
  su2double *KPlane_Coord_2_A = FFDBox->GetCoordControlPoints(lDegree, 0,      0);
  
  su2double *KPlane_Coord_0_A_ = FFDBox->GetCoordControlPoints(lDegree, mDegree, 0);
  su2double *KPlane_Coord_1_A_ = FFDBox->GetCoordControlPoints(lDegree, 0,      0);
  su2double *KPlane_Coord_2_A_ = FFDBox->GetCoordControlPoints(0,      mDegree, 0);
  
  /*--- Check intersection with plane k=nDegree ---*/
  
  su2double *KPlane_Coord_0_B = FFDBox->GetCoordControlPoints(0,      0,      nDegree);
  su2double *KPlane_Coord_1_B = FFDBox->GetCoordControlPoints(0,      mDegree, nDegree);
  su2double *KPlane_Coord_2_B = FFDBox->GetCoordControlPoints(lDegree, 0,      nDegree);
  
  su2double *KPlane_Coord_0_B_ = FFDBox->GetCoordControlPoints(lDegree, mDegree, nDegree);
  su2double *KPlane_Coord_1_B_ = FFDBox->GetCoordControlPoints(lDegree, 0,      nDegree);
  su2double *KPlane_Coord_2_B_ = FFDBox->GetCoordControlPoints(0,      mDegree, nDegree);
  
  /*--- Loop over all the grid triangles ---*/
  
  bool IPlane_Intersect_A = false, IPlane_Intersect_B = false;
  bool JPlane_Intersect_A = false, JPlane_Intersect_B = false;
  bool KPlane_Intersect_A = false, KPlane_Intersect_B = false;

  /*--- Only the markers in the moving list ---*/
  
  for (iMarker = 0; iMarker < geometry->GetnMarker(); iMarker++) {
    if (((config->GetMarker_All_Moving(iMarker) == YES) && (Kind_SU2 == SU2_CFD)) ||
        ((config->GetMarker_All_DV(iMarker) == YES) && (Kind_SU2 == SU2_DEF)) ||
        ((config->GetMarker_All_DV(iMarker) == YES) && (Kind_SU2 == SU2_GEO)) ||
        ((config->GetMarker_All_DV(iMarker) == YES) && (Kind_SU2 == SU2_DOT)) ||
        ((config->GetMarker_All_DV(iMarker) == YES) && (config->GetDirectDiff() == D_DESIGN))) {
      for (iElem = 0; iElem < geometry->GetnElem_Bound(iMarker); iElem++) {
        for (iNode = 0; iNode < geometry->bound[iMarker][iElem]->GetnNodes(); iNode++) {
          iPoint = geometry->bound[iMarker][iElem]->GetNode(iNode);
          for (jNode = 0; jNode < geometry->bound[iMarker][iElem]->GetnNodes(); jNode++) {
            jPoint = geometry->bound[iMarker][iElem]->GetNode(jNode);
            
            if (jPoint > iPoint) {
              
              Coord_0 = geometry->node[iPoint]->GetCoord();
              Coord_1 = geometry->node[jPoint]->GetCoord();
              
              if (!IPlane_Intersect_A) {
                if (geometry->SegmentIntersectsTriangle(Coord_0, Coord_1, IPlane_Coord_0_A, IPlane_Coord_1_A, IPlane_Coord_2_A)) { IPlane_Intersect_A = true; }
                if (geometry->SegmentIntersectsTriangle(Coord_0, Coord_1, IPlane_Coord_0_A_, IPlane_Coord_1_A_, IPlane_Coord_2_A_)) { IPlane_Intersect_A = true; }
              }
              
              if (!IPlane_Intersect_B) {
                if (geometry->SegmentIntersectsTriangle(Coord_0, Coord_1, IPlane_Coord_0_B, IPlane_Coord_1_B, IPlane_Coord_2_B)) { IPlane_Intersect_B = true; }
                if (geometry->SegmentIntersectsTriangle(Coord_0, Coord_1, IPlane_Coord_0_B_, IPlane_Coord_1_B_, IPlane_Coord_2_B_)) { IPlane_Intersect_B = true; }
              }
              
              if (!JPlane_Intersect_A) {
                if (geometry->SegmentIntersectsTriangle(Coord_0, Coord_1, JPlane_Coord_0_A, JPlane_Coord_1_A, JPlane_Coord_2_A)) { JPlane_Intersect_A = true; }
                if (geometry->SegmentIntersectsTriangle(Coord_0, Coord_1, JPlane_Coord_0_A_, JPlane_Coord_1_A_, JPlane_Coord_2_A_)) { JPlane_Intersect_A = true; }
              }
              
              if (!JPlane_Intersect_B) {
                if (geometry->SegmentIntersectsTriangle(Coord_0, Coord_1, JPlane_Coord_0_B, JPlane_Coord_1_B, JPlane_Coord_2_B)) { JPlane_Intersect_B = true; }
                if (geometry->SegmentIntersectsTriangle(Coord_0, Coord_1, JPlane_Coord_0_B_, JPlane_Coord_1_B_, JPlane_Coord_2_B_)) { JPlane_Intersect_B = true; }
              }
              
              if (!KPlane_Intersect_A) {
                if (geometry->SegmentIntersectsTriangle(Coord_0, Coord_1, KPlane_Coord_0_A, KPlane_Coord_1_A, KPlane_Coord_2_A)) { KPlane_Intersect_A = true; }
                if (geometry->SegmentIntersectsTriangle(Coord_0, Coord_1, KPlane_Coord_0_A_, KPlane_Coord_1_A_, KPlane_Coord_2_A_)) { KPlane_Intersect_A = true; }
              }
              
              if (!KPlane_Intersect_B) {
                if (geometry->SegmentIntersectsTriangle(Coord_0, Coord_1, KPlane_Coord_0_B, KPlane_Coord_1_B, KPlane_Coord_2_B)) { KPlane_Intersect_B = true; }
                if (geometry->SegmentIntersectsTriangle(Coord_0, Coord_1, KPlane_Coord_0_B_, KPlane_Coord_1_B_, KPlane_Coord_2_B_)) { KPlane_Intersect_B = true; }
              }
              
            }
          }
        }
      }
    }
  }
  
  /*--- Comunicate the planes that interesect the surface ---*/
  
  unsigned short MyCode[6] = {0,0,0,0,0,0}, Code[6] = {0,0,0,0,0,0};
  
  if (IPlane_Intersect_A) MyCode[0] = 1;
  if (IPlane_Intersect_B) MyCode[1] = 1;
  if (JPlane_Intersect_A) MyCode[2] = 1;
  if (JPlane_Intersect_B) MyCode[3] = 1;
  if (KPlane_Intersect_A) MyCode[4] = 1;
  if (KPlane_Intersect_B) MyCode[5] = 1;
  
#ifdef HAVE_MPI
  
  /*--- Add SU2_MPI::Allreduce information using all the nodes ---*/
  
  SU2_MPI::Allreduce(&MyCode, &Code, 6, MPI_UNSIGNED_SHORT, MPI_SUM, MPI_COMM_WORLD);

#else
  
  Code[0] = MyCode[0]; Code[1] = MyCode[1]; Code[2] = MyCode[2];
  Code[3] = MyCode[3]; Code[4] = MyCode[4]; Code[5] = MyCode[5];
  
#endif
  
  if (Code[0] != 0) IPlane_Intersect_A = true; else IPlane_Intersect_A = false;
  if (Code[1] != 0) IPlane_Intersect_B = true; else IPlane_Intersect_B = false;
  if (Code[2] != 0) JPlane_Intersect_A = true; else JPlane_Intersect_A = false;
  if (Code[3] != 0) JPlane_Intersect_B = true; else JPlane_Intersect_B = false;
  if (Code[4] != 0) KPlane_Intersect_A = true; else KPlane_Intersect_A = false;
  if (Code[5] != 0) KPlane_Intersect_B = true; else KPlane_Intersect_B = false;
  
  /*--- Screen output ---*/
  
  if (rank == MASTER_NODE) {
    
    if (IPlane_Intersect_A || IPlane_Intersect_B ||
        JPlane_Intersect_A || JPlane_Intersect_B ||
        KPlane_Intersect_A || KPlane_Intersect_B ) {
      cout << "The FFD planes ";
      if (IPlane_Intersect_A) cout << "i=0, ";
      if (IPlane_Intersect_B) cout << "i="<< lDegree << ", ";
      if (JPlane_Intersect_A) cout << "j=0, ";
      if (JPlane_Intersect_B) cout << "j="<< mDegree << ", ";
      if (KPlane_Intersect_A) cout << "k=0, ";
      if (KPlane_Intersect_B) cout << "k="<< nDegree << ", ";
      cout << "intersect solid surfaces." << endl;
    }
    
  }
  
  /*--- Fix the FFD planes based on the intersections with solid surfaces, 
   and the continuity level, check that we have enough degree for the continuity 
   that we are looking for ---*/
  
  if (IPlane_Intersect_A) { FFDBox->Set_Fix_IPlane(0); FFDBox->Set_Fix_IPlane(1); }
  if (IPlane_Intersect_B) { FFDBox->Set_Fix_IPlane(lDegree); FFDBox->Set_Fix_IPlane(lDegree-1); }

  if (JPlane_Intersect_A) { FFDBox->Set_Fix_JPlane(0); FFDBox->Set_Fix_JPlane(1); }
  if (JPlane_Intersect_B) { FFDBox->Set_Fix_JPlane(mDegree); FFDBox->Set_Fix_JPlane(mDegree-1); }
  
  if (KPlane_Intersect_A) { FFDBox->Set_Fix_KPlane(0); FFDBox->Set_Fix_KPlane(1); }
  if (KPlane_Intersect_B) { FFDBox->Set_Fix_KPlane(nDegree); FFDBox->Set_Fix_KPlane(nDegree-1); }
  
  if (config->GetFFD_Continuity() == DERIVATIVE_2ND) {
    
    if ((IPlane_Intersect_A) && (lDegree > 1)) { FFDBox->Set_Fix_IPlane(2); }
    if ((IPlane_Intersect_B) && (lDegree > 1)) { FFDBox->Set_Fix_IPlane(lDegree-2); }
    
    if ((JPlane_Intersect_A) && (mDegree > 1)) { FFDBox->Set_Fix_JPlane(2); }
    if ((JPlane_Intersect_B) && (mDegree > 1)) { FFDBox->Set_Fix_JPlane(mDegree-2); }
    
    if ((KPlane_Intersect_A) && (nDegree > 1)) { FFDBox->Set_Fix_KPlane(2); }
    if ((KPlane_Intersect_B) && (nDegree > 1)) { FFDBox->Set_Fix_KPlane(nDegree-2); }
    
  }

}

void CSurfaceMovement::UpdateParametricCoord(CGeometry *geometry, CConfig *config, CFreeFormDefBox *FFDBox, unsigned short iFFDBox) {
	unsigned short iMarker, iDim;
	unsigned long iVertex, iPoint, iSurfacePoints;
	su2double CartCoord[3], *CartCoordNew, *CartCoordOld, *ParamCoord, *var_coord, ParamCoordGuess[3], MaxDiff, 
	my_MaxDiff = 0.0, Diff;
	int rank;
	
#ifdef HAVE_MPI
	MPI_Comm_rank(MPI_COMM_WORLD, &rank);
#else
	rank = MASTER_NODE;
#endif
			
	/*--- Recompute the parametric coordinates ---*/
  
	for (iSurfacePoints = 0; iSurfacePoints < FFDBox->GetnSurfacePoint(); iSurfacePoints++) {
		
		/*--- Get the marker of the surface point ---*/
    
		iMarker = FFDBox->Get_MarkerIndex(iSurfacePoints);
		
		if (config->GetMarker_All_DV(iMarker) == YES) {
			
			/*--- Get the vertex of the surface point ---*/
      
			iVertex = FFDBox->Get_VertexIndex(iSurfacePoints);
			iPoint = FFDBox->Get_PointIndex(iSurfacePoints);
	
			/*--- Get the parametric and cartesians coordinates of the 
			 surface point (they don't mach) ---*/
      
			ParamCoord = FFDBox->Get_ParametricCoord(iSurfacePoints);
			
			/*--- Compute and set the cartesian coord using the variation computed 
			 with the previous deformation ---*/
      
			var_coord = geometry->vertex[iMarker][iVertex]->GetVarCoord();
			CartCoordOld = geometry->node[iPoint]->GetCoord();
			for (iDim = 0; iDim < 3; iDim++)
				CartCoord[iDim] = CartCoordOld[iDim] + var_coord[iDim];
			FFDBox->Set_CartesianCoord(CartCoord, iSurfacePoints);

			/*--- Find the parametric coordinate using as ParamCoordGuess the previous value ---*/
      
			ParamCoordGuess[0] = ParamCoord[0]; ParamCoordGuess[1] = ParamCoord[1]; ParamCoordGuess[2] = ParamCoord[2];
			ParamCoord = FFDBox->GetParametricCoord_Iterative(iPoint, CartCoord, ParamCoordGuess, config);
					
			/*--- Set the new value of the parametric coordinates ---*/
      
			FFDBox->Set_ParametricCoord(ParamCoord, iSurfacePoints);
			
			/*--- Compute the cartesian coordinates using the parametric coordinates 
			 to check that everithing is right ---*/
      
			CartCoordNew = FFDBox->EvalCartesianCoord(ParamCoord);
			
			/*--- Compute max difference between original value and the recomputed value ---*/
      
			Diff = 0.0;
			for (iDim = 0; iDim < geometry->GetnDim(); iDim++)
				Diff += (CartCoordNew[iDim]-CartCoord[iDim])*(CartCoordNew[iDim]-CartCoord[iDim]);
			Diff = sqrt(Diff);
			my_MaxDiff = max(my_MaxDiff, Diff);
				
		}
	}
		
#ifdef HAVE_MPI
	SU2_MPI::Allreduce(&my_MaxDiff, &MaxDiff, 1, MPI_DOUBLE, MPI_MAX, MPI_COMM_WORLD);
#else
	MaxDiff = my_MaxDiff;
#endif
	
	if (rank == MASTER_NODE) 
		cout << "Update parametric coord       | FFD box: " << FFDBox->GetTag() << ". Max Diff: " << MaxDiff <<"."<< endl;
	
}

void CSurfaceMovement::SetCartesianCoord(CGeometry *geometry, CConfig *config, CFreeFormDefBox *FFDBox, unsigned short iFFDBox) {
  
	su2double *CartCoordNew, Diff, my_MaxDiff = 0.0, MaxDiff,
	*ParamCoord, VarCoord[3] = {0.0, 0.0, 0.0}, CartCoordOld[3] = {0.0, 0.0, 0.0};
	unsigned short iMarker, iDim;
	unsigned long iVertex, iPoint, iSurfacePoints;
	int rank;
	
  unsigned short nDim = geometry->GetnDim();
  
#ifdef HAVE_MPI
	MPI_Comm_rank(MPI_COMM_WORLD, &rank);
#else
	rank = MASTER_NODE;
#endif
	
	/*--- Recompute the cartesians coordinates ---*/
  
	for (iSurfacePoints = 0; iSurfacePoints < FFDBox->GetnSurfacePoint(); iSurfacePoints++) {
		
		/*--- Get the marker of the surface point ---*/
    
		iMarker = FFDBox->Get_MarkerIndex(iSurfacePoints);
		
		if (config->GetMarker_All_DV(iMarker) == YES) {
			
			/*--- Get the vertex of the surface point ---*/
      
			iVertex = FFDBox->Get_VertexIndex(iSurfacePoints);
			iPoint = FFDBox->Get_PointIndex(iSurfacePoints);
      
			/*--- Set to zero the variation of the coordinates ---*/
      
			geometry->vertex[iMarker][iVertex]->SetVarCoord(VarCoord);
      
			/*--- Get the parametric coordinate of the surface point ---*/
      
			ParamCoord = FFDBox->Get_ParametricCoord(iSurfacePoints);
			
			/*--- Compute the new cartesian coordinate, and set the value in
			 the FFDBox structure ---*/
      
			CartCoordNew = FFDBox->EvalCartesianCoord(ParamCoord);
			FFDBox->Set_CartesianCoord(CartCoordNew, iSurfacePoints);
			
			/*--- Get the original cartesian coordinates of the surface point ---*/
      
      for (iDim = 0; iDim < nDim; iDim++) {
        CartCoordOld[iDim] = geometry->node[iPoint]->GetCoord(iDim);
      }
      
			/*--- Set the value of the variation of the coordinates ---*/
      
      Diff = 0.0;
			for (iDim = 0; iDim < nDim; iDim++) {
				VarCoord[iDim] = CartCoordNew[iDim] - CartCoordOld[iDim];
        if ((fabs(VarCoord[iDim]) <= EPS) && (config->GetDirectDiff() != D_DESIGN) && (!config->GetDiscrete_Adjoint()))
          VarCoord[iDim] = 0.0;
        Diff += (VarCoord[iDim]*VarCoord[iDim]);
			}
			Diff = sqrt(Diff);
			
			my_MaxDiff = max(my_MaxDiff, Diff);
			
			/*--- Set the variation of the coordinates ---*/
      
			geometry->vertex[iMarker][iVertex]->SetVarCoord(VarCoord);
      
		}
	}
  
#ifdef HAVE_MPI
	SU2_MPI::Allreduce(&my_MaxDiff, &MaxDiff, 1, MPI_DOUBLE, MPI_MAX, MPI_COMM_WORLD);
#else
	MaxDiff = my_MaxDiff;
#endif
	
	if (rank == MASTER_NODE)
		cout << "Update cartesian coord        | FFD box: " << FFDBox->GetTag() << ". Max Diff: " << MaxDiff <<"."<< endl;
	
}


void CSurfaceMovement::SetFFDCPChange_2D(CGeometry *geometry, CConfig *config, CFreeFormDefBox *FFDBox,
                                         unsigned short iDV, bool ResetDef) {
  
  su2double movement[3], Ampl;
  unsigned short index[3], i, j;
  string design_FFDBox;
  
  /*--- Set control points to its original value (even if the
   design variable is not in this box) ---*/
  
  if (ResetDef == true) FFDBox->SetOriginalControlPoints();
  
  design_FFDBox = config->GetFFDTag(iDV);
  
  if (design_FFDBox.compare(FFDBox->GetTag()) == 0) {
    
    /*--- Compute deformation ---*/
    
    Ampl = config->GetDV_Value(iDV);
    
    movement[0] = config->GetParamDV(iDV, 3)*Ampl;
    movement[1] = config->GetParamDV(iDV, 4)*Ampl;
    movement[2] = 0.0;
    
    index[0] = SU2_TYPE::Int(config->GetParamDV(iDV, 1));
    index[1] = SU2_TYPE::Int(config->GetParamDV(iDV, 2));
    
    /*--- Lower surface ---*/
    
    index[2] = 0;
    
    if ((SU2_TYPE::Int(config->GetParamDV(iDV, 1)) == -1) &&
        (SU2_TYPE::Int(config->GetParamDV(iDV, 2)) != -1)) {
      for (i = 0; i < FFDBox->GetlOrder(); i++) {
        index[0] = i;
        FFDBox->SetControlPoints(index, movement);
      }
    }
    
    if ((SU2_TYPE::Int(config->GetParamDV(iDV, 1)) != -1) &&
        (SU2_TYPE::Int(config->GetParamDV(iDV, 2)) == -1)) {
      for (j = 0; j < FFDBox->GetmOrder(); j++) {
        index[1] = j;
        FFDBox->SetControlPoints(index, movement);
      }
    }
    
    if ((SU2_TYPE::Int(config->GetParamDV(iDV, 1)) == -1) &&
        (SU2_TYPE::Int(config->GetParamDV(iDV, 2)) == -1)) {
      for (i = 0; i < FFDBox->GetlOrder(); i++) {
        index[0] = i;
        for (j = 0; j < FFDBox->GetmOrder(); j++) {
          index[1] = j;
          FFDBox->SetControlPoints(index, movement);
        }
      }
    }
    if ((SU2_TYPE::Int(config->GetParamDV(iDV, 1)) != -1) &&
        (SU2_TYPE::Int(config->GetParamDV(iDV, 2)) != -1)) {
      
      FFDBox->SetControlPoints(index, movement);
    }
    
    
    /*--- Upper surface ---*/
    
    index[2] = 1;
    
    if ((SU2_TYPE::Int(config->GetParamDV(iDV, 1)) == -1) &&
        (SU2_TYPE::Int(config->GetParamDV(iDV, 2)) != -1)) {
      for (i = 0; i < FFDBox->GetlOrder(); i++) {
        index[0] = i;
        FFDBox->SetControlPoints(index, movement);
      }
    }
    
    if ((SU2_TYPE::Int(config->GetParamDV(iDV, 1)) != -1) &&
        (SU2_TYPE::Int(config->GetParamDV(iDV, 2)) == -1)) {
      for (j = 0; j < FFDBox->GetmOrder(); j++) {
        index[1] = j;
        FFDBox->SetControlPoints(index, movement);
      }
    }
    
    if ((SU2_TYPE::Int(config->GetParamDV(iDV, 1)) == -1) &&
        (SU2_TYPE::Int(config->GetParamDV(iDV, 2)) == -1)) {
      for (i = 0; i < FFDBox->GetlOrder(); i++) {
        index[0] = i;
        for (j = 0; j < FFDBox->GetmOrder(); j++) {
          index[1] = j;
          FFDBox->SetControlPoints(index, movement);
        }
      }
    }
    if ((SU2_TYPE::Int(config->GetParamDV(iDV, 1)) != -1) &&
        (SU2_TYPE::Int(config->GetParamDV(iDV, 2)) != -1)) {
      
      FFDBox->SetControlPoints(index, movement);
    }
  }
		
}

void CSurfaceMovement::SetFFDCPChange(CGeometry *geometry, CConfig *config, CFreeFormDefBox *FFDBox,
																			unsigned short iDV, bool ResetDef) {
	
	su2double movement[3], Ampl;
	unsigned short index[3], i, j, k, iPlane;
	string design_FFDBox;

  /*--- Set control points to its original value (even if the
   design variable is not in this box) ---*/
  
  if (ResetDef == true) FFDBox->SetOriginalControlPoints();
  
	design_FFDBox = config->GetFFDTag(iDV);

	if (design_FFDBox.compare(FFDBox->GetTag()) == 0) {
    
    /*--- Compute deformation ---*/
    
		Ampl = config->GetDV_Value(iDV);

    movement[0] = config->GetParamDV(iDV, 4)*Ampl;
		movement[1] = config->GetParamDV(iDV, 5)*Ampl;
		movement[2] = config->GetParamDV(iDV, 6)*Ampl;

    index[0] = SU2_TYPE::Int(config->GetParamDV(iDV, 1));
    index[1] = SU2_TYPE::Int(config->GetParamDV(iDV, 2));
    index[2] = SU2_TYPE::Int(config->GetParamDV(iDV, 3));
    
    /*--- Check that it is possible to move the control point ---*/
    
    for (iPlane = 0 ; iPlane < FFDBox->Get_nFix_IPlane(); iPlane++) {
      if (index[0] == FFDBox->Get_Fix_IPlane(iPlane)) return;
    }
    
    for (iPlane = 0 ; iPlane < FFDBox->Get_nFix_JPlane(); iPlane++) {
      if (index[1] == FFDBox->Get_Fix_JPlane(iPlane)) return;
    }
    
    for (iPlane = 0 ; iPlane < FFDBox->Get_nFix_KPlane(); iPlane++) {
      if (index[2] == FFDBox->Get_Fix_KPlane(iPlane)) return;
    }

    if ((SU2_TYPE::Int(config->GetParamDV(iDV, 1)) == -1) &&
        (SU2_TYPE::Int(config->GetParamDV(iDV, 2)) != -1) &&
        (SU2_TYPE::Int(config->GetParamDV(iDV, 3)) != -1)) {
      for (i = 0; i < FFDBox->GetlOrder(); i++) {
        index[0] = i;
        FFDBox->SetControlPoints(index, movement);
      }
    }

    if ((SU2_TYPE::Int(config->GetParamDV(iDV, 1)) != -1) &&
        (SU2_TYPE::Int(config->GetParamDV(iDV, 2)) == -1) &&
        (SU2_TYPE::Int(config->GetParamDV(iDV, 3)) != -1)) {
      for (j = 0; j < FFDBox->GetmOrder(); j++) {
        index[1] = j;
        FFDBox->SetControlPoints(index, movement);
      }
    }
    
    if ((SU2_TYPE::Int(config->GetParamDV(iDV, 1)) != -1) &&
        (SU2_TYPE::Int(config->GetParamDV(iDV, 2)) != -1) &&
        (SU2_TYPE::Int(config->GetParamDV(iDV, 3)) == -1)) {
      for (k = 0; k < FFDBox->GetnOrder(); k++) {
        index[2] = k;
        FFDBox->SetControlPoints(index, movement);
      }
    }
    
    if ((SU2_TYPE::Int(config->GetParamDV(iDV, 1)) == -1) &&
        (SU2_TYPE::Int(config->GetParamDV(iDV, 2)) == -1) &&
        (SU2_TYPE::Int(config->GetParamDV(iDV, 3)) != -1)) {
      for (i = 0; i < FFDBox->GetlOrder(); i++) {
        index[0] = i;
        for (j = 0; j < FFDBox->GetmOrder(); j++) {
          index[1] = j;
          FFDBox->SetControlPoints(index, movement);
        }
      }
    }
    
    if ((SU2_TYPE::Int(config->GetParamDV(iDV, 1)) != -1) &&
        (SU2_TYPE::Int(config->GetParamDV(iDV, 2)) == -1) &&
        (SU2_TYPE::Int(config->GetParamDV(iDV, 3)) == -1)) {
      for (j = 0; j < FFDBox->GetmOrder(); j++) {
        index[1] = j;
        for (k = 0; k < FFDBox->GetnOrder(); k++) {
          index[2] = k;
          FFDBox->SetControlPoints(index, movement);
        }
      }
    }
    
    if ((SU2_TYPE::Int(config->GetParamDV(iDV, 1)) == -1) &&
        (SU2_TYPE::Int(config->GetParamDV(iDV, 2)) != -1) &&
        (SU2_TYPE::Int(config->GetParamDV(iDV, 3)) == -1)) {
      for (i = 0; i < FFDBox->GetlOrder(); i++) {
        index[0] = i;
        for (k = 0; k < FFDBox->GetnOrder(); k++) {
          index[2] = k;
          FFDBox->SetControlPoints(index, movement);
        }
      }
    }
    
    if ((SU2_TYPE::Int(config->GetParamDV(iDV, 1)) != -1) &&
        (SU2_TYPE::Int(config->GetParamDV(iDV, 2)) != -1) &&
        (SU2_TYPE::Int(config->GetParamDV(iDV, 3)) != -1)) {
      FFDBox->SetControlPoints(index, movement);
    }
		
	}
  
}

void CSurfaceMovement::SetFFDCamber_2D(CGeometry *geometry, CConfig *config, CFreeFormDefBox *FFDBox,
																		unsigned short iDV, bool ResetDef) {
	su2double Ampl, movement[3];
	unsigned short index[3], kIndex;
	string design_FFDBox;
  
  /*--- Set control points to its original value (even if the
   design variable is not in this box) ---*/
  
  if (ResetDef == true) FFDBox->SetOriginalControlPoints();

	design_FFDBox = config->GetFFDTag(iDV);
	
	if (design_FFDBox.compare(FFDBox->GetTag()) == 0) {
    
		for (kIndex = 0; kIndex < 2; kIndex++) {
      
			Ampl = config->GetDV_Value(iDV);
						
      movement[0] = 0.0;
			if (kIndex == 0) movement[1] = Ampl;
			else movement[1] = Ampl;
      movement[2] = 0.0;
      
			index[0] = SU2_TYPE::Int(config->GetParamDV(iDV, 1)); index[1] = kIndex; index[2] = 0;
			FFDBox->SetControlPoints(index, movement);
      
      index[2] = 1;
			FFDBox->SetControlPoints(index, movement);
      
		}
		
	}
	
}

void CSurfaceMovement::SetFFDThickness_2D(CGeometry *geometry, CConfig *config, CFreeFormDefBox *FFDBox,
																			 unsigned short iDV, bool ResetDef) {
	su2double Ampl, movement[3];
	unsigned short index[3], kIndex;
	string design_FFDBox;
  
  /*--- Set control points to its original value (even if the
   design variable is not in this box) ---*/
  
  if (ResetDef == true) FFDBox->SetOriginalControlPoints();

	design_FFDBox = config->GetFFDTag(iDV);
	
	if (design_FFDBox.compare(FFDBox->GetTag()) == 0) {
				
    for (kIndex = 0; kIndex < 2; kIndex++) {
			
			Ampl = config->GetDV_Value(iDV);
			
      movement[0] = 0.0;
			if (kIndex == 0) movement[1] = -Ampl;
			else movement[1] = Ampl;
			movement[2] = 0.0;
      
			index[0] = SU2_TYPE::Int(config->GetParamDV(iDV, 1)); index[1] = kIndex; index[2] = 0;
			FFDBox->SetControlPoints(index, movement);
      
      index[2] = 1;
			FFDBox->SetControlPoints(index, movement);
      
		}
		
	}
	
}

void CSurfaceMovement::SetFFDCamber(CGeometry *geometry, CConfig *config, CFreeFormDefBox *FFDBox,
																		unsigned short iDV, bool ResetDef) {
	su2double Ampl, movement[3];
	unsigned short index[3], kIndex;
	string design_FFDBox;
  
  /*--- Set control points to its original value (even if the
   design variable is not in this box) ---*/
  
  if (ResetDef == true) FFDBox->SetOriginalControlPoints();

	design_FFDBox = config->GetFFDTag(iDV);
	
	if (design_FFDBox.compare(FFDBox->GetTag()) == 0) {
    
		for (kIndex = 0; kIndex < 2; kIndex++) {
						
			Ampl = config->GetDV_Value(iDV);
						
			index[0] = SU2_TYPE::Int(config->GetParamDV(iDV, 1));
			index[1] = SU2_TYPE::Int(config->GetParamDV(iDV, 2)); 
			index[2] = kIndex;
			
			movement[0] = 0.0; movement[1] = 0.0; 
			if (kIndex == 0) movement[2] = Ampl;
			else movement[2] = Ampl;
			
			FFDBox->SetControlPoints(index, movement);
      
		}
		
	}
	
}

void CSurfaceMovement::SetFFDThickness(CGeometry *geometry, CConfig *config, CFreeFormDefBox *FFDBox,
																			 unsigned short iDV, bool ResetDef) {
	su2double Ampl, movement[3];
	unsigned short index[3], kIndex;
	string design_FFDBox;
  
  /*--- Set control points to its original value (even if the
   design variable is not in this box) ---*/
  
  if (ResetDef == true) FFDBox->SetOriginalControlPoints();

	design_FFDBox = config->GetFFDTag(iDV);
	
	if (design_FFDBox.compare(FFDBox->GetTag()) == 0) {
				
    for (kIndex = 0; kIndex < 2; kIndex++) {
			
			Ampl = config->GetDV_Value(iDV);
			
			index[0] = SU2_TYPE::Int(config->GetParamDV(iDV, 1));
			index[1] = SU2_TYPE::Int(config->GetParamDV(iDV, 2)); 
			index[2] = kIndex;
			
			movement[0] = 0.0; movement[1] = 0.0; 
			if (kIndex == 0) movement[2] = -Ampl;
			else movement[2] = Ampl;
			
			FFDBox->SetControlPoints(index, movement);
      
		}
		
	}
	
}


void CSurfaceMovement::SetFFDDihedralAngle(CGeometry *geometry, CConfig *config, CFreeFormDefBox *FFDBox,
																					 unsigned short iDV, bool ResetDef) {
	unsigned short iOrder, jOrder, kOrder, index[3];
	su2double movement[3], theta;
	string design_FFDBox;
  
  /*--- Set control points to its original value (even if the
   design variable is not in this box) ---*/
  
  if (ResetDef == true) FFDBox->SetOriginalControlPoints();

	design_FFDBox = config->GetFFDTag(iDV);
	
	if (design_FFDBox.compare(FFDBox->GetTag()) == 0) {
    
		/*--- The angle of rotation. ---*/
    
		theta = config->GetDV_Value(iDV)*PI_NUMBER/180.0;
		
		/*--- Change the value of the control point if move is true ---*/
		for (iOrder = 0; iOrder < FFDBox->GetlOrder(); iOrder++)
			for (jOrder = 0; jOrder < FFDBox->GetmOrder(); jOrder++)
				for (kOrder = 0; kOrder < FFDBox->GetnOrder(); kOrder++) {
					index[0] = iOrder; index[1] = jOrder; index[2] = kOrder;
					su2double *coord = FFDBox->GetCoordControlPoints(iOrder, jOrder, kOrder);
					movement[0] = 0.0; movement[1] = 0.0; movement[2] = coord[1]*tan(theta);
					
					FFDBox->SetControlPoints(index, movement);
				}
		
	}

}

void CSurfaceMovement::SetFFDTwistAngle(CGeometry *geometry, CConfig *config, CFreeFormDefBox *FFDBox,
																				unsigned short iDV, bool ResetDef) {
	unsigned short iOrder, jOrder, kOrder;
	su2double  x, y, z, movement[3];
	unsigned short index[3];
	string design_FFDBox;
  
  /*--- Set control points to its original value (even if the
   design variable is not in this box) ---*/
  
  if (ResetDef == true) FFDBox->SetOriginalControlPoints();

	design_FFDBox = config->GetFFDTag(iDV);
	
	if (design_FFDBox.compare(FFDBox->GetTag()) == 0) {
    
		/*--- xyz-coordinates of a point on the line of rotation. ---*/
    
		su2double a = config->GetParamDV(iDV, 1);
		su2double b = config->GetParamDV(iDV, 2);
		su2double c = config->GetParamDV(iDV, 3);
		
    /*--- xyz-coordinate of the line's direction vector. ---*/
    
		su2double u = config->GetParamDV(iDV, 4)-config->GetParamDV(iDV, 1);
		su2double v = config->GetParamDV(iDV, 5)-config->GetParamDV(iDV, 2);
		su2double w = config->GetParamDV(iDV, 6)-config->GetParamDV(iDV, 3);
		
		/*--- The angle of rotation. ---*/
    
		su2double theta = config->GetDV_Value(iDV)*PI_NUMBER/180.0;
		
		/*--- An intermediate value used in computations. ---*/
    
		su2double u2=u*u; su2double v2=v*v; su2double w2=w*w;     
		su2double l2 = u2 + v2 + w2; su2double l = sqrt(l2);
		su2double cosT; su2double sinT;  
		
		/*--- Change the value of the control point if move is true ---*/
    
		for (iOrder = 0; iOrder < FFDBox->GetlOrder(); iOrder++)
			for (jOrder = 0; jOrder < FFDBox->GetmOrder(); jOrder++)
				for (kOrder = 0; kOrder < FFDBox->GetnOrder(); kOrder++) {
					index[0] = iOrder; index[1] = jOrder; index[2] = kOrder;
					su2double *coord = FFDBox->GetCoordControlPoints(iOrder, jOrder, kOrder);
					x = coord[0]; y = coord[1]; z = coord[2];
					
					su2double factor = 0.0; 
					if ( y < config->GetParamDV(iDV, 2) )
						factor = 0.0;
					if (( y >= config->GetParamDV(iDV, 2)) && ( y <= config->GetParamDV(iDV, 5)) )
						factor = (y-config->GetParamDV(iDV, 2)) / (config->GetParamDV(iDV, 5)-config->GetParamDV(iDV, 2));
					if ( y > config->GetParamDV(iDV, 5) )
						factor = 1.0;
					
					cosT = cos(theta*factor); 
					sinT = sin(theta*factor);  
					
					movement[0] = a*(v2 + w2) + u*(-b*v - c*w + u*x + v*y + w*z)
					+ (-a*(v2 + w2) + u*(b*v + c*w - v*y - w*z) + (v2 + w2)*x)*cosT
					+ l*(-c*v + b*w - w*y + v*z)*sinT;
					movement[0] = movement[0]/l2 - x;
					
					movement[1] = b*(u2 + w2) + v*(-a*u - c*w + u*x + v*y + w*z) 
					+ (-b*(u2 + w2) + v*(a*u + c*w - u*x - w*z) + (u2 + w2)*y)*cosT
					+ l*(c*u - a*w + w*x - u*z)*sinT;
					movement[1] = movement[1]/l2 - y;
					
					movement[2] = c*(u2 + v2) + w*(-a*u - b*v + u*x + v*y + w*z) 
					+ (-c*(u2 + v2) + w*(a*u + b*v - u*x - v*y) + (u2 + v2)*z)*cosT
					+ l*(-b*u + a*v - v*x + u*y)*sinT;
					movement[2] = movement[2]/l2 - z;
					
					FFDBox->SetControlPoints(index, movement);
          
				}
		
	}
	
}


void CSurfaceMovement::SetFFDRotation(CGeometry *geometry, CConfig *config, CFreeFormDefBox *FFDBox,
																			unsigned short iDV, bool ResetDef) {
	unsigned short iOrder, jOrder, kOrder;
	su2double  movement[3], x, y, z;
	unsigned short index[3];
	string design_FFDBox;
  
  /*--- Set control points to its original value (even if the
   design variable is not in this box) ---*/
  
  if (ResetDef == true) FFDBox->SetOriginalControlPoints();

	design_FFDBox = config->GetFFDTag(iDV);
	
	if (design_FFDBox.compare(FFDBox->GetTag()) == 0) {
    
		/*--- xyz-coordinates of a point on the line of rotation. ---*/
    
		su2double a = config->GetParamDV(iDV, 1);
		su2double b = config->GetParamDV(iDV, 2);
		su2double c = config->GetParamDV(iDV, 3);
		
		/*--- xyz-coordinate of the line's direction vector. ---*/
    
		su2double u = config->GetParamDV(iDV, 4)-config->GetParamDV(iDV, 1);
		su2double v = config->GetParamDV(iDV, 5)-config->GetParamDV(iDV, 2);
		su2double w = config->GetParamDV(iDV, 6)-config->GetParamDV(iDV, 3);
		
		/*--- The angle of rotation. ---*/
    
		su2double theta = config->GetDV_Value(iDV)*PI_NUMBER/180.0;
		
		/*--- An intermediate value used in computations. ---*/
    
		su2double u2=u*u; su2double v2=v*v; su2double w2=w*w;
		su2double cosT = cos(theta); su2double sinT = sin(theta);
		su2double l2 = u2 + v2 + w2; su2double l = sqrt(l2);
		
		/*--- Change the value of the control point if move is true ---*/
    
		for (iOrder = 0; iOrder < FFDBox->GetlOrder(); iOrder++)
			for (jOrder = 0; jOrder < FFDBox->GetmOrder(); jOrder++)
				for (kOrder = 0; kOrder < FFDBox->GetnOrder(); kOrder++) {
					index[0] = iOrder; index[1] = jOrder; index[2] = kOrder;
					su2double *coord = FFDBox->GetCoordControlPoints(iOrder, jOrder, kOrder);
					x = coord[0]; y = coord[1]; z = coord[2];
					movement[0] = a*(v2 + w2) + u*(-b*v - c*w + u*x + v*y + w*z)
					+ (-a*(v2 + w2) + u*(b*v + c*w - v*y - w*z) + (v2 + w2)*x)*cosT
					+ l*(-c*v + b*w - w*y + v*z)*sinT;
					movement[0] = movement[0]/l2 - x;
					
					movement[1] = b*(u2 + w2) + v*(-a*u - c*w + u*x + v*y + w*z)
					+ (-b*(u2 + w2) + v*(a*u + c*w - u*x - w*z) + (u2 + w2)*y)*cosT
					+ l*(c*u - a*w + w*x - u*z)*sinT;
					movement[1] = movement[1]/l2 - y;
					
					movement[2] = c*(u2 + v2) + w*(-a*u - b*v + u*x + v*y + w*z)
					+ (-c*(u2 + v2) + w*(a*u + b*v - u*x - v*y) + (u2 + v2)*z)*cosT
					+ l*(-b*u + a*v - v*x + u*y)*sinT;
					movement[2] = movement[2]/l2 - z;
					
					FFDBox->SetControlPoints(index, movement);
          
				}
	}
	
}

void CSurfaceMovement::SetFFDControl_Surface(CGeometry *geometry, CConfig *config, CFreeFormDefBox *FFDBox,
																			unsigned short iDV, bool ResetDef) {
	unsigned short iOrder, jOrder, kOrder;
	su2double  movement[3], x, y, z;
	unsigned short index[3];
	string design_FFDBox;
  
  /*--- Set control points to its original value (even if the
   design variable is not in this box) ---*/
  
  if (ResetDef == true) FFDBox->SetOriginalControlPoints();

	design_FFDBox = config->GetFFDTag(iDV);
	
	if (design_FFDBox.compare(FFDBox->GetTag()) == 0) {
    
		/*--- xyz-coordinates of a point on the line of rotation. ---*/
    
		su2double a = config->GetParamDV(iDV, 1);
		su2double b = config->GetParamDV(iDV, 2);
		su2double c = config->GetParamDV(iDV, 3);
		
		/*--- xyz-coordinate of the line's direction vector. ---*/
    
		su2double u = config->GetParamDV(iDV, 4)-config->GetParamDV(iDV, 1);
		su2double v = config->GetParamDV(iDV, 5)-config->GetParamDV(iDV, 2);
		su2double w = config->GetParamDV(iDV, 6)-config->GetParamDV(iDV, 3);
		
		/*--- The angle of rotation. ---*/
    
		su2double theta = -config->GetDV_Value(iDV)*PI_NUMBER/180.0;
		
		/*--- An intermediate value used in computations. ---*/
    
		su2double u2=u*u; su2double v2=v*v; su2double w2=w*w;
		su2double cosT = cos(theta); su2double sinT = sin(theta);
		su2double l2 = u2 + v2 + w2; su2double l = sqrt(l2);
		
		/*--- Change the value of the control point if move is true ---*/
    
		for (iOrder = 0; iOrder < FFDBox->GetlOrder()-2; iOrder++)
			for (jOrder = 2; jOrder < FFDBox->GetmOrder()-2; jOrder++)
				for (kOrder = 0; kOrder < FFDBox->GetnOrder(); kOrder++) {
					index[0] = iOrder; index[1] = jOrder; index[2] = kOrder;
					su2double *coord = FFDBox->GetCoordControlPoints(iOrder, jOrder, kOrder);
					x = coord[0]; y = coord[1]; z = coord[2];
					movement[0] = a*(v2 + w2) + u*(-b*v - c*w + u*x + v*y + w*z)
					+ (-a*(v2 + w2) + u*(b*v + c*w - v*y - w*z) + (v2 + w2)*x)*cosT
					+ l*(-c*v + b*w - w*y + v*z)*sinT;
					movement[0] = movement[0]/l2 - x;
					
					movement[1] = b*(u2 + w2) + v*(-a*u - c*w + u*x + v*y + w*z)
					+ (-b*(u2 + w2) + v*(a*u + c*w - u*x - w*z) + (u2 + w2)*y)*cosT
					+ l*(c*u - a*w + w*x - u*z)*sinT;
					movement[1] = movement[1]/l2 - y;
					
					movement[2] = c*(u2 + v2) + w*(-a*u - b*v + u*x + v*y + w*z)
					+ (-c*(u2 + v2) + w*(a*u + b*v - u*x - v*y) + (u2 + v2)*z)*cosT
					+ l*(-b*u + a*v - v*x + u*y)*sinT;
					movement[2] = movement[2]/l2 - z;
					
					FFDBox->SetControlPoints(index, movement);
          
				}
	}
	
}

void CSurfaceMovement::SetHicksHenne(CGeometry *boundary, CConfig *config, unsigned short iDV, bool ResetDef) {
	unsigned long iVertex;
	unsigned short iMarker;
	su2double VarCoord[3] = {0.0,0.0,0.0}, VarCoord_[3] = {0.0,0.0,0.0}, *Coord_, *Normal_, ek, fk, BumpSize = 1.0,
  BumpLoc = 0.0, Coord[3] = {0.0,0.0,0.0}, Normal[3] = {0.0,0.0,0.0},
  xCoord, TPCoord[2] = {0.0, 0.0}, LPCoord[2] = {0.0, 0.0}, Distance, Chord, AoA, ValCos, ValSin;
  
	bool upper = true, double_surface = false;

	/*--- Reset airfoil deformation if first deformation or if it required by the solver ---*/
  
	if ((iDV == 0) || (ResetDef == true)) {
		for (iMarker = 0; iMarker < config->GetnMarker_All(); iMarker++)
			for (iVertex = 0; iVertex < boundary->nVertex[iMarker]; iVertex++) {
				VarCoord[0] = 0.0; VarCoord[1] = 0.0; VarCoord[2] = 0.0;
				boundary->vertex[iMarker][iVertex]->SetVarCoord(VarCoord);
			}
	}
  
  /*--- Compute the angle of attack to apply the deformation ---*/
  
	for (iMarker = 0; iMarker < config->GetnMarker_All(); iMarker++) {
    if (config->GetMarker_All_DV(iMarker) == YES) {
      Coord_ = boundary->vertex[iMarker][0]->GetCoord();
      TPCoord[0] = Coord_[0]; TPCoord[1] = Coord_[1];
      for (iVertex = 1; iVertex < boundary->nVertex[iMarker]; iVertex++) {
				Coord_ = boundary->vertex[iMarker][iVertex]->GetCoord();
        if (Coord_[0] > TPCoord[0]) { TPCoord[0] = Coord_[0]; TPCoord[1] = Coord_[1]; }
			}
		}
	}
  
#ifdef HAVE_MPI

  unsigned long *Buffer_Send_nVertex, *Buffer_Receive_nVertex;
	int iProcessor, nProcessor;
	su2double *Buffer_Send_Coord, *Buffer_Receive_Coord;

	MPI_Comm_size(MPI_COMM_WORLD, &nProcessor);
  
	Buffer_Receive_Coord = new su2double [nProcessor*2];
  Buffer_Send_Coord = new su2double [2];
  
  Buffer_Send_Coord[0] = TPCoord[0]; Buffer_Send_Coord[1] = TPCoord[1];

	SU2_MPI::Allgather(Buffer_Send_Coord, 2, MPI_DOUBLE, Buffer_Receive_Coord, 2, MPI_DOUBLE, MPI_COMM_WORLD);

  TPCoord[0] = Buffer_Receive_Coord[0]; TPCoord[1] = Buffer_Receive_Coord[1];
  for (iProcessor = 1; iProcessor < nProcessor; iProcessor++) {
    Coord[0] = Buffer_Receive_Coord[iProcessor*2 + 0];
    Coord[1] = Buffer_Receive_Coord[iProcessor*2 + 1];
    if (Coord[0] > TPCoord[0]) { TPCoord[0] = Coord[0]; TPCoord[1] = Coord[1]; }
  }
  
	delete[] Buffer_Send_Coord;   delete[] Buffer_Receive_Coord;
  
#endif


  Chord = 0.0;
	for (iMarker = 0; iMarker < config->GetnMarker_All(); iMarker++) {
    if (config->GetMarker_All_DV(iMarker) == YES) {
      for (iVertex = 0; iVertex < boundary->nVertex[iMarker]; iVertex++) {
        Coord_ = boundary->vertex[iMarker][iVertex]->GetCoord();
        Distance = sqrt(pow(Coord_[0] - TPCoord[0], 2.0) + pow(Coord_[1] - TPCoord[1], 2.0));
        if (Chord < Distance) { Chord = Distance; LPCoord[0] = Coord_[0]; LPCoord[1] = Coord_[1]; }
      }
    }
  }
  
#ifdef HAVE_MPI
 
	MPI_Comm_size(MPI_COMM_WORLD, &nProcessor);
  
	Buffer_Receive_Coord = new su2double [nProcessor*2];
  Buffer_Send_Coord = new su2double [2];
  
  Buffer_Send_Coord[0] = LPCoord[0]; Buffer_Send_Coord[1] = LPCoord[1];

	SU2_MPI::Allgather(Buffer_Send_Coord, 2, MPI_DOUBLE, Buffer_Receive_Coord, 2, MPI_DOUBLE, MPI_COMM_WORLD);
  
  Chord = 0.0;
  for (iProcessor = 0; iProcessor < nProcessor; iProcessor++) {
    Coord[0] = Buffer_Receive_Coord[iProcessor*2 + 0];
    Coord[1] = Buffer_Receive_Coord[iProcessor*2 + 1];
    Distance = sqrt(pow(Coord[0] - TPCoord[0], 2.0) + pow(Coord[1] - TPCoord[1], 2.0));
    if (Chord < Distance) { Chord = Distance; LPCoord[0] = Coord[0]; LPCoord[1] = Coord[1]; }
  }
  
	delete[] Buffer_Send_Coord;   delete[] Buffer_Receive_Coord;
  
#endif
  
  AoA = atan((LPCoord[1] - TPCoord[1]) / (TPCoord[0] - LPCoord[0]))*180/PI_NUMBER;
  AoA = 0.0;

	/*--- Perform multiple airfoil deformation ---*/
  
	su2double Ampl = config->GetDV_Value(iDV);
	su2double xk = config->GetParamDV(iDV, 1);
	const su2double t2 = 3.0;
  
	if (config->GetParamDV(iDV, 0) == NO) { upper = false; double_surface = true; }
	if (config->GetParamDV(iDV, 0) == YES) { upper = true; double_surface = true; }
  
	for (iMarker = 0; iMarker < config->GetnMarker_All(); iMarker++) {

		for (iVertex = 0; iVertex < boundary->nVertex[iMarker]; iVertex++) {
			VarCoord[0] = 0.0; VarCoord[1] = 0.0; VarCoord[2] = 0.0;
      
			if (config->GetMarker_All_DV(iMarker) == YES) {
        
				Coord_ = boundary->vertex[iMarker][iVertex]->GetCoord();
				Normal_ = boundary->vertex[iMarker][iVertex]->GetNormal();
        
        /*--- The Hicks Henne bump functions should be applied to a basic airfoil without AoA,
         and unitary chord, a tranformation is required ---*/
        
        ValCos = cos(AoA*PI_NUMBER/180.0);
        ValSin = sin(AoA*PI_NUMBER/180.0);
        
        Coord[0] = Coord_[0]*ValCos - Coord_[1]*ValSin;
        Coord[0] = max(0.0, Coord[0]); // Coord x should be always positive
        Coord[1] = Coord_[1]*ValCos + Coord_[0]*ValSin;
        
        Normal[0] = Normal_[0]*ValCos - Normal_[1]*ValSin;
        Normal[1] = Normal_[1]*ValCos + Normal_[0]*ValSin;
        
        /*--- Bump computation ---*/
        
				if (double_surface) {
					ek = log10(0.5)/log10(xk);
					fk = pow( sin( PI_NUMBER * pow(Coord[0], ek) ) , t2);
          
					/*--- Upper and lower surface ---*/
          
					if (( upper) && (Normal[1] > 0)) { VarCoord[1] =  Ampl*fk; }
					if ((!upper) && (Normal[1] < 0)) { VarCoord[1] = -Ampl*fk; }

				}
				else {
					xCoord = Coord[0] - BumpLoc;
					ek = log10(0.5)/log10(xk/BumpSize);
					fk = pow( sin( PI_NUMBER * pow(xCoord/BumpSize, ek)), t2);

					/*--- Only one surface ---*/
          
					if ((xCoord <= 0.0) || (xCoord >= BumpSize)) VarCoord[1] =  0.0;
          else VarCoord[1] =  Ampl*fk;

          
				}
			}
      
      /*--- Apply the transformation to the coordinate variation ---*/
      
      ValCos = cos(-AoA*PI_NUMBER/180.0);
      ValSin = sin(-AoA*PI_NUMBER/180.0);
      
      VarCoord_[0] = VarCoord[0]*ValCos - VarCoord[1]*ValSin;
      VarCoord_[1] = VarCoord[1]*ValCos + VarCoord[0]*ValSin;

			boundary->vertex[iMarker][iVertex]->AddVarCoord(VarCoord_);
      
		}
	}
  
}

void CSurfaceMovement::SetRotation(CGeometry *boundary, CConfig *config, unsigned short iDV, bool ResetDef) {
	unsigned long iVertex;
	unsigned short iMarker;
	su2double VarCoord[3], *Coord;
	su2double  movement[3], x, y, z;
  
  /*--- Reset airfoil deformation if first deformation or if it required by the solver ---*/
  
	if ((iDV == 0) || (ResetDef == true)) {
		for (iMarker = 0; iMarker < config->GetnMarker_All(); iMarker++)
			for (iVertex = 0; iVertex < boundary->nVertex[iMarker]; iVertex++) {
				VarCoord[0] = 0.0; VarCoord[1] = 0.0; VarCoord[2] = 0.0;
				boundary->vertex[iMarker][iVertex]->SetVarCoord(VarCoord);
			}
	}
  
	/*--- xyz-coordinates of a point on the line of rotation. */
  
	su2double a = config->GetParamDV(iDV, 0);
	su2double b = config->GetParamDV(iDV, 1);
	su2double c = 0.0;
	if (boundary->GetnDim() == 3) c = config->GetParamDV(0,2);
	
	/*--- xyz-coordinate of the line's direction vector. ---*/
  
	su2double u = config->GetParamDV(iDV, 3)-config->GetParamDV(iDV, 0);
	su2double v = config->GetParamDV(iDV, 4)-config->GetParamDV(iDV, 1);
	su2double w = 1.0;
	if (boundary->GetnDim() == 3) w = config->GetParamDV(iDV, 5)-config->GetParamDV(iDV, 2);
	
	/*--- The angle of rotation. ---*/
  
	su2double theta = config->GetDV_Value(iDV)*PI_NUMBER/180.0;
	
	/*--- An intermediate value used in computations. ---*/
  
	su2double u2=u*u; su2double v2=v*v; su2double w2=w*w;
	su2double cosT = cos(theta); su2double sinT = sin(theta);
	su2double l2 = u2 + v2 + w2; su2double l = sqrt(l2);
  
	for (iMarker = 0; iMarker < config->GetnMarker_All(); iMarker++)
		for (iVertex = 0; iVertex < boundary->nVertex[iMarker]; iVertex++) {
			VarCoord[0] = 0.0; VarCoord[1] = 0.0; VarCoord[2] = 0.0;
			if (config->GetMarker_All_DV(iMarker) == YES) {
				Coord = boundary->vertex[iMarker][iVertex]->GetCoord();
				x = Coord[0]; y = Coord[1]; z = Coord[2];
				
				movement[0] = a*(v2 + w2) + u*(-b*v - c*w + u*x + v*y + w*z)
				+ (-a*(v2 + w2) + u*(b*v + c*w - v*y - w*z) + (v2 + w2)*x)*cosT
				+ l*(-c*v + b*w - w*y + v*z)*sinT;
				movement[0] = movement[0]/l2 - x;
				
				movement[1] = b*(u2 + w2) + v*(-a*u - c*w + u*x + v*y + w*z)
				+ (-b*(u2 + w2) + v*(a*u + c*w - u*x - w*z) + (u2 + w2)*y)*cosT
				+ l*(c*u - a*w + w*x - u*z)*sinT;
				movement[1] = movement[1]/l2 - y;
				
				movement[2] = c*(u2 + v2) + w*(-a*u - b*v + u*x + v*y + w*z)
				+ (-c*(u2 + v2) + w*(a*u + b*v - u*x - v*y) + (u2 + v2)*z)*cosT
				+ l*(-b*u + a*v - v*x + u*y)*sinT;
				if (boundary->GetnDim() == 3) movement[2] = movement[2]/l2 - z;
				else movement[2] = 0.0;
				
				VarCoord[0] = movement[0];
				VarCoord[1] = movement[1];
				if (boundary->GetnDim() == 3) VarCoord[2] = movement[2];
				
			}
			boundary->vertex[iMarker][iVertex]->AddVarCoord(VarCoord);
		}
}

void CSurfaceMovement::SetTranslation(CGeometry *boundary, CConfig *config, unsigned short iDV, bool ResetDef) {
  unsigned long iVertex;
  unsigned short iMarker;
  su2double VarCoord[3];
  su2double Ampl = config->GetDV_Value(iDV);
  
  /*--- Reset airfoil deformation if first deformation or if it required by the solver ---*/
  
  if ((iDV == 0) || (ResetDef == true)) {
    for (iMarker = 0; iMarker < config->GetnMarker_All(); iMarker++)
      for (iVertex = 0; iVertex < boundary->nVertex[iMarker]; iVertex++) {
        VarCoord[0] = 0.0; VarCoord[1] = 0.0; VarCoord[2] = 0.0;
        boundary->vertex[iMarker][iVertex]->SetVarCoord(VarCoord);
      }
  }
  
  su2double xDispl = config->GetParamDV(iDV, 0);
  su2double yDispl = config->GetParamDV(iDV, 1);
  su2double zDispl = 0;
  if (boundary->GetnDim() == 3) zDispl = config->GetParamDV(iDV, 2);
  
  for (iMarker = 0; iMarker < config->GetnMarker_All(); iMarker++)
    for (iVertex = 0; iVertex < boundary->nVertex[iMarker]; iVertex++) {
      VarCoord[0] = 0.0; VarCoord[1] = 0.0; VarCoord[2] = 0.0;
      if (config->GetMarker_All_DV(iMarker) == YES) {
        VarCoord[0] = Ampl*xDispl;
        VarCoord[1] = Ampl*yDispl;
        if (boundary->GetnDim() == 3) VarCoord[2] = Ampl*zDispl;
      }
      boundary->vertex[iMarker][iVertex]->AddVarCoord(VarCoord);
    }
  
}

void CSurfaceMovement::SetScale(CGeometry *boundary, CConfig *config, unsigned short iDV, bool ResetDef) {
	unsigned long iVertex;
  unsigned short iMarker;
	su2double VarCoord[3], x, y, z, *Coord;
	su2double Ampl = config->GetDV_Value(iDV);
	
  /*--- Reset airfoil deformation if first deformation or if it required by the solver ---*/
  
	if ((iDV == 0) || (ResetDef == true)) {
		for (iMarker = 0; iMarker < config->GetnMarker_All(); iMarker++)
			for (iVertex = 0; iVertex < boundary->nVertex[iMarker]; iVertex++) {
				VarCoord[0] = 0.0; VarCoord[1] = 0.0; VarCoord[2] = 0.0;
				boundary->vertex[iMarker][iVertex]->SetVarCoord(VarCoord);
			}
	}
	
	for (iMarker = 0; iMarker < config->GetnMarker_All(); iMarker++)
		for (iVertex = 0; iVertex < boundary->nVertex[iMarker]; iVertex++) {
			VarCoord[0] = 0.0; VarCoord[1] = 0.0; VarCoord[2] = 0.0;
			if (config->GetMarker_All_DV(iMarker) == YES) {
        Coord = boundary->vertex[iMarker][iVertex]->GetCoord();
        x = Coord[0]; y = Coord[1]; z = Coord[2];
				VarCoord[0] = (Ampl-1.0)*x;
				VarCoord[1] = (Ampl-1.0)*y;
				if (boundary->GetnDim() == 3) VarCoord[2] = (Ampl-1.0)*z;
			}
			boundary->vertex[iMarker][iVertex]->AddVarCoord(VarCoord);
		}
  
}

void CSurfaceMovement::Moving_Walls(CGeometry *geometry, CConfig *config,
                                    unsigned short iZone, unsigned long iter) {
  
  int rank = MASTER_NODE;
#ifdef HAVE_MPI
	MPI_Comm_rank(MPI_COMM_WORLD, &rank);
#endif
  
  /*--- Local variables ---*/
  unsigned short iMarker, jMarker, iDim, nDim = geometry->GetnDim();
  unsigned long iPoint, iVertex;
  su2double xDot[3] = {0.0,0.0,0.0}, *Coord, Center[3] = {0.0,0.0,0.0}, Omega[3] = {0.0,0.0,0.0}, r[3] = {0.0,0.0,0.0}, GridVel[3] = {0.0,0.0,0.0};
	su2double L_Ref     = config->GetLength_Ref();
  su2double Omega_Ref = config->GetOmega_Ref();
  su2double Vel_Ref   = config->GetVelocity_Ref();
	string Marker_Tag;
  
  /*--- Store grid velocity for each node on the moving surface(s).
   Sum and store the x, y, & z velocities due to translation and rotation. ---*/
  
  for (iMarker = 0; iMarker < config->GetnMarker_All(); iMarker++) {
    if (config->GetMarker_All_Moving(iMarker) == YES) {
      
      /*--- Identify iMarker from the list of those under MARKER_MOVING ---*/
      
      Marker_Tag = config->GetMarker_All_TagBound(iMarker);
      jMarker    = config->GetMarker_Moving(Marker_Tag);
      
      /*--- Get prescribed wall speed from config for this marker ---*/
      
      Center[0] = config->GetMotion_Origin_X(jMarker);
      Center[1] = config->GetMotion_Origin_Y(jMarker);
      Center[2] = config->GetMotion_Origin_Z(jMarker);
      Omega[0]  = config->GetRotation_Rate_X(jMarker)/Omega_Ref;
      Omega[1]  = config->GetRotation_Rate_Y(jMarker)/Omega_Ref;
      Omega[2]  = config->GetRotation_Rate_Z(jMarker)/Omega_Ref;
      xDot[0]   = config->GetTranslation_Rate_X(jMarker)/Vel_Ref;
      xDot[1]   = config->GetTranslation_Rate_Y(jMarker)/Vel_Ref;
      xDot[2]   = config->GetTranslation_Rate_Z(jMarker)/Vel_Ref;
      
      if (rank == MASTER_NODE && iter == 0) {
        cout << " Storing grid velocity for marker: ";
        cout << Marker_Tag << "." << endl;
        cout << " Translational velocity: (" << xDot[0] << ", " << xDot[1];
        cout << ", " << xDot[2] << ") m/s." << endl;
        cout << " Angular velocity: (" << Omega[0] << ", " << Omega[1];
        cout << ", " << Omega[2] << ") rad/s about origin: (" << Center[0];
        cout << ", " << Center[1] << ", " << Center[2] << ")." << endl;
      }
      
      for (iVertex = 0; iVertex < geometry->nVertex[iMarker]; iVertex++) {
        
        /*--- Get the index and coordinates of the current point ---*/
        
        iPoint = geometry->vertex[iMarker][iVertex]->GetNode();
        Coord  = geometry->node[iPoint]->GetCoord();
        
        /*--- Calculate non-dim. position from rotation center ---*/
        for (iDim = 0; iDim < nDim; iDim++)
          r[iDim] = (Coord[iDim]-Center[iDim])/L_Ref;
        if (nDim == 2) r[nDim] = 0.0;
        
        /*--- Cross Product of angular velocity and distance from center to
         get the rotational velocity. Note that we are adding on the velocity
         due to pure translation as well. ---*/
        
        GridVel[0] = xDot[0] + Omega[1]*r[2] - Omega[2]*r[1];
        GridVel[1] = xDot[1] + Omega[2]*r[0] - Omega[0]*r[2];
        GridVel[2] = xDot[2] + Omega[0]*r[1] - Omega[1]*r[0];
        
        /*--- Store the moving wall velocity for this node ---*/
        
        for (iDim = 0; iDim < nDim; iDim++)
          geometry->node[iPoint]->SetGridVel(iDim, GridVel[iDim]);
  
      }
		}
	}
}

void CSurfaceMovement::Surface_Translating(CGeometry *geometry, CConfig *config,
                                        unsigned long iter, unsigned short iZone) {
  
	su2double deltaT, time_new, time_old;
  su2double Center[3], VarCoord[3], xDot[3];
  unsigned short iMarker, jMarker, Moving;
  unsigned long iVertex;
  string Marker_Tag, Moving_Tag;
  int rank;
  
#ifdef HAVE_MPI
	MPI_Comm_rank(MPI_COMM_WORLD, &rank);
#else
	rank = MASTER_NODE;
#endif
	
  /*--- Initialize the delta variation in coordinates ---*/
  VarCoord[0] = 0.0; VarCoord[1] = 0.0; VarCoord[2] = 0.0;
  
  /*--- Retrieve values from the config file ---*/
  
  deltaT = config->GetDelta_UnstTimeND();
  
  /*--- Compute delta time based on physical time step ---*/
  time_new = static_cast<su2double>(iter)*deltaT;
  if (iter == 0) {
    time_old = time_new;
  } else {
    time_old = static_cast<su2double>(iter-1)*deltaT;
  }
  
	/*--- Store displacement of each node on the translating surface ---*/
    /*--- Loop over markers and find the particular marker(s) (surface) to translate ---*/
  
	for (iMarker = 0; iMarker < config->GetnMarker_All(); iMarker++) {
    Moving = config->GetMarker_All_Moving(iMarker);
    if (Moving == YES) {
      for (jMarker = 0; jMarker<config->GetnMarker_Moving(); jMarker++) {
        
        Moving_Tag = config->GetMarker_Moving(jMarker);
        Marker_Tag = config->GetMarker_All_TagBound(iMarker);
        
        if (Marker_Tag == Moving_Tag) {

          /*--- Translation velocity from config. ---*/
          
          xDot[0]   = config->GetTranslation_Rate_X(jMarker);
          xDot[1]   = config->GetTranslation_Rate_Y(jMarker);
          xDot[2]   = config->GetTranslation_Rate_Z(jMarker);
          
          /*--- Print some information to the console. Be verbose at the first
           iteration only (mostly for debugging purposes). ---*/
          // Note that the MASTER_NODE might not contain all the markers being moved.
          
          if (rank == MASTER_NODE) {
            cout << " Storing translating displacement for marker: ";
            cout << Marker_Tag << "." << endl;
            if (iter == 0) {
              cout << " Translational velocity: (" << xDot[0] << ", " << xDot[1];
              cout << ", " << xDot[2] << ") m/s." << endl;
            }
          }
          
          /*--- Compute delta change in the position in the x, y, & z directions. ---*/
          
          VarCoord[0] = xDot[0]*(time_new-time_old);
          VarCoord[1] = xDot[1]*(time_new-time_old);
          VarCoord[2] = xDot[2]*(time_new-time_old);
          
          for (iVertex = 0; iVertex < geometry->nVertex[iMarker]; iVertex++) {
            
            /*--- Set node displacement for volume deformation ---*/
            geometry->vertex[iMarker][iVertex]->SetVarCoord(VarCoord);
            
          }
        }
      }
    }
  }
  
  /*--- When updating the origins it is assumed that all markers have the
        same translational velocity, because we use the last VarCoord set ---*/
  
  /*--- Set the mesh motion center to the new location after
   incrementing the position with the translation. This new
   location will be used for subsequent mesh motion for the given marker.---*/
  
  for (jMarker=0; jMarker<config->GetnMarker_Moving(); jMarker++) {
    
    /*-- Check if we want to update the motion origin for the given marker ---*/
    
    if (config->GetMoveMotion_Origin(jMarker) == YES) {
      Center[0] = config->GetMotion_Origin_X(jMarker) + VarCoord[0];
      Center[1] = config->GetMotion_Origin_Y(jMarker) + VarCoord[1];
      Center[2] = config->GetMotion_Origin_Z(jMarker) + VarCoord[2];
      config->SetMotion_Origin_X(jMarker, Center[0]);
      config->SetMotion_Origin_Y(jMarker, Center[1]);
      config->SetMotion_Origin_Z(jMarker, Center[2]);
    }
  }
  
  /*--- Set the moment computation center to the new location after
   incrementing the position with the translation. ---*/
  
  for (jMarker=0; jMarker<config->GetnMarker_Monitoring(); jMarker++) {
    Center[0] = config->GetRefOriginMoment_X(jMarker) + VarCoord[0];
    Center[1] = config->GetRefOriginMoment_Y(jMarker) + VarCoord[1];
    Center[2] = config->GetRefOriginMoment_Z(jMarker) + VarCoord[2];
    config->SetRefOriginMoment_X(jMarker, Center[0]);
    config->SetRefOriginMoment_Y(jMarker, Center[1]);
    config->SetRefOriginMoment_Z(jMarker, Center[2]);
  }
}

void CSurfaceMovement::Surface_Plunging(CGeometry *geometry, CConfig *config,
                                           unsigned long iter, unsigned short iZone) {
  
	su2double deltaT, time_new, time_old, Lref;
  su2double Center[3], VarCoord[3], Omega[3], Ampl[3];
  su2double DEG2RAD = PI_NUMBER/180.0;
  unsigned short iMarker, jMarker, Moving;
  unsigned long iVertex;
  string Marker_Tag, Moving_Tag;
  int rank;
  
#ifdef HAVE_MPI
	MPI_Comm_rank(MPI_COMM_WORLD, &rank);
#else
	rank = MASTER_NODE;
#endif
	
  /*--- Initialize the delta variation in coordinates ---*/
  VarCoord[0] = 0.0; VarCoord[1] = 0.0; VarCoord[2] = 0.0;
  
  /*--- Retrieve values from the config file ---*/
  
  deltaT = config->GetDelta_UnstTimeND();
  Lref   = config->GetLength_Ref();
  
  /*--- Compute delta time based on physical time step ---*/
  time_new = static_cast<su2double>(iter)*deltaT;
  if (iter == 0) {
    time_old = time_new;
  } else {
    time_old = static_cast<su2double>(iter-1)*deltaT;
  }
  
	/*--- Store displacement of each node on the plunging surface ---*/
    /*--- Loop over markers and find the particular marker(s) (surface) to plunge ---*/
  
	for (iMarker = 0; iMarker < config->GetnMarker_All(); iMarker++) {
    Moving = config->GetMarker_All_Moving(iMarker);
    if (Moving == YES) {
      for (jMarker = 0; jMarker<config->GetnMarker_Moving(); jMarker++) {
        
        Moving_Tag = config->GetMarker_Moving(jMarker);
        Marker_Tag = config->GetMarker_All_TagBound(iMarker);
        
        if (Marker_Tag == Moving_Tag) {
          
          /*--- Plunging frequency and amplitude from config. ---*/
          
          Omega[0]  = config->GetPlunging_Omega_X(jMarker)/config->GetOmega_Ref();
          Omega[1]  = config->GetPlunging_Omega_Y(jMarker)/config->GetOmega_Ref();
          Omega[2]  = config->GetPlunging_Omega_Z(jMarker)/config->GetOmega_Ref();
          Ampl[0]   = config->GetPlunging_Ampl_X(jMarker)/Lref;
          Ampl[1]   = config->GetPlunging_Ampl_Y(jMarker)/Lref;
          Ampl[2]   = config->GetPlunging_Ampl_Z(jMarker)/Lref;
          
          /*--- Print some information to the console. Be verbose at the first
           iteration only (mostly for debugging purposes). ---*/
          // Note that the MASTER_NODE might not contain all the markers being moved.

          if (rank == MASTER_NODE) {
            cout << " Storing plunging displacement for marker: ";
            cout << Marker_Tag << "." << endl;
            if (iter == 0) {
              cout << " Plunging frequency: (" << Omega[0] << ", " << Omega[1];
              cout << ", " << Omega[2] << ") rad/s." << endl;
              cout << " Plunging amplitude: (" << Ampl[0]/DEG2RAD;
              cout << ", " << Ampl[1]/DEG2RAD << ", " << Ampl[2]/DEG2RAD;
              cout << ") degrees."<< endl;
            }
          }
          
          /*--- Compute delta change in the position in the x, y, & z directions. ---*/
          
          VarCoord[0] = -Ampl[0]*(sin(Omega[0]*time_new) - sin(Omega[0]*time_old));
          VarCoord[1] = -Ampl[1]*(sin(Omega[1]*time_new) - sin(Omega[1]*time_old));
          VarCoord[2] = -Ampl[2]*(sin(Omega[2]*time_new) - sin(Omega[2]*time_old));
          
          for (iVertex = 0; iVertex < geometry->nVertex[iMarker]; iVertex++) {
            
            /*--- Set node displacement for volume deformation ---*/
            geometry->vertex[iMarker][iVertex]->SetVarCoord(VarCoord);
            
          }
        }
      }
    }
  }
  
  /*--- When updating the origins it is assumed that all markers have the
   same plunging movement, because we use the last VarCoord set ---*/
  
  /*--- Set the mesh motion center to the new location after
   incrementing the position with the translation. This new
   location will be used for subsequent mesh motion for the given marker.---*/
  
  for (jMarker=0; jMarker<config->GetnMarker_Moving(); jMarker++) {
    
    /*-- Check if we want to update the motion origin for the given marker ---*/
    
    if (config->GetMoveMotion_Origin(jMarker) == YES) {
      Center[0] = config->GetMotion_Origin_X(jMarker) + VarCoord[0];
      Center[1] = config->GetMotion_Origin_Y(jMarker) + VarCoord[1];
      Center[2] = config->GetMotion_Origin_Z(jMarker) + VarCoord[2];
      config->SetMotion_Origin_X(jMarker, Center[0]);
      config->SetMotion_Origin_Y(jMarker, Center[1]);
      config->SetMotion_Origin_Z(jMarker, Center[2]);
    }
  }
  
  /*--- Set the moment computation center to the new location after
   incrementing the position with the plunging. ---*/
  
  for (jMarker=0; jMarker<config->GetnMarker_Monitoring(); jMarker++) {
    Center[0] = config->GetRefOriginMoment_X(jMarker) + VarCoord[0];
    Center[1] = config->GetRefOriginMoment_Y(jMarker) + VarCoord[1];
    Center[2] = config->GetRefOriginMoment_Z(jMarker) + VarCoord[2];
    config->SetRefOriginMoment_X(jMarker, Center[0]);
    config->SetRefOriginMoment_Y(jMarker, Center[1]);
    config->SetRefOriginMoment_Z(jMarker, Center[2]);
  }
}

void CSurfaceMovement::Surface_Pitching(CGeometry *geometry, CConfig *config,
                                        unsigned long iter, unsigned short iZone) {
	
	su2double deltaT, time_new, time_old, Lref, *Coord;
  su2double Center[3], VarCoord[3], Omega[3], Ampl[3], Phase[3], rotCoord[3], r[3];
  su2double rotMatrix[3][3] = {{0.0,0.0,0.0}, {0.0,0.0,0.0}, {0.0,0.0,0.0}};
  su2double dtheta, dphi, dpsi, cosTheta, sinTheta;
  su2double cosPhi, sinPhi, cosPsi, sinPsi;
  su2double DEG2RAD = PI_NUMBER/180.0;
  unsigned short iMarker, jMarker, Moving, iDim, nDim = geometry->GetnDim();
  unsigned long iPoint, iVertex;
  string Marker_Tag, Moving_Tag;
  int rank;
  
#ifdef HAVE_MPI
	MPI_Comm_rank(MPI_COMM_WORLD, &rank);
#else
	rank = MASTER_NODE;
#endif
  
  /*--- Initialize the delta variation in coordinates ---*/
  VarCoord[0] = 0.0; VarCoord[1] = 0.0; VarCoord[2] = 0.0;
  
  /*--- Retrieve values from the config file ---*/
  
  deltaT = config->GetDelta_UnstTimeND();
  Lref   = config->GetLength_Ref();
  
  /*--- Compute delta time based on physical time step ---*/
  time_new = static_cast<su2double>(iter)*deltaT;
  if (iter == 0) {
    time_old = time_new;
  } else {
    time_old = static_cast<su2double>(iter-1)*deltaT;
  }

	/*--- Store displacement of each node on the pitching surface ---*/
    /*--- Loop over markers and find the particular marker(s) (surface) to pitch ---*/

	for (iMarker = 0; iMarker < config->GetnMarker_All(); iMarker++) {
    Moving = config->GetMarker_All_Moving(iMarker);
    if (Moving == YES) {
      for (jMarker = 0; jMarker<config->GetnMarker_Moving(); jMarker++) {
        
        Moving_Tag = config->GetMarker_Moving(jMarker);
        Marker_Tag = config->GetMarker_All_TagBound(iMarker);
        
        if (Marker_Tag == Moving_Tag) {
          
          /*--- Pitching origin, frequency, and amplitude from config. ---*/
          
          Center[0] = config->GetMotion_Origin_X(jMarker);
          Center[1] = config->GetMotion_Origin_Y(jMarker);
          Center[2] = config->GetMotion_Origin_Z(jMarker);
          Omega[0]  = config->GetPitching_Omega_X(jMarker)/config->GetOmega_Ref();
          Omega[1]  = config->GetPitching_Omega_Y(jMarker)/config->GetOmega_Ref();
          Omega[2]  = config->GetPitching_Omega_Z(jMarker)/config->GetOmega_Ref();
          Ampl[0]   = config->GetPitching_Ampl_X(jMarker)*DEG2RAD;
          Ampl[1]   = config->GetPitching_Ampl_Y(jMarker)*DEG2RAD;
          Ampl[2]   = config->GetPitching_Ampl_Z(jMarker)*DEG2RAD;
          Phase[0]  = config->GetPitching_Phase_X(jMarker)*DEG2RAD;
          Phase[1]  = config->GetPitching_Phase_Y(jMarker)*DEG2RAD;
          Phase[2]  = config->GetPitching_Phase_Z(jMarker)*DEG2RAD;
          
          /*--- Print some information to the console. Be verbose at the first
           iteration only (mostly for debugging purposes). ---*/
          // Note that the MASTER_NODE might not contain all the markers being moved.

          if (rank == MASTER_NODE) {
            cout << " Storing pitching displacement for marker: ";
            cout << Marker_Tag << "." << endl;
            if (iter == 0) {
              cout << " Pitching frequency: (" << Omega[0] << ", " << Omega[1];
              cout << ", " << Omega[2] << ") rad/s about origin: (" << Center[0];
              cout << ", " << Center[1] << ", " << Center[2] << ")." << endl;
              cout << " Pitching amplitude about origin: (" << Ampl[0]/DEG2RAD;
              cout << ", " << Ampl[1]/DEG2RAD << ", " << Ampl[2]/DEG2RAD;
              cout << ") degrees."<< endl;
              cout << " Pitching phase lag about origin: (" << Phase[0]/DEG2RAD;
              cout << ", " << Phase[1]/DEG2RAD <<", "<< Phase[2]/DEG2RAD;
              cout << ") degrees."<< endl;
            }
          }
          
          /*--- Compute delta change in the angle about the x, y, & z axes. ---*/
          
          dtheta = -Ampl[0]*(sin(Omega[0]*time_new + Phase[0])
                             - sin(Omega[0]*time_old + Phase[0]));
          dphi   = -Ampl[1]*(sin(Omega[1]*time_new + Phase[1])
                             - sin(Omega[1]*time_old + Phase[1]));
          dpsi   = -Ampl[2]*(sin(Omega[2]*time_new + Phase[2])
                             - sin(Omega[2]*time_old + Phase[2]));
          
          /*--- Store angles separately for clarity. Compute sines/cosines. ---*/
          
          cosTheta = cos(dtheta);  cosPhi = cos(dphi);  cosPsi = cos(dpsi);
          sinTheta = sin(dtheta);  sinPhi = sin(dphi);  sinPsi = sin(dpsi);
          
          /*--- Compute the rotation matrix. Note that the implicit
           ordering is rotation about the x-axis, y-axis, then z-axis. ---*/
          
          rotMatrix[0][0] = cosPhi*cosPsi;
          rotMatrix[1][0] = cosPhi*sinPsi;
          rotMatrix[2][0] = -sinPhi;
          
          rotMatrix[0][1] = sinTheta*sinPhi*cosPsi - cosTheta*sinPsi;
          rotMatrix[1][1] = sinTheta*sinPhi*sinPsi + cosTheta*cosPsi;
          rotMatrix[2][1] = sinTheta*cosPhi;
          
          rotMatrix[0][2] = cosTheta*sinPhi*cosPsi + sinTheta*sinPsi;
          rotMatrix[1][2] = cosTheta*sinPhi*sinPsi - sinTheta*cosPsi;
          rotMatrix[2][2] = cosTheta*cosPhi;
          
          for (iVertex = 0; iVertex < geometry->nVertex[iMarker]; iVertex++) {
            
            /*--- Index and coordinates of the current point ---*/
            
            iPoint = geometry->vertex[iMarker][iVertex]->GetNode();
            Coord  = geometry->node[iPoint]->GetCoord();
            
            /*--- Calculate non-dim. position from rotation center ---*/
            
            for (iDim = 0; iDim < nDim; iDim++)
              r[iDim] = (Coord[iDim]-Center[iDim])/Lref;
            if (nDim == 2) r[nDim] = 0.0;
            
            /*--- Compute transformed point coordinates ---*/
            
            rotCoord[0] = rotMatrix[0][0]*r[0]
            + rotMatrix[0][1]*r[1]
            + rotMatrix[0][2]*r[2] + Center[0];
            
            rotCoord[1] = rotMatrix[1][0]*r[0]
            + rotMatrix[1][1]*r[1]
            + rotMatrix[1][2]*r[2] + Center[1];
            
            rotCoord[2] = rotMatrix[2][0]*r[0]
            + rotMatrix[2][1]*r[1]
            + rotMatrix[2][2]*r[2] + Center[2];
            
            /*--- Calculate delta change in the x, y, & z directions ---*/
            for (iDim = 0; iDim < nDim; iDim++)
              VarCoord[iDim] = (rotCoord[iDim]-Coord[iDim])/Lref;
            if (nDim == 2) VarCoord[nDim] = 0.0;
            
            /*--- Set node displacement for volume deformation ---*/
            geometry->vertex[iMarker][iVertex]->SetVarCoord(VarCoord);
            
          }
        }
      }
    }
  }
  /*--- For pitching we don't update the motion origin and moment reference origin. ---*/
}

void CSurfaceMovement::Surface_Rotating(CGeometry *geometry, CConfig *config,
                                        unsigned long iter, unsigned short iZone) {
	
	su2double deltaT, time_new, time_old, Lref, *Coord;
  su2double Center[3] = {0.0,0.0,0.0}, VarCoord[3] = {0.0,0.0,0.0}, Omega[3] = {0.0,0.0,0.0},
  rotCoord[3] = {0.0,0.0,0.0}, r[3] = {0.0,0.0,0.0}, Center_Aux[3] = {0.0,0.0,0.0};
  su2double rotMatrix[3][3] = {{0.0,0.0,0.0}, {0.0,0.0,0.0}, {0.0,0.0,0.0}};
  su2double dtheta, dphi, dpsi, cosTheta, sinTheta;
  su2double cosPhi, sinPhi, cosPsi, sinPsi;
  unsigned short iMarker, jMarker, Moving, iDim, nDim = geometry->GetnDim();
  unsigned long iPoint, iVertex;
  string Marker_Tag, Moving_Tag;
  int rank;
  
#ifdef HAVE_MPI
	MPI_Comm_rank(MPI_COMM_WORLD, &rank);
#else
	rank = MASTER_NODE;
#endif
	
  /*--- Initialize the delta variation in coordinates ---*/
  VarCoord[0] = 0.0; VarCoord[1] = 0.0; VarCoord[2] = 0.0;
  
  /*--- Retrieve values from the config file ---*/
  
  deltaT = config->GetDelta_UnstTimeND();
  Lref   = config->GetLength_Ref();
  
  /*--- Compute delta time based on physical time step ---*/
  time_new = static_cast<su2double>(iter)*deltaT;
  if (iter == 0) {
    time_old = time_new;
  } else {
    time_old = static_cast<su2double>(iter-1)*deltaT;
  }
  
	/*--- Store displacement of each node on the rotating surface ---*/
    /*--- Loop over markers and find the particular marker(s) (surface) to rotate ---*/

  for (iMarker = 0; iMarker < config->GetnMarker_All(); iMarker++) {
    Moving = config->GetMarker_All_Moving(iMarker);
    if (Moving == YES) {
      for (jMarker = 0; jMarker<config->GetnMarker_Moving(); jMarker++) {
        
        Moving_Tag = config->GetMarker_Moving(jMarker);
        Marker_Tag = config->GetMarker_All_TagBound(iMarker);
        
        if (Marker_Tag == Moving_Tag) {
          
          /*--- Rotation origin and angular velocity from config. ---*/
          
          Center[0] = config->GetMotion_Origin_X(jMarker);
          Center[1] = config->GetMotion_Origin_Y(jMarker);
          Center[2] = config->GetMotion_Origin_Z(jMarker);
          Omega[0]  = config->GetRotation_Rate_X(jMarker)/config->GetOmega_Ref();
          Omega[1]  = config->GetRotation_Rate_Y(jMarker)/config->GetOmega_Ref();
          Omega[2]  = config->GetRotation_Rate_Z(jMarker)/config->GetOmega_Ref();
          
          /*--- Print some information to the console. Be verbose at the first
           iteration only (mostly for debugging purposes). ---*/
          // Note that the MASTER_NODE might not contain all the markers being moved.

          if (rank == MASTER_NODE) {
            cout << " Storing rotating displacement for marker: ";
            cout << Marker_Tag << "." << endl;
            if (iter == 0) {
              cout << " Angular velocity: (" << Omega[0] << ", " << Omega[1];
              cout << ", " << Omega[2] << ") rad/s about origin: (" << Center[0];
              cout << ", " << Center[1] << ", " << Center[2] << ")." << endl;
            }
          }
          
          /*--- Compute delta change in the angle about the x, y, & z axes. ---*/
          
          dtheta = Omega[0]*(time_new-time_old);
          dphi   = Omega[1]*(time_new-time_old);
          dpsi   = Omega[2]*(time_new-time_old);
          
          /*--- Store angles separately for clarity. Compute sines/cosines. ---*/
          
          cosTheta = cos(dtheta);  cosPhi = cos(dphi);  cosPsi = cos(dpsi);
          sinTheta = sin(dtheta);  sinPhi = sin(dphi);  sinPsi = sin(dpsi);
          
          /*--- Compute the rotation matrix. Note that the implicit
           ordering is rotation about the x-axis, y-axis, then z-axis. ---*/
          
          rotMatrix[0][0] = cosPhi*cosPsi;
          rotMatrix[1][0] = cosPhi*sinPsi;
          rotMatrix[2][0] = -sinPhi;
          
          rotMatrix[0][1] = sinTheta*sinPhi*cosPsi - cosTheta*sinPsi;
          rotMatrix[1][1] = sinTheta*sinPhi*sinPsi + cosTheta*cosPsi;
          rotMatrix[2][1] = sinTheta*cosPhi;
          
          rotMatrix[0][2] = cosTheta*sinPhi*cosPsi + sinTheta*sinPsi;
          rotMatrix[1][2] = cosTheta*sinPhi*sinPsi - sinTheta*cosPsi;
          rotMatrix[2][2] = cosTheta*cosPhi;
          
          for (iVertex = 0; iVertex < geometry->nVertex[iMarker]; iVertex++) {
            
            /*--- Index and coordinates of the current point ---*/
            
            iPoint = geometry->vertex[iMarker][iVertex]->GetNode();
            Coord  = geometry->node[iPoint]->GetCoord();
            
            /*--- Calculate non-dim. position from rotation center ---*/
            
            for (iDim = 0; iDim < nDim; iDim++)
              r[iDim] = (Coord[iDim]-Center[iDim])/Lref;
            if (nDim == 2) r[nDim] = 0.0;
            
            /*--- Compute transformed point coordinates ---*/
            
            rotCoord[0] = rotMatrix[0][0]*r[0]
            + rotMatrix[0][1]*r[1]
            + rotMatrix[0][2]*r[2] + Center[0];
            
            rotCoord[1] = rotMatrix[1][0]*r[0]
            + rotMatrix[1][1]*r[1]
            + rotMatrix[1][2]*r[2] + Center[1];
            
            rotCoord[2] = rotMatrix[2][0]*r[0]
            + rotMatrix[2][1]*r[1]
            + rotMatrix[2][2]*r[2] + Center[2];
            
            /*--- Calculate delta change in the x, y, & z directions ---*/
            for (iDim = 0; iDim < nDim; iDim++)
              VarCoord[iDim] = (rotCoord[iDim]-Coord[iDim])/Lref;
            if (nDim == 2) VarCoord[nDim] = 0.0;
            
            /*--- Set node displacement for volume deformation ---*/
            geometry->vertex[iMarker][iVertex]->SetVarCoord(VarCoord);
            
          }
        }
      }
    }
  }
  
  /*--- When updating the origins it is assumed that all markers have the
   same rotation movement, because we use the last markers rotation matrix and center ---*/
  
  /*--- Set the mesh motion center to the new location after
   incrementing the position with the rotation. This new
   location will be used for subsequent mesh motion for the given marker.---*/
  
  for (jMarker=0; jMarker<config->GetnMarker_Moving(); jMarker++) {
    
    /*-- Check if we want to update the motion origin for the given marker ---*/
    
    if (config->GetMoveMotion_Origin(jMarker) == YES) {
        
      Center_Aux[0] = config->GetMotion_Origin_X(jMarker);
      Center_Aux[1] = config->GetMotion_Origin_Y(jMarker);
      Center_Aux[2] = config->GetMotion_Origin_Z(jMarker);
      
      /*--- Calculate non-dim. position from rotation center ---*/
      
      for (iDim = 0; iDim < nDim; iDim++)
        r[iDim] = (Center_Aux[iDim]-Center[iDim])/Lref;
      if (nDim == 2) r[nDim] = 0.0;
      
      /*--- Compute transformed point coordinates ---*/
      
      rotCoord[0] = rotMatrix[0][0]*r[0]
      + rotMatrix[0][1]*r[1]
      + rotMatrix[0][2]*r[2] + Center[0];
      
      rotCoord[1] = rotMatrix[1][0]*r[0]
      + rotMatrix[1][1]*r[1]
      + rotMatrix[1][2]*r[2] + Center[1];
      
      rotCoord[2] = rotMatrix[2][0]*r[0]
      + rotMatrix[2][1]*r[1]
      + rotMatrix[2][2]*r[2] + Center[2];
      
      /*--- Calculate delta change in the x, y, & z directions ---*/
      for (iDim = 0; iDim < nDim; iDim++)
        VarCoord[iDim] = (rotCoord[iDim]-Center_Aux[iDim])/Lref;
      if (nDim == 2) VarCoord[nDim] = 0.0;
      config->SetMotion_Origin_X(jMarker, Center_Aux[0]+VarCoord[0]);
      config->SetMotion_Origin_Y(jMarker, Center_Aux[1]+VarCoord[1]);
      config->SetMotion_Origin_Z(jMarker, Center_Aux[2]+VarCoord[2]);
    }
  }

  /*--- Set the moment computation center to the new location after
   incrementing the position with the rotation. ---*/
  
  for (jMarker=0; jMarker<config->GetnMarker_Monitoring(); jMarker++) {
      
    Center_Aux[0] = config->GetRefOriginMoment_X(jMarker);
    Center_Aux[1] = config->GetRefOriginMoment_Y(jMarker);
    Center_Aux[2] = config->GetRefOriginMoment_Z(jMarker);

    /*--- Calculate non-dim. position from rotation center ---*/
    
    for (iDim = 0; iDim < nDim; iDim++)
      r[iDim] = (Center_Aux[iDim]-Center[iDim])/Lref;
    if (nDim == 2) r[nDim] = 0.0;
    
    /*--- Compute transformed point coordinates ---*/
    
    rotCoord[0] = rotMatrix[0][0]*r[0]
    + rotMatrix[0][1]*r[1]
    + rotMatrix[0][2]*r[2] + Center[0];
    
    rotCoord[1] = rotMatrix[1][0]*r[0]
    + rotMatrix[1][1]*r[1]
    + rotMatrix[1][2]*r[2] + Center[1];
    
    rotCoord[2] = rotMatrix[2][0]*r[0]
    + rotMatrix[2][1]*r[1]
    + rotMatrix[2][2]*r[2] + Center[2];
    
    /*--- Calculate delta change in the x, y, & z directions ---*/
    for (iDim = 0; iDim < nDim; iDim++)
      VarCoord[iDim] = (rotCoord[iDim]-Center_Aux[iDim])/Lref;
    if (nDim == 2) VarCoord[nDim] = 0.0;
    
    config->SetRefOriginMoment_X(jMarker, Center_Aux[0]+VarCoord[0]);
    config->SetRefOriginMoment_Y(jMarker, Center_Aux[1]+VarCoord[1]);
    config->SetRefOriginMoment_Z(jMarker, Center_Aux[2]+VarCoord[2]);
  }
}

<<<<<<< HEAD
void CSurfaceMovement::AeroelasticDeform(CGeometry *geometry, CConfig *config, unsigned long ExtIter, unsigned short iMarker, unsigned short iMarker_Monitoring, su2double displacements[4]) {
=======
void CSurfaceMovement::AeroelasticDeform(CGeometry *geometry, CConfig *config, unsigned long ExtIter, unsigned short iMarker, unsigned short iMarker_Monitoring, vector<su2double>& displacements) {
>>>>>>> 25d363ff
  
  /* The sign conventions of these are those of the Typical Section Wing Model, below the signs are corrected */
  su2double dh = -displacements[0];           // relative plunge
  su2double dalpha = -displacements[1];       // relative pitch
  su2double dh_x, dh_y;
  su2double Center[2];
  unsigned short iDim;
  su2double Lref = config->GetLength_Ref();
  su2double *Coord;
  unsigned long iPoint, iVertex;
  su2double x_new, y_new;
  su2double VarCoord[3];
  string Monitoring_Tag = config->GetMarker_Monitoring(iMarker_Monitoring);
  
  /*--- Calculate the plunge displacement for the Typical Section Wing Model taking into account rotation ---*/
  if (config->GetKind_GridMovement(ZONE_0) == AEROELASTIC_RIGID_MOTION) {
    su2double Omega, dt, psi;
    dt = config->GetDelta_UnstTimeND();
    Omega  = (config->GetRotation_Rate_Z(ZONE_0)/config->GetOmega_Ref());
    psi = Omega*(dt*ExtIter);
    
    /* --- Correct for the airfoil starting position (This is hardcoded in here) --- */
    if (Monitoring_Tag == "Airfoil1") {
      psi = psi + 0.0;
    }
    else if (Monitoring_Tag == "Airfoil2") {
      psi = psi + 2.0/3.0*PI_NUMBER;
    }
    else if (Monitoring_Tag == "Airfoil3") {
      psi = psi + 4.0/3.0*PI_NUMBER;
    }
    else
      cout << "WARNING: There is a marker that we are monitoring that doesn't match the values hardcoded above!" << endl;
    
    dh_x = -dh*sin(psi);
    dh_y = dh*cos(psi);
    
  } else {
    dh_x = 0;
    dh_y = dh;
  }
  
  /*--- Pitching origin from config. ---*/
  
  Center[0] = config->GetRefOriginMoment_X(iMarker_Monitoring);
  Center[1] = config->GetRefOriginMoment_Y(iMarker_Monitoring);
  
  for (iVertex = 0; iVertex < geometry->nVertex[iMarker]; iVertex++) {
    iPoint = geometry->vertex[iMarker][iVertex]->GetNode();
    /*--- Coordinates of the current point ---*/
    Coord = geometry->node[iPoint]->GetCoord();
    
    /*--- Calculate non-dim. position from rotation center ---*/
    su2double r[2] = {0,0};
    for (iDim = 0; iDim < geometry->GetnDim(); iDim++)
        r[iDim] = (Coord[iDim]-Center[iDim])/Lref;
    
    /*--- Compute delta of transformed point coordinates ---*/
    // The deltas are needed for the FEA grid deformation Method.
    // rotation contribution - previous position + plunging contribution
    x_new = cos(dalpha)*r[0] - sin(dalpha)*r[1] -r[0] + dh_x;
    y_new = sin(dalpha)*r[0] + cos(dalpha)*r[1] -r[1] + dh_y;
    
    VarCoord[0] = x_new;
    VarCoord[1] = y_new;
    VarCoord[2] = 0.0;
    
    /*--- Store new delta node locations for the surface ---*/
    geometry->vertex[iMarker][iVertex]->SetVarCoord(VarCoord);
  }
  /*--- Set the elastic axis to the new location after incrementing the position with the plunge ---*/
  config->SetRefOriginMoment_X(iMarker_Monitoring, Center[0]+dh_x);
  config->SetRefOriginMoment_Y(iMarker_Monitoring, Center[1]+dh_y);

  
}

void CSurfaceMovement::SetBoundary_Flutter3D(CGeometry *geometry, CConfig *config,
                                             CFreeFormDefBox **FFDBox, unsigned long iter, unsigned short iZone) {
	
	su2double omega, deltaT;
  su2double alpha, alpha_new, alpha_old;
  su2double time_new, time_old;
  su2double Center[3], Omega[3], Ampl[3], Phase[3];
  su2double DEG2RAD = PI_NUMBER/180.0;
  int rank;
  bool adjoint = config->GetAdjoint();
    
#ifdef HAVE_MPI
	MPI_Comm_rank(MPI_COMM_WORLD, &rank);
#else
	rank = MASTER_NODE;
#endif
	
  /*--- Retrieve values from the config file ---*/
  
  deltaT = config->GetDelta_UnstTimeND();
  
  /*--- Pitching origin, frequency, and amplitude from config. ---*/
  
  Center[0] = config->GetMotion_Origin_X(iZone);
  Center[1] = config->GetMotion_Origin_Y(iZone);
  Center[2] = config->GetMotion_Origin_Z(iZone);
  Omega[0]  = (config->GetPitching_Omega_X(iZone)/config->GetOmega_Ref());
  Omega[1]  = (config->GetPitching_Omega_Y(iZone)/config->GetOmega_Ref());
  Omega[2]  = (config->GetPitching_Omega_Z(iZone)/config->GetOmega_Ref());
  Ampl[0]   = config->GetPitching_Ampl_X(iZone)*DEG2RAD;
  Ampl[1]   = config->GetPitching_Ampl_Y(iZone)*DEG2RAD;
  Ampl[2]   = config->GetPitching_Ampl_Z(iZone)*DEG2RAD;
  Phase[0]   = config->GetPitching_Phase_X(iZone)*DEG2RAD;
  Phase[1]   = config->GetPitching_Phase_Y(iZone)*DEG2RAD;
  Phase[2]   = config->GetPitching_Phase_Z(iZone)*DEG2RAD;
  
  /*--- Compute delta time based on physical time step ---*/
  
  if (adjoint) {
    
    /*--- For the unsteady adjoint, we integrate backwards through
     physical time, so perform mesh motion in reverse. ---*/
    
    unsigned long nFlowIter  = config->GetnExtIter();
    unsigned long directIter = nFlowIter - iter - 1;
    time_new = static_cast<su2double>(directIter)*deltaT;
    time_old = time_new;
    if (iter != 0) time_old = (static_cast<su2double>(directIter)+1.0)*deltaT;
  } else {
    
    /*--- Forward time for the direct problem ---*/
    
    time_new = static_cast<su2double>(iter)*deltaT;
    time_old = time_new;
    if (iter != 0) time_old = (static_cast<su2double>(iter)-1.0)*deltaT;
  }
	
  /*--- Update the pitching angle at this time step. Flip sign for
   nose-up positive convention. ---*/
  
  omega     = Omega[2];
  alpha_new = Ampl[2]*sin(omega*time_new);
  alpha_old = Ampl[2]*sin(omega*time_old);
  alpha     = (1E-10 + (alpha_new - alpha_old))*(-PI_NUMBER/180.0);
	
	if (rank == MASTER_NODE)
		cout << "New dihedral angle (alpha): " << alpha_new/DEG2RAD << " degrees." << endl;
	
	unsigned short iOrder, jOrder, kOrder;
	short iFFDBox;
  su2double movement[3] = {0.0,0.0,0.0};
	bool *move = new bool [nFFDBox];
	unsigned short *index = new unsigned short[3];
	
	move[0] = true; move[1] = true; move[2] = true;	

	/*--- Change the value of the control point if move is true ---*/
  
	for (iFFDBox = 0; iFFDBox < nFFDBox; iFFDBox++)
		if (move[iFFDBox])
			for (iOrder = 0; iOrder < FFDBox[iFFDBox]->GetlOrder(); iOrder++)
				for (jOrder = 0; jOrder < FFDBox[iFFDBox]->GetmOrder(); jOrder++)
					for (kOrder = 0; kOrder < FFDBox[iFFDBox]->GetnOrder(); kOrder++) {
						index[0] = iOrder; index[1] = jOrder; index[2] = kOrder;
						su2double *coord = FFDBox[iFFDBox]->GetCoordControlPoints(iOrder, jOrder, kOrder);
						movement[0] = 0.0; movement[1] = 0.0; movement[2] = coord[1]*tan(alpha);
						FFDBox[iFFDBox]->SetControlPoints(index, movement);
					}
	
	/*--- Recompute cartesian coordinates using the new control points position ---*/
  
	for (iFFDBox = 0; iFFDBox < nFFDBox; iFFDBox++)
		SetCartesianCoord(geometry, config, FFDBox[iFFDBox], iFFDBox);
	
}

void CSurfaceMovement::SetExternal_Deformation(CGeometry *geometry, CConfig *config, unsigned short iZone, unsigned long iter) {
  
  int rank = MASTER_NODE;
#ifdef HAVE_MPI
	MPI_Comm_rank(MPI_COMM_WORLD, &rank);
#endif
  
  /*--- Local variables ---*/
  
	unsigned short iDim, nDim; 
	unsigned long iPoint = 0, flowIter = 0;
  unsigned long jPoint, GlobalIndex;
	su2double VarCoord[3], *Coord_Old = NULL, *Coord_New = NULL, Center[3] = {0.0,0.0,0.0};
  su2double Lref   = config->GetLength_Ref();
  su2double NewCoord[3] = {0.0,0.0,0.0}, rotMatrix[3][3] = {{0.0,0.0,0.0}, {0.0,0.0,0.0}, {0.0,0.0,0.0}};
  su2double r[3] = {0.0,0.0,0.0}, rotCoord[3] = {0.0,0.0,0.0};
  unsigned long iVertex;
  unsigned short iMarker;
  char buffer[50];
  string motion_filename, UnstExt, text_line;
  ifstream motion_file;
  bool unsteady = config->GetUnsteady_Simulation();
  bool adjoint = config->GetAdjoint();
  
	/*--- Load stuff from config ---*/
  
	nDim = geometry->GetnDim();
  motion_filename = config->GetMotion_FileName();
  
  /*--- Set the extension for the correct unsteady mesh motion file ---*/
  
  if (unsteady) {
    if (adjoint) {
      /*--- For the unsteady adjoint, we integrate backwards through
       physical time, so perform mesh motion in reverse. ---*/
      unsigned long nFlowIter = config->GetnExtIter() - 1;
      flowIter  = nFlowIter - iter;
      unsigned short lastindex = motion_filename.find_last_of(".");
      motion_filename = motion_filename.substr(0, lastindex);
      if ((SU2_TYPE::Int(flowIter) >= 0) && (SU2_TYPE::Int(flowIter) < 10)) SPRINTF (buffer, "_0000%d.dat", SU2_TYPE::Int(flowIter));
      if ((SU2_TYPE::Int(flowIter) >= 10) && (SU2_TYPE::Int(flowIter) < 100)) SPRINTF (buffer, "_000%d.dat", SU2_TYPE::Int(flowIter));
      if ((SU2_TYPE::Int(flowIter) >= 100) && (SU2_TYPE::Int(flowIter) < 1000)) SPRINTF (buffer, "_00%d.dat", SU2_TYPE::Int(flowIter));
      if ((SU2_TYPE::Int(flowIter) >= 1000) && (SU2_TYPE::Int(flowIter) < 10000)) SPRINTF (buffer, "_0%d.dat", SU2_TYPE::Int(flowIter));
      if (SU2_TYPE::Int(flowIter) >= 10000) SPRINTF (buffer, "_%d.dat", SU2_TYPE::Int(flowIter));
      UnstExt = string(buffer);
      motion_filename.append(UnstExt);
    } else {
      /*--- Forward time for the direct problem ---*/
      flowIter = iter;
      unsigned short lastindex = motion_filename.find_last_of(".");
      motion_filename = motion_filename.substr(0, lastindex);
      if ((SU2_TYPE::Int(flowIter) >= 0) && (SU2_TYPE::Int(flowIter) < 10)) SPRINTF (buffer, "_0000%d.dat", SU2_TYPE::Int(flowIter));
      if ((SU2_TYPE::Int(flowIter) >= 10) && (SU2_TYPE::Int(flowIter) < 100)) SPRINTF (buffer, "_000%d.dat", SU2_TYPE::Int(flowIter));
      if ((SU2_TYPE::Int(flowIter) >= 100) && (SU2_TYPE::Int(flowIter) < 1000)) SPRINTF (buffer, "_00%d.dat", SU2_TYPE::Int(flowIter));
      if ((SU2_TYPE::Int(flowIter) >= 1000) && (SU2_TYPE::Int(flowIter) < 10000)) SPRINTF (buffer, "_0%d.dat", SU2_TYPE::Int(flowIter));
      if (SU2_TYPE::Int(flowIter) >= 10000) SPRINTF (buffer, "_%d.dat", SU2_TYPE::Int(flowIter));
      UnstExt = string(buffer);
      motion_filename.append(UnstExt);
    }
    
    if (rank == MASTER_NODE)
      cout << "Reading in the arbitrary mesh motion from direct iteration " << flowIter << "." << endl;
  }
  
  /*--- Open the motion file ---*/

  motion_file.open(motion_filename.data(), ios::in);
  /*--- Throw error if there is no file ---*/
  if (motion_file.fail()) {
    cout << "There is no mesh motion file!" << endl;
    exit(EXIT_FAILURE);
  }
  
  /*--- Read in and store the new mesh node locations ---*/ 
  
  while (getline(motion_file, text_line)) {
    istringstream point_line(text_line);
    if (nDim == 2) point_line >> iPoint >> NewCoord[0] >> NewCoord[1];
    if (nDim == 3) point_line >> iPoint >> NewCoord[0] >> NewCoord[1] >> NewCoord[2];
    for (iMarker = 0; iMarker < config->GetnMarker_All(); iMarker++) {
      if (config->GetMarker_All_Moving(iMarker) == YES) {
        for (iVertex = 0; iVertex < geometry->nVertex[iMarker]; iVertex++) {
          jPoint = geometry->vertex[iMarker][iVertex]->GetNode();
          GlobalIndex = geometry->node[jPoint]->GetGlobalIndex();
          if (GlobalIndex == iPoint) {
            geometry->vertex[iMarker][iVertex]->SetVarCoord(NewCoord);
            break;
          }
        }
      }
    }
  }
  /*--- Close the restart file ---*/
  motion_file.close();
  
  /*--- If rotating as well, prepare the rotation matrix ---*/
  
  if (config->GetGrid_Movement() &&
      config->GetKind_GridMovement(iZone) == EXTERNAL_ROTATION) {
    
    /*--- Variables needed only for rotation ---*/
    
    su2double Omega[3], dt;
    su2double dtheta, dphi, dpsi, cosTheta, sinTheta;
    su2double cosPhi, sinPhi, cosPsi, sinPsi;
    
    /*--- Center of rotation & angular velocity vector from config ---*/
    Center[0] = config->GetMotion_Origin_X(iZone);
    Center[1] = config->GetMotion_Origin_Y(iZone);
    Center[2] = config->GetMotion_Origin_Z(iZone);
    
    /*--- Angular velocity vector from config ---*/
    
    dt = static_cast<su2double>(iter)*config->GetDelta_UnstTimeND();
    Omega[0]  = config->GetRotation_Rate_X(iZone);
    Omega[1]  = config->GetRotation_Rate_Y(iZone);
    Omega[2]  = config->GetRotation_Rate_Z(iZone);
    
    /*--- For the unsteady adjoint, use reverse time ---*/
    if (adjoint) {
      /*--- Set the first adjoint mesh position to the final direct one ---*/
      if (iter == 0) dt = ((su2double)config->GetnExtIter()-1) * dt;
      /*--- Reverse the rotation direction for the adjoint ---*/
      else dt = -1.0*dt;
    } else {
      /*--- No rotation at all for the first direct solution ---*/
      if (iter == 0) dt = 0;
    }
    
    /*--- Compute delta change in the angle about the x, y, & z axes. ---*/
    
    dtheta = Omega[0]*dt;   
    dphi   = Omega[1]*dt; 
    dpsi   = Omega[2]*dt;
    
    /*--- Store angles separately for clarity. Compute sines/cosines. ---*/
    
    cosTheta = cos(dtheta);  cosPhi = cos(dphi);  cosPsi = cos(dpsi);
    sinTheta = sin(dtheta);  sinPhi = sin(dphi);  sinPsi = sin(dpsi);
    
    /*--- Compute the rotation matrix. Note that the implicit
     ordering is rotation about the x-axis, y-axis, then z-axis. ---*/
    
    rotMatrix[0][0] = cosPhi*cosPsi;
    rotMatrix[1][0] = cosPhi*sinPsi;
    rotMatrix[2][0] = -sinPhi;
    
    rotMatrix[0][1] = sinTheta*sinPhi*cosPsi - cosTheta*sinPsi;
    rotMatrix[1][1] = sinTheta*sinPhi*sinPsi + cosTheta*cosPsi;
    rotMatrix[2][1] = sinTheta*cosPhi;
    
    rotMatrix[0][2] = cosTheta*sinPhi*cosPsi + sinTheta*sinPsi;
    rotMatrix[1][2] = cosTheta*sinPhi*sinPsi - sinTheta*cosPsi;
    rotMatrix[2][2] = cosTheta*cosPhi;
    
  }
  
  /*--- Loop through to find only moving surface markers ---*/
  
  for (iMarker = 0; iMarker < config->GetnMarker_All(); iMarker++) {
    if (config->GetMarker_All_Moving(iMarker) == YES) {
      
      /*--- Loop over all surface points for this marker ---*/
      
      for (iVertex = 0; iVertex < geometry->nVertex[iMarker]; iVertex++) {
        iPoint = geometry->vertex[iMarker][iVertex]->GetNode();
        
        /*--- Get current and new coordinates from file ---*/
        
        Coord_Old = geometry->node[iPoint]->GetCoord();
        Coord_New = geometry->vertex[iMarker][iVertex]->GetVarCoord();
        
        /*--- If we're also rotating, multiply each point by the
         rotation matrix. It is assumed that the coordinates in
         Coord_Old have already been rotated using SetRigid_Rotation(). ---*/
        
        if (config->GetGrid_Movement() &&
            config->GetKind_GridMovement(iZone) == EXTERNAL_ROTATION) {
          
          /*--- Calculate non-dim. position from rotation center ---*/
          
          for (iDim = 0; iDim < nDim; iDim++)
            r[iDim] = (Coord_New[iDim]-Center[iDim])/Lref;
          if (nDim == 2) r[nDim] = 0.0;
          
          /*--- Compute transformed point coordinates ---*/
          
          rotCoord[0] = rotMatrix[0][0]*r[0] 
                      + rotMatrix[0][1]*r[1] 
                      + rotMatrix[0][2]*r[2] + Center[0];
          
          rotCoord[1] = rotMatrix[1][0]*r[0] 
                      + rotMatrix[1][1]*r[1] 
                      + rotMatrix[1][2]*r[2] + Center[1];
          
          rotCoord[2] = rotMatrix[2][0]*r[0] 
                      + rotMatrix[2][1]*r[1] 
                      + rotMatrix[2][2]*r[2] + Center[2];
          
          /*--- Copy rotated coords back to original array for consistency ---*/
          for (iDim = 0; iDim < nDim; iDim++)
            Coord_New[iDim] = rotCoord[iDim];
        }
        
        /*--- Calculate delta change in the x, y, & z directions ---*/
        for (iDim = 0; iDim < nDim; iDim++)
          VarCoord[iDim] = (Coord_New[iDim]-Coord_Old[iDim])/Lref;
        if (nDim == 2) VarCoord[nDim] = 0.0;

        /*--- Set position changes to be applied by the spring analogy ---*/
        geometry->vertex[iMarker][iVertex]->SetVarCoord(VarCoord);
        
      }
    }	
  }
}

void CSurfaceMovement::SetNACA_4Digits(CGeometry *boundary, CConfig *config) {
	unsigned long iVertex;
	unsigned short iMarker;
	su2double VarCoord[3], *Coord, *Normal, Ycurv, Yesp;

	if (config->GetnDV() != 1) { cout << "This kind of design variable is not prepared for multiple deformations."; cin.get();	}

	su2double Ya = config->GetParamDV(0,0) / 100.0; /*--- Maximum camber as a fraction of the chord 
					(100 m is the first of the four digits) ---*/
	su2double Xa = config->GetParamDV(0,1) / 10.0; /*--- Location of maximum camber as a fraction of 
					the chord (10 p is the second digit in the NACA xxxx description) ---*/
	su2double t = config->GetParamDV(0,2) / 100.0; /*--- Maximum thickness as a fraction of the
					  chord (so 100 t gives the last two digits in 
					  the NACA 4-digit denomination) ---*/
		
	for (iMarker = 0; iMarker < config->GetnMarker_All(); iMarker++)
		for (iVertex = 0; iVertex < boundary->nVertex[iMarker]; iVertex++) {
			VarCoord[0] = 0.0; VarCoord[1] = 0.0; VarCoord[2] = 0.0;
			if (config->GetMarker_All_DV(iMarker) == YES) {
				Coord = boundary->vertex[iMarker][iVertex]->GetCoord();
				Normal = boundary->vertex[iMarker][iVertex]->GetNormal();
				
				if (Coord[0] < Xa) Ycurv = (2.0*Xa*Coord[0]-pow(Coord[0],2.0))*(Ya/pow(Xa,2.0));
				else Ycurv = ((1.0-2.0*Xa)+2.0*Xa*Coord[0]-pow(Coord[0],2.0))*(Ya/pow((1.0-Xa), 2.0));
				
				Yesp = t*(1.4845*sqrt(Coord[0])-0.6300*Coord[0]-1.7580*pow(Coord[0],2.0)+
						  1.4215*pow(Coord[0],3.0)-0.518*pow(Coord[0],4.0));
				
				if (Normal[1] > 0) VarCoord[1] =  (Ycurv + Yesp) - Coord[1];
				if (Normal[1] < 0) VarCoord[1] =  (Ycurv - Yesp) - Coord[1];

			}
			boundary->vertex[iMarker][iVertex]->SetVarCoord(VarCoord);
		}
}

void CSurfaceMovement::SetParabolic(CGeometry *boundary, CConfig *config) {
	unsigned long iVertex;
	unsigned short iMarker;
	su2double VarCoord[3], *Coord, *Normal;
	
	if (config->GetnDV() != 1) { cout << "This kind of design variable is not prepared for multiple deformations."; cin.get();	}
	
	su2double c = config->GetParamDV(0,0); /*--- Center of the parabola ---*/
	su2double t = config->GetParamDV(0,1) / 100.0; /*--- Thickness of the parabola ---*/
	
	for (iMarker = 0; iMarker < config->GetnMarker_All(); iMarker++)
		for (iVertex = 0; iVertex < boundary->nVertex[iMarker]; iVertex++) {
			VarCoord[0] = 0.0; VarCoord[1] = 0.0; VarCoord[2] = 0.0;
			if (config->GetMarker_All_DV(iMarker) == YES) {
				Coord = boundary->vertex[iMarker][iVertex]->GetCoord();
				Normal = boundary->vertex[iMarker][iVertex]->GetNormal();
				
				if (Normal[1] > 0) {
					VarCoord[1] =  t*(Coord[0]*Coord[0]-Coord[0])/(2.0*(c*c-c)) - Coord[1];
				}
				if (Normal[1] < 0) {
					VarCoord[1] =  t*(Coord[0]-Coord[0]*Coord[0])/(2.0*(c*c-c)) - Coord[1];
				}
			}
			boundary->vertex[iMarker][iVertex]->SetVarCoord(VarCoord);
		}
}

void CSurfaceMovement::SetAirfoil(CGeometry *boundary, CConfig *config) {
  unsigned long iVertex, n_Airfoil = 0;
  unsigned short iMarker, nUpper, nLower, iUpper, iLower, iVar, iDim;
  su2double *VarCoord, *Coord, NewYCoord, NewXCoord, *Coord_i, *Coord_ip1, yp1, ypn,
  Airfoil_Coord[2]= {0.0,0.0}, factor, coeff = 10000, Upper, Lower, Arch = 0.0, TotalArch = 0.0,
  x_i, x_ip1, y_i, y_ip1, AirfoilScale;
  vector<su2double> Svalue, Xcoord, Ycoord, Xcoord2, Ycoord2, Xcoord_Aux, Ycoord_Aux;
  bool AddBegin = true, AddEnd = true;
  char AirfoilFile[256], AirfoilFormat[15], MeshOrientation[15], AirfoilClose[15];
  ifstream airfoil_file;
  string text_line;

  unsigned short nDim = boundary->GetnDim();
  
  VarCoord = new su2double[nDim];
  for (iDim = 0; iDim < nDim; iDim++)
    VarCoord[iDim] = 0.0;

  /*--- Get the SU2 module. SU2_CFD will use this routine for dynamically
   deforming meshes (MARKER_MOVING), while SU2_DEF will use it for deforming
   meshes after imposing design variable surface deformations (DV_MARKER). ---*/
  
  unsigned short Kind_SU2 = config->GetKind_SU2();
  
  /*--- Read the coordinates. Two main formats:
   - Selig are in an x, y format starting from trailing edge, along the upper surface to the leading
   edge and back around the lower surface to trailing edge.
   - Lednicer are upper surface points leading edge to trailing edge and then lower surface leading
   edge to trailing edge.
   ---*/
  
  /*--- Open the restart file, throw an error if this fails. ---*/
  
  cout << "Enter the name of file with the airfoil information: ";
  scanf ("%s", AirfoilFile);
  airfoil_file.open(AirfoilFile, ios::in);
  if (airfoil_file.fail()) {
    cout << "There is no airfoil file!! "<< endl;
    exit(EXIT_FAILURE);
  }
  cout << "Enter the format of the airfoil (Selig or Lednicer): ";
  scanf ("%s", AirfoilFormat);

  cout << "Thickness scaling (1.0 means no scaling)?: ";
  scanf ("%lf", &AirfoilScale);
  
  cout << "Close the airfoil (Yes or No)?: ";
  scanf ("%s", AirfoilClose);
  
  cout << "Surface mesh orientation (clockwise, or anticlockwise): ";
  scanf ("%s", MeshOrientation);
  
  /*--- The first line is the header ---*/
  
  getline (airfoil_file, text_line);
  cout << "File info: " << text_line << endl;
  
  if (strcmp (AirfoilFormat,"Selig") == 0) {

    while (getline (airfoil_file, text_line)) {
      istringstream point_line(text_line);
      
      /*--- Read the x & y coordinates from this line of the file (anticlockwise) ---*/
      
      point_line >> Airfoil_Coord[0] >> Airfoil_Coord[1];
      
      /*--- Close the arifoil ---*/
      
      if (strcmp (AirfoilClose,"Yes") == 0)
        factor = -atan(coeff*(Airfoil_Coord[0]-1.0))*2.0/PI_NUMBER;
      else factor = 1.0;
      
      /*--- Store the coordinates in vectors ---*/
      
      Xcoord.push_back(Airfoil_Coord[0]);
      Ycoord.push_back(Airfoil_Coord[1]*factor*AirfoilScale);
    }
    
  }
  if (strcmp (AirfoilFormat,"Lednicer") == 0) {
    
    /*--- The second line is the number of points ---*/

    getline(airfoil_file, text_line);
    istringstream point_line(text_line);
    point_line >> Upper >> Lower;
    
    nUpper = SU2_TYPE::Int(Upper);
    nLower = SU2_TYPE::Int(Lower);
  
    Xcoord.resize(nUpper+nLower-1);
    Ycoord.resize(nUpper+nLower-1);
    
    /*--- White line ---*/

    getline (airfoil_file, text_line);

    for (iUpper = 0; iUpper < nUpper; iUpper++) {
      getline (airfoil_file, text_line);
      istringstream point_line(text_line);
      point_line >> Airfoil_Coord[0] >> Airfoil_Coord[1];
      Xcoord[nUpper-iUpper-1] = Airfoil_Coord[0];
      
      if (strcmp (AirfoilClose,"Yes") == 0)
        factor = -atan(coeff*(Airfoil_Coord[0]-1.0))*2.0/PI_NUMBER;
      else factor = 1.0;
      
      Ycoord[nUpper-iUpper-1] = Airfoil_Coord[1]*AirfoilScale*factor;
    }
    
    getline (airfoil_file, text_line);

    for (iLower = 0; iLower < nLower; iLower++) {
      getline (airfoil_file, text_line);
      istringstream point_line(text_line);
      point_line >> Airfoil_Coord[0] >> Airfoil_Coord[1];
      
      if (strcmp (AirfoilClose,"Yes") == 0)
        factor = -atan(coeff*(Airfoil_Coord[0]-1.0))*2.0/PI_NUMBER;
      else factor = 1.0;
      
      Xcoord[nUpper+iLower-1] = Airfoil_Coord[0];
      Ycoord[nUpper+iLower-1] = Airfoil_Coord[1]*AirfoilScale*factor;
    }
      
  }
  
  /*--- Check the coordinate (1,0) at the beginning and end of the file ---*/
  
  if (Xcoord[0] == 1.0) AddBegin = false;
  if (Xcoord[Xcoord.size()-1] == 1.0) AddEnd = false;
  
  if (AddBegin) { Xcoord.insert(Xcoord.begin(), 1.0);   Ycoord.insert(Ycoord.begin(), 0.0);}
  if (AddEnd) { Xcoord.push_back(1.0);                Ycoord.push_back(0.0);}
  
  /*--- Change the orientation (depend on the input file, and the mesh file) ---*/
  
  if (strcmp (MeshOrientation,"clockwise") == 0) {
    for (iVar = 0; iVar < Xcoord.size(); iVar++) {
      Xcoord_Aux.push_back(Xcoord[iVar]);
      Ycoord_Aux.push_back(Ycoord[iVar]);
    }
    
    for (iVar = 0; iVar < Xcoord.size(); iVar++) {
      Xcoord[iVar] = Xcoord_Aux[Xcoord.size()-iVar-1];
      Ycoord[iVar] = Ycoord_Aux[Xcoord.size()-iVar-1];
    }
  }
  
  /*--- Compute the total arch length ---*/
  
  Arch = 0.0; Svalue.push_back(Arch);

  for (iVar = 0; iVar < Xcoord.size()-1; iVar++) {
    x_i = Xcoord[iVar];  x_ip1 = Xcoord[iVar+1];
    y_i = Ycoord[iVar];  y_ip1 = Ycoord[iVar+1];
    Arch += sqrt((x_ip1-x_i)*(x_ip1-x_i)+(y_ip1-y_i)*(y_ip1-y_i));
    Svalue.push_back(Arch);
  }
  x_i = Xcoord[Xcoord.size()-1];  x_ip1 = Xcoord[0];
  y_i = Ycoord[Xcoord.size()-1];  y_ip1 = Ycoord[0];
  Arch += sqrt((x_ip1-x_i)*(x_ip1-x_i)+(y_ip1-y_i)*(y_ip1-y_i));
  
  /*--- Non dimensionalization ---*/
  
  for (iVar = 0; iVar < Svalue.size(); iVar++) { Svalue[iVar] /= Arch; }

  /*--- Close the restart file ---*/
  
  airfoil_file.close();
  
  /*--- Create a spline for X and Y coordiantes using the arch length ---*/
  
  n_Airfoil = Svalue.size();
  yp1 = (Xcoord[1]-Xcoord[0])/(Svalue[1]-Svalue[0]);
  ypn = (Xcoord[n_Airfoil-1]-Xcoord[n_Airfoil-2])/(Svalue[n_Airfoil-1]-Svalue[n_Airfoil-2]);
  
  Xcoord2.resize(n_Airfoil+1);
  boundary->SetSpline(Svalue, Xcoord, n_Airfoil, yp1, ypn, Xcoord2);
  
  n_Airfoil = Svalue.size();
  yp1 = (Ycoord[1]-Ycoord[0])/(Svalue[1]-Svalue[0]);
  ypn = (Ycoord[n_Airfoil-1]-Ycoord[n_Airfoil-2])/(Svalue[n_Airfoil-1]-Svalue[n_Airfoil-2]);
  
  Ycoord2.resize(n_Airfoil+1);
  boundary->SetSpline(Svalue, Ycoord, n_Airfoil, yp1, ypn, Ycoord2);
  
  TotalArch = 0.0;
  for (iMarker = 0; iMarker < config->GetnMarker_All(); iMarker++) {
    if (((config->GetMarker_All_Moving(iMarker) == YES) && (Kind_SU2 == SU2_CFD)) ||
        ((config->GetMarker_All_DV(iMarker) == YES) && (Kind_SU2 == SU2_DEF))) {
      for (iVertex = 0; iVertex < boundary->nVertex[iMarker]-1; iVertex++) {
        Coord_i = boundary->vertex[iMarker][iVertex]->GetCoord();
        Coord_ip1 = boundary->vertex[iMarker][iVertex+1]->GetCoord();
        
        x_i = Coord_i[0]; x_ip1 = Coord_ip1[0];
        y_i = Coord_i[1]; y_ip1 = Coord_ip1[1];
        
        TotalArch += sqrt((x_ip1-x_i)*(x_ip1-x_i)+(y_ip1-y_i)*(y_ip1-y_i));
      }
      Coord_i = boundary->vertex[iMarker][boundary->nVertex[iMarker]-1]->GetCoord();
      Coord_ip1 = boundary->vertex[iMarker][0]->GetCoord();
      x_i = Coord_i[0]; x_ip1 = Coord_ip1[0];
      y_i = Coord_i[1]; y_ip1 = Coord_ip1[1];
      TotalArch += sqrt((x_ip1-x_i)*(x_ip1-x_i)+(y_ip1-y_i)*(y_ip1-y_i));
    }
  }
  
  
  for (iMarker = 0; iMarker < config->GetnMarker_All(); iMarker++) {
    Arch = 0.0;
    for (iVertex = 0; iVertex < boundary->nVertex[iMarker]; iVertex++) {
      VarCoord[0] = 0.0; VarCoord[1] = 0.0; VarCoord[2] = 0.0;
      if (((config->GetMarker_All_Moving(iMarker) == YES) && (Kind_SU2 == SU2_CFD)) ||
          ((config->GetMarker_All_DV(iMarker) == YES) && (Kind_SU2 == SU2_DEF))) {
        Coord = boundary->vertex[iMarker][iVertex]->GetCoord();
        
        if (iVertex == 0) Arch = 0.0;
        else {
          Coord_i = boundary->vertex[iMarker][iVertex-1]->GetCoord();
          Coord_ip1 = boundary->vertex[iMarker][iVertex]->GetCoord();
          x_i = Coord_i[0]; x_ip1 = Coord_ip1[0];
          y_i = Coord_i[1]; y_ip1 = Coord_ip1[1];
          Arch += sqrt((x_ip1-x_i)*(x_ip1-x_i)+(y_ip1-y_i)*(y_ip1-y_i))/TotalArch;
        }
        
        NewXCoord = boundary->GetSpline(Svalue, Xcoord, Xcoord2, n_Airfoil, Arch);
        NewYCoord = boundary->GetSpline(Svalue, Ycoord, Ycoord2, n_Airfoil, Arch);
        
        /*--- Store the delta change in the x & y coordinates ---*/
        
        VarCoord[0] = NewXCoord - Coord[0];
        VarCoord[1] = NewYCoord - Coord[1];
      }

      boundary->vertex[iMarker][iVertex]->SetVarCoord(VarCoord);
      
    }
  }

  delete [] VarCoord;
  
}

void CSurfaceMovement::ReadFFDInfo(CGeometry *geometry, CConfig *config, CFreeFormDefBox **FFDBox, string val_mesh_filename) {
	
  string text_line, iTag;
	ifstream mesh_file;
	su2double coord[3];
	unsigned short degree[3], iFFDBox, iCornerPoints, iControlPoints, iMarker, iDegree, jDegree, kDegree,
  iChar, LevelFFDBox, nParentFFDBox, iParentFFDBox, nChildFFDBox, iChildFFDBox, nMarker, *nCornerPoints,
  *nControlPoints;
	unsigned long iSurfacePoints, iPoint, jPoint, iVertex, nVertex, nPoint, iElem = 0,
  nElem, my_nSurfPoints, nSurfPoints, *nSurfacePoints;
  
  unsigned short nDim = geometry->GetnDim();
  int rank = MASTER_NODE;

#ifdef HAVE_MPI
	MPI_Comm_rank(MPI_COMM_WORLD, &rank);
#endif
	
	char *cstr = new char [val_mesh_filename.size()+1];
	strcpy (cstr, val_mesh_filename.c_str());
	
	mesh_file.open(cstr, ios::in);
	if (mesh_file.fail()) {
		cout << "There is no geometry file (ReadFFDInfo)!!" << endl;
		exit(EXIT_FAILURE);
	}
	
	while (getline (mesh_file, text_line)) {
		
		/*--- Read the inner elements ---*/
    
		string::size_type position = text_line.find ("NELEM=",0);
		if (position != string::npos) {
			text_line.erase (0,6); nElem = atoi(text_line.c_str());
			for (iElem = 0; iElem < nElem; iElem++) {
				getline(mesh_file, text_line);
			}
		}
		
		/*--- Read the inner points ---*/
    
		position = text_line.find ("NPOIN=",0);
		if (position != string::npos) {
			text_line.erase (0,6); nPoint = atoi(text_line.c_str());
			for (iPoint = 0; iPoint < nPoint; iPoint++) {
				getline(mesh_file, text_line);
			}
		}

    /*--- Read the boundaries  ---*/
    
		position = text_line.find ("NMARK=",0);
		if (position != string::npos) {
			text_line.erase (0,6); nMarker = atoi(text_line.c_str());
      for (iMarker = 0; iMarker < nMarker; iMarker++) {
        getline(mesh_file, text_line);
        getline(mesh_file, text_line);
        text_line.erase (0,13); nVertex = atoi(text_line.c_str());
        for (iVertex = 0; iVertex < nVertex; iVertex++) {
          getline(mesh_file, text_line);
        }
      }
		}
    
    /*--- Read the FFDBox information  ---*/
    
		position = text_line.find ("FFD_NBOX=",0);
		if (position != string::npos) {
			text_line.erase (0,9);
			nFFDBox = atoi(text_line.c_str());
      
			if (rank == MASTER_NODE) cout << nFFDBox << " Free Form Deformation boxes." << endl;
      
			nCornerPoints = new unsigned short[nFFDBox];
			nControlPoints = new unsigned short[nFFDBox];
			nSurfacePoints = new unsigned long[nFFDBox];
			
			getline (mesh_file, text_line);
			text_line.erase (0,11);
			nLevel = atoi(text_line.c_str());
      
			if (rank == MASTER_NODE) cout << nLevel << " Free Form Deformation nested levels." << endl;

			for (iFFDBox = 0 ; iFFDBox < nFFDBox; iFFDBox++) {
				
				/*--- Read the name of the FFD box ---*/
        
				getline (mesh_file, text_line);
				text_line.erase (0,8);
				
				/*--- Remove extra data from the FFDBox name ---*/
        
				string::size_type position;
				for (iChar = 0; iChar < 20; iChar++) {
					position = text_line.find( " ", 0 );
					if (position != string::npos) text_line.erase (position,1);
					position = text_line.find( "\r", 0 );
					if (position != string::npos) text_line.erase (position,1);
					position = text_line.find( "\n", 0 );
					if (position != string::npos) text_line.erase (position,1);
				}
				
				string TagFFDBox = text_line.c_str();
        
				if (rank == MASTER_NODE) cout << "FFD box tag: " << TagFFDBox <<". ";

				/*--- Read the level of the FFD box ---*/
        
				getline (mesh_file, text_line);
				text_line.erase (0,10);
				LevelFFDBox = atoi(text_line.c_str());
        
				if (rank == MASTER_NODE) cout << "FFD box level: " << LevelFFDBox <<". ";
				
				/*--- Read the degree of the FFD box ---*/
        
				getline (mesh_file, text_line);
				text_line.erase (0,13); degree[0] = atoi(text_line.c_str());
				getline (mesh_file, text_line);
				text_line.erase (0,13); degree[1] = atoi(text_line.c_str());
        
        if (nDim == 2) {
          degree[2] = 1;
        }
        else {
          getline (mesh_file, text_line);
          text_line.erase (0,13); degree[2] = atoi(text_line.c_str());
        }
        
				if (rank == MASTER_NODE) {
          cout << "Degrees: " << degree[0] << ", " << degree[1];
          if (nDim == 3) cout << ", " << degree[2];
          cout << ". " << endl;
        }
        
				FFDBox[iFFDBox] = new CFreeFormDefBox(SU2_TYPE::Int(degree[0]), SU2_TYPE::Int(degree[1]), SU2_TYPE::Int(degree[2]));				
				FFDBox[iFFDBox]->SetTag(TagFFDBox); FFDBox[iFFDBox]->SetLevel(LevelFFDBox);

				/*--- Read the number of parents boxes ---*/
        
				getline (mesh_file, text_line);
				text_line.erase (0,12);
				nParentFFDBox = atoi(text_line.c_str());
				if (rank == MASTER_NODE) cout << "Number of parent boxes: " << nParentFFDBox <<". ";
				for (iParentFFDBox = 0; iParentFFDBox < nParentFFDBox; iParentFFDBox++) {
					getline(mesh_file, text_line);
					
					/*--- Remove extra data from the FFDBox name ---*/
          
					string::size_type position;
					for (iChar = 0; iChar < 20; iChar++) {
						position = text_line.find( " ", 0 );
						if (position != string::npos) text_line.erase (position,1);
						position = text_line.find( "\r", 0 );
						if (position != string::npos) text_line.erase (position,1);
						position = text_line.find( "\n", 0 );
						if (position != string::npos) text_line.erase (position,1);
					}
					
					string ParentFFDBox = text_line.c_str();
					FFDBox[iFFDBox]->SetParentFFDBox(ParentFFDBox);
				}
				
				/*--- Read the number of children boxes ---*/
        
				getline (mesh_file, text_line);
				text_line.erase (0,13);
				nChildFFDBox = atoi(text_line.c_str());
				if (rank == MASTER_NODE) cout << "Number of child boxes: " << nChildFFDBox <<"." << endl;
        
        for (iChildFFDBox = 0; iChildFFDBox < nChildFFDBox; iChildFFDBox++) {
					getline(mesh_file, text_line);
					
					/*--- Remove extra data from the FFDBox name ---*/
          
					string::size_type position;
					for (iChar = 0; iChar < 20; iChar++) {
						position = text_line.find( " ", 0 );
						if (position != string::npos) text_line.erase (position,1);
						position = text_line.find( "\r", 0 );
						if (position != string::npos) text_line.erase (position,1);
						position = text_line.find( "\n", 0 );
						if (position != string::npos) text_line.erase (position,1);
					}
					
					string ChildFFDBox = text_line.c_str();
					FFDBox[iFFDBox]->SetChildFFDBox(ChildFFDBox);
				}

				/*--- Read the number of the corner points ---*/
        
				getline (mesh_file, text_line);
				text_line.erase (0,18); nCornerPoints[iFFDBox] = atoi(text_line.c_str());
				if (rank == MASTER_NODE) cout << "Corner points: " << nCornerPoints[iFFDBox] <<". ";
        if (nDim == 2) nCornerPoints[iFFDBox] = nCornerPoints[iFFDBox]*SU2_TYPE::Int(2);

				/*--- Read the coordinates of the corner points ---*/
        
				for (iCornerPoints = 0; iCornerPoints < nCornerPoints[iFFDBox]; iCornerPoints++) {
          
          if (nDim == 2) {
            if (iCornerPoints < nCornerPoints[iFFDBox]/SU2_TYPE::Int(2)) {
              getline(mesh_file, text_line); istringstream FFDBox_line(text_line);
              FFDBox_line >> coord[0]; FFDBox_line >> coord[1]; coord[2] = -0.5;
            }
            else {
              coord[0] = FFDBox[iFFDBox]->GetCoordCornerPoints(0, iCornerPoints-nCornerPoints[iFFDBox]/SU2_TYPE::Int(2));
              coord[1] = FFDBox[iFFDBox]->GetCoordCornerPoints(1, iCornerPoints-nCornerPoints[iFFDBox]/SU2_TYPE::Int(2));
              coord[2] = 0.5;
            }
          }
          else {
            getline(mesh_file, text_line); istringstream FFDBox_line(text_line);
            FFDBox_line >> coord[0]; FFDBox_line >> coord[1]; FFDBox_line >> coord[2];
          }
          
					FFDBox[iFFDBox]->SetCoordCornerPoints(coord, iCornerPoints);
          
				}
				
				/*--- Read the number of the control points ---*/
        
				getline (mesh_file, text_line);
				text_line.erase (0,19); nControlPoints[iFFDBox] = atoi(text_line.c_str());
        
				if (rank == MASTER_NODE) cout << "Control points: " << nControlPoints[iFFDBox] <<". ";
				
				/*--- Method to identify if there is a FFDBox definition ---*/
        
				if (nControlPoints[iFFDBox] != 0) FFDBoxDefinition = true;

				/*--- Read the coordinates of the control points ---*/
        
				for (iControlPoints = 0; iControlPoints < nControlPoints[iFFDBox]; iControlPoints++) {
					getline(mesh_file, text_line); istringstream FFDBox_line(text_line);
					FFDBox_line >> iDegree; FFDBox_line >> jDegree; FFDBox_line >> kDegree; 
					FFDBox_line >> coord[0]; FFDBox_line >> coord[1]; FFDBox_line >> coord[2]; 
					FFDBox[iFFDBox]->SetCoordControlPoints(coord, iDegree, jDegree, kDegree); 
					FFDBox[iFFDBox]->SetCoordControlPoints_Copy(coord, iDegree, jDegree, kDegree);
				}
				
				getline (mesh_file, text_line);
				text_line.erase (0,19); nSurfacePoints[iFFDBox] = atoi(text_line.c_str());

				/*--- The surface points parametric coordinates, all the nodes read the FFD 
         information but they only store their part ---*/
        
        my_nSurfPoints = 0;
				for (iSurfacePoints = 0; iSurfacePoints < nSurfacePoints[iFFDBox]; iSurfacePoints++) {
					getline(mesh_file, text_line); istringstream FFDBox_line(text_line);
					FFDBox_line >> iTag; FFDBox_line >> iPoint;
          
          if (config->GetMarker_All_TagBound(iTag) != -1) {

            iMarker = config->GetMarker_All_TagBound(iTag);
            FFDBox_line >> coord[0]; FFDBox_line >> coord[1]; FFDBox_line >> coord[2];
            
            for (iVertex = 0; iVertex < geometry->nVertex[iMarker]; iVertex++) {
              jPoint =  geometry->vertex[iMarker][iVertex]->GetNode();
              if (iPoint == geometry->node[jPoint]->GetGlobalIndex()) {
                FFDBox[iFFDBox]->Set_MarkerIndex(iMarker);
                FFDBox[iFFDBox]->Set_VertexIndex(iVertex);
                FFDBox[iFFDBox]->Set_PointIndex(jPoint);
                FFDBox[iFFDBox]->Set_ParametricCoord(coord);
                FFDBox[iFFDBox]->Set_CartesianCoord(geometry->node[jPoint]->GetCoord());
                my_nSurfPoints++;
              }
            }

          }
          
				}
        
        nSurfacePoints[iFFDBox] = my_nSurfPoints;
        
#ifdef HAVE_MPI
        nSurfPoints = 0;
        SU2_MPI::Allreduce(&my_nSurfPoints, &nSurfPoints, 1, MPI_UNSIGNED_LONG, MPI_SUM, MPI_COMM_WORLD);
        if (rank == MASTER_NODE) cout << "Surface points: " << nSurfPoints <<"."<< endl;
#else
				nSurfPoints = my_nSurfPoints;
        if (rank == MASTER_NODE) cout << "Surface points: " << nSurfPoints <<"."<< endl;
#endif
        
			}
			
			delete [] nCornerPoints;
			delete [] nControlPoints;
			delete [] nSurfacePoints;		
		}
	}
	mesh_file.close();
  
	if (nFFDBox == 0) {
		if (rank == MASTER_NODE) cout <<"There is no FFD box definition. Just in case, check the .su2 file" << endl;
	}

}

void CSurfaceMovement::ReadFFDInfo(CGeometry *geometry, CConfig *config, CFreeFormDefBox **FFDBox) {
  
  string text_line, iTag;
  ifstream mesh_file;
  su2double coord[3];
  unsigned short degree[3], iFFDBox, iCornerPoints, LevelFFDBox, nParentFFDBox,
  iParentFFDBox, nChildFFDBox, iChildFFDBox, *nCornerPoints;
  
  unsigned short nDim = geometry->GetnDim();
  int rank = MASTER_NODE;
  
#ifdef HAVE_MPI
  MPI_Comm_rank(MPI_COMM_WORLD, &rank);
#endif
  
  
  /*--- Read the FFDBox information from the config file ---*/
  
  nFFDBox = config->GetnFFDBox();
  
  if (rank == MASTER_NODE) cout << nFFDBox << " Free Form Deformation boxes." << endl;
  
  nCornerPoints = new unsigned short[nFFDBox];
  
  nLevel = 1; // Nested FFD is not active
  
  if (rank == MASTER_NODE) cout << nLevel << " Free Form Deformation nested levels." << endl;
  
  for (iFFDBox = 0 ; iFFDBox < nFFDBox; iFFDBox++) {
    
    /*--- Read the name of the FFD box ---*/
    
    string TagFFDBox = config->GetTagFFDBox(iFFDBox);
    
    if (rank == MASTER_NODE) cout << "FFD box tag: " << TagFFDBox <<". ";
    
    /*--- Read the level of the FFD box ---*/
    
    LevelFFDBox = 0; // Nested FFD is not active
    
    if (rank == MASTER_NODE) cout << "FFD box level: " << LevelFFDBox <<". ";
    
    /*--- Read the degree of the FFD box ---*/
    
    degree[0] = config->GetDegreeFFDBox(iFFDBox, 0);
    degree[1] = config->GetDegreeFFDBox(iFFDBox, 1);
    
    if (nDim == 2) { degree[2] = 1; }
    else { degree[2] = config->GetDegreeFFDBox(iFFDBox, 2); }
    
    if (rank == MASTER_NODE) {
      cout << "Degrees: " << degree[0] << ", " << degree[1];
      if (nDim == 3) cout << ", " << degree[2];
      cout << ". " << endl;
    }
    
    FFDBox[iFFDBox] = new CFreeFormDefBox(SU2_TYPE::Int(degree[0]), SU2_TYPE::Int(degree[1]), SU2_TYPE::Int(degree[2]));
    FFDBox[iFFDBox]->SetTag(TagFFDBox); FFDBox[iFFDBox]->SetLevel(LevelFFDBox);
    
    /*--- Read the number of parents boxes ---*/
    
    nParentFFDBox = 0; // Nested FFD is not active
    if (rank == MASTER_NODE) cout << "Number of parent boxes: " << nParentFFDBox <<". ";
    
    for (iParentFFDBox = 0; iParentFFDBox < nParentFFDBox; iParentFFDBox++) {
      string ParentFFDBox = "NONE"; // Nested FFD is not active
      FFDBox[iFFDBox]->SetParentFFDBox(ParentFFDBox);
    }
    
    /*--- Read the number of children boxes ---*/
    
    nChildFFDBox = 0; // Nested FFD is not active
    if (rank == MASTER_NODE) cout << "Number of child boxes: " << nChildFFDBox <<"." << endl;
    
    for (iChildFFDBox = 0; iChildFFDBox < nChildFFDBox; iChildFFDBox++) {
      string ChildFFDBox = "NONE"; // Nested FFD is not active
      FFDBox[iFFDBox]->SetChildFFDBox(ChildFFDBox);
    }
    
    /*--- Read the number of the corner points ---*/
    
    nCornerPoints[iFFDBox] = 8;
    
    /*--- Read the coordinates of the corner points ---*/
    
    for (iCornerPoints = 0; iCornerPoints < nCornerPoints[iFFDBox]; iCornerPoints++) {
      
      if (nDim == 2) {
        if (iCornerPoints < nCornerPoints[iFFDBox]/SU2_TYPE::Int(2)) {
          coord[0] = config->GetCoordFFDBox(iFFDBox, iCornerPoints*3);
          coord[1] = config->GetCoordFFDBox(iFFDBox, iCornerPoints*3+1);
          coord[2] = -0.5;
        }
        else {
          coord[0] = FFDBox[iFFDBox]->GetCoordCornerPoints(0, iCornerPoints-nCornerPoints[iFFDBox]/SU2_TYPE::Int(2));
          coord[1] = FFDBox[iFFDBox]->GetCoordCornerPoints(1, iCornerPoints-nCornerPoints[iFFDBox]/SU2_TYPE::Int(2));
          coord[2] = 0.5;
        }
      }
      else {
        coord[0] = config->GetCoordFFDBox(iFFDBox, iCornerPoints*3);
        coord[1] = config->GetCoordFFDBox(iFFDBox, iCornerPoints*3+1);
        coord[2] = config->GetCoordFFDBox(iFFDBox, iCornerPoints*3+2);
      }
      
      FFDBox[iFFDBox]->SetCoordCornerPoints(coord, iCornerPoints);
      
    }
    
    /*--- Method to identify if there is a FFDBox definition ---*/
    
    FFDBoxDefinition = false;
    
  }
  
  delete [] nCornerPoints;
  
  if (nFFDBox == 0) {
    if (rank == MASTER_NODE) cout <<"There is no FFD box definition. Check the config file." << endl;
#ifndef HAVE_MPI
    exit(EXIT_FAILURE);
#else
    MPI_Abort(MPI_COMM_WORLD,1);
    MPI_Finalize();
#endif
  }
  
}

void CSurfaceMovement::MergeFFDInfo(CGeometry *geometry, CConfig *config) {
  
  /*--- Local variables needed on all processors ---*/
  
  unsigned long iPoint;
  unsigned short iFFDBox;
  
#ifndef HAVE_MPI
  
  /*--- In serial, the single process has access to all geometry, so simply
   load the coordinates into the data structure. ---*/
  
  /*--- Total number of points in each FFD box. ---*/
  
  for (iFFDBox = 0 ; iFFDBox < nFFDBox; iFFDBox++) {
    
    /*--- Loop over the mesh to collect the coords of the local points. ---*/
    
    for (iPoint = 0; iPoint < FFDBox[iFFDBox]->GetnSurfacePoint(); iPoint++) {
      
      /*--- Retrieve the current parametric coordinates at this node. ---*/
      
      GlobalCoordX[iFFDBox].push_back(FFDBox[iFFDBox]->Get_ParametricCoord(iPoint)[0]);
      GlobalCoordY[iFFDBox].push_back(FFDBox[iFFDBox]->Get_ParametricCoord(iPoint)[1]);
      GlobalCoordZ[iFFDBox].push_back(FFDBox[iFFDBox]->Get_ParametricCoord(iPoint)[2]);
      GlobalPoint[iFFDBox].push_back(FFDBox[iFFDBox]->Get_PointIndex(iPoint));
      
      /*--- Marker of the boundary in the local domain. ---*/
      
      unsigned short MarkerIndex = FFDBox[iFFDBox]->Get_MarkerIndex(iPoint);
      string TagBound = config->GetMarker_All_TagBound(MarkerIndex);
      
      /*--- Find the Marker of the boundary in the config file. ---*/
      
      unsigned short MarkerIndex_CfgFile = config->GetMarker_CfgFile_TagBound(TagBound);
      string TagBound_CfgFile = config->GetMarker_CfgFile_TagBound(MarkerIndex_CfgFile);
      
      /*--- Set the value of the tag at this node. ---*/
      
      GlobalTag[iFFDBox].push_back(TagBound_CfgFile);
      
    }
    
  }
  
#else
  
  /*--- MPI preprocessing ---*/
  
  int iProcessor, nProcessor, rank;
  MPI_Comm_rank(MPI_COMM_WORLD, &rank);
  MPI_Comm_size(MPI_COMM_WORLD, &nProcessor);
  
  /*--- Local variables needed for merging the geometry with MPI. ---*/
  
  unsigned long jPoint, iPointLocal;
  unsigned long Buffer_Send_nPoint[1], *Buffer_Recv_nPoint = NULL;
  unsigned long nLocalPoint = 0, MaxLocalPoint = 0;
  unsigned long nBuffer_Scalar = 0;
  
  if (rank == MASTER_NODE) Buffer_Recv_nPoint = new unsigned long[nProcessor];
  
  for (iFFDBox = 0 ; iFFDBox < nFFDBox; iFFDBox++) {
    
    nLocalPoint = 0;
    for (iPoint = 0; iPoint < FFDBox[iFFDBox]->GetnSurfacePoint(); iPoint++) {
      
      iPointLocal = FFDBox[iFFDBox]->Get_PointIndex(iPoint);
      
      if (iPointLocal < geometry->GetnPointDomain()) {
        nLocalPoint++;
      }
      
    }
    Buffer_Send_nPoint[0] = nLocalPoint;

    /*--- Communicate the total number of nodes on this domain. ---*/
    
    SU2_MPI::Gather(&Buffer_Send_nPoint, 1, MPI_UNSIGNED_LONG,
               Buffer_Recv_nPoint, 1, MPI_UNSIGNED_LONG, MASTER_NODE, MPI_COMM_WORLD);
    SU2_MPI::Allreduce(&nLocalPoint, &MaxLocalPoint, 1, MPI_UNSIGNED_LONG, MPI_MAX, MPI_COMM_WORLD);
    
    nBuffer_Scalar = MaxLocalPoint;

    /*--- Send and Recv buffers. ---*/
    
    su2double *Buffer_Send_X = new su2double[MaxLocalPoint];
    su2double *Buffer_Recv_X = NULL;
    
    su2double *Buffer_Send_Y = new su2double[MaxLocalPoint];
    su2double *Buffer_Recv_Y = NULL;
    
    su2double *Buffer_Send_Z = new su2double[MaxLocalPoint];
    su2double *Buffer_Recv_Z = NULL;
    
    unsigned long *Buffer_Send_Point = new unsigned long[MaxLocalPoint];
    unsigned long *Buffer_Recv_Point = NULL;
    
    unsigned short *Buffer_Send_MarkerIndex_CfgFile = new unsigned short[MaxLocalPoint];
    unsigned short *Buffer_Recv_MarkerIndex_CfgFile = NULL;
    
    /*--- Prepare the receive buffers in the master node only. ---*/
    
    if (rank == MASTER_NODE) {
      
      Buffer_Recv_X = new su2double[nProcessor*MaxLocalPoint];
      Buffer_Recv_Y = new su2double[nProcessor*MaxLocalPoint];
      Buffer_Recv_Z = new su2double[nProcessor*MaxLocalPoint];
      Buffer_Recv_Point = new unsigned long[nProcessor*MaxLocalPoint];
      Buffer_Recv_MarkerIndex_CfgFile = new unsigned short[nProcessor*MaxLocalPoint];
      
    }
    
    /*--- Main communication routine. Loop over each coordinate and perform
     the MPI comm. Temporary 1-D buffers are used to send the coordinates at
     all nodes on each partition to the master node. These are then unpacked
     by the master and sorted by global index in one large n-dim. array. ---*/
    
    /*--- Loop over this partition to collect the coords of the local points. ---*/
    
    jPoint = 0;
    for (iPoint = 0; iPoint < FFDBox[iFFDBox]->GetnSurfacePoint(); iPoint++) {
      
      iPointLocal = FFDBox[iFFDBox]->Get_PointIndex(iPoint);
      
      if (iPointLocal < geometry->GetnPointDomain()) {
        
        /*--- Load local coords into the temporary send buffer. ---*/
        
        Buffer_Send_X[jPoint] = FFDBox[iFFDBox]->Get_ParametricCoord(iPoint)[0];
        Buffer_Send_Y[jPoint] = FFDBox[iFFDBox]->Get_ParametricCoord(iPoint)[1];
        Buffer_Send_Z[jPoint] = FFDBox[iFFDBox]->Get_ParametricCoord(iPoint)[2];
        
        /*--- Store the global index for this local node. ---*/
        
        Buffer_Send_Point[jPoint] = geometry->node[FFDBox[iFFDBox]->Get_PointIndex(iPoint)]->GetGlobalIndex();
        
        /*--- Marker of the boundary in the local domain. ---*/
        
        unsigned short MarkerIndex = FFDBox[iFFDBox]->Get_MarkerIndex(iPoint);
        string TagBound = config->GetMarker_All_TagBound(MarkerIndex);
        
        /*--- Find the Marker of the boundary in the config file.---*/
        
        unsigned short MarkerIndex_CfgFile = config->GetMarker_CfgFile_TagBound(TagBound);
        Buffer_Send_MarkerIndex_CfgFile[jPoint] = MarkerIndex_CfgFile;
        
        jPoint++;
        
      }
      
    }
    
    /*--- Gather the coordinate data on the master node using MPI. ---*/
    
    SU2_MPI::Gather(Buffer_Send_X, nBuffer_Scalar, MPI_DOUBLE, Buffer_Recv_X, nBuffer_Scalar, MPI_DOUBLE, MASTER_NODE, MPI_COMM_WORLD);
    SU2_MPI::Gather(Buffer_Send_Y, nBuffer_Scalar, MPI_DOUBLE, Buffer_Recv_Y, nBuffer_Scalar, MPI_DOUBLE, MASTER_NODE, MPI_COMM_WORLD);
    SU2_MPI::Gather(Buffer_Send_Z, nBuffer_Scalar, MPI_DOUBLE, Buffer_Recv_Z, nBuffer_Scalar, MPI_DOUBLE, MASTER_NODE, MPI_COMM_WORLD);
    SU2_MPI::Gather(Buffer_Send_Point, nBuffer_Scalar, MPI_UNSIGNED_LONG, Buffer_Recv_Point, nBuffer_Scalar, MPI_UNSIGNED_LONG, MASTER_NODE, MPI_COMM_WORLD);
    SU2_MPI::Gather(Buffer_Send_MarkerIndex_CfgFile, nBuffer_Scalar, MPI_UNSIGNED_SHORT, Buffer_Recv_MarkerIndex_CfgFile, nBuffer_Scalar, MPI_UNSIGNED_SHORT, MASTER_NODE, MPI_COMM_WORLD);

    /*--- The master node unpacks and sorts this variable by global index ---*/
    
    if (rank == MASTER_NODE) {
      
      jPoint = 0;
      
      for (iProcessor = 0; iProcessor < nProcessor; iProcessor++) {
        for (iPoint = 0; iPoint < Buffer_Recv_nPoint[iProcessor]; iPoint++) {
          
          /*--- Get global index, then loop over each variable and store ---*/
          
          GlobalCoordX[iFFDBox].push_back(Buffer_Recv_X[jPoint]);
          GlobalCoordY[iFFDBox].push_back(Buffer_Recv_Y[jPoint]);
          GlobalCoordZ[iFFDBox].push_back(Buffer_Recv_Z[jPoint]);
          GlobalPoint[iFFDBox].push_back(Buffer_Recv_Point[jPoint]);
          
          string TagBound_CfgFile = config->GetMarker_CfgFile_TagBound(Buffer_Recv_MarkerIndex_CfgFile[jPoint]);
          GlobalTag[iFFDBox].push_back(TagBound_CfgFile);
          jPoint++;
          
        }
        
        /*--- Adjust jPoint to index of next proc's data in the buffers. ---*/
        
        jPoint = (iProcessor+1)*nBuffer_Scalar;
        
      }
    }
    
    /*--- Immediately release the temporary data buffers. ---*/
    
    delete [] Buffer_Send_X;
    delete [] Buffer_Send_Y;
    delete [] Buffer_Send_Z;
    delete [] Buffer_Send_Point;
    delete [] Buffer_Send_MarkerIndex_CfgFile;
    
    if (rank == MASTER_NODE) {
      delete [] Buffer_Recv_X;
      delete [] Buffer_Recv_Y;
      delete [] Buffer_Recv_Z;
      delete [] Buffer_Recv_Point;
      delete [] Buffer_Recv_MarkerIndex_CfgFile;
    }
    
  }

  if (rank == MASTER_NODE) {
    delete [] Buffer_Recv_nPoint;
  }
  
#endif
  
}

void CSurfaceMovement::WriteFFDInfo(CGeometry *geometry, CConfig *config) {
  
  
	unsigned short iOrder, jOrder, kOrder, iFFDBox, iCornerPoints, iParentFFDBox, iChildFFDBox;
	unsigned long iSurfacePoints;
  char cstr[MAX_STRING_SIZE], mesh_file[MAX_STRING_SIZE];
  string str;
  ofstream output_file;
  su2double *coord;
  string text_line;
  
  int rank = MASTER_NODE;
  
#ifdef HAVE_MPI
  MPI_Comm_rank(MPI_COMM_WORLD, &rank);
#endif

  unsigned short nDim = geometry->GetnDim();
  
  /*--- Merge the FFD info ---*/
  
  MergeFFDInfo(geometry, config);
  
  /*--- Attach to the mesh file the FFD information ---*/
  
  if (rank == MASTER_NODE) {
    
    /*--- Read the name of the output file ---*/
    
    str = config->GetMesh_Out_FileName();
    strcpy (mesh_file, str.c_str());
    strcpy (cstr, mesh_file);
    
    output_file.precision(15);
    output_file.open(cstr, ios::out | ios::app);
    
    if (nFFDBox != 0) {
      output_file << "FFD_NBOX= " << nFFDBox << endl;
      output_file << "FFD_NLEVEL= " << nLevel << endl;
    }
    
    for (iFFDBox = 0 ; iFFDBox < nFFDBox; iFFDBox++) {
      
      output_file << "FFD_TAG= " << FFDBox[iFFDBox]->GetTag() << endl;
      output_file << "FFD_LEVEL= " << FFDBox[iFFDBox]->GetLevel() << endl;
      
      output_file << "FFD_DEGREE_I= " << FFDBox[iFFDBox]->GetlOrder()-1 << endl;
      output_file << "FFD_DEGREE_J= " << FFDBox[iFFDBox]->GetmOrder()-1 << endl;
      if (nDim == 3) output_file << "FFD_DEGREE_K= " << FFDBox[iFFDBox]->GetnOrder()-1 << endl;
      
      output_file << "FFD_PARENTS= " << FFDBox[iFFDBox]->GetnParentFFDBox() << endl;
      for (iParentFFDBox = 0; iParentFFDBox < FFDBox[iFFDBox]->GetnParentFFDBox(); iParentFFDBox++)
        output_file << FFDBox[iFFDBox]->GetParentFFDBoxTag(iParentFFDBox) << endl;
      output_file << "FFD_CHILDREN= " << FFDBox[iFFDBox]->GetnChildFFDBox() << endl;
      for (iChildFFDBox = 0; iChildFFDBox < FFDBox[iFFDBox]->GetnChildFFDBox(); iChildFFDBox++)
        output_file << FFDBox[iFFDBox]->GetChildFFDBoxTag(iChildFFDBox) << endl;
      
      if (nDim == 2) {
        output_file << "FFD_CORNER_POINTS= " << FFDBox[iFFDBox]->GetnCornerPoints()/SU2_TYPE::Int(2) << endl;
        for (iCornerPoints = 0; iCornerPoints < FFDBox[iFFDBox]->GetnCornerPoints()/SU2_TYPE::Int(2); iCornerPoints++) {
          coord = FFDBox[iFFDBox]->GetCoordCornerPoints(iCornerPoints);
          output_file << coord[0] << "\t" << coord[1] << endl;
        }
      }
      else {
        output_file << "FFD_CORNER_POINTS= " << FFDBox[iFFDBox]->GetnCornerPoints() << endl;
        for (iCornerPoints = 0; iCornerPoints < FFDBox[iFFDBox]->GetnCornerPoints(); iCornerPoints++) {
          coord = FFDBox[iFFDBox]->GetCoordCornerPoints(iCornerPoints);
          output_file << coord[0] << "\t" << coord[1] << "\t" << coord[2] << endl;
        }
      }
      
      /*--- Writing control points ---*/
      
      if (FFDBox[iFFDBox]->GetnControlPoints() == 0) {
        output_file << "FFD_CONTROL_POINTS= 0" << endl;
      }
      else {
        output_file << "FFD_CONTROL_POINTS= " << FFDBox[iFFDBox]->GetnControlPoints() << endl;
        for (iOrder = 0; iOrder < FFDBox[iFFDBox]->GetlOrder(); iOrder++)
          for (jOrder = 0; jOrder < FFDBox[iFFDBox]->GetmOrder(); jOrder++)
            for (kOrder = 0; kOrder < FFDBox[iFFDBox]->GetnOrder(); kOrder++) {
              coord = FFDBox[iFFDBox]->GetCoordControlPoints(iOrder, jOrder, kOrder);
              output_file << iOrder << "\t" << jOrder << "\t" << kOrder << "\t" << coord[0] << "\t" << coord[1] << "\t" << coord[2] << endl;
            }
      }
      
      /*--- Writing surface points ---*/
      
      if (FFDBox[iFFDBox]->GetnControlPoints() == 0) {
        output_file << "FFD_SURFACE_POINTS= 0" << endl;
      }
      else {
        output_file << "FFD_SURFACE_POINTS= " << GlobalTag[iFFDBox].size() << endl;
        
        for (iSurfacePoints = 0; iSurfacePoints < GlobalTag[iFFDBox].size(); iSurfacePoints++) {
          output_file << scientific << GlobalTag[iFFDBox][iSurfacePoints] << "\t" << GlobalPoint[iFFDBox][iSurfacePoints]
          << "\t" << GlobalCoordX[iFFDBox][iSurfacePoints] << "\t" << GlobalCoordY[iFFDBox][iSurfacePoints]
          << "\t" << GlobalCoordZ[iFFDBox][iSurfacePoints] << endl;
        }
        
      }
      
    }
    
    output_file.close();
    
  }

}

CFreeFormDefBox::CFreeFormDefBox(void) : CGridMovement() { }

CFreeFormDefBox::CFreeFormDefBox(unsigned short val_lDegree, unsigned short val_mDegree, unsigned short val_nDegree) : CGridMovement() {
  
	unsigned short iCornerPoints, iOrder, jOrder, kOrder, iDim;
	
	/*--- FFD is always 3D (even in 2D problems) ---*/
  
	nDim = 3;
	nCornerPoints = 8;
	
	/*--- Allocate Corners points ---*/
  
	Coord_Corner_Points = new su2double* [nCornerPoints];
	for (iCornerPoints = 0; iCornerPoints < nCornerPoints; iCornerPoints++)
		Coord_Corner_Points[iCornerPoints] = new su2double [nDim];
	
	ParamCoord = new su2double[nDim]; ParamCoord_ = new su2double[nDim];
	cart_coord = new su2double[nDim]; cart_coord_ = new su2double[nDim];
	Gradient = new su2double[nDim];

	lDegree = val_lDegree; lOrder = lDegree+1;
	mDegree = val_mDegree; mOrder = mDegree+1;
	nDegree = val_nDegree; nOrder = nDegree+1;
	nControlPoints = lOrder*mOrder*nOrder;
  
  lDegree_Copy = val_lDegree; lOrder_Copy = lDegree+1;
	mDegree_Copy = val_mDegree; mOrder_Copy = mDegree+1;
	nDegree_Copy = val_nDegree; nOrder_Copy = nDegree+1;
	nControlPoints_Copy = lOrder_Copy*mOrder_Copy*nOrder_Copy;
	
	Coord_Control_Points = new su2double*** [lOrder];
	ParCoord_Control_Points = new su2double*** [lOrder];
	Coord_Control_Points_Copy = new su2double*** [lOrder];
	for (iOrder = 0; iOrder < lOrder; iOrder++) {
		Coord_Control_Points[iOrder] = new su2double** [mOrder];
		ParCoord_Control_Points[iOrder] = new su2double** [mOrder];
		Coord_Control_Points_Copy[iOrder] = new su2double** [mOrder];
		for (jOrder = 0; jOrder < mOrder; jOrder++) {
			Coord_Control_Points[iOrder][jOrder] = new su2double* [nOrder];
			ParCoord_Control_Points[iOrder][jOrder] = new su2double* [nOrder];
			Coord_Control_Points_Copy[iOrder][jOrder] = new su2double* [nOrder];
			for (kOrder = 0; kOrder < nOrder; kOrder++) {
				Coord_Control_Points[iOrder][jOrder][kOrder] = new su2double [nDim];
				ParCoord_Control_Points[iOrder][jOrder][kOrder] = new su2double [nDim];
				Coord_Control_Points_Copy[iOrder][jOrder][kOrder] = new su2double [nDim];
        for (iDim = 0; iDim < nDim; iDim++) {
					Coord_Control_Points[iOrder][jOrder][kOrder][iDim] = 0.0;
          ParCoord_Control_Points[iOrder][jOrder][kOrder][iDim] = 0.0;
          Coord_Control_Points_Copy[iOrder][jOrder][kOrder][iDim] = 0.0;
        }
			}
		}
	}
	 
}

CFreeFormDefBox::~CFreeFormDefBox(void) {
	unsigned short iOrder, jOrder, kOrder, iCornerPoints;
	
	for (iOrder = 0; iOrder < lOrder; iOrder++) 
		for (jOrder = 0; jOrder < mOrder; jOrder++) 
			for (kOrder = 0; kOrder < nOrder; kOrder++) {
				delete [] Coord_Control_Points[iOrder][jOrder][kOrder];
				delete [] ParCoord_Control_Points[iOrder][jOrder][kOrder];
				delete [] Coord_Control_Points_Copy[iOrder][jOrder][kOrder];
			}
	delete [] Coord_Control_Points;
	delete [] ParCoord_Control_Points;
	delete [] Coord_Control_Points_Copy;

	delete [] ParamCoord;
	delete [] cart_coord;
	delete [] Gradient;
	
	for (iCornerPoints = 0; iCornerPoints < nCornerPoints; iCornerPoints++)
		delete [] Coord_Corner_Points[iCornerPoints];
	delete [] Coord_Corner_Points;
}

void  CFreeFormDefBox::SetUnitCornerPoints(void) {
  
  unsigned short iDim;
  su2double *coord = new su2double [nDim];
  
  for (iDim = 0; iDim < nDim; iDim++) coord[iDim] = 0.0;
	
	coord [0] = 0.0; coord [1] = 0.0; coord [2] = 0.0; this->SetCoordCornerPoints(coord, 0);
	coord [0] = 1.0; coord [1] = 0.0; coord [2] = 0.0; this->SetCoordCornerPoints(coord, 1);
	coord [0] = 1.0; coord [1] = 1.0; coord [2] = 0.0; this->SetCoordCornerPoints(coord, 2);
	coord [0] = 0.0; coord [1] = 1.0; coord [2] = 0.0; this->SetCoordCornerPoints(coord, 3);
	coord [0] = 0.0; coord [1] = 0.0; coord [2] = 1.0; this->SetCoordCornerPoints(coord, 4);
	coord [0] = 1.0; coord [1] = 0.0; coord [2] = 1.0; this->SetCoordCornerPoints(coord, 5);
	coord [0] = 1.0; coord [1] = 1.0; coord [2] = 1.0; this->SetCoordCornerPoints(coord, 6);
	coord [0] = 0.0; coord [1] = 1.0; coord [2] = 1.0; this->SetCoordCornerPoints(coord, 7);
  
  delete [] coord;
  
}

void CFreeFormDefBox::SetControlPoints_Parallelepiped (void) {
	unsigned short iDim, iDegree, jDegree, kDegree;
	
	/*--- Set base control points according to the notation of Vtk for hexahedrons ---*/
	for (iDim = 0; iDim < nDim; iDim++) {
		Coord_Control_Points	[0]			[0]			[0]			[iDim]	= Coord_Corner_Points[0][iDim];
		Coord_Control_Points	[lOrder-1]	[0]			[0]			[iDim]	= Coord_Corner_Points[1][iDim];
		Coord_Control_Points	[lOrder-1]	[mOrder-1]	[0]			[iDim]	= Coord_Corner_Points[2][iDim];
		Coord_Control_Points	[0]			[mOrder-1]	[0]			[iDim]	= Coord_Corner_Points[3][iDim];
		Coord_Control_Points	[0]			[0]			[nOrder-1]	[iDim]	= Coord_Corner_Points[4][iDim];
		Coord_Control_Points	[lOrder-1]	[0]			[nOrder-1]	[iDim]	= Coord_Corner_Points[5][iDim];
		Coord_Control_Points	[lOrder-1]	[mOrder-1]	[nOrder-1]	[iDim]	= Coord_Corner_Points[6][iDim];
		Coord_Control_Points	[0]			[mOrder-1]	[nOrder-1]	[iDim]	= Coord_Corner_Points[7][iDim];
	}
	
	/*--- Fill the rest of the cubic matrix of control points with uniform spacing (parallelepiped) ---*/
	for (iDegree = 0; iDegree <= lDegree; iDegree++)
		for (jDegree = 0; jDegree <= mDegree; jDegree++)
			for (kDegree = 0; kDegree <= nDegree; kDegree++) {
				Coord_Control_Points[iDegree][jDegree][kDegree][0] = Coord_Corner_Points[0][0] 
				+ su2double(iDegree)/su2double(lDegree)*(Coord_Corner_Points[1][0]-Coord_Corner_Points[0][0]);
				Coord_Control_Points[iDegree][jDegree][kDegree][1] = Coord_Corner_Points[0][1] 
				+ su2double(jDegree)/su2double(mDegree)*(Coord_Corner_Points[3][1]-Coord_Corner_Points[0][1]);				
				Coord_Control_Points[iDegree][jDegree][kDegree][2] = Coord_Corner_Points[0][2] 
				+ su2double(kDegree)/su2double(nDegree)*(Coord_Corner_Points[4][2]-Coord_Corner_Points[0][2]);
			}
}

void CFreeFormDefBox::SetSupportCP(CFreeFormDefBox *FFDBox) {
	unsigned short iDim, iOrder, jOrder, kOrder;
	unsigned short lOrder = FFDBox->GetlOrder();
	unsigned short mOrder = FFDBox->GetmOrder();
	unsigned short nOrder = FFDBox->GetnOrder();
	
	Coord_SupportCP = new su2double*** [lOrder];
	for (iOrder = 0; iOrder < lOrder; iOrder++) {
		Coord_SupportCP[iOrder] = new su2double** [mOrder];
		for (jOrder = 0; jOrder < mOrder; jOrder++) {
			Coord_SupportCP[iOrder][jOrder] = new su2double* [nOrder];
			for (kOrder = 0; kOrder < nOrder; kOrder++)
				Coord_SupportCP[iOrder][jOrder][kOrder] = new su2double [nDim];
		}
	}
	
	/*--- Set base support control points according to the notation of Vtk for hexahedrons ---*/
	for (iDim = 0; iDim < nDim; iDim++) {
		Coord_SupportCP	[0]			[0]			[0]			[iDim]	= Coord_Corner_Points[0][iDim];
		Coord_SupportCP	[lOrder-1]	[0]			[0]			[iDim]	= Coord_Corner_Points[1][iDim];
		Coord_SupportCP	[lOrder-1]	[mOrder-1]	[0]			[iDim]	= Coord_Corner_Points[2][iDim];
		Coord_SupportCP	[0]			[mOrder-1]	[0]			[iDim]	= Coord_Corner_Points[3][iDim];
		Coord_SupportCP	[0]			[0]			[nOrder-1]	[iDim]	= Coord_Corner_Points[4][iDim];
		Coord_SupportCP	[lOrder-1]	[0]			[nOrder-1]	[iDim]	= Coord_Corner_Points[5][iDim];
		Coord_SupportCP	[lOrder-1]	[mOrder-1]	[nOrder-1]	[iDim]	= Coord_Corner_Points[6][iDim];
		Coord_SupportCP	[0]			[mOrder-1]	[nOrder-1]	[iDim]	= Coord_Corner_Points[7][iDim];
	}
	
	/*--- Fill the rest of the cubic matrix of support control points with uniform spacing  ---*/
	for (iOrder = 0; iOrder < lOrder; iOrder++)
		for (jOrder = 0; jOrder < mOrder; jOrder++)
			for (kOrder = 0; kOrder < nOrder; kOrder++) {
				Coord_SupportCP[iOrder][jOrder][kOrder][0] = Coord_Corner_Points[0][0] 
				+ su2double(iOrder)/su2double(lOrder-1)*(Coord_Corner_Points[1][0]-Coord_Corner_Points[0][0]);
				Coord_SupportCP[iOrder][jOrder][kOrder][1] = Coord_Corner_Points[0][1] 
				+ su2double(jOrder)/su2double(mOrder-1)*(Coord_Corner_Points[3][1]-Coord_Corner_Points[0][1]);				
				Coord_SupportCP[iOrder][jOrder][kOrder][2] = Coord_Corner_Points[0][2] 
				+ su2double(kOrder)/su2double(nOrder-1)*(Coord_Corner_Points[4][2]-Coord_Corner_Points[0][2]);
			}
}

void CFreeFormDefBox::SetSupportCPChange(CFreeFormDefBox *FFDBox) {
	unsigned short iDim, iOrder, jOrder, kOrder;
	su2double *CartCoordNew, *ParamCoord;
	unsigned short lOrder = FFDBox->GetlOrder();
	unsigned short mOrder = FFDBox->GetmOrder();
	unsigned short nOrder = FFDBox->GetnOrder();

	su2double ****ParamCoord_SupportCP = new su2double*** [lOrder];
	for (iOrder = 0; iOrder < lOrder; iOrder++) {
		ParamCoord_SupportCP[iOrder] = new su2double** [mOrder];
		for (jOrder = 0; jOrder < mOrder; jOrder++) {
			ParamCoord_SupportCP[iOrder][jOrder] = new su2double* [nOrder];
			for (kOrder = 0; kOrder < nOrder; kOrder++)
				ParamCoord_SupportCP[iOrder][jOrder][kOrder] = new su2double [nDim];
		}
	}
	
	for (iOrder = 0; iOrder < lOrder; iOrder++)
		for (jOrder = 0; jOrder < mOrder; jOrder++)
			for (kOrder = 0; kOrder < nOrder; kOrder++)
				for (iDim = 0; iDim < nDim; iDim++)
					ParamCoord_SupportCP[iOrder][jOrder][kOrder][iDim] = 
					Coord_SupportCP[iOrder][jOrder][kOrder][iDim];
	
	for (iDim = 0; iDim < nDim; iDim++) {
		Coord_Control_Points[0][0][0][iDim]	= FFDBox->GetCoordCornerPoints(iDim, 0);
		Coord_Control_Points[1][0][0][iDim]	= FFDBox->GetCoordCornerPoints(iDim, 1);
		Coord_Control_Points[1][1][0][iDim]	= FFDBox->GetCoordCornerPoints(iDim, 2);
		Coord_Control_Points[0][1][0][iDim]	= FFDBox->GetCoordCornerPoints(iDim, 3);
		Coord_Control_Points[0][0][1][iDim]	= FFDBox->GetCoordCornerPoints(iDim, 4);
		Coord_Control_Points[1][0][1][iDim]	= FFDBox->GetCoordCornerPoints(iDim, 5);
		Coord_Control_Points[1][1][1][iDim]	= FFDBox->GetCoordCornerPoints(iDim, 6);
		Coord_Control_Points[0][1][1][iDim]	= FFDBox->GetCoordCornerPoints(iDim, 7);
	}
	
	for (iOrder = 0; iOrder < FFDBox->GetlOrder(); iOrder++) {
		for (jOrder = 0; jOrder < FFDBox->GetmOrder(); jOrder++) {
			for (kOrder = 0; kOrder < FFDBox->GetnOrder(); kOrder++) {
				ParamCoord = ParamCoord_SupportCP[iOrder][jOrder][kOrder];
				CartCoordNew = EvalCartesianCoord(ParamCoord);
        FFDBox->SetCoordControlPoints(CartCoordNew, iOrder, jOrder, kOrder);
        FFDBox->SetCoordControlPoints_Copy(CartCoordNew, iOrder, jOrder, kOrder);
			}
    }
  }

}

void CFreeFormDefBox::SetTecplot(CGeometry *geometry, unsigned short iFFDBox, bool original) {
  
	ofstream FFDBox_file;
  char FFDBox_filename[MAX_STRING_SIZE];
  bool new_file;
	unsigned short iDim, iDegree, jDegree, kDegree;
	
  nDim = geometry->GetnDim();
  
  SPRINTF (FFDBox_filename, "ffd_boxes.dat");
  
  if ((original) && (iFFDBox == 0)) new_file = true;
  else new_file = false;
  
	if (new_file) {
		FFDBox_file.open(FFDBox_filename, ios::out);
		FFDBox_file << "TITLE = \"Visualization of the FFD boxes generated by SU2_DEF.\"" << endl;
    if (nDim == 2) FFDBox_file << "VARIABLES = \"x\", \"y\"" << endl;
		else FFDBox_file << "VARIABLES = \"x\", \"y\", \"z\"" << endl;
	}
	else FFDBox_file.open(FFDBox_filename, ios::out | ios::app);

	FFDBox_file << "ZONE T= \"" << Tag;
  if (original) FFDBox_file << " (Original FFD)\"";
  else FFDBox_file << " (Deformed FFD)\"";
  if (nDim == 2) FFDBox_file << ", I="<<lDegree+1<<", J="<<mDegree+1<<", DATAPACKING=POINT" << endl;
  else FFDBox_file << ", I="<<lDegree+1<<", J="<<mDegree+1<<", K="<<nDegree+1<<", DATAPACKING=POINT" << endl;

	FFDBox_file.precision(15);
	
  if (nDim == 2) {
    for (jDegree = 0; jDegree <= mDegree; jDegree++) {
      for (iDegree = 0; iDegree <= lDegree; iDegree++) {
        for (iDim = 0; iDim < nDim; iDim++)
          FFDBox_file << scientific << Coord_Control_Points[iDegree][jDegree][0][iDim] << "\t";
        FFDBox_file << "\n";
      }
    }
  }
  else {
    for (kDegree = 0; kDegree <= nDegree; kDegree++) {
      for (jDegree = 0; jDegree <= mDegree; jDegree++) {
        for (iDegree = 0; iDegree <= lDegree; iDegree++) {
          for (iDim = 0; iDim < nDim; iDim++)
            FFDBox_file << scientific << Coord_Control_Points[iDegree][jDegree][kDegree][iDim] << "\t";
          FFDBox_file << "\n";
        }
      }
    }
  }
		
	FFDBox_file.close();
}


su2double *CFreeFormDefBox::GetParametricCoord_Analytical(su2double *cart_coord) {
	unsigned short iDim;
	su2double *e1, *e2, *e3, *e12, *e23, *e13, *p;
	
	/*--- Auxiliary Basis Vectors of the deformed FFDBox ---*/
	e1 = new su2double[3]; e2 = new su2double[3]; e3 = new su2double[3];
	for (iDim = 0; iDim < nDim; iDim++) {
		e1[iDim] = Coord_Corner_Points[1][iDim]-Coord_Corner_Points[0][iDim];
		e2[iDim] = Coord_Corner_Points[3][iDim]-Coord_Corner_Points[0][iDim];
		e3[iDim] = Coord_Corner_Points[4][iDim]-Coord_Corner_Points[0][iDim];
	}
	
	/*--- Respective Cross-Products ---*/
	e12 = new su2double[3]; e23 = new su2double[3]; e13 = new su2double[3];
	CrossProduct(e1, e2, e12);
	CrossProduct(e1, e3, e13);
	CrossProduct(e2, e3, e23);
	
	/*--- p is Tranlated vector from the origin ---*/
	p = new su2double[3];
	for (iDim = 0; iDim < nDim; iDim++)
		p[iDim] = cart_coord[iDim] - Coord_Corner_Points[0][iDim];
	
	ParamCoord[0] = DotProduct(e23, p)/DotProduct(e23, e1);
	ParamCoord[1] = DotProduct(e13, p)/DotProduct(e13, e2);
	ParamCoord[2] = DotProduct(e12, p)/DotProduct(e12, e3);
	
	delete [] e1;
  delete [] e2;
  delete [] e3;
  delete [] e12;
  delete [] e23;
  delete [] e13;
  delete [] p;
	
	return ParamCoord;
}

su2double *CFreeFormDefBox::EvalCartesianCoord(su2double *ParamCoord) {
	unsigned short iDim, iDegree, jDegree, kDegree;
	
	for (iDim = 0; iDim < nDim; iDim++)
		cart_coord[iDim] = 0.0;
	
	for (iDegree = 0; iDegree <= lDegree; iDegree++)
		for (jDegree = 0; jDegree <= mDegree; jDegree++)
			for (kDegree = 0; kDegree <= nDegree; kDegree++)
				for (iDim = 0; iDim < nDim; iDim++) {
					cart_coord[iDim] += Coord_Control_Points[iDegree][jDegree][kDegree][iDim]
					* GetBernstein(lDegree, iDegree, ParamCoord[0])
					* GetBernstein(mDegree, jDegree, ParamCoord[1])
					* GetBernstein(nDegree, kDegree, ParamCoord[2]);
				}
	
	return cart_coord;
}

su2double CFreeFormDefBox::GetBernstein(short val_n, short val_i, su2double val_t) {
  
	su2double value = 0.0;

	if (val_i > val_n) { value = 0; return value; }
	if (val_i == 0) {
		if (val_t == 0) value = 1;
		else if (val_t == 1) value = 0;
		else value = Binomial(val_n, val_i)*(pow(val_t, val_i)) * pow(1.0 - val_t, val_n - val_i);
	}
	else if (val_i == val_n) {
		if (val_t == 0) value = 0;
		else if (val_t == 1) value = 1;
		else value = pow(val_t, val_n);
	}
	else value = Binomial(val_n, val_i)*(pow(val_t, val_i)) * pow(1.0-val_t, val_n - val_i);
	
	return value;
}

su2double CFreeFormDefBox::GetBernsteinDerivative(short val_n, short val_i, 
											   su2double val_t, short val_order) {
	su2double value = 0.0;
	
	/*--- Verify this subroutine, it provides negative val_n, 
	 which is a wrong value for GetBernstein ---*/
	
	if (val_order == 0) { 
		value = GetBernstein(val_n, val_i, val_t); return value; 
	}
	
	if (val_i == 0) { 
		value = val_n*(-GetBernsteinDerivative(val_n-1, val_i, val_t, val_order-1)); return value; 
	}
	else {
		if (val_n == 0) { 
			value = val_t; return value; 
		}
		else {
			value = val_n*(GetBernsteinDerivative(val_n-1, val_i-1, val_t, val_order-1) - GetBernsteinDerivative(val_n-1, val_i, val_t, val_order-1));
			return value;
		}
	}

	return value;
}

su2double *CFreeFormDefBox::GetFFDGradient(su2double *val_coord, su2double *xyz) {
  
	unsigned short iDim, jDim, lmn[3];
  
  /*--- Set the Degree of the Berstein polynomials ---*/
  
  lmn[0] = lDegree; lmn[1] = mDegree; lmn[2] = nDegree;
  
  for (iDim = 0; iDim < nDim; iDim++) Gradient[iDim] = 0.0;
  
  for (iDim = 0; iDim < nDim; iDim++)
    for (jDim = 0; jDim < nDim; jDim++)
      Gradient[jDim] += GetDerivative2(val_coord, iDim, xyz,  lmn) *
      GetDerivative3(val_coord, iDim, jDim, lmn);
  
	return Gradient;
  
}

void CFreeFormDefBox::GetFFDHessian(su2double *uvw, su2double *xyz, su2double **val_Hessian) {
  
  unsigned short iDim, jDim, lmn[3];
  
  /*--- Set the Degree of the Berstein polynomials ---*/
  
  lmn[0] = lDegree; lmn[1] = mDegree; lmn[2] = nDegree;
  
  for (iDim = 0; iDim < nDim; iDim++)
    for (jDim = 0; jDim < nDim; jDim++)
      val_Hessian[iDim][jDim] = 0.0;
  
  /*--- Note that being all the functions linear combinations of polynomials, they are C^\infty,
   and the Hessian will be symmetric; no need to compute the under-diagonal part, for example ---*/
  
  for (iDim = 0; iDim < nDim; iDim++) {
    val_Hessian[0][0] += 2.0 * GetDerivative3(uvw, iDim,0, lmn) * GetDerivative3(uvw, iDim,0, lmn) +
    GetDerivative2(uvw, iDim,xyz, lmn) * GetDerivative5(uvw, iDim,0,0, lmn);
    
    val_Hessian[1][1] += 2.0 * GetDerivative3(uvw, iDim,1, lmn) * GetDerivative3(uvw, iDim,1, lmn) +
    GetDerivative2(uvw, iDim,xyz, lmn) * GetDerivative5(uvw, iDim,1,1, lmn);
    
    val_Hessian[2][2] += 2.0 * GetDerivative3(uvw, iDim,2, lmn) * GetDerivative3(uvw, iDim,2, lmn) +
    GetDerivative2(uvw, iDim,xyz, lmn) * GetDerivative5(uvw, iDim,2,2, lmn);
    
    val_Hessian[0][1] += 2.0 * GetDerivative3(uvw, iDim,0, lmn) * GetDerivative3(uvw, iDim,1, lmn) +
    GetDerivative2(uvw, iDim,xyz, lmn) * GetDerivative5(uvw, iDim,0,1, lmn);
    
    val_Hessian[0][2] += 2.0 * GetDerivative3(uvw, iDim,0, lmn) * GetDerivative3(uvw, iDim,2, lmn) +
    GetDerivative2(uvw, iDim,xyz, lmn) * GetDerivative5(uvw, iDim,0,2, lmn);
    
    val_Hessian[1][2] += 2.0 * GetDerivative3(uvw, iDim,1, lmn) * GetDerivative3(uvw, iDim,2, lmn) +
    GetDerivative2(uvw, iDim,xyz, lmn) * GetDerivative5(uvw, iDim,1,2, lmn);
  }
  
  val_Hessian[1][0] = val_Hessian[0][1];
  val_Hessian[2][0] = val_Hessian[0][2];
  val_Hessian[2][1] = val_Hessian[1][2];
  
}

su2double *CFreeFormDefBox::GetParametricCoord_Iterative(unsigned long iPoint, su2double *xyz, su2double *ParamCoordGuess, CConfig *config) {
  
  su2double *IndepTerm, SOR_Factor = 1.0, MinNormError, NormError, Determinant, AdjHessian[3][3], Temp[3] = {0.0,0.0,0.0};
	unsigned short iDim, jDim, RandonCounter;
	unsigned long iter;
  
  su2double tol = config->GetFFD_Tol();
  unsigned short it_max = config->GetnFFD_Iter();
  unsigned short Random_Trials = 500;
  
	/*--- Allocate the Hessian ---*/
  
	Hessian = new su2double* [nDim];
  IndepTerm = new su2double [nDim];
	for (iDim = 0; iDim < nDim; iDim++) {
		Hessian[iDim] = new su2double[nDim];
		ParamCoord[iDim] = ParamCoordGuess[iDim];
		IndepTerm [iDim] = 0.0;
	}
	
	RandonCounter = 0; MinNormError = 1E6;
	
  /*--- External iteration ---*/

	for (iter = 0; iter < it_max*Random_Trials; iter++) {
		  
		/*--- The independent term of the solution of our system is -Gradient(sol_old) ---*/

		Gradient = GetFFDGradient(ParamCoord, xyz);
    
    for (iDim = 0; iDim < nDim; iDim++) IndepTerm[iDim] = - Gradient[iDim];

		/*--- Hessian = The Matrix of our system, getHessian(sol_old,xyz,...) ---*/
    
		GetFFDHessian(ParamCoord, xyz, Hessian);
    
    /*--- Adjoint to Hessian ---*/

    AdjHessian[0][0] = Hessian[1][1]*Hessian[2][2]-Hessian[1][2]*Hessian[2][1];
    AdjHessian[0][1] = Hessian[0][2]*Hessian[2][1]-Hessian[0][1]*Hessian[2][2];
    AdjHessian[0][2] = Hessian[0][1]*Hessian[1][2]-Hessian[0][2]*Hessian[1][1];
    AdjHessian[1][0] = Hessian[1][2]*Hessian[2][0]-Hessian[1][0]*Hessian[2][2];
    AdjHessian[1][1] = Hessian[0][0]*Hessian[2][2]-Hessian[0][2]*Hessian[2][0];
    AdjHessian[1][2] = Hessian[0][2]*Hessian[1][0]-Hessian[0][0]*Hessian[1][2];
    AdjHessian[2][0] = Hessian[1][0]*Hessian[2][1]-Hessian[1][1]*Hessian[2][0];
    AdjHessian[2][1] = Hessian[0][1]*Hessian[2][0]-Hessian[0][0]*Hessian[2][1];
    AdjHessian[2][2] = Hessian[0][0]*Hessian[1][1]-Hessian[0][1]*Hessian[1][0];
    
    /*--- Determinant of Hessian ---*/
    
    Determinant = Hessian[0][0]*AdjHessian[0][0]+Hessian[0][1]*AdjHessian[1][0]+Hessian[0][2]*AdjHessian[2][0];
    
    /*--- Hessian inverse ---*/
    
    if (Determinant != 0) {
      for (iDim = 0; iDim < nDim; iDim++) {
        Temp[iDim] = 0.0;
        for (jDim = 0; jDim < nDim; jDim++) {
          Temp[iDim] += AdjHessian[iDim][jDim]*IndepTerm[jDim]/Determinant;
        }
      }
      for (iDim = 0; iDim < nDim; iDim++) {
        IndepTerm[iDim] = Temp[iDim];
      }
    }
    
		/*--- Update with Successive over-relaxation ---*/
    
		for (iDim = 0; iDim < nDim; iDim++) {
			ParamCoord[iDim] = (1.0-SOR_Factor)*ParamCoord[iDim] + SOR_Factor*(ParamCoord[iDim] + IndepTerm[iDim]);
    }

		/*--- If the gradient is small, we have converged ---*/
    
		if ((fabs(IndepTerm[0]) < tol) && (fabs(IndepTerm[1]) < tol) && (fabs(IndepTerm[2]) < tol))	break;

    /*--- Compute the norm of the error ---*/
    
    NormError = 0.0;
    for (iDim = 0; iDim < nDim; iDim++)
      NormError += IndepTerm[iDim]*IndepTerm[iDim];
    NormError = sqrt(NormError);

		MinNormError = min(NormError, MinNormError);
		  
		/*--- If we have no convergence with Random_Trials iterations probably we are in a local minima. ---*/
    
		if (((iter % it_max) == 0) && (iter != 0)) {
      
			RandonCounter++;
      if (RandonCounter == Random_Trials) {
        cout << endl << "Unknown point: "<< iPoint <<" (" << xyz[0] <<", "<< xyz[1] <<", "<< xyz[2] <<"). Min Error: "<< MinNormError <<". Iter: "<< iter <<"."<< endl;
      }
      else {
        SOR_Factor = 0.1;
        for (iDim = 0; iDim < nDim; iDim++)
          ParamCoord[iDim] = su2double(rand())/su2double(RAND_MAX);
      }
      
		}
    
	}
	
	for (iDim = 0; iDim < nDim; iDim++) 
		delete [] Hessian[iDim];
	delete [] Hessian;
  delete [] IndepTerm;

  /*--- The code has hit the max number of iterations ---*/

  if (iter == it_max*Random_Trials) {
    cout << "Unknown point: (" << xyz[0] <<", "<< xyz[1] <<", "<< xyz[2] <<"). Increase the value of FFD_ITERATIONS." << endl;
  }
  
	/*--- Real Solution is now ParamCoord; Return it ---*/

	return ParamCoord;
  
}

unsigned long CFreeFormDefBox::Binomial(unsigned short n, unsigned short m) {
  
  unsigned short i, j;
  unsigned long binomial[1000];
  
	binomial[0] = 1;
	for (i = 1; i <= n; ++i) {
		binomial[i] = 1;
		for (j = i-1U; j > 0; --j) {
			binomial[j] += binomial[j-1U];
    }
	}

	return binomial[m];
  
}

bool CFreeFormDefBox::GetPointFFD(CGeometry *geometry, CConfig *config, unsigned long iPoint) {
	su2double Coord[3] = {0.0, 0.0, 0.0};
	unsigned short iVar, jVar, iDim;
	bool Inside = false;
	
	unsigned short Index[5][7] = {
		{0, 1, 2, 5, 0, 1, 2},
		{0, 2, 7, 5, 0, 2, 7},
		{0, 2, 3, 7, 0, 2, 3},
		{0, 5, 7, 4, 0, 5, 7},
		{2, 7, 5, 6, 2, 7, 5}};
	unsigned short nDim = geometry->GetnDim();
  
  for (iDim = 0; iDim < nDim; iDim++)
    Coord[iDim] = geometry->node[iPoint]->GetCoord(iDim);
	
	/*--- 1st tetrahedron {V0, V1, V2, V5}
	 2nd tetrahedron {V0, V2, V7, V5}
	 3th tetrahedron {V0, V2, V3, V7}
	 4th tetrahedron {V0, V5, V7, V4}
	 5th tetrahedron {V2, V7, V5, V6} ---*/
	
	for (iVar = 0; iVar < 5; iVar++) {
		Inside = true;
		for (jVar = 0; jVar < 4; jVar++) {
			su2double Distance_Point = geometry->Point2Plane_Distance(Coord, 
																														 Coord_Corner_Points[Index[iVar][jVar+1]], 
																														 Coord_Corner_Points[Index[iVar][jVar+2]], 
																														 Coord_Corner_Points[Index[iVar][jVar+3]]);
			
			su2double Distance_Vertex = geometry->Point2Plane_Distance(Coord_Corner_Points[Index[iVar][jVar]], 
																															Coord_Corner_Points[Index[iVar][jVar+1]], 
																															Coord_Corner_Points[Index[iVar][jVar+2]], 
																															Coord_Corner_Points[Index[iVar][jVar+3]]);
			if (Distance_Point*Distance_Vertex < 0.0) Inside = false;					
		}
		if (Inside) break;
	}
	
	return Inside;

}

void CFreeFormDefBox::SetDeformationZone(CGeometry *geometry, CConfig *config, unsigned short iFFDBox) {
	su2double *Coord;
	unsigned short iMarker, iVar, jVar;
	unsigned long iVertex, iPoint;
	bool Inside = false;
	
	unsigned short Index[5][7] = {
		{0, 1, 2, 5, 0, 1, 2},
		{0, 2, 7, 5, 0, 2, 7},
		{0, 2, 3, 7, 0, 2, 3},
		{0, 5, 7, 4, 0, 5, 7},
		{2, 7, 5, 6, 2, 7, 5}};
	
	for (iMarker = 0; iMarker < config->GetnMarker_All(); iMarker++)
		if (config->GetMarker_All_DV(iMarker) == YES)
			for (iVertex = 0; iVertex < geometry->nVertex[iMarker]; iVertex++) {	
				iPoint = geometry->vertex[iMarker][iVertex]->GetNode();
				geometry->node[iPoint]->SetMove(false);
				
				Coord = geometry->node[iPoint]->GetCoord();
				
				/*--- 1st tetrahedron {V0, V1, V2, V5}
				 2nd tetrahedron {V0, V2, V7, V5}
				 3th tetrahedron {V0, V2, V3, V7}
				 4th tetrahedron {V0, V5, V7, V4}
				 5th tetrahedron {V2, V7, V5, V6} ---*/
				
				for (iVar = 0; iVar < 5; iVar++) {
					Inside = true;
					for (jVar = 0; jVar < 4; jVar++) {
						su2double Distance_Point = geometry->Point2Plane_Distance(Coord, 
																																	 Coord_Corner_Points[Index[iVar][jVar+1]], 
																																	 Coord_Corner_Points[Index[iVar][jVar+2]], 
																																	 Coord_Corner_Points[Index[iVar][jVar+3]]);				
						su2double Distance_Vertex = geometry->Point2Plane_Distance(Coord_Corner_Points[Index[iVar][jVar]], 
																																		Coord_Corner_Points[Index[iVar][jVar+1]], 
																																		Coord_Corner_Points[Index[iVar][jVar+2]], 
																																		Coord_Corner_Points[Index[iVar][jVar+3]]);
						if (Distance_Point*Distance_Vertex < 0.0) Inside = false;					
					}
					if (Inside) break;
				}
				
				if (Inside) {
					geometry->node[iPoint]->SetMove(true);
				}
				
			}
}

su2double CFreeFormDefBox::GetDerivative1(su2double *uvw, unsigned short val_diff, unsigned short *ijk, unsigned short *lmn) {
	
  unsigned short iDim;
  su2double value = 0.0;
	
  value = GetBernsteinDerivative(lmn[val_diff], ijk[val_diff], uvw[val_diff], 1);
	for (iDim = 0; iDim < nDim; iDim++)
		if (iDim != val_diff)
			value *= GetBernstein(lmn[iDim], ijk[iDim], uvw[iDim]);
	
	return value;
  
}

su2double CFreeFormDefBox::GetDerivative2 (su2double *uvw, unsigned short dim, su2double *xyz, unsigned short *lmn) {
	
	unsigned short iDegree, jDegree, kDegree;
	su2double value = 0.0;
	
	for (iDegree = 0; iDegree <= lmn[0]; iDegree++)
		for (jDegree = 0; jDegree <= lmn[1]; jDegree++)
			for (kDegree = 0; kDegree <= lmn[2]; kDegree++) {
				value += Coord_Control_Points[iDegree][jDegree][kDegree][dim] 
				* GetBernstein(lmn[0], iDegree, uvw[0])
				* GetBernstein(lmn[1], jDegree, uvw[1])
				* GetBernstein(lmn[2], kDegree, uvw[2]);
      }
	 
	return 2.0*(value - xyz[dim]);
}

su2double CFreeFormDefBox::GetDerivative3(su2double *uvw, unsigned short dim, unsigned short diff_this, unsigned short *lmn) {
  
	unsigned short iDegree, jDegree, kDegree, iDim;
	su2double value = 0;
	
  unsigned short *ijk = new unsigned short[nDim];
  
  for (iDim = 0; iDim < nDim; iDim++) ijk[iDim] = 0;

	for (iDegree = 0; iDegree <= lmn[0]; iDegree++)
		for (jDegree = 0; jDegree <= lmn[1]; jDegree++)
			for (kDegree = 0; kDegree <= lmn[2]; kDegree++) {
				ijk[0] = iDegree; ijk[1] = jDegree; ijk[2] = kDegree;
				value += Coord_Control_Points[iDegree][jDegree][kDegree][dim] * 
				GetDerivative1(uvw, diff_this, ijk, lmn);
			}
	
  delete [] ijk;

	return value;
}

su2double CFreeFormDefBox::GetDerivative4(su2double *uvw, unsigned short val_diff, unsigned short val_diff2,
																			 unsigned short *ijk, unsigned short *lmn) {
	unsigned short iDim;
	su2double value = 0.0;
	
	if (val_diff == val_diff2) {
		value = GetBernsteinDerivative(lmn[val_diff], ijk[val_diff], uvw[val_diff], 2);
		for (iDim = 0; iDim < nDim; iDim++)
			if (iDim != val_diff)
				value *= GetBernstein(lmn[iDim], ijk[iDim], uvw[iDim]);
	}
	else {
		value = GetBernsteinDerivative(lmn[val_diff],  ijk[val_diff],  uvw[val_diff], 1) *
		GetBernsteinDerivative(lmn[val_diff2], ijk[val_diff2], uvw[val_diff2], 1);
		for (iDim = 0; iDim < nDim; iDim++)
			if ((iDim != val_diff) && (iDim != val_diff2))
				value *= GetBernstein(lmn[iDim], ijk[iDim], uvw[iDim]);
	}
	
	return value;
}

su2double CFreeFormDefBox::GetDerivative5(su2double *uvw, unsigned short dim, unsigned short diff_this, unsigned short diff_this_also, 
																			unsigned short *lmn) {
	
  unsigned short iDegree, jDegree, kDegree, iDim;
  su2double value = 0.0;
  
  unsigned short *ijk = new unsigned short[nDim];
  
  for (iDim = 0; iDim < nDim; iDim++) ijk[iDim] = 0;
  
  for (iDegree = 0; iDegree <= lmn[0]; iDegree++)
    for (jDegree = 0; jDegree <= lmn[1]; jDegree++)
      for (kDegree = 0; kDegree <= lmn[2]; kDegree++) {
        ijk[0] = iDegree; ijk[1] = jDegree; ijk[2] = kDegree;
        value += Coord_Control_Points[iDegree][jDegree][kDegree][dim] *
        GetDerivative4(uvw, diff_this, diff_this_also, ijk, lmn);
      }
  
  delete [] ijk;
  
	return value;
}
<|MERGE_RESOLUTION|>--- conflicted
+++ resolved
@@ -1,7531 +1,7527 @@
-/*!
- * \file grid_movement_structure.cpp
- * \brief Subroutines for doing the grid movement using different strategies
- * \author F. Palacios, T. Economon, S. Padron
- * \version 4.0.0 "Cardinal"
- *
- * SU2 Lead Developers: Dr. Francisco Palacios (Francisco.D.Palacios@boeing.com).
- *                      Dr. Thomas D. Economon (economon@stanford.edu).
- *
- * SU2 Developers: Prof. Juan J. Alonso's group at Stanford University.
- *                 Prof. Piero Colonna's group at Delft University of Technology.
- *                 Prof. Nicolas R. Gauger's group at Kaiserslautern University of Technology.
- *                 Prof. Alberto Guardone's group at Polytechnic University of Milan.
- *                 Prof. Rafael Palacios' group at Imperial College London.
- *
- * Copyright (C) 2012-2015 SU2, the open-source CFD code.
- *
- * SU2 is free software; you can redistribute it and/or
- * modify it under the terms of the GNU Lesser General Public
- * License as published by the Free Software Foundation; either
- * version 2.1 of the License, or (at your option) any later version.
- *
- * SU2 is distributed in the hope that it will be useful,
- * but WITHOUT ANY WARRANTY; without even the implied warranty of
- * MERCHANTABILITY or FITNESS FOR A PARTICULAR PURPOSE. See the GNU
- * Lesser General Public License for more details.
- *
- * You should have received a copy of the GNU Lesser General Public
- * License along with SU2. If not, see <http://www.gnu.org/licenses/>.
- */
-
-#include "../include/grid_movement_structure.hpp"
-#include <list>
-
-using namespace std;
-
-CGridMovement::CGridMovement(void) { }
-
-CGridMovement::~CGridMovement(void) { }
-
-CVolumetricMovement::CVolumetricMovement(CGeometry *geometry) : CGridMovement() {
-	
-	nDim = geometry->GetnDim();
-  
-}
-
-CVolumetricMovement::~CVolumetricMovement(void) {
-
-}
-
-
-void CVolumetricMovement::UpdateGridCoord(CGeometry *geometry, CConfig *config) {
-  
-  unsigned short iDim;
-	unsigned long iPoint, total_index;
-	su2double new_coord;
-  
-  /*--- Update the grid coordinates using the solution of the linear system
-   after grid deformation (LinSysSol contains the x, y, z displacements). ---*/
-  
-	for (iPoint = 0; iPoint < nPoint; iPoint++)
-		for (iDim = 0; iDim < nDim; iDim++) {
-			total_index = iPoint*nDim + iDim;
-			new_coord = geometry->node[iPoint]->GetCoord(iDim)+LinSysSol[total_index];
-			if (fabs(new_coord) < EPS*EPS) new_coord = 0.0;
-			geometry->node[iPoint]->SetCoord(iDim, new_coord);
-		}
-  
-}
-
-void CVolumetricMovement::UpdateDualGrid(CGeometry *geometry, CConfig *config) {
-  
-  /*--- After moving all nodes, update the dual mesh. Recompute the edges and
-   dual mesh control volumes in the domain and on the boundaries. ---*/
-  
-	geometry->SetCG();
-	geometry->SetControlVolume(config, UPDATE);
-	geometry->SetBoundControlVolume(config, UPDATE);
-  
-}
-
-void CVolumetricMovement::UpdateMultiGrid(CGeometry **geometry, CConfig *config) {
-  
-  unsigned short iMGfine, iMGlevel, nMGlevel = config->GetnMGLevels();
-  
-  /*--- Update the multigrid structure after moving the finest grid,
-   including computing the grid velocities on the coarser levels. ---*/
-  
-  for (iMGlevel = 1; iMGlevel <= nMGlevel; iMGlevel++) {
-    iMGfine = iMGlevel-1;
-    geometry[iMGlevel]->SetControlVolume(config, geometry[iMGfine], UPDATE);
-    geometry[iMGlevel]->SetBoundControlVolume(config, geometry[iMGfine],UPDATE);
-    geometry[iMGlevel]->SetCoord(geometry[iMGfine]);
-    if (config->GetGrid_Movement())
-      geometry[iMGlevel]->SetRestricted_GridVelocity(geometry[iMGfine], config);
-  }
- 
-}
-
-void CVolumetricMovement::SetVolume_Deformation(CGeometry *geometry, CConfig *config, bool UpdateGeo, bool Derivative) {
-  
-  unsigned long IterLinSol = 0, Smoothing_Iter, iNonlinear_Iter, MaxIter = 0, RestartIter = 50, Tot_Iter = 0, Nonlinear_Iter = 0;
-  unsigned long iPoint, iDim;
-  su2double MinVolume, NumError, Tol_Factor, Residual = 0.0, Residual_Init = 0.0;
-  bool Screen_Output;
-  bool fsi=config->GetFSI_Simulation();
-  
-  int rank = MASTER_NODE;
-#ifdef HAVE_MPI
-	MPI_Comm_rank(MPI_COMM_WORLD, &rank);
-#endif
-
-  /*--- Retrieve number or iterations, tol, output, etc. from config ---*/
-  
-  Smoothing_Iter = config->GetGridDef_Linear_Iter();
-  Screen_Output  = config->GetDeform_Output();
-  Tol_Factor     = config->GetDeform_Tol_Factor();
-  Nonlinear_Iter = config->GetGridDef_Nonlinear_Iter();
-  
-  /*--- Disable the screen output if we're running SU2_CFD ---*/
-  
-  if (config->GetKind_SU2() == SU2_CFD && !Derivative) Screen_Output = false;
-
-  /*--- Set the number of nonlinear iterations to 1 if Derivative computation is enabled ---*/
-
-  if (Derivative) Nonlinear_Iter = 1;
-
-  /*--- Initialize the number of spatial dimensions, length of the state
-   vector (same as spatial dimensions for grid deformation), and grid nodes. ---*/
-  
-  nDim   = geometry->GetnDim();
-  nVar   = geometry->GetnDim();
-  nPoint = geometry->GetnPoint();
-  nPointDomain = geometry->GetnPointDomain();
-  
-  /*--- Initialize matrix, solution, and r.h.s. structures for the linear solver. ---*/
-  
-  config->SetKind_Linear_Solver_Prec(LU_SGS);
-  LinSysSol.Initialize(nPoint, nPointDomain, nVar, 0.0);
-  LinSysRes.Initialize(nPoint, nPointDomain, nVar, 0.0);
-  StiffMatrix.Initialize(nPoint, nPointDomain, nVar, nVar, false, geometry, config);
-  
-  /*--- Loop over the total number of grid deformation iterations. The surface
-   deformation can be divided into increments to help with stability. In
-   particular, the linear elasticity equations hold only for small deformations. ---*/
-  
-  for (iNonlinear_Iter = 0; iNonlinear_Iter < Nonlinear_Iter; iNonlinear_Iter++) {
-    
-    /*--- Initialize vector and sparse matrix ---*/
-    
-    LinSysSol.SetValZero();
-    LinSysRes.SetValZero();
-    StiffMatrix.SetValZero();
-    
-    /*--- Compute the stiffness matrix entries for all nodes/elements in the
-     mesh. FEA uses a finite element method discretization of the linear
-     elasticity equations (transfers element stiffnesses to point-to-point). ---*/
-    
-    MinVolume = SetFEAMethodContributions_Elem(geometry, config);
-    
-    /*--- Compute the tolerance of the linear solver using MinLength ---*/
-    
-    NumError = MinVolume * Tol_Factor;
-    
-    /*--- Set the boundary displacements (as prescribed by the design variable
-     perturbations controlling the surface shape) as a Dirichlet BC. ---*/
-    
-    SetBoundaryDisplacements(geometry, config);
-
-    /*--- Set the boundary derivatives (overrides the actual displacements) ---*/
-
-    if (Derivative){
-      SetBoundaryDerivatives(geometry, config);
-    }
-    
-    /*--- Fix the location of any points in the domain, if requested. ---*/
-    
-    if (config->GetHold_GridFixed())
-      SetDomainDisplacements(geometry, config);
-    
-    CMatrixVectorProduct* mat_vec = NULL;
-    CPreconditioner* precond = NULL;
-
-    /*--- Communicate any prescribed boundary displacements via MPI,
-     so that all nodes have the same solution and r.h.s. entries
-     across all partitions. ---*/
-
-    StiffMatrix.SendReceive_Solution(LinSysSol, geometry, config);
-    StiffMatrix.SendReceive_Solution(LinSysRes, geometry, config);
-
-    /*--- Definition of the preconditioner matrix vector multiplication, and linear solver ---*/
-
-    /*--- If we want no derivatives or the direct derivatives,
-     * we solve the system using the normal matrix vector product and preconditioner.
-     * For the mesh sensitivities using the discrete adjoint method we solve the system using the transposed matrix,
-     * hence we need the corresponding matrix vector product and the preconditioner.  ---*/
-    if (!Derivative || ((config->GetKind_SU2() == SU2_CFD) && Derivative)){
-      mat_vec = new CSysMatrixVectorProduct(StiffMatrix, geometry, config);
-      precond = new CLU_SGSPreconditioner(StiffMatrix, geometry, config);
-
-    } else if (Derivative && (config->GetKind_SU2() == SU2_DOT)) {
-      /* --- Build the ILU preconditioner for the transposed system --- */
-
-      StiffMatrix.BuildILUPreconditioner(true);
-      mat_vec = new CSysMatrixVectorProductTransposed(StiffMatrix, geometry, config);
-      precond = new CILUPreconditioner(StiffMatrix, geometry, config);
-    }
-
-    CSysSolve *system  = new CSysSolve();
-    
-    switch (config->GetDeform_Linear_Solver()) {
-        
-        /*--- Solve the linear system (GMRES with restart) ---*/
-        
-      case RESTARTED_FGMRES:
-        
-        Tot_Iter = 0; MaxIter = RestartIter;
-        
-        system->FGMRES_LinSolver(LinSysRes, LinSysSol, *mat_vec, *precond, NumError, 1, &Residual_Init, false);
-        
-        if ((rank == MASTER_NODE) && Screen_Output) {
-          cout << "\n# FGMRES (with restart) residual history" << endl;
-          cout << "# Residual tolerance target = " << NumError << endl;
-          cout << "# Initial residual norm     = " << Residual_Init << endl;
-        }
-        
-        if (rank == MASTER_NODE) { cout << "     " << Tot_Iter << "     " << Residual_Init/Residual_Init << endl; }
-        
-        while (Tot_Iter < Smoothing_Iter) {
-          
-          if (IterLinSol + RestartIter > Smoothing_Iter)
-            MaxIter = Smoothing_Iter - IterLinSol;
-          
-          IterLinSol = system->FGMRES_LinSolver(LinSysRes, LinSysSol, *mat_vec, *precond, NumError, MaxIter, &Residual, false);
-          Tot_Iter += IterLinSol;
-          
-          if ((rank == MASTER_NODE) && Screen_Output) { cout << "     " << Tot_Iter << "     " << Residual/Residual_Init << endl; }
-          
-          if (Residual < Residual_Init*NumError) { break; }
-          
-        }
-        
-        if ((rank == MASTER_NODE) && Screen_Output) {
-          cout << "# FGMRES (with restart) final (true) residual:" << endl;
-          cout << "# Iteration = " << Tot_Iter << ": |res|/|res0| = " << Residual/Residual_Init << ".\n" << endl;
-        }
-        
-        break;
-        
-        /*--- Solve the linear system (GMRES) ---*/
-        
-      case FGMRES:
-        
-        Tot_Iter = system->FGMRES_LinSolver(LinSysRes, LinSysSol, *mat_vec, *precond, NumError, Smoothing_Iter, &Residual, Screen_Output);
-        
-        break;
-        
-        /*--- Solve the linear system (BCGSTAB) ---*/
-        
-      case BCGSTAB:
-        
-        Tot_Iter = system->BCGSTAB_LinSolver(LinSysRes, LinSysSol, *mat_vec, *precond, NumError, Smoothing_Iter, &Residual, Screen_Output);
-        
-        break;
-        
-    }
-    
-    /*--- Deallocate memory needed by the Krylov linear solver ---*/
-    
-    delete system;
-    delete mat_vec;
-    delete precond;
-    
-    /*--- Update the grid coordinates and cell volumes using the solution
-     of the linear system (usol contains the x, y, z displacements). ---*/
-
-    if (!Derivative){
-      UpdateGridCoord(geometry, config);
-    }else{
-      UpdateGridCoord_Derivatives(geometry, config);
-    }
-
-    if (UpdateGeo)
-      UpdateDualGrid(geometry, config);
-    
-    /*--- Check for failed deformation (negative volumes). ---*/
-    
-    MinVolume = Check_Grid(geometry);
-    
-    if (rank == MASTER_NODE) {
-      cout << "Non-linear iter.: " << iNonlinear_Iter+1 << "/" << Nonlinear_Iter
-      << ". Linear iter.: " << Tot_Iter << ". ";
-      if (nDim == 2) cout << "Min. area: " << MinVolume << ". Error: " << Residual << "." << endl;
-      else cout << "Min. volume: " << MinVolume << ". Error: " << Residual << "." << endl;
-    }
-    
-  }
-  
-  if (fsi){
-	    /*--- Grid velocity (there is a function that does this -> Modify) ---*/
-
-	  /*--- Local variables ---*/
-
-	  su2double *Coord_nP1 = NULL, *Coord_n = NULL, *Coord_nM1 = NULL;
-	  su2double TimeStep, GridVel = 0.0;
-
-	  /*--- Compute the velocity of each node in the volume mesh ---*/
-
-	  for (iPoint = 0; iPoint < nPoint; iPoint++) {
-
-	    /*--- Coordinates of the current point at n+1, n, & n-1 time levels ---*/
-
-	    Coord_nM1 = geometry->node[iPoint]->GetCoord_n1();
-	    Coord_n   = geometry->node[iPoint]->GetCoord_n();
-	    Coord_nP1 = geometry->node[iPoint]->GetCoord();
-
-	    /*--- Unsteady time step ---*/
-
-	    TimeStep = config->GetDelta_UnstTimeND();
-
-	    /*--- Compute mesh velocity with 1st or 2nd-order approximation ---*/
-
-	    for(iDim = 0; iDim < nDim; iDim++) {
-	      if (config->GetUnsteady_Simulation() == DT_STEPPING_1ST)
-	        GridVel = ( Coord_nP1[iDim] - Coord_n[iDim] ) / TimeStep;
-	      if (config->GetUnsteady_Simulation() == DT_STEPPING_2ND)
-	        GridVel = ( 3.0*Coord_nP1[iDim] - 4.0*Coord_n[iDim]
-	                   + 1.0*Coord_nM1[iDim] ) / (2.0*TimeStep);
-
-	      /*--- Store grid velocity for this point ---*/
-
-	      geometry->node[iPoint]->SetGridVel(iDim, GridVel);
-	    }
-	  }
-
-  }
-
-
-  /*--- Deallocate vectors for the linear system. ---*/
-  
-  LinSysSol.~CSysVector();
-  LinSysRes.~CSysVector();
-  StiffMatrix.~CSysMatrix();
-  
-}
-
-su2double CVolumetricMovement::Check_Grid(CGeometry *geometry) {
-  
-	unsigned long iElem, ElemCounter = 0, PointCorners[8];
-  su2double Area = 0.0, Volume = 0.0, MaxArea = -1E22, MaxVolume = -1E22, MinArea = 1E22, MinVolume = 1E22, CoordCorners[8][3];
-  unsigned short nNodes = 0, iNodes, iDim;
-  bool RightVol = true;
-  
-  int rank = MASTER_NODE;
-  
-#ifdef HAVE_MPI
-	MPI_Comm_rank(MPI_COMM_WORLD, &rank);
-#endif
-  
-	/*--- Load up each triangle and tetrahedron to check for negative volumes. ---*/
-  
-	for (iElem = 0; iElem < geometry->GetnElem(); iElem++) {
-    
-    if (geometry->elem[iElem]->GetVTK_Type() == TRIANGLE)     nNodes = 3;
-    if (geometry->elem[iElem]->GetVTK_Type() == RECTANGLE)    nNodes = 4;
-    if (geometry->elem[iElem]->GetVTK_Type() == TETRAHEDRON)  nNodes = 4;
-    if (geometry->elem[iElem]->GetVTK_Type() == PYRAMID)      nNodes = 5;
-    if (geometry->elem[iElem]->GetVTK_Type() == PRISM)        nNodes = 6;
-    if (geometry->elem[iElem]->GetVTK_Type() == HEXAHEDRON)   nNodes = 8;
-    
-    for (iNodes = 0; iNodes < nNodes; iNodes++) {
-      PointCorners[iNodes] = geometry->elem[iElem]->GetNode(iNodes);
-      for (iDim = 0; iDim < nDim; iDim++) {
-        CoordCorners[iNodes][iDim] = geometry->node[PointCorners[iNodes]]->GetCoord(iDim);
-      }
-    }
-    
-    /*--- Triangles ---*/
-    
-    if (nDim == 2) {
-      
-      if (nNodes == 3) Area = GetTriangle_Area(CoordCorners);
-      if (nNodes == 4) Area = GetRectangle_Area(CoordCorners);
-      
-      if (Area >= -EPS) RightVol = true;
-      else RightVol = false;;
-      
-      MaxArea = max(MaxArea, Area);
-      MinArea = min(MinArea, Area);
-      
-    }
-    
-    /*--- Tetrahedra ---*/
-    
-    if (nDim == 3) {
-      
-      if (nNodes == 4) Volume = GetTetra_Volume(CoordCorners);
-      if (nNodes == 5) Volume = GetPyram_Volume(CoordCorners);
-      if (nNodes == 6) Volume = GetPrism_Volume(CoordCorners);
-      if (nNodes == 8) Volume = GetHexa_Volume(CoordCorners);
-      
-      if (Volume >= -EPS) RightVol = true;
-      else RightVol = false;;
-      
-      MaxVolume = max(MaxVolume, Volume);
-      MinVolume = min(MinVolume, Volume);
-      
-    }
-    
-    if (!RightVol) ElemCounter++;
-    
-	}
-  
-#ifdef HAVE_MPI
-  unsigned long ElemCounter_Local = ElemCounter; ElemCounter = 0;
-  su2double MaxVolume_Local = MaxVolume; MaxVolume = 0.0;
-  su2double MinVolume_Local = MinVolume; MinVolume = 0.0;
-  SU2_MPI::Allreduce(&ElemCounter_Local, &ElemCounter, 1, MPI_UNSIGNED_LONG, MPI_SUM, MPI_COMM_WORLD);
-  SU2_MPI::Allreduce(&MaxVolume_Local, &MaxVolume, 1, MPI_DOUBLE, MPI_MAX, MPI_COMM_WORLD);
-  SU2_MPI::Allreduce(&MinVolume_Local, &MinVolume, 1, MPI_DOUBLE, MPI_MIN, MPI_COMM_WORLD);
-#endif
-  
-  if ((ElemCounter != 0) && (rank == MASTER_NODE))
-    cout <<"There are " << ElemCounter << " elements with negative volume.\n" << endl;
-  
-  if (nDim == 2) return MinArea;
-  else return MinVolume;
-  
-}
-
-void CVolumetricMovement::ComputeDeforming_Wall_Distance(CGeometry *geometry, CConfig *config) {
-  
-  su2double *coord, dist2, dist;
-  unsigned short iDim, iMarker;
-  unsigned long iPoint, iVertex, nVertex_SolidWall;
-  
-  int rank = MASTER_NODE;
-#ifdef HAVE_MPI
-  MPI_Comm_rank(MPI_COMM_WORLD, &rank);
-#endif
-  if (rank == MASTER_NODE)
-    cout << "Computing distances to the nearest deforming surface." << endl;
-  
-  /*--- Get the SU2 module. SU2_CFD will use this routine for dynamically
-   deforming meshes (MARKER_MOVING), while SU2_DEF will use it for deforming
-   meshes after imposing design variable surface deformations (DV_MARKER). ---*/
-  
-  unsigned short Kind_SU2 = config->GetKind_SU2();
-  
-#ifndef HAVE_MPI
-  
-  /*--- Compute the total number of nodes on deforming boundaries ---*/
-  
-  nVertex_SolidWall = 0;
-  for (iMarker = 0; iMarker < config->GetnMarker_All(); iMarker++)
-    if (((config->GetMarker_All_Moving(iMarker) == YES) && (Kind_SU2 == SU2_CFD)) ||
-        ((config->GetMarker_All_DV(iMarker) == YES) && (Kind_SU2 == SU2_DEF)))
-      nVertex_SolidWall += geometry->GetnVertex(iMarker);
-  
-  /*--- Allocate an array to hold boundary node coordinates ---*/
-  
-  su2double **Coord_bound;
-  Coord_bound = new su2double* [nVertex_SolidWall];
-  for (iVertex = 0; iVertex < nVertex_SolidWall; iVertex++)
-    Coord_bound[iVertex] = new su2double [nDim];
-  
-  /*--- Retrieve and store the coordinates of the deforming boundary nodes ---*/
-  
-  nVertex_SolidWall = 0;
-  for (iMarker = 0; iMarker < config->GetnMarker_All(); iMarker++) {
-    if (((config->GetMarker_All_Moving(iMarker) == YES) && (Kind_SU2 == SU2_CFD)) ||
-        ((config->GetMarker_All_DV(iMarker) == YES) && (Kind_SU2 == SU2_DEF)))
-      for (iVertex = 0; iVertex < geometry->GetnVertex(iMarker); iVertex++) {
-        iPoint = geometry->vertex[iMarker][iVertex]->GetNode();
-        for (iDim = 0; iDim < nDim; iDim++)
-          Coord_bound[nVertex_SolidWall][iDim] = geometry->node[iPoint]->GetCoord(iDim);
-        nVertex_SolidWall++;
-      }
-  }
-  
-  /*--- Loop over all interior mesh nodes and compute the distances to each
-   of the deforming boundary nodes. Store the minimum distance to the wall for
-   each interior mesh node. Store the global minimum distance. ---*/
-  
-  for (iPoint = 0; iPoint < geometry->GetnPoint(); iPoint++) {
-    coord = geometry->node[iPoint]->GetCoord();
-    dist = 1E20;
-    for (iVertex = 0; iVertex < nVertex_SolidWall; iVertex++) {
-      dist2 = 0.0;
-      for (iDim = 0; iDim < nDim; iDim++)
-        dist2 += (coord[iDim]-Coord_bound[iVertex][iDim])
-        *(coord[iDim]-Coord_bound[iVertex][iDim]);
-      if (dist2 < dist) dist = dist2;
-    }
-    geometry->node[iPoint]->SetWall_Distance(sqrt(dist));
-  }
-  
-  /*--- Deallocate the vector of boundary coordinates. ---*/
-  
-  for (iVertex = 0; iVertex < nVertex_SolidWall; iVertex++)
-    delete[] Coord_bound[iVertex];
-  delete[] Coord_bound;
-  
-  
-#else
-  
-  /*--- Variables and buffers needed for MPI ---*/
-  
-  int iProcessor, nProcessor;
-  su2double local_min_dist;
-  MPI_Comm_size(MPI_COMM_WORLD, &nProcessor);
-  
-  unsigned long nLocalVertex_NS = 0, nGlobalVertex_NS = 0, MaxLocalVertex_NS = 0;
-  unsigned long *Buffer_Send_nVertex    = new unsigned long [1];
-  unsigned long *Buffer_Receive_nVertex = new unsigned long [nProcessor];
-  
-  /*--- Count the total number of nodes on deforming boundaries within the
-   local partition. ---*/
-  
-  for (iMarker = 0; iMarker < config->GetnMarker_All(); iMarker++)
-    if (((config->GetMarker_All_Moving(iMarker) == YES) && (Kind_SU2 == SU2_CFD)) ||
-        ((config->GetMarker_All_DV(iMarker) == YES) && (Kind_SU2 == SU2_DEF)))
-      nLocalVertex_NS += geometry->GetnVertex(iMarker);
-  
-  /*--- Communicate to all processors the total number of deforming boundary
-   nodes, the maximum number of deforming boundary nodes on any single
-   partition, and the number of deforming nodes on each partition. ---*/
-  
-  Buffer_Send_nVertex[0] = nLocalVertex_NS;
-  SU2_MPI::Allreduce(&nLocalVertex_NS, &nGlobalVertex_NS,  1, MPI_UNSIGNED_LONG, MPI_SUM, MPI_COMM_WORLD);
-  SU2_MPI::Allreduce(&nLocalVertex_NS, &MaxLocalVertex_NS, 1, MPI_UNSIGNED_LONG, MPI_MAX, MPI_COMM_WORLD);
-  SU2_MPI::Allgather(Buffer_Send_nVertex, 1, MPI_UNSIGNED_LONG, Buffer_Receive_nVertex, 1, MPI_UNSIGNED_LONG, MPI_COMM_WORLD);
-  
-  /*--- Create and initialize to zero some buffers to hold the coordinates
-   of the boundary nodes that are communicated from each partition (all-to-all). ---*/
-  
-  su2double *Buffer_Send_Coord    = new su2double [MaxLocalVertex_NS*nDim];
-  su2double *Buffer_Receive_Coord = new su2double [nProcessor*MaxLocalVertex_NS*nDim];
-  unsigned long nBuffer = MaxLocalVertex_NS*nDim;
-  
-  for (iVertex = 0; iVertex < MaxLocalVertex_NS; iVertex++)
-    for (iDim = 0; iDim < nDim; iDim++)
-      Buffer_Send_Coord[iVertex*nDim+iDim] = 0.0;
-  
-  /*--- Retrieve and store the coordinates of the deforming boundary nodes on
-   the local partition and broadcast them to all partitions. ---*/
-  
-  nVertex_SolidWall = 0;
-  for (iMarker = 0; iMarker < config->GetnMarker_All(); iMarker++)
-    if (((config->GetMarker_All_Moving(iMarker) == YES) && (Kind_SU2 == SU2_CFD)) ||
-        ((config->GetMarker_All_DV(iMarker) == YES) && (Kind_SU2 == SU2_DEF)))
-      for (iVertex = 0; iVertex < geometry->GetnVertex(iMarker); iVertex++) {
-        iPoint = geometry->vertex[iMarker][iVertex]->GetNode();
-        for (iDim = 0; iDim < nDim; iDim++)
-          Buffer_Send_Coord[nVertex_SolidWall*nDim+iDim] = geometry->node[iPoint]->GetCoord(iDim);
-        nVertex_SolidWall++;
-      }
-
-  SU2_MPI::Allgather(Buffer_Send_Coord, nBuffer, MPI_DOUBLE, Buffer_Receive_Coord, nBuffer, MPI_DOUBLE, MPI_COMM_WORLD);
-  
-  /*--- Loop over all interior mesh nodes on the local partition and compute
-   the distances to each of the deforming boundary nodes in the entire mesh.
-   Store the minimum distance to the wall for each interior mesh node. ---*/
-  
-  for (iPoint = 0; iPoint < geometry->GetnPoint(); iPoint++) {
-    coord = geometry->node[iPoint]->GetCoord();
-    dist = 1E20;
-    for (iProcessor = 0; iProcessor < nProcessor; iProcessor++)
-      for (iVertex = 0; iVertex < Buffer_Receive_nVertex[iProcessor]; iVertex++) {
-        dist2 = 0.0;
-        for (iDim = 0; iDim < nDim; iDim++)
-          dist2 += (coord[iDim]-Buffer_Receive_Coord[(iProcessor*MaxLocalVertex_NS+iVertex)*nDim+iDim])*
-          (coord[iDim]-Buffer_Receive_Coord[(iProcessor*MaxLocalVertex_NS+iVertex)*nDim+iDim]);
-        if (dist2 < dist) dist = dist2;
-      }
-    geometry->node[iPoint]->SetWall_Distance(sqrt(dist));
-  }
-  
-  /*--- Deallocate the buffers needed for the MPI communication. ---*/
-  
-  delete[] Buffer_Send_Coord;
-  delete[] Buffer_Receive_Coord;
-  delete[] Buffer_Send_nVertex;
-  delete[] Buffer_Receive_nVertex;
-  
-#endif
-
-}
-
-su2double CVolumetricMovement::SetFEAMethodContributions_Elem(CGeometry *geometry, CConfig *config) {
-  
-	unsigned short iVar, iDim, nNodes = 0, iNodes, StiffMatrix_nElem = 0;
-	unsigned long Point_0, Point_1, iElem, iEdge, ElemCounter = 0, PointCorners[8];
-  su2double *Coord_0, *Coord_1, Length, MinLength = 1E10, **StiffMatrix_Elem = NULL, Scale, CoordCorners[8][3];
-  su2double *Edge_Vector = new su2double [nDim];
-  
-  /*--- Allocate maximum size (rectangle and hexahedron) ---*/
-  
-  if (nDim == 2) StiffMatrix_nElem = 8;
-  else StiffMatrix_nElem = 24;
-    
-  StiffMatrix_Elem = new su2double* [StiffMatrix_nElem];
-  for (iVar = 0; iVar < StiffMatrix_nElem; iVar++)
-    StiffMatrix_Elem[iVar] = new su2double [StiffMatrix_nElem];
-  
-  /*--- Check the minimum edge length in the entire mesh. ---*/
-  
-	for (iEdge = 0; iEdge < geometry->GetnEdge(); iEdge++) {
-    
-		/*--- Points in edge and coordinates ---*/
-    
-		Point_0 = geometry->edge[iEdge]->GetNode(0);  Coord_0 = geometry->node[Point_0]->GetCoord();
-		Point_1 = geometry->edge[iEdge]->GetNode(1);  Coord_1 = geometry->node[Point_1]->GetCoord();
-    
-		/*--- Compute Edge_Vector ---*/
-    
-		Length = 0.0;
-		for (iDim = 0; iDim < nDim; iDim++) {
-			Edge_Vector[iDim] = Coord_1[iDim] - Coord_0[iDim];
-			Length += Edge_Vector[iDim]*Edge_Vector[iDim];
-		}
-		Length = sqrt(Length);
-		MinLength = min(Length, MinLength);
-    
-	}
-  
-  /*--- Compute min volume in the entire mesh. ---*/
-  
-  Scale = Check_Grid(geometry);
-  
-  /*--- Compute the distance to the nearest deforming surface if needed
-   as part of the stiffness calculation. In this case, we can scale based
-   on the minimum edge length. ---*/
-  
-  if (config->GetDeform_Stiffness_Type() == WALL_DISTANCE) {
-    ComputeDeforming_Wall_Distance(geometry, config);
-    Scale = MinLength;
-  }
-  
-	/*--- Compute contributions from each element by forming the stiffness matrix (FEA) ---*/
-  
-	for (iElem = 0; iElem < geometry->GetnElem(); iElem++) {
-    
-    if (geometry->elem[iElem]->GetVTK_Type() == TRIANGLE)     nNodes = 3;
-    if (geometry->elem[iElem]->GetVTK_Type() == RECTANGLE)    nNodes = 4;
-    if (geometry->elem[iElem]->GetVTK_Type() == TETRAHEDRON)  nNodes = 4;
-    if (geometry->elem[iElem]->GetVTK_Type() == PYRAMID)      nNodes = 5;
-    if (geometry->elem[iElem]->GetVTK_Type() == PRISM)        nNodes = 6;
-    if (geometry->elem[iElem]->GetVTK_Type() == HEXAHEDRON)   nNodes = 8;
-    
-    for (iNodes = 0; iNodes < nNodes; iNodes++) {
-      PointCorners[iNodes] = geometry->elem[iElem]->GetNode(iNodes);
-      for (iDim = 0; iDim < nDim; iDim++) {
-        CoordCorners[iNodes][iDim] = geometry->node[PointCorners[iNodes]]->GetCoord(iDim);
-      }
-    }
-    
-    if (nDim == 2) SetFEA_StiffMatrix2D(geometry, config, StiffMatrix_Elem, PointCorners, CoordCorners, nNodes, Scale);
-    if (nDim == 3) SetFEA_StiffMatrix3D(geometry, config, StiffMatrix_Elem, PointCorners, CoordCorners, nNodes, Scale);
-
-    AddFEA_StiffMatrix(geometry, StiffMatrix_Elem, PointCorners, nNodes);
-    
-	}
-  
-#ifdef HAVE_MPI
-  unsigned long ElemCounter_Local = ElemCounter; ElemCounter = 0;
-  SU2_MPI::Allreduce(&ElemCounter_Local, &ElemCounter, 1, MPI_UNSIGNED_LONG, MPI_SUM, MPI_COMM_WORLD);
-#endif
-  
-  /*--- Deallocate memory and exit ---*/
-  
-  for (iVar = 0; iVar < StiffMatrix_nElem; iVar++)
-    delete [] StiffMatrix_Elem[iVar];
-  delete [] StiffMatrix_Elem;
-  
-  delete [] Edge_Vector;
-  
-  /*--- If there are no degenerate cells, use the minimum volume instead ---*/
-  if (ElemCounter == 0) MinLength = Scale;
-  
-#ifdef HAVE_MPI
-  su2double MinLength_Local = MinLength; MinLength = 0.0;
-  SU2_MPI::Allreduce(&MinLength_Local, &MinLength, 1, MPI_DOUBLE, MPI_MIN, MPI_COMM_WORLD);
-#endif
-      
-	return MinLength;
-}
-
-su2double CVolumetricMovement::ShapeFunc_Triangle(su2double Xi, su2double Eta, su2double CoordCorners[8][3], su2double DShapeFunction[8][4]) {
-  
-  int i, j, k;
-  su2double c0, c1, xsj;
-  su2double xs[3][3], ad[3][3];
-  
-  /*--- Shape functions ---*/
-  
-  DShapeFunction[0][3] = Xi;
-  DShapeFunction[1][3] = Eta;
-  DShapeFunction[2][3] = 1-Xi-Eta;
-  
-  /*--- dN/d xi, dN/d eta ---*/
-  
-  DShapeFunction[0][0] = 1.0;  DShapeFunction[0][1] = 0.0;
-  DShapeFunction[1][0] = 0.0;  DShapeFunction[1][1] = 1.0;
-  DShapeFunction[2][0] = -1.0; DShapeFunction[2][1] = -1.0;
-  
-  /*--- Jacobian transformation ---*/
-  
-  for (i = 0; i < 2; i++) {
-    for (j = 0; j < 2; j++) {
-      xs[i][j] = 0.0;
-      for (k = 0; k < 3; k++) {
-        xs[i][j] = xs[i][j]+CoordCorners[k][j]*DShapeFunction[k][i];
-      }
-    }
-  }
-  
-  /*--- Adjoint to Jacobian ---*/
-  
-  ad[0][0] = xs[1][1];
-  ad[0][1] = -xs[0][1];
-  ad[1][0] = -xs[1][0];
-  ad[1][1] = xs[0][0];
-  
-  /*--- Determinant of Jacobian ---*/
-  
-  xsj = ad[0][0]*ad[1][1]-ad[0][1]*ad[1][0];
-  
-  /*--- Jacobian inverse ---*/
-  
-  for (i = 0; i < 2; i++) {
-    for (j = 0; j < 2; j++) {
-      xs[i][j] = ad[i][j]/xsj;
-    }
-  }
-  
-  /*--- Derivatives with repect to global coordinates ---*/
-  
-  for (k = 0; k < 3; k++) {
-    c0 = xs[0][0]*DShapeFunction[k][0]+xs[0][1]*DShapeFunction[k][1]; // dN/dx
-    c1 = xs[1][0]*DShapeFunction[k][0]+xs[1][1]*DShapeFunction[k][1]; // dN/dy
-    DShapeFunction[k][0] = c0; // store dN/dx instead of dN/d xi
-    DShapeFunction[k][1] = c1; // store dN/dy instead of dN/d eta
-  }
-  
-  return xsj;
-  
-}
-
-su2double CVolumetricMovement::ShapeFunc_Rectangle(su2double Xi, su2double Eta, su2double CoordCorners[8][3], su2double DShapeFunction[8][4]) {
-  
-  int i, j, k;
-  su2double c0, c1, xsj;
-  su2double xs[3][3], ad[3][3];
-  
-  /*--- Shape functions ---*/
-  
-  DShapeFunction[0][3] = 0.25*(1.0-Xi)*(1.0-Eta);
-  DShapeFunction[1][3] = 0.25*(1.0+Xi)*(1.0-Eta);
-  DShapeFunction[2][3] = 0.25*(1.0+Xi)*(1.0+Eta);
-  DShapeFunction[3][3] = 0.25*(1.0-Xi)*(1.0+Eta);
-  
-  /*--- dN/d xi, dN/d eta ---*/
-  
-  DShapeFunction[0][0] = -0.25*(1.0-Eta); DShapeFunction[0][1] = -0.25*(1.0-Xi);
-  DShapeFunction[1][0] =  0.25*(1.0-Eta); DShapeFunction[1][1] = -0.25*(1.0+Xi);
-  DShapeFunction[2][0] =  0.25*(1.0+Eta); DShapeFunction[2][1] =  0.25*(1.0+Xi);
-  DShapeFunction[3][0] = -0.25*(1.0+Eta); DShapeFunction[3][1] =  0.25*(1.0-Xi);
-  
-  /*--- Jacobian transformation ---*/
-  
-  for (i = 0; i < 2; i++) {
-    for (j = 0; j < 2; j++) {
-      xs[i][j] = 0.0;
-      for (k = 0; k < 4; k++) {
-        xs[i][j] = xs[i][j]+CoordCorners[k][j]*DShapeFunction[k][i];
-      }
-    }
-  }
-  
-  /*--- Adjoint to Jacobian ---*/
-  
-  ad[0][0] = xs[1][1];
-  ad[0][1] = -xs[0][1];
-  ad[1][0] = -xs[1][0];
-  ad[1][1] = xs[0][0];
-  
-  /*--- Determinant of Jacobian ---*/
-  
-  xsj = ad[0][0]*ad[1][1]-ad[0][1]*ad[1][0];
-  
-  /*--- Jacobian inverse ---*/
-  
-  for (i = 0; i < 2; i++) {
-    for (j = 0; j < 2; j++) {
-      xs[i][j] = ad[i][j]/xsj;
-    }
-  }
-  
-  /*--- Derivatives with repect to global coordinates ---*/
-  
-  for (k = 0; k < 4; k++) {
-    c0 = xs[0][0]*DShapeFunction[k][0]+xs[0][1]*DShapeFunction[k][1]; // dN/dx
-    c1 = xs[1][0]*DShapeFunction[k][0]+xs[1][1]*DShapeFunction[k][1]; // dN/dy
-    DShapeFunction[k][0] = c0; // store dN/dx instead of dN/d xi
-    DShapeFunction[k][1] = c1; // store dN/dy instead of dN/d eta
-  }
-  
-  return xsj;
-  
-}
-
-su2double CVolumetricMovement::ShapeFunc_Tetra(su2double Xi, su2double Eta, su2double Zeta, su2double CoordCorners[8][3], su2double DShapeFunction[8][4]) {
-  
-  int i, j, k;
-  su2double c0, c1, c2, xsj;
-  su2double xs[3][3], ad[3][3];
-  
-  /*--- Shape functions ---*/
-  
-  DShapeFunction[0][3] = Xi;
-  DShapeFunction[1][3] = Zeta;
-  DShapeFunction[2][3] = 1.0 - Xi - Eta - Zeta;
-  DShapeFunction[3][3] = Eta;
-  
-  /*--- dN/d xi, dN/d eta, dN/d zeta ---*/
-  
-  DShapeFunction[0][0] = 1.0;  DShapeFunction[0][1] = 0.0;  DShapeFunction[0][2] = 0.0;
-  DShapeFunction[1][0] = 0.0;  DShapeFunction[1][1] = 0.0;  DShapeFunction[1][2] = 1.0;
-  DShapeFunction[2][0] = -1.0; DShapeFunction[2][1] = -1.0; DShapeFunction[2][2] = -1.0;
-  DShapeFunction[3][0] = 0.0;  DShapeFunction[3][1] = 1.0;  DShapeFunction[3][2] = 0.0;
-  
-  /*--- Jacobian transformation ---*/
-  
-  for (i = 0; i < 3; i++) {
-    for (j = 0; j < 3; j++) {
-      xs[i][j] = 0.0;
-      for (k = 0; k < 4; k++) {
-        xs[i][j] = xs[i][j]+CoordCorners[k][j]*DShapeFunction[k][i];
-      }
-    }
-  }
-  
-  /*--- Adjoint to Jacobian ---*/
-  
-  ad[0][0] = xs[1][1]*xs[2][2]-xs[1][2]*xs[2][1];
-  ad[0][1] = xs[0][2]*xs[2][1]-xs[0][1]*xs[2][2];
-  ad[0][2] = xs[0][1]*xs[1][2]-xs[0][2]*xs[1][1];
-  ad[1][0] = xs[1][2]*xs[2][0]-xs[1][0]*xs[2][2];
-  ad[1][1] = xs[0][0]*xs[2][2]-xs[0][2]*xs[2][0];
-  ad[1][2] = xs[0][2]*xs[1][0]-xs[0][0]*xs[1][2];
-  ad[2][0] = xs[1][0]*xs[2][1]-xs[1][1]*xs[2][0];
-  ad[2][1] = xs[0][1]*xs[2][0]-xs[0][0]*xs[2][1];
-  ad[2][2] = xs[0][0]*xs[1][1]-xs[0][1]*xs[1][0];
-  
-  /*--- Determinant of Jacobian ---*/
-  
-  xsj = xs[0][0]*ad[0][0]+xs[0][1]*ad[1][0]+xs[0][2]*ad[2][0];
-  
-  /*--- Jacobian inverse ---*/
-  
-  for (i = 0; i < 3; i++) {
-    for (j = 0; j < 3; j++) {
-      xs[i][j] = ad[i][j]/xsj;
-    }
-  }
-  
-  /*--- Derivatives with repect to global coordinates ---*/
-  
-  for (k = 0; k < 4; k++) {
-    c0 = xs[0][0]*DShapeFunction[k][0]+xs[0][1]*DShapeFunction[k][1]+xs[0][2]*DShapeFunction[k][2]; // dN/dx
-    c1 = xs[1][0]*DShapeFunction[k][0]+xs[1][1]*DShapeFunction[k][1]+xs[1][2]*DShapeFunction[k][2]; // dN/dy
-    c2 = xs[2][0]*DShapeFunction[k][0]+xs[2][1]*DShapeFunction[k][1]+xs[2][2]*DShapeFunction[k][2]; // dN/dz
-    DShapeFunction[k][0] = c0; // store dN/dx instead of dN/d xi
-    DShapeFunction[k][1] = c1; // store dN/dy instead of dN/d eta
-    DShapeFunction[k][2] = c2; // store dN/dz instead of dN/d zeta
-  }
-  
-  return xsj;
-  
-}
-
-su2double CVolumetricMovement::ShapeFunc_Pyram(su2double Xi, su2double Eta, su2double Zeta, su2double CoordCorners[8][3], su2double DShapeFunction[8][4]) {
-  
-  int i, j, k;
-  su2double c0, c1, c2, xsj;
-  su2double xs[3][3], ad[3][3];
-  
-  /*--- Shape functions ---*/
-  
-  DShapeFunction[0][3] = 0.125*(1.0-Xi)*(1.0-Eta)*(1.0-Zeta);
-  DShapeFunction[1][3] = 0.125*(1.0+Xi)*(1.0-Eta)*(1.0-Zeta);
-  DShapeFunction[2][3] = 0.125*(1.0+Xi)*(1.0+Eta)*(1.0-Zeta);
-  DShapeFunction[3][3] = 0.125*(1.0-Xi)*(1.0+Eta)*(1.0-Zeta);
-  DShapeFunction[4][3] = 0.5*(1.0+Zeta);
-  
-  /*--- dN/d xi ---*/
-  
-  DShapeFunction[0][0] = -0.125*(1.0-Eta)*(1.0-Zeta);
-  DShapeFunction[1][0] = 0.125*(1.0-Eta)*(1.0-Zeta);
-  DShapeFunction[2][0] = 0.125*(1.0+Eta)*(1.0-Zeta);
-  DShapeFunction[3][0] = -0.125*(1.0+Eta)*(1.0-Zeta);
-  DShapeFunction[4][0] = 0.0;
-  
-  /*--- dN/d eta ---*/
-  
-  DShapeFunction[0][1] = -0.125*(1.0-Xi)*(1.0-Zeta);
-  DShapeFunction[1][1] = -0.125*(1.0+Xi)*(1.0-Zeta);
-  DShapeFunction[2][1] = 0.125*(1.0+Xi)*(1.0-Zeta);
-  DShapeFunction[3][1] = 0.125*(1.0-Xi)*(1.0-Zeta);
-  DShapeFunction[4][1] = 0.0;
-  
-  /*--- dN/d zeta ---*/
-  
-  DShapeFunction[0][2] = -0.125*(1.0-Xi)*(1.0-Eta);
-  DShapeFunction[1][2] = -0.125*(1.0+Xi)*(1.0-Eta);
-  DShapeFunction[2][2] = -0.125*(1.0+Xi)*(1.0+Eta);
-  DShapeFunction[3][2] = -0.125*(1.0-Xi)*(1.0+Eta);
-  DShapeFunction[4][2] = 0.5;
-  
-  /*--- Jacobian transformation ---*/
-  
-  for (i = 0; i < 3; i++) {
-    for (j = 0; j < 3; j++) {
-      xs[i][j] = 0.0;
-      for (k = 0; k < 5; k++) {
-        xs[i][j] = xs[i][j]+CoordCorners[k][j]*DShapeFunction[k][i];
-      }
-    }
-  }
-  
-  /*--- Adjoint to Jacobian ---*/
-  
-  ad[0][0] = xs[1][1]*xs[2][2]-xs[1][2]*xs[2][1];
-  ad[0][1] = xs[0][2]*xs[2][1]-xs[0][1]*xs[2][2];
-  ad[0][2] = xs[0][1]*xs[1][2]-xs[0][2]*xs[1][1];
-  ad[1][0] = xs[1][2]*xs[2][0]-xs[1][0]*xs[2][2];
-  ad[1][1] = xs[0][0]*xs[2][2]-xs[0][2]*xs[2][0];
-  ad[1][2] = xs[0][2]*xs[1][0]-xs[0][0]*xs[1][2];
-  ad[2][0] = xs[1][0]*xs[2][1]-xs[1][1]*xs[2][0];
-  ad[2][1] = xs[0][1]*xs[2][0]-xs[0][0]*xs[2][1];
-  ad[2][2] = xs[0][0]*xs[1][1]-xs[0][1]*xs[1][0];
-  
-  /*--- Determinant of Jacobian ---*/
-  
-  xsj = xs[0][0]*ad[0][0]+xs[0][1]*ad[1][0]+xs[0][2]*ad[2][0];
-  
-  /*--- Jacobian inverse ---*/
-  
-  for (i = 0; i < 3; i++) {
-    for (j = 0; j < 3; j++) {
-      xs[i][j] = ad[i][j]/xsj;
-    }
-  }
-  
-  /*--- Derivatives with repect to global coordinates ---*/
-  
-  for (k = 0; k < 5; k++) {
-    c0 = xs[0][0]*DShapeFunction[k][0]+xs[0][1]*DShapeFunction[k][1]+xs[0][2]*DShapeFunction[k][2]; // dN/dx
-    c1 = xs[1][0]*DShapeFunction[k][0]+xs[1][1]*DShapeFunction[k][1]+xs[1][2]*DShapeFunction[k][2]; // dN/dy
-    c2 = xs[2][0]*DShapeFunction[k][0]+xs[2][1]*DShapeFunction[k][1]+xs[2][2]*DShapeFunction[k][2]; // dN/dz
-    DShapeFunction[k][0] = c0; // store dN/dx instead of dN/d xi
-    DShapeFunction[k][1] = c1; // store dN/dy instead of dN/d eta
-    DShapeFunction[k][2] = c2; // store dN/dz instead of dN/d zeta
-  }
-  
-  return xsj;
-  
-}
-
-su2double CVolumetricMovement::ShapeFunc_Prism(su2double Xi, su2double Eta, su2double Zeta, su2double CoordCorners[8][3], su2double DShapeFunction[8][4]) {
-  
-  int i, j, k;
-  su2double c0, c1, c2, xsj;
-  su2double xs[3][3], ad[3][3];
-  
-  /*--- Shape functions ---*/
-  
-  DShapeFunction[0][3] = 0.5*Eta*(1.0-Xi);
-  DShapeFunction[1][3] = 0.5*Zeta*(1.0-Xi);
-  DShapeFunction[2][3] = 0.5*(1.0-Eta-Zeta)*(1.0-Xi);
-  DShapeFunction[3][3] = 0.5*Eta*(Xi+1.0);
-  DShapeFunction[4][3] = 0.5*Zeta*(Xi+1.0);
-  DShapeFunction[5][3] = 0.5*(1.0-Eta-Zeta)*(Xi+1.0);
-  
-  /*--- dN/d Xi, dN/d Eta, dN/d Zeta ---*/
-  
-  DShapeFunction[0][0] = -0.5*Eta;            DShapeFunction[0][1] = 0.5*(1.0-Xi);      DShapeFunction[0][2] = 0.0;
-  DShapeFunction[1][0] = -0.5*Zeta;           DShapeFunction[1][1] = 0.0;               DShapeFunction[1][2] = 0.5*(1.0-Xi);
-  DShapeFunction[2][0] = -0.5*(1.0-Eta-Zeta); DShapeFunction[2][1] = -0.5*(1.0-Xi);     DShapeFunction[2][2] = -0.5*(1.0-Xi);
-  DShapeFunction[3][0] = 0.5*Eta;             DShapeFunction[3][1] = 0.5*(Xi+1.0);      DShapeFunction[3][2] = 0.0;
-  DShapeFunction[4][0] = 0.5*Zeta;            DShapeFunction[4][1] = 0.0;               DShapeFunction[4][2] = 0.5*(Xi+1.0);
-  DShapeFunction[5][0] = 0.5*(1.0-Eta-Zeta);  DShapeFunction[5][1] = -0.5*(Xi+1.0);     DShapeFunction[5][2] = -0.5*(Xi+1.0);
-  
-  /*--- Jacobian transformation ---*/
-  
-  for (i = 0; i < 3; i++) {
-    for (j = 0; j < 3; j++) {
-      xs[i][j] = 0.0;
-      for (k = 0; k < 6; k++) {
-        xs[i][j] = xs[i][j]+CoordCorners[k][j]*DShapeFunction[k][i];
-      }
-    }
-  }
-  
-  /*--- Adjoint to Jacobian ---*/
-  
-  ad[0][0] = xs[1][1]*xs[2][2]-xs[1][2]*xs[2][1];
-  ad[0][1] = xs[0][2]*xs[2][1]-xs[0][1]*xs[2][2];
-  ad[0][2] = xs[0][1]*xs[1][2]-xs[0][2]*xs[1][1];
-  ad[1][0] = xs[1][2]*xs[2][0]-xs[1][0]*xs[2][2];
-  ad[1][1] = xs[0][0]*xs[2][2]-xs[0][2]*xs[2][0];
-  ad[1][2] = xs[0][2]*xs[1][0]-xs[0][0]*xs[1][2];
-  ad[2][0] = xs[1][0]*xs[2][1]-xs[1][1]*xs[2][0];
-  ad[2][1] = xs[0][1]*xs[2][0]-xs[0][0]*xs[2][1];
-  ad[2][2] = xs[0][0]*xs[1][1]-xs[0][1]*xs[1][0];
-  
-  /*--- Determinant of Jacobian ---*/
-  
-  xsj = xs[0][0]*ad[0][0]+xs[0][1]*ad[1][0]+xs[0][2]*ad[2][0];
-  
-  /*--- Jacobian inverse ---*/
-  
-  for (i = 0; i < 3; i++) {
-    for (j = 0; j < 3; j++) {
-      xs[i][j] = ad[i][j]/xsj;
-    }
-  }
-  
-  /*--- Derivatives with repect to global coordinates ---*/
-  
-  for (k = 0; k < 6; k++) {
-    c0 = xs[0][0]*DShapeFunction[k][0]+xs[0][1]*DShapeFunction[k][1]+xs[0][2]*DShapeFunction[k][2]; // dN/dx
-    c1 = xs[1][0]*DShapeFunction[k][0]+xs[1][1]*DShapeFunction[k][1]+xs[1][2]*DShapeFunction[k][2]; // dN/dy
-    c2 = xs[2][0]*DShapeFunction[k][0]+xs[2][1]*DShapeFunction[k][1]+xs[2][2]*DShapeFunction[k][2]; // dN/dz
-    DShapeFunction[k][0] = c0; // store dN/dx instead of dN/d xi
-    DShapeFunction[k][1] = c1; // store dN/dy instead of dN/d eta
-    DShapeFunction[k][2] = c2; // store dN/dz instead of dN/d zeta
-  }
-  
-  return xsj;
-  
-}
-
-su2double CVolumetricMovement::ShapeFunc_Hexa(su2double Xi, su2double Eta, su2double Zeta, su2double CoordCorners[8][3], su2double DShapeFunction[8][4]) {
-  
-  int i, j, k;
-  su2double c0, c1, c2, xsj;
-  su2double xs[3][3], ad[3][3];
-  
-  
-  /*--- Shape functions ---*/
-  
-  DShapeFunction[0][3] = 0.125*(1.0-Xi)*(1.0-Eta)*(1.0-Zeta);
-  DShapeFunction[1][3] = 0.125*(1.0+Xi)*(1.0-Eta)*(1.0-Zeta);
-  DShapeFunction[2][3] = 0.125*(1.0+Xi)*(1.0+Eta)*(1.0-Zeta);
-  DShapeFunction[3][3] = 0.125*(1.0-Xi)*(1.0+Eta)*(1.0-Zeta);
-  DShapeFunction[4][3] = 0.125*(1.0-Xi)*(1.0-Eta)*(1.0+Zeta);
-  DShapeFunction[5][3] = 0.125*(1.0+Xi)*(1.0-Eta)*(1.0+Zeta);
-  DShapeFunction[6][3] = 0.125*(1.0+Xi)*(1.0+Eta)*(1.0+Zeta);
-  DShapeFunction[7][3] = 0.125*(1.0-Xi)*(1.0+Eta)*(1.0+Zeta);
-  
-  /*--- dN/d xi ---*/
-  
-  DShapeFunction[0][0] = -0.125*(1.0-Eta)*(1.0-Zeta);
-  DShapeFunction[1][0] = 0.125*(1.0-Eta)*(1.0-Zeta);
-  DShapeFunction[2][0] = 0.125*(1.0+Eta)*(1.0-Zeta);
-  DShapeFunction[3][0] = -0.125*(1.0+Eta)*(1.0-Zeta);
-  DShapeFunction[4][0] = -0.125*(1.0-Eta)*(1.0+Zeta);
-  DShapeFunction[5][0] = 0.125*(1.0-Eta)*(1.0+Zeta);
-  DShapeFunction[6][0] = 0.125*(1.0+Eta)*(1.0+Zeta);
-  DShapeFunction[7][0] = -0.125*(1.0+Eta)*(1.0+Zeta);
-  
-  /*--- dN/d eta ---*/
-  
-  DShapeFunction[0][1] = -0.125*(1.0-Xi)*(1.0-Zeta);
-  DShapeFunction[1][1] = -0.125*(1.0+Xi)*(1.0-Zeta);
-  DShapeFunction[2][1] = 0.125*(1.0+Xi)*(1.0-Zeta);
-  DShapeFunction[3][1] = 0.125*(1.0-Xi)*(1.0-Zeta);
-  DShapeFunction[4][1] = -0.125*(1.0-Xi)*(1.0+Zeta);
-  DShapeFunction[5][1] = -0.125*(1.0+Xi)*(1.0+Zeta);
-  DShapeFunction[6][1] = 0.125*(1.0+Xi)*(1.0+Zeta);
-  DShapeFunction[7][1] = 0.125*(1.0-Xi)*(1.0+Zeta);
-  
-  /*--- dN/d zeta ---*/
-  
-  DShapeFunction[0][2] = -0.125*(1.0-Xi)*(1.0-Eta);
-  DShapeFunction[1][2] = -0.125*(1.0+Xi)*(1.0-Eta);
-  DShapeFunction[2][2] = -0.125*(1.0+Xi)*(1.0+Eta);
-  DShapeFunction[3][2] = -0.125*(1.0-Xi)*(1.0+Eta);
-  DShapeFunction[4][2] = 0.125*(1.0-Xi)*(1.0-Eta);
-  DShapeFunction[5][2] = 0.125*(1.0+Xi)*(1.0-Eta);
-  DShapeFunction[6][2] = 0.125*(1.0+Xi)*(1.0+Eta);
-  DShapeFunction[7][2] = 0.125*(1.0-Xi)*(1.0+Eta);
-  
-  /*--- Jacobian transformation ---*/
-  
-  for (i = 0; i < 3; i++) {
-    for (j = 0; j < 3; j++) {
-      xs[i][j] = 0.0;
-      for (k = 0; k < 8; k++) {
-        xs[i][j] = xs[i][j]+CoordCorners[k][j]*DShapeFunction[k][i];
-      }
-    }
-  }
-  
-  /*--- Adjoint to Jacobian ---*/
-  
-  ad[0][0] = xs[1][1]*xs[2][2]-xs[1][2]*xs[2][1];
-  ad[0][1] = xs[0][2]*xs[2][1]-xs[0][1]*xs[2][2];
-  ad[0][2] = xs[0][1]*xs[1][2]-xs[0][2]*xs[1][1];
-  ad[1][0] = xs[1][2]*xs[2][0]-xs[1][0]*xs[2][2];
-  ad[1][1] = xs[0][0]*xs[2][2]-xs[0][2]*xs[2][0];
-  ad[1][2] = xs[0][2]*xs[1][0]-xs[0][0]*xs[1][2];
-  ad[2][0] = xs[1][0]*xs[2][1]-xs[1][1]*xs[2][0];
-  ad[2][1] = xs[0][1]*xs[2][0]-xs[0][0]*xs[2][1];
-  ad[2][2] = xs[0][0]*xs[1][1]-xs[0][1]*xs[1][0];
-  
-  /*--- Determinant of Jacobian ---*/
-  
-  xsj = xs[0][0]*ad[0][0]+xs[0][1]*ad[1][0]+xs[0][2]*ad[2][0];
-  
-  /*--- Jacobian inverse ---*/
-  for (i = 0; i < 3; i++) {
-    for (j = 0; j < 3; j++) {
-      xs[i][j] = ad[i][j]/xsj;
-    }
-  }
-  
-  /*--- Derivatives with repect to global coordinates ---*/
-  
-  for (k = 0; k < 8; k++) {
-    c0 = xs[0][0]*DShapeFunction[k][0]+xs[0][1]*DShapeFunction[k][1]+xs[0][2]*DShapeFunction[k][2]; // dN/dx
-    c1 = xs[1][0]*DShapeFunction[k][0]+xs[1][1]*DShapeFunction[k][1]+xs[1][2]*DShapeFunction[k][2]; // dN/dy
-    c2 = xs[2][0]*DShapeFunction[k][0]+xs[2][1]*DShapeFunction[k][1]+xs[2][2]*DShapeFunction[k][2]; // dN/dz
-    DShapeFunction[k][0] = c0; // store dN/dx instead of dN/d xi
-    DShapeFunction[k][1] = c1; // store dN/dy instead of dN/d eta
-    DShapeFunction[k][2] = c2; // store dN/dz instead of dN/d zeta
-  }
-  
-  return xsj;
-  
-}
-
-su2double CVolumetricMovement::GetTriangle_Area(su2double CoordCorners[8][3]) {
-  
-  unsigned short iDim;
-  su2double a[3] = {0.0,0.0,0.0}, b[3] = {0.0,0.0,0.0};
-  su2double *Coord_0, *Coord_1, *Coord_2, Area;
-  
-  Coord_0 = CoordCorners[0];
-  Coord_1 = CoordCorners[1];
-  Coord_2 = CoordCorners[2];
-  
-  for (iDim = 0; iDim < nDim; iDim++) {
-    a[iDim] = Coord_0[iDim]-Coord_2[iDim];
-    b[iDim] = Coord_1[iDim]-Coord_2[iDim];
-  }
-  
-  Area = 0.5*fabs(a[0]*b[1]-a[1]*b[0]);
-  
-  return Area;
-  
-}
-
-su2double CVolumetricMovement::GetRectangle_Area(su2double CoordCorners[8][3]) {
-  
-  unsigned short iDim;
-  su2double a[3] = {0.0,0.0,0.0}, b[3] = {0.0,0.0,0.0};
-  su2double *Coord_0, *Coord_1, *Coord_2, Area;
-  
-  Coord_0 = CoordCorners[0];
-  Coord_1 = CoordCorners[1];
-  Coord_2 = CoordCorners[2];
-  
-  for (iDim = 0; iDim < nDim; iDim++) {
-    a[iDim] = Coord_0[iDim]-Coord_2[iDim];
-    b[iDim] = Coord_1[iDim]-Coord_2[iDim];
-  }
-  
-  Area = 0.5*fabs(a[0]*b[1]-a[1]*b[0]);
-  
-  Coord_0 = CoordCorners[0];
-  Coord_1 = CoordCorners[2];
-  Coord_2 = CoordCorners[3];
-  
-  for (iDim = 0; iDim < nDim; iDim++) {
-    a[iDim] = Coord_0[iDim]-Coord_2[iDim];
-    b[iDim] = Coord_1[iDim]-Coord_2[iDim];
-  }
-  
-  Area += 0.5*fabs(a[0]*b[1]-a[1]*b[0]);
-  
-  return Area;
-  
-}
-
-su2double CVolumetricMovement::GetTetra_Volume(su2double CoordCorners[8][3]) {
-  
-  unsigned short iDim;
-  su2double *Coord_0, *Coord_1, *Coord_2, *Coord_3;
-  su2double r1[3] = {0.0,0.0,0.0}, r2[3] = {0.0,0.0,0.0}, r3[3] = {0.0,0.0,0.0}, CrossProduct[3] = {0.0,0.0,0.0}, Volume;
-  
-  Coord_0 = CoordCorners[0];
-  Coord_1 = CoordCorners[1];
-  Coord_2 = CoordCorners[2];
-  Coord_3 = CoordCorners[3];
-  
-  for (iDim = 0; iDim < nDim; iDim++) {
-    r1[iDim] = Coord_1[iDim] - Coord_0[iDim];
-    r2[iDim] = Coord_2[iDim] - Coord_0[iDim];
-    r3[iDim] = Coord_3[iDim] - Coord_0[iDim];
-  }
-  
-	CrossProduct[0] = (r1[1]*r2[2] - r1[2]*r2[1])*r3[0];
-	CrossProduct[1] = (r1[2]*r2[0] - r1[0]*r2[2])*r3[1];
-	CrossProduct[2] = (r1[0]*r2[1] - r1[1]*r2[0])*r3[2];
-  
-  Volume = (CrossProduct[0] + CrossProduct[1] + CrossProduct[2])/6.0;
-  
-  return Volume;
-  
-}
-
-su2double CVolumetricMovement::GetPyram_Volume(su2double CoordCorners[8][3]) {
-  
-  unsigned short iDim;
-  su2double *Coord_0, *Coord_1, *Coord_2, *Coord_3;
-  su2double r1[3] = {0.0,0.0,0.0}, r2[3] = {0.0,0.0,0.0}, r3[3] = {0.0,0.0,0.0}, CrossProduct[3] = {0.0,0.0,0.0}, Volume;
-  
-  Coord_0 = CoordCorners[0];
-  Coord_1 = CoordCorners[1];
-  Coord_2 = CoordCorners[2];
-  Coord_3 = CoordCorners[4];
-  
-  for (iDim = 0; iDim < nDim; iDim++) {
-    r1[iDim] = Coord_1[iDim] - Coord_0[iDim];
-    r2[iDim] = Coord_2[iDim] - Coord_0[iDim];
-    r3[iDim] = Coord_3[iDim] - Coord_0[iDim];
-  }
-  
-	CrossProduct[0] = (r1[1]*r2[2] - r1[2]*r2[1])*r3[0];
-	CrossProduct[1] = (r1[2]*r2[0] - r1[0]*r2[2])*r3[1];
-	CrossProduct[2] = (r1[0]*r2[1] - r1[1]*r2[0])*r3[2];
-  
-  Volume = (CrossProduct[0] + CrossProduct[1] + CrossProduct[2])/6.0;
-  
-  Coord_0 = CoordCorners[0];
-  Coord_1 = CoordCorners[2];
-  Coord_2 = CoordCorners[3];
-  Coord_3 = CoordCorners[4];
-  
-  for (iDim = 0; iDim < nDim; iDim++) {
-    r1[iDim] = Coord_1[iDim] - Coord_0[iDim];
-    r2[iDim] = Coord_2[iDim] - Coord_0[iDim];
-    r3[iDim] = Coord_3[iDim] - Coord_0[iDim];
-  }
-  
-	CrossProduct[0] = (r1[1]*r2[2] - r1[2]*r2[1])*r3[0];
-	CrossProduct[1] = (r1[2]*r2[0] - r1[0]*r2[2])*r3[1];
-	CrossProduct[2] = (r1[0]*r2[1] - r1[1]*r2[0])*r3[2];
-  
-  Volume += (CrossProduct[0] + CrossProduct[1] + CrossProduct[2])/6.0;
-  
-  return Volume;
-
-}
-
-su2double CVolumetricMovement::GetPrism_Volume(su2double CoordCorners[8][3]) {
-  
-  unsigned short iDim;
-  su2double *Coord_0, *Coord_1, *Coord_2, *Coord_3;
-  su2double r1[3] = {0.0,0.0,0.0}, r2[3] = {0.0,0.0,0.0}, r3[3] = {0.0,0.0,0.0}, CrossProduct[3] = {0.0,0.0,0.0}, Volume;
-  
-  Coord_0 = CoordCorners[0];
-  Coord_1 = CoordCorners[2];
-  Coord_2 = CoordCorners[1];
-  Coord_3 = CoordCorners[5];
-  
-  for (iDim = 0; iDim < nDim; iDim++) {
-    r1[iDim] = Coord_1[iDim] - Coord_0[iDim];
-    r2[iDim] = Coord_2[iDim] - Coord_0[iDim];
-    r3[iDim] = Coord_3[iDim] - Coord_0[iDim];
-  }
-  
-	CrossProduct[0] = (r1[1]*r2[2] - r1[2]*r2[1])*r3[0];
-	CrossProduct[1] = (r1[2]*r2[0] - r1[0]*r2[2])*r3[1];
-	CrossProduct[2] = (r1[0]*r2[1] - r1[1]*r2[0])*r3[2];
-    
-  Volume = (CrossProduct[0] + CrossProduct[1] + CrossProduct[2])/6.0;
-  
-  Coord_0 = CoordCorners[0];
-  Coord_1 = CoordCorners[5];
-  Coord_2 = CoordCorners[1];
-  Coord_3 = CoordCorners[4];
-  
-  for (iDim = 0; iDim < nDim; iDim++) {
-    r1[iDim] = Coord_1[iDim] - Coord_0[iDim];
-    r2[iDim] = Coord_2[iDim] - Coord_0[iDim];
-    r3[iDim] = Coord_3[iDim] - Coord_0[iDim];
-  }
-  
-	CrossProduct[0] = (r1[1]*r2[2] - r1[2]*r2[1])*r3[0];
-	CrossProduct[1] = (r1[2]*r2[0] - r1[0]*r2[2])*r3[1];
-	CrossProduct[2] = (r1[0]*r2[1] - r1[1]*r2[0])*r3[2];
-  
-  Volume += (CrossProduct[0] + CrossProduct[1] + CrossProduct[2])/6.0;
-  
-  Coord_0 = CoordCorners[0];
-  Coord_1 = CoordCorners[5];
-  Coord_2 = CoordCorners[4];
-  Coord_3 = CoordCorners[3];
-  
-  for (iDim = 0; iDim < nDim; iDim++) {
-    r1[iDim] = Coord_1[iDim] - Coord_0[iDim];
-    r2[iDim] = Coord_2[iDim] - Coord_0[iDim];
-    r3[iDim] = Coord_3[iDim] - Coord_0[iDim];
-  }
-  
-	CrossProduct[0] = (r1[1]*r2[2] - r1[2]*r2[1])*r3[0];
-	CrossProduct[1] = (r1[2]*r2[0] - r1[0]*r2[2])*r3[1];
-	CrossProduct[2] = (r1[0]*r2[1] - r1[1]*r2[0])*r3[2];
-  
-  Volume += (CrossProduct[0] + CrossProduct[1] + CrossProduct[2])/6.0;
-  
-  return Volume;
-
-}
-
-su2double CVolumetricMovement::GetHexa_Volume(su2double CoordCorners[8][3]) {
-  
-  unsigned short iDim;
-  su2double *Coord_0, *Coord_1, *Coord_2, *Coord_3;
-  su2double r1[3] = {0.0,0.0,0.0}, r2[3] = {0.0,0.0,0.0}, r3[3] = {0.0,0.0,0.0}, CrossProduct[3] = {0.0,0.0,0.0}, Volume;
-  
-  Coord_0 = CoordCorners[0];
-  Coord_1 = CoordCorners[1];
-  Coord_2 = CoordCorners[2];
-  Coord_3 = CoordCorners[5];
-  
-  for (iDim = 0; iDim < nDim; iDim++) {
-    r1[iDim] = Coord_1[iDim] - Coord_0[iDim];
-    r2[iDim] = Coord_2[iDim] - Coord_0[iDim];
-    r3[iDim] = Coord_3[iDim] - Coord_0[iDim];
-  }
-  
-	CrossProduct[0] = (r1[1]*r2[2] - r1[2]*r2[1])*r3[0];
-	CrossProduct[1] = (r1[2]*r2[0] - r1[0]*r2[2])*r3[1];
-	CrossProduct[2] = (r1[0]*r2[1] - r1[1]*r2[0])*r3[2];
-  
-  Volume = (CrossProduct[0] + CrossProduct[1] + CrossProduct[2])/6.0;
-  
-  Coord_0 = CoordCorners[0];
-  Coord_1 = CoordCorners[2];
-  Coord_2 = CoordCorners[7];
-  Coord_3 = CoordCorners[5];
-  
-  for (iDim = 0; iDim < nDim; iDim++) {
-    r1[iDim] = Coord_1[iDim] - Coord_0[iDim];
-    r2[iDim] = Coord_2[iDim] - Coord_0[iDim];
-    r3[iDim] = Coord_3[iDim] - Coord_0[iDim];
-  }
-  
-	CrossProduct[0] = (r1[1]*r2[2] - r1[2]*r2[1])*r3[0];
-	CrossProduct[1] = (r1[2]*r2[0] - r1[0]*r2[2])*r3[1];
-	CrossProduct[2] = (r1[0]*r2[1] - r1[1]*r2[0])*r3[2];
-  
-  Volume += (CrossProduct[0] + CrossProduct[1] + CrossProduct[2])/6.0;
-  
-  Coord_0 = CoordCorners[0];
-  Coord_1 = CoordCorners[2];
-  Coord_2 = CoordCorners[3];
-  Coord_3 = CoordCorners[7];
-  
-  for (iDim = 0; iDim < nDim; iDim++) {
-    r1[iDim] = Coord_1[iDim] - Coord_0[iDim];
-    r2[iDim] = Coord_2[iDim] - Coord_0[iDim];
-    r3[iDim] = Coord_3[iDim] - Coord_0[iDim];
-  }
-  
-	CrossProduct[0] = (r1[1]*r2[2] - r1[2]*r2[1])*r3[0];
-	CrossProduct[1] = (r1[2]*r2[0] - r1[0]*r2[2])*r3[1];
-	CrossProduct[2] = (r1[0]*r2[1] - r1[1]*r2[0])*r3[2];
-  
-  Volume += (CrossProduct[0] + CrossProduct[1] + CrossProduct[2])/6.0;
-  
-  Coord_0 = CoordCorners[0];
-  Coord_1 = CoordCorners[5];
-  Coord_2 = CoordCorners[7];
-  Coord_3 = CoordCorners[4];
-  
-  for (iDim = 0; iDim < nDim; iDim++) {
-    r1[iDim] = Coord_1[iDim] - Coord_0[iDim];
-    r2[iDim] = Coord_2[iDim] - Coord_0[iDim];
-    r3[iDim] = Coord_3[iDim] - Coord_0[iDim];
-  }
-  
-	CrossProduct[0] = (r1[1]*r2[2] - r1[2]*r2[1])*r3[0];
-	CrossProduct[1] = (r1[2]*r2[0] - r1[0]*r2[2])*r3[1];
-	CrossProduct[2] = (r1[0]*r2[1] - r1[1]*r2[0])*r3[2];
-  
-  Volume += (CrossProduct[0] + CrossProduct[1] + CrossProduct[2])/6.0;
-  
-  Coord_0 = CoordCorners[2];
-  Coord_1 = CoordCorners[7];
-  Coord_2 = CoordCorners[5];
-  Coord_3 = CoordCorners[6];
-  
-  for (iDim = 0; iDim < nDim; iDim++) {
-    r1[iDim] = Coord_1[iDim] - Coord_0[iDim];
-    r2[iDim] = Coord_2[iDim] - Coord_0[iDim];
-    r3[iDim] = Coord_3[iDim] - Coord_0[iDim];
-  }
-  
-	CrossProduct[0] = (r1[1]*r2[2] - r1[2]*r2[1])*r3[0];
-	CrossProduct[1] = (r1[2]*r2[0] - r1[0]*r2[2])*r3[1];
-	CrossProduct[2] = (r1[0]*r2[1] - r1[1]*r2[0])*r3[2];
-  
-  Volume += (CrossProduct[0] + CrossProduct[1] + CrossProduct[2])/6.0;
-  
-  return Volume;
-
-}
-
-void CVolumetricMovement::SetFEA_StiffMatrix2D(CGeometry *geometry, CConfig *config, su2double **StiffMatrix_Elem, unsigned long PointCorners[8], su2double CoordCorners[8][3], unsigned short nNodes, su2double scale) {
-  
-  su2double B_Matrix[3][8], D_Matrix[3][3], Aux_Matrix[8][3];
-  su2double Xi = 0.0, Eta = 0.0, Det = 0.0, E, Lambda = 0.0, Nu, Mu = 0.0, Avg_Wall_Dist;
-  unsigned short iNode, jNode, iVar, jVar, kVar, iGauss, nGauss = 0;
-  su2double DShapeFunction[8][4] = {{0.0, 0.0, 0.0, 0.0}, {0.0, 0.0, 0.0, 0.0}, {0.0, 0.0, 0.0, 0.0}, {0.0, 0.0, 0.0, 0.0},
-    {0.0, 0.0, 0.0, 0.0}, {0.0, 0.0, 0.0, 0.0}, {0.0, 0.0, 0.0, 0.0}, {0.0, 0.0, 0.0, 0.0}};
-  su2double Location[4][3], Weight[4];
-  unsigned short nVar = geometry->GetnDim();
-  
-  for (iVar = 0; iVar < nNodes*nVar; iVar++) {
-    for (jVar = 0; jVar < nNodes*nVar; jVar++) {
-      StiffMatrix_Elem[iVar][jVar] = 0.0;
-    }
-  }
-  
-  /*--- Each element uses their own stiffness which is inversely
-   proportional to the area/volume of the cell. Using Mu = E & Lambda = -E
-   is a modification to help allow rigid rotation of elements (see
-   "Robust Mesh Deformation using the Linear Elasticity Equations" by
-   R. P. Dwight. ---*/
-  
-  /*--- Integration formulae from "Shape functions and points of
-   integration of the Résumé" by Josselin DELMAS (2013) ---*/
-  
-  /*--- Triangle. Nodes of numerical integration at 1 point (order 1). ---*/
-  
-  if (nNodes == 3) {
-    nGauss = 1;
-    Location[0][0] = 0.333333333333333;  Location[0][1] = 0.333333333333333;  Weight[0] = 0.5;
-  }
-  
-  /*--- Rectangle. Nodes of numerical integration at 4 points (order 2). ---*/
-  
-  if (nNodes == 4) {
-    nGauss = 4;
-    Location[0][0] = -0.577350269189626;  Location[0][1] = -0.577350269189626;  Weight[0] = 1.0;
-    Location[1][0] = 0.577350269189626;   Location[1][1] = -0.577350269189626;  Weight[1] = 1.0;
-    Location[2][0] = 0.577350269189626;   Location[2][1] = 0.577350269189626;   Weight[2] = 1.0;
-    Location[3][0] = -0.577350269189626;  Location[3][1] = 0.577350269189626;   Weight[3] = 1.0;
-  }
-  
-  for (iGauss = 0; iGauss < nGauss; iGauss++) {
-    
-    Xi = Location[iGauss][0]; Eta = Location[iGauss][1];
-    
-    if (nNodes == 3) Det = ShapeFunc_Triangle(Xi, Eta, CoordCorners, DShapeFunction);
-    if (nNodes == 4) Det = ShapeFunc_Rectangle(Xi, Eta, CoordCorners, DShapeFunction);
-    
-    /*--- Compute the B Matrix ---*/
-    
-    for (iVar = 0; iVar < 3; iVar++)
-      for (jVar = 0; jVar < nNodes*nVar; jVar++)
-        B_Matrix[iVar][jVar] = 0.0;
-    
-    for (iNode = 0; iNode < nNodes; iNode++) {
-      B_Matrix[0][0+iNode*nVar] = DShapeFunction[iNode][0];
-      B_Matrix[1][1+iNode*nVar] = DShapeFunction[iNode][1];
-      
-      B_Matrix[2][0+iNode*nVar] = DShapeFunction[iNode][1];
-      B_Matrix[2][1+iNode*nVar] = DShapeFunction[iNode][0];
-    }
-    
-    /*--- Impose a type of stiffness for each element ---*/
-    
-    switch (config->GetDeform_Stiffness_Type()) {
-        
-      case INVERSE_VOLUME:
-        E = scale / (Weight[iGauss] * Det) ;
-        Mu = E;
-        Lambda = -E;
-        break;
-        
-      case WALL_DISTANCE:
-        Avg_Wall_Dist = 0.0;
-        for (jNode = 0; jNode < nNodes; jNode++) {
-          Avg_Wall_Dist += geometry->node[PointCorners[jNode]]->GetWall_Distance()/((su2double)nNodes);
-        }
-        E = scale / (Weight[iGauss] * Avg_Wall_Dist);
-        Mu = E;
-        Lambda = -E;
-        break;
-        
-      case CONSTANT_STIFFNESS:
-        E=config->GetDeform_ElasticityMod();
-        Nu=config->GetDeform_PoissonRatio();
-        //E = 2E11; Nu = 0.30;
-        Mu = E / (2.0*(1.0 + Nu));
-        Lambda = Nu*E/((1.0+Nu)*(1.0-2.0*Nu));
-        break;
-    }
-    
-    /*--- Compute the D Matrix (for plane strain and 3-D)---*/
-    
-    D_Matrix[0][0] = Lambda + 2.0*Mu;		D_Matrix[0][1] = Lambda;            D_Matrix[0][2] = 0.0;
-    D_Matrix[1][0] = Lambda;            D_Matrix[1][1] = Lambda + 2.0*Mu;   D_Matrix[1][2] = 0.0;
-    D_Matrix[2][0] = 0.0;               D_Matrix[2][1] = 0.0;               D_Matrix[2][2] = Mu;
-    
-    
-    /*--- Compute the BT.D Matrix ---*/
-    
-    for (iVar = 0; iVar < nNodes*nVar; iVar++) {
-      for (jVar = 0; jVar < 3; jVar++) {
-        Aux_Matrix[iVar][jVar] = 0.0;
-        for (kVar = 0; kVar < 3; kVar++)
-          Aux_Matrix[iVar][jVar] += B_Matrix[kVar][iVar]*D_Matrix[kVar][jVar];
-      }
-    }
-    
-    /*--- Compute the BT.D.B Matrix (stiffness matrix), and add to the original
-     matrix using Gauss integration ---*/
-    
-    for (iVar = 0; iVar < nNodes*nVar; iVar++) {
-      for (jVar = 0; jVar < nNodes*nVar; jVar++) {
-        for (kVar = 0; kVar < 3; kVar++) {
-          StiffMatrix_Elem[iVar][jVar] += Weight[iGauss] * Aux_Matrix[iVar][kVar]*B_Matrix[kVar][jVar] * Det;
-        }
-      }
-    }
-    
-  }
-  
-}
-
-void CVolumetricMovement::SetFEA_StiffMatrix3D(CGeometry *geometry, CConfig *config, su2double **StiffMatrix_Elem, unsigned long PointCorners[8], su2double CoordCorners[8][3], unsigned short nNodes, su2double scale) {
-  
-  su2double B_Matrix[6][24], D_Matrix[6][6] = {{0.0, 0.0, 0.0, 0.0, 0.0, 0.0}, {0.0, 0.0, 0.0, 0.0, 0.0, 0.0}, {0.0, 0.0, 0.0, 0.0, 0.0, 0.0}, {0.0, 0.0, 0.0, 0.0, 0.0, 0.0},
-    {0.0, 0.0, 0.0, 0.0, 0.0, 0.0}, {0.0, 0.0, 0.0, 0.0, 0.0, 0.0}}, Aux_Matrix[24][6];
-  su2double Xi = 0.0, Eta = 0.0, Zeta = 0.0, Det = 0.0, Mu = 0.0, E = 0.0, Lambda = 0.0, Nu = 0.0, Avg_Wall_Dist;
-  unsigned short iNode, jNode, iVar, jVar, kVar, iGauss, nGauss = 0;
-  su2double DShapeFunction[8][4] = {{0.0, 0.0, 0.0, 0.0}, {0.0, 0.0, 0.0, 0.0}, {0.0, 0.0, 0.0, 0.0}, {0.0, 0.0, 0.0, 0.0},
-    {0.0, 0.0, 0.0, 0.0}, {0.0, 0.0, 0.0, 0.0}, {0.0, 0.0, 0.0, 0.0}, {0.0, 0.0, 0.0, 0.0}};
-  su2double Location[8][3], Weight[8];
-  unsigned short nVar = geometry->GetnDim();
-
-  for (iVar = 0; iVar < nNodes*nVar; iVar++) {
-    for (jVar = 0; jVar < nNodes*nVar; jVar++) {
-      StiffMatrix_Elem[iVar][jVar] = 0.0;
-    }
-  }
-  
-  /*--- Each element uses their own stiffness which is inversely
-   proportional to the area/volume of the cell. Using Mu = E & Lambda = -E
-   is a modification to help allow rigid rotation of elements (see
-   "Robust Mesh Deformation using the Linear Elasticity Equations" by
-   R. P. Dwight. ---*/
-  
-  /*--- Integration formulae from "Shape functions and points of
-   integration of the Résumé" by Josselin Delmas (2013) ---*/
-  
-  /*--- Tetrahedrons. Nodes of numerical integration at 1 point (order 1). ---*/
-  
-  if (nNodes == 4) {
-    nGauss = 1;
-    Location[0][0] = 0.25;  Location[0][1] = 0.25;  Location[0][2] = 0.25;  Weight[0] = 0.166666666666666;
-  }
-  
-  /*--- Pyramids. Nodes numerical integration at 5 points. ---*/
-  
-  if (nNodes == 5) {
-    nGauss = 5;
-    Location[0][0] = 0.5;   Location[0][1] = 0.0;   Location[0][2] = 0.1531754163448146;  Weight[0] = 0.133333333333333;
-    Location[1][0] = 0.0;   Location[1][1] = 0.5;   Location[1][2] = 0.1531754163448146;  Weight[1] = 0.133333333333333;
-    Location[2][0] = -0.5;  Location[2][1] = 0.0;   Location[2][2] = 0.1531754163448146;  Weight[2] = 0.133333333333333;
-    Location[3][0] = 0.0;   Location[3][1] = -0.5;  Location[3][2] = 0.1531754163448146;  Weight[3] = 0.133333333333333;
-    Location[4][0] = 0.0;   Location[4][1] = 0.0;   Location[4][2] = 0.6372983346207416;  Weight[4] = 0.133333333333333;
-  }
-  
-  /*--- Prism. Nodes of numerical integration at 6 points (order 3 in Xi, order 2 in Eta and Mu ). ---*/
-  
-  if (nNodes == 6) {
-    nGauss = 6;
-    Location[0][0] = 0.5;                 Location[0][1] = 0.5;                 Location[0][2] = -0.577350269189626;  Weight[0] = 0.166666666666666;
-    Location[1][0] = -0.577350269189626;  Location[1][1] = 0.0;                 Location[1][2] = 0.5;                 Weight[1] = 0.166666666666666;
-    Location[2][0] = 0.5;                 Location[2][1] = -0.577350269189626;  Location[2][2] = 0.0;                 Weight[2] = 0.166666666666666;
-    Location[3][0] = 0.5;                 Location[3][1] = 0.5;                 Location[3][2] = 0.577350269189626;   Weight[3] = 0.166666666666666;
-    Location[4][0] = 0.577350269189626;   Location[4][1] = 0.0;                 Location[4][2] = 0.5;                 Weight[4] = 0.166666666666666;
-    Location[5][0] = 0.5;                 Location[5][1] = 0.577350269189626;   Location[5][2] = 0.0;                 Weight[5] = 0.166666666666666;
-  }
-  
-  /*--- Hexahedrons. Nodes of numerical integration at 6 points (order 3). ---*/
-  
-  if (nNodes == 8) {
-    nGauss = 8;
-    Location[0][0] = -0.577350269189626;  Location[0][1] = -0.577350269189626;  Location[0][2] = -0.577350269189626;  Weight[0] = 1.0;
-    Location[1][0] = -0.577350269189626;  Location[1][1] = -0.577350269189626;  Location[1][2] = 0.577350269189626;   Weight[1] = 1.0;
-    Location[2][0] = -0.577350269189626;  Location[2][1] = 0.577350269189626;   Location[2][2] = -0.577350269189626;  Weight[2] = 1.0;
-    Location[3][0] = -0.577350269189626;  Location[3][1] = 0.577350269189626;   Location[3][2] = 0.577350269189626;   Weight[3] = 1.0;
-    Location[4][0] = 0.577350269189626;   Location[4][1] = -0.577350269189626;  Location[4][2] = -0.577350269189626;  Weight[4] = 1.0;
-    Location[5][0] = 0.577350269189626;   Location[5][1] = -0.577350269189626;  Location[5][2] = 0.577350269189626;   Weight[5] = 1.0;
-    Location[6][0] = 0.577350269189626;   Location[6][1] = 0.577350269189626;   Location[6][2] = -0.577350269189626;  Weight[6] = 1.0;
-    Location[7][0] = 0.577350269189626;   Location[7][1] = 0.577350269189626;   Location[7][2] = 0.577350269189626;   Weight[7] = 1.0;
-  }
-  
-  for (iGauss = 0; iGauss < nGauss; iGauss++) {
-    
-    Xi = Location[iGauss][0]; Eta = Location[iGauss][1];  Zeta = Location[iGauss][2];
-    
-    if (nNodes == 4) Det = ShapeFunc_Tetra(Xi, Eta, Zeta, CoordCorners, DShapeFunction);
-    if (nNodes == 5) Det = ShapeFunc_Pyram(Xi, Eta, Zeta, CoordCorners, DShapeFunction);
-    if (nNodes == 6) Det = ShapeFunc_Prism(Xi, Eta, Zeta, CoordCorners, DShapeFunction);
-    if (nNodes == 8) Det = ShapeFunc_Hexa(Xi, Eta, Zeta, CoordCorners, DShapeFunction);
-    
-    /*--- Compute the B Matrix ---*/
-    
-    for (iVar = 0; iVar < 6; iVar++)
-      for (jVar = 0; jVar < nNodes*nVar; jVar++)
-        B_Matrix[iVar][jVar] = 0.0;
-    
-    for (iNode = 0; iNode < nNodes; iNode++) {
-      B_Matrix[0][0+iNode*nVar] = DShapeFunction[iNode][0];
-      B_Matrix[1][1+iNode*nVar] = DShapeFunction[iNode][1];
-      B_Matrix[2][2+iNode*nVar] = DShapeFunction[iNode][2];
-      
-      B_Matrix[3][0+iNode*nVar] = DShapeFunction[iNode][1];
-      B_Matrix[3][1+iNode*nVar] = DShapeFunction[iNode][0];
-      
-      B_Matrix[4][1+iNode*nVar] = DShapeFunction[iNode][2];
-      B_Matrix[4][2+iNode*nVar] = DShapeFunction[iNode][1];
-      
-      B_Matrix[5][0+iNode*nVar] = DShapeFunction[iNode][2];
-      B_Matrix[5][2+iNode*nVar] = DShapeFunction[iNode][0];
-    }
-    
-    /*--- Impose a type of stiffness for each element ---*/
-    
-    switch (config->GetDeform_Stiffness_Type()) {
-        
-      case INVERSE_VOLUME:
-        E = scale / (Weight[iGauss] * Det) ;
-        Mu = E;
-        Lambda = -E;
-        break;
-        
-      case WALL_DISTANCE:
-        Avg_Wall_Dist = 0.0;
-        for (jNode = 0; jNode < nNodes; jNode++) {
-          Avg_Wall_Dist += geometry->node[PointCorners[jNode]]->GetWall_Distance()/((su2double)nNodes);
-        }
-        E = scale / (Weight[iGauss] * Avg_Wall_Dist);
-        Mu = E;
-        Lambda = -E;
-        break;
-        
-      case CONSTANT_STIFFNESS:
-        E=config->GetDeform_ElasticityMod();
-        Nu=config->GetDeform_PoissonRatio();
-        //E = 2E11; Nu = 0.30;
-        Mu = E / (2.0*(1.0 + Nu));
-        Lambda = Nu*E/((1.0+Nu)*(1.0-2.0*Nu));
-        break;
-    }
-    
-    /*--- Compute the D Matrix (for plane strain and 3-D)---*/
-    
-    D_Matrix[0][0] = Lambda + 2.0*Mu;	D_Matrix[0][1] = Lambda;					D_Matrix[0][2] = Lambda;
-    D_Matrix[1][0] = Lambda;					D_Matrix[1][1] = Lambda + 2.0*Mu;	D_Matrix[1][2] = Lambda;
-    D_Matrix[2][0] = Lambda;					D_Matrix[2][1] = Lambda;					D_Matrix[2][2] = Lambda + 2.0*Mu;
-    D_Matrix[3][3] = Mu;
-    D_Matrix[4][4] = Mu;
-    D_Matrix[5][5] = Mu;
-    
-    
-    /*--- Compute the BT.D Matrix ---*/
-    
-    for (iVar = 0; iVar < nNodes*nVar; iVar++) {
-      for (jVar = 0; jVar < 6; jVar++) {
-        Aux_Matrix[iVar][jVar] = 0.0;
-        for (kVar = 0; kVar < 6; kVar++)
-          Aux_Matrix[iVar][jVar] += B_Matrix[kVar][iVar]*D_Matrix[kVar][jVar];
-      }
-    }
-    
-    /*--- Compute the BT.D.B Matrix (stiffness matrix), and add to the original
-     matrix using Gauss integration ---*/
-    
-    for (iVar = 0; iVar < nNodes*nVar; iVar++) {
-      for (jVar = 0; jVar < nNodes*nVar; jVar++) {
-        for (kVar = 0; kVar < 6; kVar++) {
-          StiffMatrix_Elem[iVar][jVar] += Weight[iGauss] * Aux_Matrix[iVar][kVar]*B_Matrix[kVar][jVar] * Det;
-        }
-      }
-    }
-    
-  }
-  
-}
-
-void CVolumetricMovement::AddFEA_StiffMatrix(CGeometry *geometry, su2double **StiffMatrix_Elem, unsigned long PointCorners[8], unsigned short nNodes) {
-  
-  unsigned short iVar, jVar, iDim, jDim;
-  
-  unsigned short nVar = geometry->GetnDim();
-
-  su2double **StiffMatrix_Node;
-  StiffMatrix_Node = new su2double* [nVar];
-  for (iVar = 0; iVar < nVar; iVar++)
-    StiffMatrix_Node[iVar] = new su2double [nVar];
-  
-  for (iVar = 0; iVar < nVar; iVar++)
-    for (jVar = 0; jVar < nVar; jVar++)
-      StiffMatrix_Node[iVar][jVar] = 0.0;
-  
-  /*--- Transform the stiffness matrix for the hexahedral element into the
-   contributions for the individual nodes relative to each other. ---*/
-  
-  for (iVar = 0; iVar < nNodes; iVar++) {
-    for (jVar = 0; jVar < nNodes; jVar++) {
-      
-      for (iDim = 0; iDim < nVar; iDim++) {
-        for (jDim = 0; jDim < nVar; jDim++) {
-          StiffMatrix_Node[iDim][jDim] = StiffMatrix_Elem[(iVar*nVar)+iDim][(jVar*nVar)+jDim];
-        }
-      }
-
-      StiffMatrix.AddBlock(PointCorners[iVar], PointCorners[jVar], StiffMatrix_Node);
-      
-    }
-  }
-  
-  /*--- Deallocate memory and exit ---*/
-  
-  for (iVar = 0; iVar < nVar; iVar++)
-    delete [] StiffMatrix_Node[iVar];
-  delete [] StiffMatrix_Node;
-  
-}
-
-void CVolumetricMovement::SetBoundaryDisplacements(CGeometry *geometry, CConfig *config) {
-
-	unsigned short iDim, nDim = geometry->GetnDim(), iMarker, axis = 0;
-	unsigned long iPoint, total_index, iVertex;
-	su2double *VarCoord, MeanCoord[3] = {0.0,0.0,0.0}, VarIncrement = 1.0;
-  
-  /*--- Get the SU2 module. SU2_CFD will use this routine for dynamically
-   deforming meshes (MARKER_MOVING), while SU2_DEF will use it for deforming
-   meshes after imposing design variable surface deformations (DV_MARKER). ---*/
-  
-  unsigned short Kind_SU2 = config->GetKind_SU2();
-  
-  /*--- If requested (no by default) impose the surface deflections in
-   increments and solve the grid deformation equations iteratively with
-   successive small deformations. ---*/
-  
-  VarIncrement = 1.0/((su2double)config->GetGridDef_Nonlinear_Iter());
-	
-	/*--- As initialization, set to zero displacements of all the surfaces except the symmetry
-	 plane and the receive boundaries. ---*/
-	for (iMarker = 0; iMarker < config->GetnMarker_All(); iMarker++) {
-		if ((config->GetMarker_All_KindBC(iMarker) != SYMMETRY_PLANE)
-        && (config->GetMarker_All_KindBC(iMarker) != SEND_RECEIVE)) {
-			for (iVertex = 0; iVertex < geometry->nVertex[iMarker]; iVertex++) {
-				iPoint = geometry->vertex[iMarker][iVertex]->GetNode();
-				for (iDim = 0; iDim < nDim; iDim++) {
-					total_index = iPoint*nDim + iDim;
-					LinSysRes[total_index] = 0.0;
-					LinSysSol[total_index] = 0.0;
-          StiffMatrix.DeleteValsRowi(total_index);
-				}
-			}
-    }
-  }
-	
-  /*--- Set to zero displacements of the normal component for the symmetry plane condition ---*/
-  
-	for (iMarker = 0; iMarker < config->GetnMarker_All(); iMarker++) {
-		if ((config->GetMarker_All_KindBC(iMarker) == SYMMETRY_PLANE) && (nDim == 3)) {
-      
-			for (iDim = 0; iDim < nDim; iDim++) MeanCoord[iDim] = 0.0;
-			for (iVertex = 0; iVertex < geometry->nVertex[iMarker]; iVertex++) {
-				iPoint = geometry->vertex[iMarker][iVertex]->GetNode();
-				VarCoord = geometry->node[iPoint]->GetCoord();
-				for (iDim = 0; iDim < nDim; iDim++)
-					MeanCoord[iDim] += VarCoord[iDim]*VarCoord[iDim];
-			}
-			for (iDim = 0; iDim < nDim; iDim++) MeanCoord[iDim] = sqrt(MeanCoord[iDim]);
-			
-			if ((MeanCoord[0] <= MeanCoord[1]) && (MeanCoord[0] <= MeanCoord[2])) axis = 0;
-			if ((MeanCoord[1] <= MeanCoord[0]) && (MeanCoord[1] <= MeanCoord[2])) axis = 1;
-			if ((MeanCoord[2] <= MeanCoord[0]) && (MeanCoord[2] <= MeanCoord[1])) axis = 2;
-						
-			for (iVertex = 0; iVertex < geometry->nVertex[iMarker]; iVertex++) {
-				iPoint = geometry->vertex[iMarker][iVertex]->GetNode();
-				total_index = iPoint*nDim + axis;
-				LinSysRes[total_index] = 0.0;
-				LinSysSol[total_index] = 0.0;
-				StiffMatrix.DeleteValsRowi(total_index);
-			}
-		}
-	}
-  
-	/*--- Set the known displacements, note that some points of the moving surfaces
-   could be on on the symmetry plane, we should specify DeleteValsRowi again (just in case) ---*/
-  
-	for (iMarker = 0; iMarker < config->GetnMarker_All(); iMarker++) {
-		if (((config->GetMarker_All_Moving(iMarker) == YES) && (Kind_SU2 == SU2_CFD)) ||
-        ((config->GetMarker_All_DV(iMarker) == YES) && (Kind_SU2 == SU2_DEF)) ||
-        ((config->GetDirectDiff() == D_DESIGN) && (Kind_SU2 == SU2_CFD) && (config->GetMarker_All_DV(iMarker) == YES)) ||
-        ((config->GetMarker_All_DV(iMarker) == YES) && (Kind_SU2 == SU2_DOT))) {
-			for (iVertex = 0; iVertex < geometry->nVertex[iMarker]; iVertex++) {
-				iPoint = geometry->vertex[iMarker][iVertex]->GetNode();
-				VarCoord = geometry->vertex[iMarker][iVertex]->GetVarCoord();
-				for (iDim = 0; iDim < nDim; iDim++) {
-					total_index = iPoint*nDim + iDim;
-          LinSysRes[total_index] = SU2_TYPE::GetPrimary(VarCoord[iDim] * VarIncrement);
-          LinSysSol[total_index] = SU2_TYPE::GetPrimary(VarCoord[iDim] * VarIncrement);
-          StiffMatrix.DeleteValsRowi(total_index);
-				}
-			}
-    }
-  }
-  
-  /*--- Don't move the nearfield plane ---*/
-  
-  for (iMarker = 0; iMarker < config->GetnMarker_All(); iMarker++) {
-		if (config->GetMarker_All_KindBC(iMarker) == NEARFIELD_BOUNDARY) {
-			for (iVertex = 0; iVertex < geometry->nVertex[iMarker]; iVertex++) {
-				iPoint = geometry->vertex[iMarker][iVertex]->GetNode();
-				for (iDim = 0; iDim < nDim; iDim++) {
-					total_index = iPoint*nDim + iDim;
-					LinSysRes[total_index] = 0.0;
-					LinSysSol[total_index] = 0.0;
-          StiffMatrix.DeleteValsRowi(total_index);
-				}
-			}
-    }
-  }
-
-  /*--- Move the FSI interfaces ---*/
-
-	for (iMarker = 0; iMarker < config->GetnMarker_All(); iMarker++) {
-		if ((config->GetMarker_All_FSIinterface(iMarker) != 0) && (Kind_SU2 == SU2_CFD)) {
-			for (iVertex = 0; iVertex < geometry->nVertex[iMarker]; iVertex++) {
-				iPoint = geometry->vertex[iMarker][iVertex]->GetNode();
-				VarCoord = geometry->vertex[iMarker][iVertex]->GetVarCoord();
-				for (iDim = 0; iDim < nDim; iDim++) {
-					total_index = iPoint*nDim + iDim;
-          LinSysRes[total_index] = SU2_TYPE::GetPrimary(VarCoord[iDim] * VarIncrement);
-          LinSysSol[total_index] = SU2_TYPE::GetPrimary(VarCoord[iDim] * VarIncrement);
-					StiffMatrix.DeleteValsRowi(total_index);
-				}
-			}
-		}
-	}
-
-
-}
-
-void CVolumetricMovement::SetBoundaryDerivatives(CGeometry *geometry, CConfig *config){
-  unsigned short iDim, iMarker;
-  unsigned long iPoint, total_index, iVertex;
-
-  su2double * VarCoord;
-  unsigned short Kind_SU2 = config->GetKind_SU2();
-  if ((config->GetDirectDiff() == D_DESIGN) && (Kind_SU2 == SU2_CFD)){
-    for (iMarker = 0; iMarker < config->GetnMarker_All(); iMarker++) {
-      if ((config->GetMarker_All_DV(iMarker) == YES)) {
-        for (iVertex = 0; iVertex < geometry->nVertex[iMarker]; iVertex++) {
-          iPoint = geometry->vertex[iMarker][iVertex]->GetNode();
-          VarCoord = geometry->vertex[iMarker][iVertex]->GetVarCoord();
-          for (iDim = 0; iDim < nDim; iDim++) {
-            total_index = iPoint*nDim + iDim;
-            LinSysRes[total_index] = SU2_TYPE::GetDerivative(VarCoord[iDim]);
-            LinSysSol[total_index] = SU2_TYPE::GetDerivative(VarCoord[iDim]);
-          }
-        }
-      }
-    }
-    if (LinSysRes.norm() == 0.0) cout << "Warning: Derivatives are zero!" << endl;
-  } else if (Kind_SU2 == SU2_DOT) {
-
-    for (iPoint = 0; iPoint < nPoint; iPoint++){
-      for (iDim = 0; iDim < nDim; iDim++){
-        total_index = iPoint*nDim + iDim;
-        LinSysRes[total_index] = SU2_TYPE::GetPrimary(geometry->GetSensitivity(iPoint, iDim));
-        LinSysSol[total_index] = SU2_TYPE::GetPrimary(geometry->GetSensitivity(iPoint, iDim));
-      }
-    }
-  }
-}
-
-void CVolumetricMovement::UpdateGridCoord_Derivatives(CGeometry *geometry, CConfig *config){
-  unsigned short iDim, iMarker;
-  unsigned long iPoint, total_index, iVertex;
-  su2double new_coord[3];
-
-  unsigned short Kind_SU2 = config->GetKind_SU2();
-
-  /*--- Update derivatives of the grid coordinates using the solution of the linear system
-     after grid deformation (LinSysSol contains the derivatives of the x, y, z displacements). ---*/
-  if ((config->GetDirectDiff() == D_DESIGN) && (Kind_SU2 == SU2_CFD)){
-    for (iPoint = 0; iPoint < nPoint; iPoint++){
-      for (iDim = 0; iDim < nDim; iDim++) {
-        total_index = iPoint*nDim + iDim;
-        new_coord[iDim] = geometry->node[iPoint]->GetCoord(iDim);
-        SU2_TYPE::SetDerivative(new_coord[iDim], SU2_TYPE::GetPrimary(LinSysSol[total_index]));
-      }
-      geometry->node[iPoint]->SetCoord(new_coord);
-    }
-  } else if (Kind_SU2 == SU2_DOT){
-    for (iMarker = 0; iMarker < config->GetnMarker_All(); iMarker++) {
-      if (config->GetMarker_All_DV(iMarker) == YES) {
-        for (iVertex = 0; iVertex < geometry->nVertex[iMarker]; iVertex++) {
-          iPoint = geometry->vertex[iMarker][iVertex]->GetNode();
-          if (geometry->node[iPoint]->GetDomain()){
-            for (iDim = 0; iDim < nDim; iDim++) {
-              total_index = iPoint*nDim + iDim;
-              geometry->SetSensitivity(iPoint,iDim, LinSysSol[total_index]);
-            }
-          }
-        }
-      }
-    }
-  }
-}
-
-void CVolumetricMovement::SetDomainDisplacements(CGeometry *geometry, CConfig *config) {
-  
-  unsigned short iDim, nDim = geometry->GetnDim();
-  unsigned long iPoint, total_index;
-  su2double *Coord, *MinCoordValues, *MaxCoordValues, *Hold_GridFixed_Coord;
-  
-  MinCoordValues = new su2double [nDim];
-  MaxCoordValues = new su2double [nDim];
-  
-		for (iDim = 0; iDim < nDim; iDim++) {
-      MinCoordValues[iDim] = 0.0;
-      MaxCoordValues[iDim] = 0.0;
-    }
-  
-  Hold_GridFixed_Coord = config->GetHold_GridFixed_Coord();
-  
-  MinCoordValues[0] = Hold_GridFixed_Coord[0];
-  MinCoordValues[1] = Hold_GridFixed_Coord[1];
-  MinCoordValues[2] = Hold_GridFixed_Coord[2];
-  MaxCoordValues[0] = Hold_GridFixed_Coord[3];
-  MaxCoordValues[1] = Hold_GridFixed_Coord[4];
-  MaxCoordValues[2] = Hold_GridFixed_Coord[5];
-  
-  /*--- Set to zero displacements of all the points that are not going to be moved
-   except the surfaces ---*/
-  
-  for (iPoint = 0; iPoint < geometry->GetnPoint(); iPoint++) {
-    Coord = geometry->node[iPoint]->GetCoord();
-    for (iDim = 0; iDim < nDim; iDim++) {
-      if ((Coord[iDim] < MinCoordValues[iDim]) || (Coord[iDim] > MaxCoordValues[iDim])) {
-        total_index = iPoint*nDim + iDim;
-        LinSysRes[total_index] = 0.0;
-        LinSysSol[total_index] = 0.0;
-        StiffMatrix.DeleteValsRowi(total_index);
-      }
-    }
-  }
-  
-  delete [] MinCoordValues;
-  delete [] MaxCoordValues;
-  
-}
-
-void CVolumetricMovement::Rigid_Rotation(CGeometry *geometry, CConfig *config,
-                                         unsigned short iZone, unsigned long iter) {
-  
-  int rank = MASTER_NODE;
-#ifdef HAVE_MPI
-	MPI_Comm_rank(MPI_COMM_WORLD, &rank);
-#endif
-  
-	/*--- Local variables ---*/
-	unsigned short iDim, nDim; 
-	unsigned long iPoint;
-	su2double r[3] = {0.0,0.0,0.0}, rotCoord[3] = {0.0,0.0,0.0}, *Coord, Center[3] = {0.0,0.0,0.0}, Omega[3] = {0.0,0.0,0.0}, Lref, dt, Center_Moment[3] = {0.0,0.0,0.0};
-  su2double *GridVel, newGridVel[3] = {0.0,0.0,0.0};
-	su2double rotMatrix[3][3] = {{0.0,0.0,0.0}, {0.0,0.0,0.0}, {0.0,0.0,0.0}};
-	su2double dtheta, dphi, dpsi, cosTheta, sinTheta;
-	su2double cosPhi, sinPhi, cosPsi, sinPsi;
-	bool time_spectral = (config->GetUnsteady_Simulation() == TIME_SPECTRAL);
-	bool adjoint = config->GetAdjoint();
-
-	/*--- Problem dimension and physical time step ---*/
-	nDim = geometry->GetnDim();
-	dt   = config->GetDelta_UnstTimeND();
-	Lref = config->GetLength_Ref();
-
-  /*--- For time-spectral, motion is the same in each zone (at each instance).
-   *    This is used for calls to the config container ---*/
-  if (time_spectral)
-	  iZone = ZONE_0;
-  
-  /*--- For the unsteady adjoint, use reverse time ---*/
-  if (adjoint) {
-    /*--- Set the first adjoint mesh position to the final direct one ---*/
-    if (iter == 0) dt = ((su2double)config->GetnExtIter()-1)*dt;
-    /*--- Reverse the rotation direction for the adjoint ---*/
-    else dt = -1.0*dt;
-  } else {
-    /*--- No rotation at all for the first direct solution ---*/
-    if (iter == 0) dt = 0;
-  }
-  
-  /*--- Center of rotation & angular velocity vector from config ---*/
-  
-  Center[0] = config->GetMotion_Origin_X(iZone);
-  Center[1] = config->GetMotion_Origin_Y(iZone);
-  Center[2] = config->GetMotion_Origin_Z(iZone);
-  Omega[0]  = (config->GetRotation_Rate_X(iZone)/config->GetOmega_Ref());
-  Omega[1]  = (config->GetRotation_Rate_Y(iZone)/config->GetOmega_Ref());
-  Omega[2]  = (config->GetRotation_Rate_Z(iZone)/config->GetOmega_Ref());
-
-  /*-- Set dt for time-spectral cases ---*/
-  if (time_spectral) {
-	  /*--- period of oscillation & compute time interval using nTimeInstances ---*/
-	  su2double period = config->GetTimeSpectral_Period();
-	  dt = period * (su2double)iter/(su2double)(config->GetnTimeInstances());
-  }
-  
-  /*--- Compute delta change in the angle about the x, y, & z axes. ---*/
-
-  dtheta = Omega[0]*dt;
-  dphi   = Omega[1]*dt;
-  dpsi   = Omega[2]*dt;
-
-  if (rank == MASTER_NODE && iter == 0) {
-    cout << " Angular velocity: (" << Omega[0] << ", " << Omega[1];
-    cout << ", " << Omega[2] << ") rad/s." << endl;
-  }
-  
-	/*--- Store angles separately for clarity. Compute sines/cosines. ---*/
-  
-	cosTheta = cos(dtheta);  cosPhi = cos(dphi);  cosPsi = cos(dpsi);
-	sinTheta = sin(dtheta);  sinPhi = sin(dphi);  sinPsi = sin(dpsi);
-  
-	/*--- Compute the rotation matrix. Note that the implicit
-   ordering is rotation about the x-axis, y-axis, then z-axis. ---*/
-  
-	rotMatrix[0][0] = cosPhi*cosPsi;
-	rotMatrix[1][0] = cosPhi*sinPsi;
-	rotMatrix[2][0] = -sinPhi;
-  
-	rotMatrix[0][1] = sinTheta*sinPhi*cosPsi - cosTheta*sinPsi;
-	rotMatrix[1][1] = sinTheta*sinPhi*sinPsi + cosTheta*cosPsi;
-	rotMatrix[2][1] = sinTheta*cosPhi;
-  
-	rotMatrix[0][2] = cosTheta*sinPhi*cosPsi + sinTheta*sinPsi;
-	rotMatrix[1][2] = cosTheta*sinPhi*sinPsi - sinTheta*cosPsi;
-	rotMatrix[2][2] = cosTheta*cosPhi;
-  
-	/*--- Loop over and rotate each node in the volume mesh ---*/
-	for (iPoint = 0; iPoint < geometry->GetnPoint(); iPoint++) {
-    
-    /*--- Coordinates of the current point ---*/
-    Coord   = geometry->node[iPoint]->GetCoord();
-    GridVel = geometry->node[iPoint]->GetGridVel();
-    
-    /*--- Calculate non-dim. position from rotation center ---*/
-    for (iDim = 0; iDim < nDim; iDim++)
-      r[iDim] = (Coord[iDim]-Center[iDim])/Lref;
-    if (nDim == 2) r[nDim] = 0.0;
-    
-    /*--- Compute transformed point coordinates ---*/
-    rotCoord[0] = rotMatrix[0][0]*r[0] 
-                + rotMatrix[0][1]*r[1] 
-                + rotMatrix[0][2]*r[2];
-    
-    rotCoord[1] = rotMatrix[1][0]*r[0] 
-                + rotMatrix[1][1]*r[1] 
-                + rotMatrix[1][2]*r[2];
-    
-    rotCoord[2] = rotMatrix[2][0]*r[0] 
-                + rotMatrix[2][1]*r[1] 
-                + rotMatrix[2][2]*r[2];
-    
-    /*--- Cross Product of angular velocity and distance from center.
-     Note that we have assumed the grid velocities have been set to
-     an initial value in the plunging routine. ---*/
-    
-    newGridVel[0] = GridVel[0] + Omega[1]*rotCoord[2] - Omega[2]*rotCoord[1];
-    newGridVel[1] = GridVel[1] + Omega[2]*rotCoord[0] - Omega[0]*rotCoord[2];
-    newGridVel[2] = GridVel[2] + Omega[0]*rotCoord[1] - Omega[1]*rotCoord[0];
-    
-    /*--- Store new node location & grid velocity. Add center. 
-     Do not store the grid velocity if this is an adjoint calculation.---*/
-    
-    for (iDim = 0; iDim < nDim; iDim++) {
-      geometry->node[iPoint]->SetCoord(iDim, rotCoord[iDim] + Center[iDim]);
-      if (!adjoint) geometry->node[iPoint]->SetGridVel(iDim, newGridVel[iDim]);
-      
-    }
-  }
-  
-  /*--- Set the moment computation center to the new location after
-   incrementing the position with the rotation. ---*/
-  
-  for (unsigned short jMarker=0; jMarker<config->GetnMarker_Monitoring(); jMarker++) {
-    
-    Center_Moment[0] = config->GetRefOriginMoment_X(jMarker);
-    Center_Moment[1] = config->GetRefOriginMoment_Y(jMarker);
-    Center_Moment[2] = config->GetRefOriginMoment_Z(jMarker);
-    
-    /*--- Calculate non-dim. position from rotation center ---*/
-    
-    for (iDim = 0; iDim < nDim; iDim++)
-      r[iDim] = (Center_Moment[iDim]-Center[iDim])/Lref;
-    if (nDim == 2) r[nDim] = 0.0;
-    
-    /*--- Compute transformed point coordinates ---*/
-    
-    rotCoord[0] = rotMatrix[0][0]*r[0]
-    + rotMatrix[0][1]*r[1]
-    + rotMatrix[0][2]*r[2];
-    
-    rotCoord[1] = rotMatrix[1][0]*r[0]
-    + rotMatrix[1][1]*r[1]
-    + rotMatrix[1][2]*r[2];
-    
-    rotCoord[2] = rotMatrix[2][0]*r[0]
-    + rotMatrix[2][1]*r[1]
-    + rotMatrix[2][2]*r[2];
-    
-    config->SetRefOriginMoment_X(jMarker, Center[0]+rotCoord[0]);
-    config->SetRefOriginMoment_Y(jMarker, Center[1]+rotCoord[1]);
-    config->SetRefOriginMoment_Z(jMarker, Center[2]+rotCoord[2]);
-  }
-  
-	/*--- After moving all nodes, update geometry class ---*/
-  
-	UpdateDualGrid(geometry, config);
-
-}
-
-void CVolumetricMovement::Rigid_Pitching(CGeometry *geometry, CConfig *config, unsigned short iZone, unsigned long iter) {
-  
-  int rank = MASTER_NODE;
-#ifdef HAVE_MPI
-	MPI_Comm_rank(MPI_COMM_WORLD, &rank);
-#endif
-  
-  /*--- Local variables ---*/
-  su2double r[3] = {0.0,0.0,0.0}, rotCoord[3] = {0.0,0.0,0.0}, *Coord, Center[3] = {0.0,0.0,0.0},
-  Omega[3] = {0.0,0.0,0.0}, Ampl[3] = {0.0,0.0,0.0}, Phase[3] = {0.0,0.0,0.0};
-  su2double Lref, deltaT, alphaDot[3], *GridVel, newGridVel[3] = {0.0,0.0,0.0};
-  su2double rotMatrix[3][3] = {{0.0,0.0,0.0}, {0.0,0.0,0.0}, {0.0,0.0,0.0}};
-  su2double dtheta, dphi, dpsi, cosTheta, sinTheta;
-  su2double cosPhi, sinPhi, cosPsi, sinPsi;
-  su2double time_new, time_old;
-  su2double DEG2RAD = PI_NUMBER/180.0;
-  unsigned short iDim;
-  unsigned short nDim = geometry->GetnDim();
-  unsigned long iPoint;
-  bool time_spectral = (config->GetUnsteady_Simulation() == TIME_SPECTRAL);
-  bool adjoint = config->GetAdjoint();
-  
-  /*--- Retrieve values from the config file ---*/
-  deltaT = config->GetDelta_UnstTimeND(); 
-  Lref   = config->GetLength_Ref();
-
-  /*--- For time-spectral, motion is the same in each zone (at each instance). ---*/
-  if (time_spectral) {
-	  iZone = ZONE_0;
-  }
-
-  /*--- Pitching origin, frequency, and amplitude from config. ---*/	
-  Center[0] = config->GetMotion_Origin_X(iZone);
-  Center[1] = config->GetMotion_Origin_Y(iZone);
-  Center[2] = config->GetMotion_Origin_Z(iZone);
-  Omega[0]  = (config->GetPitching_Omega_X(iZone)/config->GetOmega_Ref());
-  Omega[1]  = (config->GetPitching_Omega_Y(iZone)/config->GetOmega_Ref());
-  Omega[2]  = (config->GetPitching_Omega_Z(iZone)/config->GetOmega_Ref());
-  Ampl[0]   = config->GetPitching_Ampl_X(iZone)*DEG2RAD;
-  Ampl[1]   = config->GetPitching_Ampl_Y(iZone)*DEG2RAD;
-  Ampl[2]   = config->GetPitching_Ampl_Z(iZone)*DEG2RAD;
-  Phase[0]   = config->GetPitching_Phase_X(iZone)*DEG2RAD;
-  Phase[1]   = config->GetPitching_Phase_Y(iZone)*DEG2RAD;
-  Phase[2]   = config->GetPitching_Phase_Z(iZone)*DEG2RAD;
-
-  if (time_spectral) {    
-	  /*--- period of oscillation & compute time interval using nTimeInstances ---*/
-	  su2double period = config->GetTimeSpectral_Period();
-	  deltaT = period/(su2double)(config->GetnTimeInstances());
-  }
-
-  /*--- Compute delta time based on physical time step ---*/
-  if (adjoint) {
-    /*--- For the unsteady adjoint, we integrate backwards through
-     physical time, so perform mesh motion in reverse. ---*/ 
-    unsigned long nFlowIter  = config->GetnExtIter();
-    unsigned long directIter = nFlowIter - iter - 1;
-    time_new = static_cast<su2double>(directIter)*deltaT;
-    time_old = time_new;
-    if (iter != 0) time_old = (static_cast<su2double>(directIter)+1.0)*deltaT;
-  } else {
-    /*--- Forward time for the direct problem ---*/
-    time_new = static_cast<su2double>(iter)*deltaT;
-    if (time_spectral) {
-    	/*--- For time-spectral, begin movement from the zero position ---*/
-    	time_old = 0.0;
-    } else {
-    	time_old = time_new;
-    	if (iter != 0) time_old = (static_cast<su2double>(iter)-1.0)*deltaT;
-    }
-  }
-  
-	/*--- Compute delta change in the angle about the x, y, & z axes. ---*/
-  
-	dtheta = -Ampl[0]*(sin(Omega[0]*time_new + Phase[0]) - sin(Omega[0]*time_old + Phase[0]));
-	dphi   = -Ampl[1]*(sin(Omega[1]*time_new + Phase[1]) - sin(Omega[1]*time_old + Phase[1]));
-	dpsi   = -Ampl[2]*(sin(Omega[2]*time_new + Phase[2]) - sin(Omega[2]*time_old + Phase[2]));
-  
-  /*--- Angular velocity at the new time ---*/
-  
-  alphaDot[0] = -Omega[0]*Ampl[0]*cos(Omega[0]*time_new);
-  alphaDot[1] = -Omega[1]*Ampl[1]*cos(Omega[1]*time_new);
-  alphaDot[2] = -Omega[2]*Ampl[2]*cos(Omega[2]*time_new);
-
-  if (rank == MASTER_NODE && iter == 0) {
-      cout << " Pitching frequency: (" << Omega[0] << ", " << Omega[1];
-      cout << ", " << Omega[2] << ") rad/s." << endl;
-      cout << " Pitching amplitude: (" << Ampl[0]/DEG2RAD << ", ";
-      cout << Ampl[1]/DEG2RAD << ", " << Ampl[2]/DEG2RAD;
-      cout << ") degrees."<< endl;
-      cout << " Pitching phase lag: (" << Phase[0]/DEG2RAD << ", ";
-      cout << Phase[1]/DEG2RAD <<", "<< Phase[2]/DEG2RAD;
-      cout << ") degrees."<< endl;
-  }
-  
-	/*--- Store angles separately for clarity. Compute sines/cosines. ---*/
-  
-	cosTheta = cos(dtheta);  cosPhi = cos(dphi);  cosPsi = cos(dpsi);
-	sinTheta = sin(dtheta);  sinPhi = sin(dphi);  sinPsi = sin(dpsi);
-  
-	/*--- Compute the rotation matrix. Note that the implicit
-   ordering is rotation about the x-axis, y-axis, then z-axis. ---*/
-  
-	rotMatrix[0][0] = cosPhi*cosPsi;
-	rotMatrix[1][0] = cosPhi*sinPsi;
-	rotMatrix[2][0] = -sinPhi;
-  
-	rotMatrix[0][1] = sinTheta*sinPhi*cosPsi - cosTheta*sinPsi;
-	rotMatrix[1][1] = sinTheta*sinPhi*sinPsi + cosTheta*cosPsi;
-	rotMatrix[2][1] = sinTheta*cosPhi;
-  
-	rotMatrix[0][2] = cosTheta*sinPhi*cosPsi + sinTheta*sinPsi;
-	rotMatrix[1][2] = cosTheta*sinPhi*sinPsi - sinTheta*cosPsi;
-	rotMatrix[2][2] = cosTheta*cosPhi;
-  
-	/*--- Loop over and rotate each node in the volume mesh ---*/
-	for (iPoint = 0; iPoint < geometry->GetnPoint(); iPoint++) {
-    
-    /*--- Coordinates of the current point ---*/
-    Coord   = geometry->node[iPoint]->GetCoord();
-    GridVel = geometry->node[iPoint]->GetGridVel();
-    
-    /*--- Calculate non-dim. position from rotation center ---*/
-    for (iDim = 0; iDim < nDim; iDim++)
-      r[iDim] = (Coord[iDim]-Center[iDim])/Lref;
-    if (nDim == 2) r[nDim] = 0.0;
-    
-    /*--- Compute transformed point coordinates ---*/
-    rotCoord[0] = rotMatrix[0][0]*r[0] 
-                + rotMatrix[0][1]*r[1] 
-                + rotMatrix[0][2]*r[2];
-    
-    rotCoord[1] = rotMatrix[1][0]*r[0] 
-                + rotMatrix[1][1]*r[1] 
-                + rotMatrix[1][2]*r[2];
-    
-    rotCoord[2] = rotMatrix[2][0]*r[0] 
-                + rotMatrix[2][1]*r[1] 
-                + rotMatrix[2][2]*r[2];
-    
-    /*--- Cross Product of angular velocity and distance from center.
-     Note that we have assumed the grid velocities have been set to 
-     an initial value in the plunging routine. ---*/
-    
-    newGridVel[0] = GridVel[0] + alphaDot[1]*rotCoord[2] - alphaDot[2]*rotCoord[1];
-    newGridVel[1] = GridVel[1] + alphaDot[2]*rotCoord[0] - alphaDot[0]*rotCoord[2];
-    newGridVel[2] = GridVel[2] + alphaDot[0]*rotCoord[1] - alphaDot[1]*rotCoord[0];
-    
-    /*--- Store new node location & grid velocity. Add center location.
-     Do not store the grid velocity if this is an adjoint calculation.---*/
-    
-    for (iDim = 0; iDim < nDim; iDim++) {
-      geometry->node[iPoint]->SetCoord(iDim, rotCoord[iDim]+Center[iDim]);
-      if (!adjoint) geometry->node[iPoint]->SetGridVel(iDim, newGridVel[iDim]);
-    }
-  }
-  
-  /*--- For pitching we don't update the motion origin and moment reference origin. ---*/
-
-	/*--- After moving all nodes, update geometry class ---*/
-  
-	UpdateDualGrid(geometry, config);
-  
-}
-
-void CVolumetricMovement::Rigid_Plunging(CGeometry *geometry, CConfig *config, unsigned short iZone, unsigned long iter) {
-  
-  int rank = MASTER_NODE;
-#ifdef HAVE_MPI
-	MPI_Comm_rank(MPI_COMM_WORLD, &rank);
-#endif
-  
-  /*--- Local variables ---*/
-  su2double deltaX[3], newCoord[3], Center[3], *Coord, Omega[3], Ampl[3], Lref;
-  su2double *GridVel, newGridVel[3], xDot[3];
-  su2double deltaT, time_new, time_old;
-  unsigned short iDim, nDim = geometry->GetnDim();
-  unsigned long iPoint;
-  bool time_spectral = (config->GetUnsteady_Simulation() == TIME_SPECTRAL);
-  bool adjoint = config->GetAdjoint();
-  
-  /*--- Retrieve values from the config file ---*/
-  deltaT = config->GetDelta_UnstTimeND();
-  Lref   = config->GetLength_Ref();
-  
-  /*--- For time-spectral, motion is the same in each zone (at each instance). ---*/
-  if (time_spectral) {
-	  iZone = ZONE_0;
-  }
-  
-  /*--- Plunging frequency and amplitude from config. ---*/
-  Center[0] = config->GetMotion_Origin_X(iZone);
-  Center[1] = config->GetMotion_Origin_Y(iZone);
-  Center[2] = config->GetMotion_Origin_Z(iZone);
-  Omega[0]  = (config->GetPlunging_Omega_X(iZone)/config->GetOmega_Ref());
-  Omega[1]  = (config->GetPlunging_Omega_Y(iZone)/config->GetOmega_Ref());
-  Omega[2]  = (config->GetPlunging_Omega_Z(iZone)/config->GetOmega_Ref());
-  Ampl[0]   = config->GetPlunging_Ampl_X(iZone)/Lref;
-  Ampl[1]   = config->GetPlunging_Ampl_Y(iZone)/Lref;
-  Ampl[2]   = config->GetPlunging_Ampl_Z(iZone)/Lref;
-  
-  if (time_spectral) {
-	  /*--- period of oscillation & time interval using nTimeInstances ---*/
-	  su2double period = config->GetTimeSpectral_Period();
-	  deltaT = period/(su2double)(config->GetnTimeInstances());
-  }
-  
-  /*--- Compute delta time based on physical time step ---*/
-  if (adjoint) {
-    /*--- For the unsteady adjoint, we integrate backwards through
-     physical time, so perform mesh motion in reverse. ---*/
-    unsigned long nFlowIter  = config->GetnExtIter();
-    unsigned long directIter = nFlowIter - iter - 1;
-    time_new = static_cast<su2double>(directIter)*deltaT;
-    time_old = time_new;
-    if (iter != 0) time_old = (static_cast<su2double>(directIter)+1.0)*deltaT;
-  } else {
-    /*--- Forward time for the direct problem ---*/
-    time_new = static_cast<su2double>(iter)*deltaT;
-    if (time_spectral) {
-    	/*--- For time-spectral, begin movement from the zero position ---*/
-    	time_old = 0.0;
-    } else {
-    	time_old = time_new;
-    	if (iter != 0) time_old = (static_cast<su2double>(iter)-1.0)*deltaT;
-    }
-  }
-  
-	/*--- Compute delta change in the position in the x, y, & z directions. ---*/
-	deltaX[0] = -Ampl[0]*(sin(Omega[0]*time_new) - sin(Omega[0]*time_old));
-	deltaX[1] = -Ampl[1]*(sin(Omega[1]*time_new) - sin(Omega[1]*time_old));
-	deltaX[2] = -Ampl[2]*(sin(Omega[2]*time_new) - sin(Omega[2]*time_old));
-  
-  /*--- Compute grid velocity due to plunge in the x, y, & z directions. ---*/
-	xDot[0] = -Ampl[0]*Omega[0]*(cos(Omega[0]*time_new));
-	xDot[1] = -Ampl[1]*Omega[1]*(cos(Omega[1]*time_new));
-	xDot[2] = -Ampl[2]*Omega[2]*(cos(Omega[2]*time_new));
-  
-  if (rank == MASTER_NODE && iter == 0) {
-    cout << " Plunging frequency: (" << Omega[0] << ", " << Omega[1];
-    cout << ", " << Omega[2] << ") rad/s." << endl;
-    cout << " Plunging amplitude: (" << Ampl[0] << ", ";
-    cout << Ampl[1] << ", " << Ampl[2] <<  ") m."<< endl;
-  }
-  
-	/*--- Loop over and move each node in the volume mesh ---*/
-	for (iPoint = 0; iPoint < geometry->GetnPoint(); iPoint++) {
-    
-    /*--- Coordinates of the current point ---*/
-    Coord   = geometry->node[iPoint]->GetCoord();
-    GridVel = geometry->node[iPoint]->GetGridVel();
-    
-    /*--- Increment the node position using the delta values. ---*/
-    for (iDim = 0; iDim < nDim; iDim++)
-      newCoord[iDim] = Coord[iDim] + deltaX[iDim];
-    
-    /*--- Cross Product of angular velocity and distance from center.
-     Note that we have assumed the grid velocities have been set to
-     an initial value in the plunging routine. ---*/
-    
-    newGridVel[0] = GridVel[0] + xDot[0];
-    newGridVel[1] = GridVel[1] + xDot[1];
-    newGridVel[2] = GridVel[2] + xDot[2];
-    
-    /*--- Store new node location & grid velocity. Do not store the grid
-     velocity if this is an adjoint calculation. ---*/
-    
-    for (iDim = 0; iDim < nDim; iDim++) {
-      geometry->node[iPoint]->SetCoord(iDim, newCoord[iDim]);
-      if (!adjoint) geometry->node[iPoint]->SetGridVel(iDim, newGridVel[iDim]);
-    }
-  }
-  
-  /*--- Set the mesh motion center to the new location after
-   incrementing the position with the rigid translation. This
-   new location will be used for subsequent pitching/rotation.---*/
-  
-  config->SetMotion_Origin_X(iZone, Center[0]+deltaX[0]);
-  config->SetMotion_Origin_Y(iZone, Center[1]+deltaX[1]);
-  config->SetMotion_Origin_Z(iZone, Center[2]+deltaX[2]);
-  
-  /*--- As the body origin may have moved, print it to the console ---*/
-  
-//  if (rank == MASTER_NODE) {
-//    cout << " Body origin: (" << Center[0]+deltaX[0];
-//    cout << ", " << Center[1]+deltaX[1] << ", " << Center[2]+deltaX[2];
-//    cout << ")." << endl;
-//  }
-  
-  /*--- Set the moment computation center to the new location after
-   incrementing the position with the plunging. ---*/
-  
-  for (unsigned short jMarker=0; jMarker<config->GetnMarker_Monitoring(); jMarker++) {
-    Center[0] = config->GetRefOriginMoment_X(jMarker) + deltaX[0];
-    Center[1] = config->GetRefOriginMoment_Y(jMarker) + deltaX[1];
-    Center[2] = config->GetRefOriginMoment_Z(jMarker) + deltaX[2];
-    config->SetRefOriginMoment_X(jMarker, Center[0]);
-    config->SetRefOriginMoment_Y(jMarker, Center[1]);
-    config->SetRefOriginMoment_Z(jMarker, Center[2]);
-  }
-  
-	/*--- After moving all nodes, update geometry class ---*/
-	
-  UpdateDualGrid(geometry, config);
-  
-}
-
-void CVolumetricMovement::Rigid_Translation(CGeometry *geometry, CConfig *config, unsigned short iZone, unsigned long iter) {
-  
-  int rank = MASTER_NODE;
-#ifdef HAVE_MPI
-	MPI_Comm_rank(MPI_COMM_WORLD, &rank);
-#endif
-  
-  /*--- Local variables ---*/
-  su2double deltaX[3], newCoord[3], Center[3], *Coord;
-  su2double xDot[3];
-  su2double deltaT, time_new, time_old;
-  unsigned short iDim, nDim = geometry->GetnDim();
-  unsigned long iPoint;
-  bool time_spectral = (config->GetUnsteady_Simulation() == TIME_SPECTRAL);
-  bool adjoint = config->GetAdjoint();
-	
-  /*--- Retrieve values from the config file ---*/
-  deltaT = config->GetDelta_UnstTimeND();
-  
-  /*--- For time-spectral, motion is the same in each zone (at each instance). ---*/
-  if (time_spectral) {
-	  iZone = ZONE_0;
-  }
-
-  /*--- Get motion center and translation rates from config ---*/
-  Center[0] = config->GetMotion_Origin_X(iZone);
-  Center[1] = config->GetMotion_Origin_Y(iZone);
-  Center[2] = config->GetMotion_Origin_Z(iZone);
-  xDot[0]   = config->GetTranslation_Rate_X(iZone);
-  xDot[1]   = config->GetTranslation_Rate_Y(iZone);
-  xDot[2]   = config->GetTranslation_Rate_Z(iZone);
-  
-  if (time_spectral) {
-	  /*--- period of oscillation & time interval using nTimeInstances ---*/
-	  su2double period = config->GetTimeSpectral_Period();
-	  deltaT = period/(su2double)(config->GetnTimeInstances());
-  }
-  
-  /*--- Compute delta time based on physical time step ---*/
-  if (adjoint) {
-    /*--- For the unsteady adjoint, we integrate backwards through
-     physical time, so perform mesh motion in reverse. ---*/
-    unsigned long nFlowIter  = config->GetnExtIter();
-    unsigned long directIter = nFlowIter - iter - 1;
-    time_new = static_cast<su2double>(directIter)*deltaT;
-    time_old = time_new;
-    if (iter != 0) time_old = (static_cast<su2double>(directIter)+1.0)*deltaT;
-  } else {
-    /*--- Forward time for the direct problem ---*/
-    time_new = static_cast<su2double>(iter)*deltaT;
-    if (time_spectral) {
-    	/*--- For time-spectral, begin movement from the zero position ---*/
-    	time_old = 0.0;
-    } else {
-    	time_old = time_new;
-    	if (iter != 0) time_old = (static_cast<su2double>(iter)-1.0)*deltaT;
-    }
-  }
-  
-	/*--- Compute delta change in the position in the x, y, & z directions. ---*/
-	deltaX[0] = xDot[0]*(time_new-time_old);
-	deltaX[1] = xDot[1]*(time_new-time_old);
-	deltaX[2] = xDot[2]*(time_new-time_old);
-
-  if (rank == MASTER_NODE) {
-    cout << " New physical time: " << time_new << " seconds." << endl;
-    if (iter == 0) {
-    cout << " Translational velocity: (" << xDot[0] << ", " << xDot[1];
-    cout << ", " << xDot[2] << ") m/s." << endl;
-    }
-  }
-  
-	/*--- Loop over and move each node in the volume mesh ---*/
-	for (iPoint = 0; iPoint < geometry->GetnPoint(); iPoint++) {
-    
-    /*--- Coordinates of the current point ---*/
-    Coord = geometry->node[iPoint]->GetCoord();
-    
-    /*--- Increment the node position using the delta values. ---*/
-    for (iDim = 0; iDim < nDim; iDim++)
-      newCoord[iDim] = Coord[iDim] + deltaX[iDim];
-    
-    /*--- Store new node location & grid velocity. Do not store the grid
-     velocity if this is an adjoint calculation. ---*/
-    
-    for (iDim = 0; iDim < nDim; iDim++) {
-      geometry->node[iPoint]->SetCoord(iDim, newCoord[iDim]);
-      if (!adjoint) geometry->node[iPoint]->SetGridVel(iDim,xDot[iDim]);
-    }
-  }
-  
-  /*--- Set the mesh motion center to the new location after
-   incrementing the position with the rigid translation. This
-   new location will be used for subsequent pitching/rotation.---*/
-  
-  config->SetMotion_Origin_X(iZone, Center[0]+deltaX[0]);
-  config->SetMotion_Origin_Y(iZone, Center[1]+deltaX[1]);
-  config->SetMotion_Origin_Z(iZone, Center[2]+deltaX[2]);
-  
-  /*--- Set the moment computation center to the new location after
-   incrementing the position with the translation. ---*/
-  
-  for (unsigned short jMarker=0; jMarker<config->GetnMarker_Monitoring(); jMarker++) {
-    Center[0] = config->GetRefOriginMoment_X(jMarker) + deltaX[0];
-    Center[1] = config->GetRefOriginMoment_Y(jMarker) + deltaX[1];
-    Center[2] = config->GetRefOriginMoment_Z(jMarker) + deltaX[2];
-    config->SetRefOriginMoment_X(jMarker, Center[0]);
-    config->SetRefOriginMoment_Y(jMarker, Center[1]);
-    config->SetRefOriginMoment_Z(jMarker, Center[2]);
-  }
-  
-	/*--- After moving all nodes, update geometry class ---*/
-	
-  UpdateDualGrid(geometry, config);
-  
-}
-
-void CVolumetricMovement::SetVolume_Scaling(CGeometry *geometry, CConfig *config, bool UpdateGeo) {
-  
-  int rank = MASTER_NODE;
-#ifdef HAVE_MPI
-  MPI_Comm_rank(MPI_COMM_WORLD, &rank);
-#endif
-  
-  unsigned short iDim;
-  unsigned long iPoint;
-  su2double newCoord[3] = {0.0,0.0,0.0}, *Coord;
-  
-  /*--- The scaling factor is the only input to this option. Currently, 
-   the mesh must be scaled the same amount in all three directions. ---*/
-  su2double Scale = config->GetDV_Value(0);
-  if (rank == MASTER_NODE) {
-    cout << "Scaling the mesh by a constant factor of " << Scale << "." << endl;
-  }
-  
-  /*--- Loop over and move each node in the volume mesh ---*/
-  for (iPoint = 0; iPoint < geometry->GetnPoint(); iPoint++) {
-    
-    /*--- Coordinates of the current point ---*/
-    Coord = geometry->node[iPoint]->GetCoord();
-    
-    /*--- Scale the node position by the specified factor. ---*/
-    for (iDim = 0; iDim < nDim; iDim++)
-      newCoord[iDim] = Scale*Coord[iDim];
-    
-    /*--- Store the new node location. ---*/
-    for (iDim = 0; iDim < nDim; iDim++) {
-      geometry->node[iPoint]->SetCoord(iDim, newCoord[iDim]);
-    }
-  }
-
-  /*--- After moving all nodes, update geometry class ---*/
-  if (UpdateGeo) UpdateDualGrid(geometry, config);
-  
-}
-
-void CVolumetricMovement::SetVolume_Translation(CGeometry *geometry, CConfig *config, bool UpdateGeo)  {
-  
-  int rank = MASTER_NODE;
-#ifdef HAVE_MPI
-  MPI_Comm_rank(MPI_COMM_WORLD, &rank);
-#endif
-  
-  unsigned short iDim;
-  unsigned long iPoint;
-  su2double *Coord, deltaX[3] = {0.0,0.0,0.0}, newCoord[3] = {0.0,0.0,0.0};
-  
-  /*--- Get the unit vector and magnitude of displacement. Note that we
-   assume this is the first DV entry since it is for mesh translation.
-   Create the displacement vector from the magnitude and direction. ---*/
-  
-  su2double Ampl = config->GetDV_Value(0);
-  su2double length = 0.0;
-  for (iDim = 0; iDim < nDim; iDim++) {
-    deltaX[iDim] = config->GetParamDV(0, iDim);
-    length += deltaX[iDim]*deltaX[iDim];
-  }
-  length = sqrt(length);
-  for (iDim = 0; iDim < nDim; iDim++)
-    deltaX[iDim] = Ampl*deltaX[iDim]/length;
-  if (rank == MASTER_NODE) {
-    cout << "Translational displacement: (" << deltaX[0] << ", ";
-    cout  << deltaX[1] << ", " << deltaX[2] << ")." << endl;
-  }
-  
-  /*--- Loop over and move each node in the volume mesh ---*/
-  for (iPoint = 0; iPoint < geometry->GetnPoint(); iPoint++) {
-    
-    /*--- Coordinates of the current point ---*/
-    Coord = geometry->node[iPoint]->GetCoord();
-    
-    /*--- Increment the node position using the delta values. ---*/
-    for (iDim = 0; iDim < nDim; iDim++)
-      newCoord[iDim] = Coord[iDim] + deltaX[iDim];
-    
-    /*--- Store new node location. ---*/
-    for (iDim = 0; iDim < nDim; iDim++) {
-      geometry->node[iPoint]->SetCoord(iDim, newCoord[iDim]);
-    }
-  }
-  
-  /*--- After moving all nodes, update geometry class ---*/
-  if (UpdateGeo) UpdateDualGrid(geometry, config);
-  
-}
-
-void CVolumetricMovement::SetVolume_Rotation(CGeometry *geometry, CConfig *config, bool UpdateGeo) {
-  
-  int rank = MASTER_NODE;
-#ifdef HAVE_MPI
-  MPI_Comm_rank(MPI_COMM_WORLD, &rank);
-#endif
-  
-  unsigned short iDim;
-  unsigned long iPoint;
-  su2double x, y, z;
-  su2double *Coord, deltaX[3] = {0.0,0.0,0.0}, newCoord[3] = {0.0,0.0,0.0};
-
-  /*--- xyz-coordinates of a point on the line of rotation. */
-  su2double a = config->GetParamDV(0, 0);
-  su2double b = config->GetParamDV(0, 1);
-  su2double c = 0.0;
-  if (geometry->GetnDim() == 3) c = config->GetParamDV(0,2);
-  
-  /*--- xyz-coordinate of the line's direction vector. ---*/
-  su2double u = config->GetParamDV(0, 3)-config->GetParamDV(0, 0);
-  su2double v = config->GetParamDV(0, 4)-config->GetParamDV(0, 1);
-  su2double w = 1.0;
-  if (geometry->GetnDim() == 3)
-    w = config->GetParamDV(0, 5)-config->GetParamDV(0, 2);
-  
-  /*--- The angle of rotation. ---*/
-  su2double theta = config->GetDV_Value(0)*PI_NUMBER/180.0;
-  
-  /*--- Print to the console. ---*/
-  if (rank == MASTER_NODE) {
-    cout << "Rotation axis vector: (" << u << ", ";
-    cout << v << ", " << w << ")." << endl;
-    cout << "Angle of rotation: " << config->GetDV_Value(0);
-    cout << " degrees." << endl;
-  }
-  
-  /*--- Intermediate values used in computations. ---*/
-    su2double u2=u*u; su2double v2=v*v; su2double w2=w*w;
-  su2double cosT = cos(theta); su2double sinT = sin(theta);
-  su2double l2 = u2 + v2 + w2; su2double l = sqrt(l2);
-  
-  /*--- Loop over and move each node in the volume mesh ---*/
-  for (iPoint = 0; iPoint < geometry->GetnPoint(); iPoint++) {
-    
-    /*--- Coordinates of the current point ---*/
-    Coord = geometry->node[iPoint]->GetCoord();
-    
-    /*--- Displacement for this point due to the rotation. ---*/
-    x = Coord[0]; y = Coord[1]; z = 0.0;
-    if (geometry->GetnDim() == 3) z = Coord[2];
-    
-    deltaX[0] = a*(v2 + w2) + u*(-b*v - c*w + u*x + v*y + w*z)
-    + (-a*(v2 + w2) + u*(b*v + c*w - v*y - w*z) + (v2 + w2)*x)*cosT
-    + l*(-c*v + b*w - w*y + v*z)*sinT;
-    deltaX[0] = deltaX[0]/l2 - x;
-    
-    deltaX[1] = b*(u2 + w2) + v*(-a*u - c*w + u*x + v*y + w*z)
-    + (-b*(u2 + w2) + v*(a*u + c*w - u*x - w*z) + (u2 + w2)*y)*cosT
-    + l*(c*u - a*w + w*x - u*z)*sinT;
-    deltaX[1] = deltaX[1]/l2 - y;
-    
-    deltaX[2] = c*(u2 + v2) + w*(-a*u - b*v + u*x + v*y + w*z)
-    + (-c*(u2 + v2) + w*(a*u + b*v - u*x - v*y) + (u2 + v2)*z)*cosT
-    + l*(-b*u + a*v - v*x + u*y)*sinT;
-    if (geometry->GetnDim() == 3) deltaX[2] = deltaX[2]/l2 - z;
-    else deltaX[2] = 0.0;
-    
-    /*--- Increment the node position using the delta values. ---*/
-    for (iDim = 0; iDim < nDim; iDim++)
-      newCoord[iDim] = Coord[iDim] + deltaX[iDim];
-    
-    /*--- Store new node location. ---*/
-    for (iDim = 0; iDim < nDim; iDim++) {
-      geometry->node[iPoint]->SetCoord(iDim, newCoord[iDim]);
-    }
-  }
- 
-  /*--- After moving all nodes, update geometry class ---*/
-  if (UpdateGeo) UpdateDualGrid(geometry, config);
-  
-}
-
-CSurfaceMovement::CSurfaceMovement(void) : CGridMovement() {
-	nFFDBox = 0;
-  nLevel = 0;
-	FFDBoxDefinition = false;
-}
-
-CSurfaceMovement::~CSurfaceMovement(void) {}
-
-void CSurfaceMovement::SetSurface_Deformation(CGeometry *geometry, CConfig *config) {
-  
-  unsigned short iFFDBox, iDV, iLevel, iChild, iParent, jFFDBox;
-	int rank = MASTER_NODE;
-	string FFDBoxTag;
-  
-#ifdef HAVE_MPI
-	MPI_Comm_rank(MPI_COMM_WORLD, &rank);
-#endif
-  
-  /*--- Setting the Free Form Deformation ---*/
-  
-  if (config->GetDesign_Variable(0) == FFD_SETTING) {
-    
-    /*--- Definition of the FFD deformation class ---*/
-    
-    FFDBox = new CFreeFormDefBox*[MAX_NUMBER_FFD];
-    
-    /*--- Read the FFD information from the config file ---*/
-    
-    ReadFFDInfo(geometry, config, FFDBox);
-    
-    /*--- If there is a FFDBox in the input file ---*/
-    
-    if (nFFDBox != 0) {
-      
-      /*--- If the FFDBox was not defined in the input file ---*/
-      
-      if ((rank == MASTER_NODE) && (GetnFFDBox() != 0))
-        cout << endl <<"----------------- FFD technique (cartesian -> parametric) ---------------" << endl;
-      
-      /*--- Create a unitary FFDBox as baseline for other FFDBoxes shapes ---*/
-      
-      CFreeFormDefBox FFDBox_unitary(1,1,1);
-      FFDBox_unitary.SetUnitCornerPoints();
-      
-      /*--- Compute the control points of the unitary box, in this case the degree is 1 and the order is 2 ---*/
-      
-      FFDBox_unitary.SetControlPoints_Parallelepiped();
-      
-      for (iFFDBox = 0; iFFDBox < GetnFFDBox(); iFFDBox++) {
-        
-        /*--- Compute the support control points for the final FFD using the unitary box ---*/
-        
-        FFDBox_unitary.SetSupportCP(FFDBox[iFFDBox]);
-        
-        /*--- Compute control points in the support box ---*/
-        
-        FFDBox_unitary.SetSupportCPChange(FFDBox[iFFDBox]);
-        
-        /*--- Compute the parametric coordinates, it also find the points in
-         the FFDBox using the parametrics coordinates ---*/
-        
-        SetParametricCoord(geometry, config, FFDBox[iFFDBox], iFFDBox);
-        
-        /*--- Output original FFD FFDBox ---*/
-        
-        if (rank == MASTER_NODE) {
-          cout << "Writing a Tecplot file of the FFD boxes." << endl;
-          FFDBox[iFFDBox]->SetTecplot(geometry, iFFDBox, true);
-        }
-        
-      }
-      
-    }
-    
-    else {
-      
-      cout << "There are not FFD boxes in the mesh file!!" << endl;
-      exit(EXIT_FAILURE);
-      
-    }
-    
-  }
-  
-  /*--- Free Form deformation based ---*/
-  
-  if ((config->GetDesign_Variable(0) == FFD_CONTROL_POINT_2D) ||
-      (config->GetDesign_Variable(0) == FFD_CAMBER_2D) ||
-      (config->GetDesign_Variable(0) == FFD_THICKNESS_2D) ||
-      (config->GetDesign_Variable(0) == FFD_CONTROL_POINT) ||
-      (config->GetDesign_Variable(0) == FFD_DIHEDRAL_ANGLE) ||
-      (config->GetDesign_Variable(0) == FFD_TWIST_ANGLE) ||
-      (config->GetDesign_Variable(0) == FFD_ROTATION) ||
-      (config->GetDesign_Variable(0) == FFD_CONTROL_SURFACE) ||
-      (config->GetDesign_Variable(0) == FFD_CAMBER) ||
-      (config->GetDesign_Variable(0) == FFD_THICKNESS)) {
-    
-    /*--- Definition of the FFD deformation class ---*/
-    
-    FFDBox = new CFreeFormDefBox*[MAX_NUMBER_FFD];
-    
-    /*--- Read the FFD information from the grid file ---*/
-    
-    ReadFFDInfo(geometry, config, FFDBox, config->GetMesh_FileName());
-    
-    /*--- If there is a FFDBox in the input file ---*/
-    
-    if (nFFDBox != 0) {
-      
-      /*--- If the FFDBox was not defined in the input file ---*/
-      
-      if (!GetFFDBoxDefinition()) {
-        
-        cout << endl << "There is not FFD box definition in the mesh file," << endl;
-        cout << "run DV_KIND=FFD_SETTING first !!" << endl;
-        exit(EXIT_FAILURE);
-        
-      }
-      
-      /*--- Output original FFD FFDBox ---*/
-      
-      if (rank == MASTER_NODE) {
-        cout << "Writing a Tecplot file of the FFD boxes." << endl;
-        for (iFFDBox = 0; iFFDBox < GetnFFDBox(); iFFDBox++) {
-          FFDBox[iFFDBox]->SetTecplot(geometry, iFFDBox, true);
-        }
-      }
-      
-      /*--- Apply the deformation to the orifinal FFD box ---*/
-      
-      if ((rank == MASTER_NODE) && (GetnFFDBox() != 0))
-        cout << endl <<"----------------- FFD technique (parametric -> cartesian) ---------------" << endl;
-      
-      /*--- Loop over all the FFD boxes levels ---*/
-      
-      for (iLevel = 0; iLevel < GetnLevel(); iLevel++) {
-        
-        /*--- Loop over all FFD FFDBoxes ---*/
-        
-        for (iFFDBox = 0; iFFDBox < GetnFFDBox(); iFFDBox++) {
-          
-          /*--- Check the level of the FFD box ---*/
-          
-          if (FFDBox[iFFDBox]->GetLevel() == iLevel) {
-            
-            
-            /*--- Compute intersections of the FFD box with the surface to eliminate design
-             variables and satisfy surface continuity ---*/
-
-            if (rank == MASTER_NODE)
-              cout << "Checking FFD box intersections with the solid surfaces." << endl;
-
-            CheckFFDIntersections(geometry, config, FFDBox[iFFDBox], iFFDBox);
-            
-            /*--- Compute the parametric coordinates of the child box
-             control points (using the parent FFDBox)  ---*/
-            
-            for (iChild = 0; iChild < FFDBox[iFFDBox]->GetnChildFFDBox(); iChild++) {
-              FFDBoxTag = FFDBox[iFFDBox]->GetChildFFDBoxTag(iChild);
-              for (jFFDBox = 0; jFFDBox < GetnFFDBox(); jFFDBox++)
-                if (FFDBoxTag == FFDBox[jFFDBox]->GetTag()) break;
-              SetParametricCoordCP(geometry, config, FFDBox[iFFDBox], FFDBox[jFFDBox]);
-            }
-            
-            /*--- Update the parametric coordinates if it is a child FFDBox ---*/
-            
-            if (iLevel > 0) UpdateParametricCoord(geometry, config, FFDBox[iFFDBox], iFFDBox);
-            
-            /*--- Apply the design variables to the control point position ---*/
-            
-            for (iDV = 0; iDV < config->GetnDV(); iDV++) {
-              switch ( config->GetDesign_Variable(iDV) ) {
-                case FFD_CONTROL_POINT_2D : SetFFDCPChange_2D(geometry, config, FFDBox[iFFDBox], iDV, false); break;
-                case FFD_CAMBER_2D :        SetFFDCamber_2D(geometry, config, FFDBox[iFFDBox], iDV, false); break;
-                case FFD_THICKNESS_2D :     SetFFDThickness_2D(geometry, config, FFDBox[iFFDBox], iDV, false); break;
-                case FFD_CONTROL_POINT :    SetFFDCPChange(geometry, config, FFDBox[iFFDBox], iDV, false); break;
-                case FFD_DIHEDRAL_ANGLE :   SetFFDDihedralAngle(geometry, config, FFDBox[iFFDBox], iDV, false); break;
-                case FFD_TWIST_ANGLE :      SetFFDTwistAngle(geometry, config, FFDBox[iFFDBox], iDV, false); break;
-                case FFD_ROTATION :         SetFFDRotation(geometry, config, FFDBox[iFFDBox], iDV, false); break;
-                case FFD_CONTROL_SURFACE :  SetFFDControl_Surface(geometry, config, FFDBox[iFFDBox], iDV, false); break;
-                case FFD_CAMBER :           SetFFDCamber(geometry, config, FFDBox[iFFDBox], iDV, false); break;
-                case FFD_THICKNESS :        SetFFDThickness(geometry, config, FFDBox[iFFDBox], iDV, false); break;
-              }
-            }
-            
-            /*--- Recompute cartesian coordinates using the new control point location ---*/
-            
-            SetCartesianCoord(geometry, config, FFDBox[iFFDBox], iFFDBox);
-            
-            /*--- Reparametrization of the parent FFD box ---*/
-            
-            for (iParent = 0; iParent < FFDBox[iFFDBox]->GetnParentFFDBox(); iParent++) {
-              FFDBoxTag = FFDBox[iFFDBox]->GetParentFFDBoxTag(iParent);
-              for (jFFDBox = 0; jFFDBox < GetnFFDBox(); jFFDBox++)
-                if (FFDBoxTag == FFDBox[jFFDBox]->GetTag()) break;
-              UpdateParametricCoord(geometry, config, FFDBox[jFFDBox], jFFDBox);
-            }
-            
-            /*--- Compute the new location of the control points of the child boxes
-             (using the parent FFDBox) ---*/
-            
-            for (iChild = 0; iChild < FFDBox[iFFDBox]->GetnChildFFDBox(); iChild++) {
-              FFDBoxTag = FFDBox[iFFDBox]->GetChildFFDBoxTag(iChild);
-              for (jFFDBox = 0; jFFDBox < GetnFFDBox(); jFFDBox++)
-                if (FFDBoxTag == FFDBox[jFFDBox]->GetTag()) break;
-              GetCartesianCoordCP(geometry, config, FFDBox[iFFDBox], FFDBox[jFFDBox]);
-            }
-          }
-        }
-        
-        /*--- Output the deformed FFD Boxes ---*/
-        
-        if (rank == MASTER_NODE) {
-          cout << "Writing a Tecplot file of the FFD boxes." << endl;
-          for (iFFDBox = 0; iFFDBox < GetnFFDBox(); iFFDBox++) {
-            FFDBox[iFFDBox]->SetTecplot(geometry, iFFDBox, false);
-          }
-        }
-        
-      }
-    }
-    
-    else {
-      
-      cout << "There are not FFD boxes in the mesh file!!" << endl;
-      exit(EXIT_FAILURE);
-      
-    }
-    
-  }
-  
-  /*--- External surface file based ---*/
-
-  else if (config->GetDesign_Variable(0) == SURFACE_FILE) {
-    
-    /*--- Check whether a surface file exists for input ---*/
-    ofstream Surface_File;
-    string filename = config->GetMotion_FileName();
-    Surface_File.open(filename.c_str(), ios::in);
-    
-    /*--- A surface file does not exist, so write a new one for the
-     markers that are specified as part of the motion. ---*/
-    if (Surface_File.fail()) {
-      
-      if (rank == MASTER_NODE)
-        cout << "No surface file found. Writing a new file: " << filename << "." << endl;
-      
-      Surface_File.open(filename.c_str(), ios::out);
-      Surface_File.precision(15);
-      unsigned long iMarker, jPoint, GlobalIndex, iVertex; su2double *Coords;
-      for (iMarker = 0; iMarker < config->GetnMarker_All(); iMarker++) {
-        if (config->GetMarker_All_DV(iMarker) == YES) {
-          for (iVertex = 0; iVertex < geometry->nVertex[iMarker]; iVertex++) {
-            jPoint = geometry->vertex[iMarker][iVertex]->GetNode();
-            GlobalIndex = geometry->node[jPoint]->GetGlobalIndex();
-            Coords = geometry->node[jPoint]->GetCoord();
-            Surface_File << GlobalIndex << "\t" << Coords[0] << "\t" << Coords[1];
-            if (geometry->GetnDim() == 2) Surface_File << endl;
-            else Surface_File << "\t" << Coords[2] << endl;
-          }
-        }
-      }
-      Surface_File.close();
-      
-      /*--- A surface file exists, so read in the coordinates ---*/
-      
-    }
-    
-    else {
-      Surface_File.close();
-      if (rank == MASTER_NODE) cout << "Updating the surface coordinates from the input file." << endl;
-      SetExternal_Deformation(geometry, config, ZONE_0, 0);
-    }
-    
-  }
-  
-  /*--- 2D airfoil Hicks-Henne bump functions ---*/
-
-  else if (config->GetDesign_Variable(0) == HICKS_HENNE) {
-    
-    /*--- Apply rotation, displacement and stretching design variables (this
-     should be done before the bump function design variables) ---*/
-
-    for (iDV = 0; iDV < config->GetnDV(); iDV++) {
-			switch ( config->GetDesign_Variable(iDV) ) {
-        case SCALE :  SetScale(geometry, config, iDV, false); break;
-        case TRANSLATION :  SetTranslation(geometry, config, iDV, false); break;
-        case ROTATION :     SetRotation(geometry, config, iDV, false); break;
-			}
-		}
-
-		/*--- Apply the design variables to the control point position ---*/
-
-		for (iDV = 0; iDV < config->GetnDV(); iDV++) {
-			switch ( config->GetDesign_Variable(iDV) ) {
-				case HICKS_HENNE :  SetHicksHenne(geometry, config, iDV, false); break;
-			}
-		}
-
-	}
-  
-  /*--- NACA_4Digits design variable ---*/
-
-  else if (config->GetDesign_Variable(0) == NACA_4DIGITS) { SetNACA_4Digits(geometry, config); }
-  
-  /*--- Parabolic airfoil design variable ---*/
-
-  else if (config->GetDesign_Variable(0) == PARABOLIC) { SetParabolic(geometry, config); }
-  
-  /*--- Airfoil from file design variable ---*/
-  
-  else if (config->GetDesign_Variable(0) == AIRFOIL) { SetAirfoil(geometry, config); }
-  
-  /*--- FFD setting ---*/
-  
-  else if (config->GetDesign_Variable(0) == FFD_SETTING) {
-    if (rank == MASTER_NODE)
-      cout << "No surface deformation (setting FFD)." << endl;
-  }
-
-  /*--- Scale, Translate, and Rotate will be done with rigid mesh transforms. ---*/
-  
-  else if ((config->GetDesign_Variable(0) == ROTATION) ||
-           (config->GetDesign_Variable(0) == TRANSLATION) ||
-           (config->GetDesign_Variable(0) == SCALE)) {
-    if (rank == MASTER_NODE)
-      cout << "No surface deformation (scaling, rotation, or translation)." << endl;
-  }
-  
-  /*--- Design variable not implement ---*/
-
-  else {
-    if (rank == MASTER_NODE)
-      cout << "Design Variable not implement yet" << endl;
-  }
-  
-}
-
-
-void CSurfaceMovement::SetSurface_Derivative(CGeometry *geometry, CConfig *config){
-
-  su2double DV_Value = 0.0;
-
-  unsigned short iDV = 0;
-
-  for (iDV = 0; iDV < config->GetnDV(); iDV++){
-
-    DV_Value = config->GetDV_Value(iDV);
-
-    /* --- If value of the design variable is not 0.0 we apply the differentation.
-     *     Note if multiple variables are non-zero, we end up with the sum of all the derivatives. ---*/
-
-    if (DV_Value != 0.0){
-
-      DV_Value = 0.0;
-
-      SU2_TYPE::SetDerivative(DV_Value, 1.0);
-
-      config->SetDV_Value(iDV, DV_Value);
-    }
-  }
-
-  /* --- Run the surface deformation with DV_Value = 0.0 (no deformation at all) ---*/
-
-  SetSurface_Deformation(geometry, config);
-}
-
-void CSurfaceMovement::CopyBoundary(CGeometry *geometry, CConfig *config) {
-  
-	unsigned short iMarker;
-	unsigned long iVertex, iPoint;
-	su2double *Coord;
-
-  for (iMarker = 0; iMarker < config->GetnMarker_All(); iMarker++) {
-		for (iVertex = 0; iVertex < geometry->nVertex[iMarker]; iVertex++) {
-			iPoint = geometry->vertex[iMarker][iVertex]->GetNode();
-			Coord = geometry->node[iPoint]->GetCoord();
-			geometry->vertex[iMarker][iVertex]->SetCoord(Coord);
-		}
-  }
-  
-}
-
-void CSurfaceMovement::SetParametricCoord(CGeometry *geometry, CConfig *config, CFreeFormDefBox *FFDBox, unsigned short iFFDBox) {
-  
-	unsigned short iMarker, iDim, iOrder, jOrder, kOrder, lOrder, mOrder, nOrder;
-	unsigned long iVertex, iPoint, TotalVertex = 0;
-	su2double *CartCoordNew, *ParamCoord, CartCoord[3], ParamCoordGuess[3], MaxDiff, my_MaxDiff = 0.0, Diff, *Coord;
-	int rank;
-  unsigned short nDim = geometry->GetnDim();
-  
-#ifdef HAVE_MPI
-	MPI_Comm_rank(MPI_COMM_WORLD, &rank);
-#else
-	rank = MASTER_NODE;
-#endif
-	
-  /*--- Change order and control points reduce the
-   complexity of the point inversion (this only works with boxes, 
-   and we maintain an internal copy) ---*/
-  
-  for (iOrder = 0; iOrder < 2; iOrder++) {
-    for (jOrder = 0; jOrder < 2; jOrder++) {
-      for (kOrder = 0; kOrder < 2; kOrder++) {
-        
-        lOrder = 0; mOrder = 0; nOrder = 0;
-        if (iOrder == 1) {lOrder = FFDBox->GetlOrder()-1;}
-        if (jOrder == 1) {mOrder = FFDBox->GetmOrder()-1;}
-        if (kOrder == 1) {nOrder = FFDBox->GetnOrder()-1;}
-
-        Coord = FFDBox->GetCoordControlPoints(lOrder, mOrder, nOrder);
-        
-        FFDBox->SetCoordControlPoints(Coord, iOrder, jOrder, kOrder);
-        
-      }
-    }
-  }
-
-  FFDBox->SetlOrder(2); FFDBox->SetmOrder(2); FFDBox->SetnOrder(2);
-  FFDBox->SetnControlPoints();
-  
-  /*--- Point inversion algorithm with a basic box ---*/
-  
-	ParamCoordGuess[0]  = 0.5; ParamCoordGuess[1] = 0.5; ParamCoordGuess[2] = 0.5;
-  CartCoord[0]        = 0.0; CartCoord[1]       = 0.0; CartCoord[2]       = 0.0;
-
-  /*--- Count the number of vertices ---*/
-  
-  for (iMarker = 0; iMarker < config->GetnMarker_All(); iMarker++)
-		if (config->GetMarker_All_DV(iMarker) == YES)
-			for (iVertex = 0; iVertex < geometry->nVertex[iMarker]; iVertex++)
-        TotalVertex++;
-  
-	for (iMarker = 0; iMarker < config->GetnMarker_All(); iMarker++) {
-    
-		if (config->GetMarker_All_DV(iMarker) == YES) {
-      
-			for (iVertex = 0; iVertex < geometry->nVertex[iMarker]; iVertex++) {
-        
-        /*--- Get the cartesian coordinates ---*/
-        
-        for (iDim = 0; iDim < nDim; iDim++)
-          CartCoord[iDim] = geometry->vertex[iMarker][iVertex]->GetCoord(iDim);
-        
-				iPoint = geometry->vertex[iMarker][iVertex]->GetNode();
-				
-				/*--- If the point is inside the FFD, compute the value of the parametric coordinate ---*/
-        
-				if (FFDBox->GetPointFFD(geometry, config, iPoint)) {
-          
-					/*--- Find the parametric coordinate ---*/
-          
-					ParamCoord = FFDBox->GetParametricCoord_Iterative(iPoint, CartCoord, ParamCoordGuess, config);
-          
-					/*--- If the parametric coordinates are in (0,1) the point belongs to the FFDBox ---*/
-          
-					if (((ParamCoord[0] >= - EPS) && (ParamCoord[0] <= 1.0 + EPS)) && 
-							((ParamCoord[1] >= - EPS) && (ParamCoord[1] <= 1.0 + EPS)) && 
-							((ParamCoord[2] >= - EPS) && (ParamCoord[2] <= 1.0 + EPS))) {
-						
-						/*--- Set the value of the parametric coordinate ---*/
-            
-						FFDBox->Set_MarkerIndex(iMarker);
-						FFDBox->Set_VertexIndex(iVertex);
-            FFDBox->Set_PointIndex(iPoint);
-						FFDBox->Set_ParametricCoord(ParamCoord);
-						FFDBox->Set_CartesianCoord(CartCoord);						
-						
-						/*--- Compute the cartesian coordinates using the parametric coordinates 
-						 to check that everithing is right ---*/
-            
-						CartCoordNew = FFDBox->EvalCartesianCoord(ParamCoord);
-						
-						/*--- Compute max difference between original value and the recomputed value ---*/
-            
-						Diff = 0.0;
-						for (iDim = 0; iDim < nDim; iDim++)
-							Diff += (CartCoordNew[iDim]-CartCoord[iDim])*(CartCoordNew[iDim]-CartCoord[iDim]);
-						Diff = sqrt(Diff);
-						my_MaxDiff = max(my_MaxDiff, Diff);
-						
-						ParamCoordGuess[0] = ParamCoord[0]; ParamCoordGuess[1] = ParamCoord[1]; ParamCoordGuess[2] = ParamCoord[2];
-            
-					}
-          else {
-            cout << "Please check this point: (" << ParamCoord[0] <<" "<< ParamCoord[1] <<" "<< ParamCoord[2] <<") <-> ("
-            << CartCoord[0] <<" "<< CartCoord[1] <<" "<< CartCoord[2] <<")."<< endl;
-          }
-          
-				}
-			}
-    }
-  }
-		
-#ifdef HAVE_MPI
-	SU2_MPI::Allreduce(&my_MaxDiff, &MaxDiff, 1, MPI_DOUBLE, MPI_MAX, MPI_COMM_WORLD);
-#else
-	MaxDiff = my_MaxDiff;
-#endif
-	
-	if (rank == MASTER_NODE) 
-		cout << "Compute parametric coord      | FFD box: " << FFDBox->GetTag() << ". Max Diff: " << MaxDiff <<"."<< endl;
-  
-  
-  /*--- After the point inversion, copy the original information back ---*/
-  
-  FFDBox->SetOriginalControlPoints();
-	
-}
-
-void CSurfaceMovement::SetParametricCoordCP(CGeometry *geometry, CConfig *config, CFreeFormDefBox *FFDBoxParent, CFreeFormDefBox *FFDBoxChild) {
-	unsigned short iOrder, jOrder, kOrder;
-	su2double *CartCoord, *ParamCoord, ParamCoordGuess[3];
-	int rank;
-
-#ifdef HAVE_MPI
-	MPI_Comm_rank(MPI_COMM_WORLD, &rank);
-#else
-	rank = MASTER_NODE;
-#endif
-	
-	for (iOrder = 0; iOrder < FFDBoxChild->GetlOrder(); iOrder++)
-		for (jOrder = 0; jOrder < FFDBoxChild->GetmOrder(); jOrder++)
-			for (kOrder = 0; kOrder < FFDBoxChild->GetnOrder(); kOrder++) {
-				CartCoord = FFDBoxChild->GetCoordControlPoints(iOrder, jOrder, kOrder);
-				ParamCoord = FFDBoxParent->GetParametricCoord_Iterative(0, CartCoord, ParamCoordGuess, config);
-				FFDBoxChild->SetParCoordControlPoints(ParamCoord, iOrder, jOrder, kOrder);
-			}
-
-	if (rank == MASTER_NODE)
-		cout << "Compute parametric coord (CP) | FFD parent box: " << FFDBoxParent->GetTag() << ". FFD child box: " << FFDBoxChild->GetTag() <<"."<< endl;
-
-
-}
-
-void CSurfaceMovement::GetCartesianCoordCP(CGeometry *geometry, CConfig *config, CFreeFormDefBox *FFDBoxParent, CFreeFormDefBox *FFDBoxChild) {
-	unsigned short iOrder, jOrder, kOrder, iDim;
-	su2double *CartCoord, *ParamCoord;
-	int rank;
-	
-#ifdef HAVE_MPI
-	MPI_Comm_rank(MPI_COMM_WORLD, &rank);
-#else
-	rank = MASTER_NODE;
-#endif
-		
-	for (iOrder = 0; iOrder < FFDBoxChild->GetlOrder(); iOrder++)
-		for (jOrder = 0; jOrder < FFDBoxChild->GetmOrder(); jOrder++)
-			for (kOrder = 0; kOrder < FFDBoxChild->GetnOrder(); kOrder++) {
-				ParamCoord = FFDBoxChild->GetParCoordControlPoints(iOrder, jOrder, kOrder);
-				
-				/*--- Clip the value of the parametric coordinates (just in case)  ---*/
-				for (iDim = 0; iDim < 3; iDim++) {
-					if (ParamCoord[iDim] >= 1.0) ParamCoord[iDim] = 1.0;
-					if (ParamCoord[iDim] <= 0.0) ParamCoord[iDim] = 0.0;
-				}
-
-				CartCoord = FFDBoxParent->EvalCartesianCoord(ParamCoord);
-				FFDBoxChild->SetCoordControlPoints(CartCoord, iOrder, jOrder, kOrder);
-        FFDBoxChild->SetCoordControlPoints_Copy(CartCoord, iOrder, jOrder, kOrder);
-        
-			}
-	
-	if (rank == MASTER_NODE)
-		cout << "Update cartesian coord (CP)   | FFD parent box: " << FFDBoxParent->GetTag() << ". FFD child box: " << FFDBoxChild->GetTag() <<"."<< endl;
-
-}
-
-void CSurfaceMovement::CheckFFDIntersections(CGeometry *geometry, CConfig *config, CFreeFormDefBox *FFDBox, unsigned short iFFDBox) {
-  
-  su2double *Coord_0, *Coord_1;
-  unsigned short iMarker, iNode, jNode, lDegree, mDegree, nDegree;
-  unsigned long iElem, iPoint, jPoint;
-  
-  unsigned short Kind_SU2 = config->GetKind_SU2();
-
-  int rank = MASTER_NODE;
-#ifdef HAVE_MPI
-  MPI_Comm_rank(MPI_COMM_WORLD, &rank);
-#endif
-  
-  lDegree = FFDBox->GetlOrder()-1;
-  mDegree = FFDBox->GetmOrder()-1;
-  nDegree = FFDBox->GetnOrder()-1;
-  
-  /*--- Check intersection with plane i=0 ---*/
-  
-  su2double *IPlane_Coord_0_A = FFDBox->GetCoordControlPoints(0, 0, 0);
-  su2double *IPlane_Coord_1_A = FFDBox->GetCoordControlPoints(0, 0, nDegree);
-  su2double *IPlane_Coord_2_A = FFDBox->GetCoordControlPoints(0, mDegree, 0);
-  
-  su2double *IPlane_Coord_0_A_ = FFDBox->GetCoordControlPoints(0, mDegree, nDegree);
-  su2double *IPlane_Coord_1_A_ = FFDBox->GetCoordControlPoints(0, mDegree, 0);
-  su2double *IPlane_Coord_2_A_ = FFDBox->GetCoordControlPoints(0, 0, nDegree);
-  
-  /*--- Check intersection with plane i=lDegree ---*/
-  
-  su2double *IPlane_Coord_0_B = FFDBox->GetCoordControlPoints(lDegree, 0, 0);
-  su2double *IPlane_Coord_1_B = FFDBox->GetCoordControlPoints(lDegree, 0, nDegree);
-  su2double *IPlane_Coord_2_B = FFDBox->GetCoordControlPoints(lDegree, mDegree, 0);
-  
-  su2double *IPlane_Coord_0_B_ = FFDBox->GetCoordControlPoints(lDegree, mDegree, nDegree);
-  su2double *IPlane_Coord_1_B_ = FFDBox->GetCoordControlPoints(lDegree, mDegree, 0);
-  su2double *IPlane_Coord_2_B_ = FFDBox->GetCoordControlPoints(lDegree, 0, nDegree);
-  
-  /*--- Check intersection with plane j=0 ---*/
-  
-  su2double *JPlane_Coord_0_A = FFDBox->GetCoordControlPoints(0,      0, 0);
-  su2double *JPlane_Coord_1_A = FFDBox->GetCoordControlPoints(0,      0, nDegree);
-  su2double *JPlane_Coord_2_A = FFDBox->GetCoordControlPoints(lDegree, 0, 0);
-  
-  su2double *JPlane_Coord_0_A_ = FFDBox->GetCoordControlPoints(lDegree, 0, nDegree);
-  su2double *JPlane_Coord_1_A_ = FFDBox->GetCoordControlPoints(lDegree, 0, 0);
-  su2double *JPlane_Coord_2_A_ = FFDBox->GetCoordControlPoints(0,      0, nDegree);
-  
-  /*--- Check intersection with plane j=mDegree ---*/
-  
-  su2double *JPlane_Coord_0_B = FFDBox->GetCoordControlPoints(0,      mDegree, 0);
-  su2double *JPlane_Coord_1_B = FFDBox->GetCoordControlPoints(0,      mDegree, nDegree);
-  su2double *JPlane_Coord_2_B = FFDBox->GetCoordControlPoints(lDegree, mDegree, 0);
-  
-  su2double *JPlane_Coord_0_B_ = FFDBox->GetCoordControlPoints(lDegree, mDegree, nDegree);
-  su2double *JPlane_Coord_1_B_ = FFDBox->GetCoordControlPoints(lDegree, mDegree, 0);
-  su2double *JPlane_Coord_2_B_ = FFDBox->GetCoordControlPoints(0,      mDegree, nDegree);
-  
-  /*--- Check intersection with plane k=0 ---*/
-  
-  su2double *KPlane_Coord_0_A = FFDBox->GetCoordControlPoints(0,      0,      0);
-  su2double *KPlane_Coord_1_A = FFDBox->GetCoordControlPoints(0,      mDegree, 0);
-  su2double *KPlane_Coord_2_A = FFDBox->GetCoordControlPoints(lDegree, 0,      0);
-  
-  su2double *KPlane_Coord_0_A_ = FFDBox->GetCoordControlPoints(lDegree, mDegree, 0);
-  su2double *KPlane_Coord_1_A_ = FFDBox->GetCoordControlPoints(lDegree, 0,      0);
-  su2double *KPlane_Coord_2_A_ = FFDBox->GetCoordControlPoints(0,      mDegree, 0);
-  
-  /*--- Check intersection with plane k=nDegree ---*/
-  
-  su2double *KPlane_Coord_0_B = FFDBox->GetCoordControlPoints(0,      0,      nDegree);
-  su2double *KPlane_Coord_1_B = FFDBox->GetCoordControlPoints(0,      mDegree, nDegree);
-  su2double *KPlane_Coord_2_B = FFDBox->GetCoordControlPoints(lDegree, 0,      nDegree);
-  
-  su2double *KPlane_Coord_0_B_ = FFDBox->GetCoordControlPoints(lDegree, mDegree, nDegree);
-  su2double *KPlane_Coord_1_B_ = FFDBox->GetCoordControlPoints(lDegree, 0,      nDegree);
-  su2double *KPlane_Coord_2_B_ = FFDBox->GetCoordControlPoints(0,      mDegree, nDegree);
-  
-  /*--- Loop over all the grid triangles ---*/
-  
-  bool IPlane_Intersect_A = false, IPlane_Intersect_B = false;
-  bool JPlane_Intersect_A = false, JPlane_Intersect_B = false;
-  bool KPlane_Intersect_A = false, KPlane_Intersect_B = false;
-
-  /*--- Only the markers in the moving list ---*/
-  
-  for (iMarker = 0; iMarker < geometry->GetnMarker(); iMarker++) {
-    if (((config->GetMarker_All_Moving(iMarker) == YES) && (Kind_SU2 == SU2_CFD)) ||
-        ((config->GetMarker_All_DV(iMarker) == YES) && (Kind_SU2 == SU2_DEF)) ||
-        ((config->GetMarker_All_DV(iMarker) == YES) && (Kind_SU2 == SU2_GEO)) ||
-        ((config->GetMarker_All_DV(iMarker) == YES) && (Kind_SU2 == SU2_DOT)) ||
-        ((config->GetMarker_All_DV(iMarker) == YES) && (config->GetDirectDiff() == D_DESIGN))) {
-      for (iElem = 0; iElem < geometry->GetnElem_Bound(iMarker); iElem++) {
-        for (iNode = 0; iNode < geometry->bound[iMarker][iElem]->GetnNodes(); iNode++) {
-          iPoint = geometry->bound[iMarker][iElem]->GetNode(iNode);
-          for (jNode = 0; jNode < geometry->bound[iMarker][iElem]->GetnNodes(); jNode++) {
-            jPoint = geometry->bound[iMarker][iElem]->GetNode(jNode);
-            
-            if (jPoint > iPoint) {
-              
-              Coord_0 = geometry->node[iPoint]->GetCoord();
-              Coord_1 = geometry->node[jPoint]->GetCoord();
-              
-              if (!IPlane_Intersect_A) {
-                if (geometry->SegmentIntersectsTriangle(Coord_0, Coord_1, IPlane_Coord_0_A, IPlane_Coord_1_A, IPlane_Coord_2_A)) { IPlane_Intersect_A = true; }
-                if (geometry->SegmentIntersectsTriangle(Coord_0, Coord_1, IPlane_Coord_0_A_, IPlane_Coord_1_A_, IPlane_Coord_2_A_)) { IPlane_Intersect_A = true; }
-              }
-              
-              if (!IPlane_Intersect_B) {
-                if (geometry->SegmentIntersectsTriangle(Coord_0, Coord_1, IPlane_Coord_0_B, IPlane_Coord_1_B, IPlane_Coord_2_B)) { IPlane_Intersect_B = true; }
-                if (geometry->SegmentIntersectsTriangle(Coord_0, Coord_1, IPlane_Coord_0_B_, IPlane_Coord_1_B_, IPlane_Coord_2_B_)) { IPlane_Intersect_B = true; }
-              }
-              
-              if (!JPlane_Intersect_A) {
-                if (geometry->SegmentIntersectsTriangle(Coord_0, Coord_1, JPlane_Coord_0_A, JPlane_Coord_1_A, JPlane_Coord_2_A)) { JPlane_Intersect_A = true; }
-                if (geometry->SegmentIntersectsTriangle(Coord_0, Coord_1, JPlane_Coord_0_A_, JPlane_Coord_1_A_, JPlane_Coord_2_A_)) { JPlane_Intersect_A = true; }
-              }
-              
-              if (!JPlane_Intersect_B) {
-                if (geometry->SegmentIntersectsTriangle(Coord_0, Coord_1, JPlane_Coord_0_B, JPlane_Coord_1_B, JPlane_Coord_2_B)) { JPlane_Intersect_B = true; }
-                if (geometry->SegmentIntersectsTriangle(Coord_0, Coord_1, JPlane_Coord_0_B_, JPlane_Coord_1_B_, JPlane_Coord_2_B_)) { JPlane_Intersect_B = true; }
-              }
-              
-              if (!KPlane_Intersect_A) {
-                if (geometry->SegmentIntersectsTriangle(Coord_0, Coord_1, KPlane_Coord_0_A, KPlane_Coord_1_A, KPlane_Coord_2_A)) { KPlane_Intersect_A = true; }
-                if (geometry->SegmentIntersectsTriangle(Coord_0, Coord_1, KPlane_Coord_0_A_, KPlane_Coord_1_A_, KPlane_Coord_2_A_)) { KPlane_Intersect_A = true; }
-              }
-              
-              if (!KPlane_Intersect_B) {
-                if (geometry->SegmentIntersectsTriangle(Coord_0, Coord_1, KPlane_Coord_0_B, KPlane_Coord_1_B, KPlane_Coord_2_B)) { KPlane_Intersect_B = true; }
-                if (geometry->SegmentIntersectsTriangle(Coord_0, Coord_1, KPlane_Coord_0_B_, KPlane_Coord_1_B_, KPlane_Coord_2_B_)) { KPlane_Intersect_B = true; }
-              }
-              
-            }
-          }
-        }
-      }
-    }
-  }
-  
-  /*--- Comunicate the planes that interesect the surface ---*/
-  
-  unsigned short MyCode[6] = {0,0,0,0,0,0}, Code[6] = {0,0,0,0,0,0};
-  
-  if (IPlane_Intersect_A) MyCode[0] = 1;
-  if (IPlane_Intersect_B) MyCode[1] = 1;
-  if (JPlane_Intersect_A) MyCode[2] = 1;
-  if (JPlane_Intersect_B) MyCode[3] = 1;
-  if (KPlane_Intersect_A) MyCode[4] = 1;
-  if (KPlane_Intersect_B) MyCode[5] = 1;
-  
-#ifdef HAVE_MPI
-  
-  /*--- Add SU2_MPI::Allreduce information using all the nodes ---*/
-  
-  SU2_MPI::Allreduce(&MyCode, &Code, 6, MPI_UNSIGNED_SHORT, MPI_SUM, MPI_COMM_WORLD);
-
-#else
-  
-  Code[0] = MyCode[0]; Code[1] = MyCode[1]; Code[2] = MyCode[2];
-  Code[3] = MyCode[3]; Code[4] = MyCode[4]; Code[5] = MyCode[5];
-  
-#endif
-  
-  if (Code[0] != 0) IPlane_Intersect_A = true; else IPlane_Intersect_A = false;
-  if (Code[1] != 0) IPlane_Intersect_B = true; else IPlane_Intersect_B = false;
-  if (Code[2] != 0) JPlane_Intersect_A = true; else JPlane_Intersect_A = false;
-  if (Code[3] != 0) JPlane_Intersect_B = true; else JPlane_Intersect_B = false;
-  if (Code[4] != 0) KPlane_Intersect_A = true; else KPlane_Intersect_A = false;
-  if (Code[5] != 0) KPlane_Intersect_B = true; else KPlane_Intersect_B = false;
-  
-  /*--- Screen output ---*/
-  
-  if (rank == MASTER_NODE) {
-    
-    if (IPlane_Intersect_A || IPlane_Intersect_B ||
-        JPlane_Intersect_A || JPlane_Intersect_B ||
-        KPlane_Intersect_A || KPlane_Intersect_B ) {
-      cout << "The FFD planes ";
-      if (IPlane_Intersect_A) cout << "i=0, ";
-      if (IPlane_Intersect_B) cout << "i="<< lDegree << ", ";
-      if (JPlane_Intersect_A) cout << "j=0, ";
-      if (JPlane_Intersect_B) cout << "j="<< mDegree << ", ";
-      if (KPlane_Intersect_A) cout << "k=0, ";
-      if (KPlane_Intersect_B) cout << "k="<< nDegree << ", ";
-      cout << "intersect solid surfaces." << endl;
-    }
-    
-  }
-  
-  /*--- Fix the FFD planes based on the intersections with solid surfaces, 
-   and the continuity level, check that we have enough degree for the continuity 
-   that we are looking for ---*/
-  
-  if (IPlane_Intersect_A) { FFDBox->Set_Fix_IPlane(0); FFDBox->Set_Fix_IPlane(1); }
-  if (IPlane_Intersect_B) { FFDBox->Set_Fix_IPlane(lDegree); FFDBox->Set_Fix_IPlane(lDegree-1); }
-
-  if (JPlane_Intersect_A) { FFDBox->Set_Fix_JPlane(0); FFDBox->Set_Fix_JPlane(1); }
-  if (JPlane_Intersect_B) { FFDBox->Set_Fix_JPlane(mDegree); FFDBox->Set_Fix_JPlane(mDegree-1); }
-  
-  if (KPlane_Intersect_A) { FFDBox->Set_Fix_KPlane(0); FFDBox->Set_Fix_KPlane(1); }
-  if (KPlane_Intersect_B) { FFDBox->Set_Fix_KPlane(nDegree); FFDBox->Set_Fix_KPlane(nDegree-1); }
-  
-  if (config->GetFFD_Continuity() == DERIVATIVE_2ND) {
-    
-    if ((IPlane_Intersect_A) && (lDegree > 1)) { FFDBox->Set_Fix_IPlane(2); }
-    if ((IPlane_Intersect_B) && (lDegree > 1)) { FFDBox->Set_Fix_IPlane(lDegree-2); }
-    
-    if ((JPlane_Intersect_A) && (mDegree > 1)) { FFDBox->Set_Fix_JPlane(2); }
-    if ((JPlane_Intersect_B) && (mDegree > 1)) { FFDBox->Set_Fix_JPlane(mDegree-2); }
-    
-    if ((KPlane_Intersect_A) && (nDegree > 1)) { FFDBox->Set_Fix_KPlane(2); }
-    if ((KPlane_Intersect_B) && (nDegree > 1)) { FFDBox->Set_Fix_KPlane(nDegree-2); }
-    
-  }
-
-}
-
-void CSurfaceMovement::UpdateParametricCoord(CGeometry *geometry, CConfig *config, CFreeFormDefBox *FFDBox, unsigned short iFFDBox) {
-	unsigned short iMarker, iDim;
-	unsigned long iVertex, iPoint, iSurfacePoints;
-	su2double CartCoord[3], *CartCoordNew, *CartCoordOld, *ParamCoord, *var_coord, ParamCoordGuess[3], MaxDiff, 
-	my_MaxDiff = 0.0, Diff;
-	int rank;
-	
-#ifdef HAVE_MPI
-	MPI_Comm_rank(MPI_COMM_WORLD, &rank);
-#else
-	rank = MASTER_NODE;
-#endif
-			
-	/*--- Recompute the parametric coordinates ---*/
-  
-	for (iSurfacePoints = 0; iSurfacePoints < FFDBox->GetnSurfacePoint(); iSurfacePoints++) {
-		
-		/*--- Get the marker of the surface point ---*/
-    
-		iMarker = FFDBox->Get_MarkerIndex(iSurfacePoints);
-		
-		if (config->GetMarker_All_DV(iMarker) == YES) {
-			
-			/*--- Get the vertex of the surface point ---*/
-      
-			iVertex = FFDBox->Get_VertexIndex(iSurfacePoints);
-			iPoint = FFDBox->Get_PointIndex(iSurfacePoints);
-	
-			/*--- Get the parametric and cartesians coordinates of the 
-			 surface point (they don't mach) ---*/
-      
-			ParamCoord = FFDBox->Get_ParametricCoord(iSurfacePoints);
-			
-			/*--- Compute and set the cartesian coord using the variation computed 
-			 with the previous deformation ---*/
-      
-			var_coord = geometry->vertex[iMarker][iVertex]->GetVarCoord();
-			CartCoordOld = geometry->node[iPoint]->GetCoord();
-			for (iDim = 0; iDim < 3; iDim++)
-				CartCoord[iDim] = CartCoordOld[iDim] + var_coord[iDim];
-			FFDBox->Set_CartesianCoord(CartCoord, iSurfacePoints);
-
-			/*--- Find the parametric coordinate using as ParamCoordGuess the previous value ---*/
-      
-			ParamCoordGuess[0] = ParamCoord[0]; ParamCoordGuess[1] = ParamCoord[1]; ParamCoordGuess[2] = ParamCoord[2];
-			ParamCoord = FFDBox->GetParametricCoord_Iterative(iPoint, CartCoord, ParamCoordGuess, config);
-					
-			/*--- Set the new value of the parametric coordinates ---*/
-      
-			FFDBox->Set_ParametricCoord(ParamCoord, iSurfacePoints);
-			
-			/*--- Compute the cartesian coordinates using the parametric coordinates 
-			 to check that everithing is right ---*/
-      
-			CartCoordNew = FFDBox->EvalCartesianCoord(ParamCoord);
-			
-			/*--- Compute max difference between original value and the recomputed value ---*/
-      
-			Diff = 0.0;
-			for (iDim = 0; iDim < geometry->GetnDim(); iDim++)
-				Diff += (CartCoordNew[iDim]-CartCoord[iDim])*(CartCoordNew[iDim]-CartCoord[iDim]);
-			Diff = sqrt(Diff);
-			my_MaxDiff = max(my_MaxDiff, Diff);
-				
-		}
-	}
-		
-#ifdef HAVE_MPI
-	SU2_MPI::Allreduce(&my_MaxDiff, &MaxDiff, 1, MPI_DOUBLE, MPI_MAX, MPI_COMM_WORLD);
-#else
-	MaxDiff = my_MaxDiff;
-#endif
-	
-	if (rank == MASTER_NODE) 
-		cout << "Update parametric coord       | FFD box: " << FFDBox->GetTag() << ". Max Diff: " << MaxDiff <<"."<< endl;
-	
-}
-
-void CSurfaceMovement::SetCartesianCoord(CGeometry *geometry, CConfig *config, CFreeFormDefBox *FFDBox, unsigned short iFFDBox) {
-  
-	su2double *CartCoordNew, Diff, my_MaxDiff = 0.0, MaxDiff,
-	*ParamCoord, VarCoord[3] = {0.0, 0.0, 0.0}, CartCoordOld[3] = {0.0, 0.0, 0.0};
-	unsigned short iMarker, iDim;
-	unsigned long iVertex, iPoint, iSurfacePoints;
-	int rank;
-	
-  unsigned short nDim = geometry->GetnDim();
-  
-#ifdef HAVE_MPI
-	MPI_Comm_rank(MPI_COMM_WORLD, &rank);
-#else
-	rank = MASTER_NODE;
-#endif
-	
-	/*--- Recompute the cartesians coordinates ---*/
-  
-	for (iSurfacePoints = 0; iSurfacePoints < FFDBox->GetnSurfacePoint(); iSurfacePoints++) {
-		
-		/*--- Get the marker of the surface point ---*/
-    
-		iMarker = FFDBox->Get_MarkerIndex(iSurfacePoints);
-		
-		if (config->GetMarker_All_DV(iMarker) == YES) {
-			
-			/*--- Get the vertex of the surface point ---*/
-      
-			iVertex = FFDBox->Get_VertexIndex(iSurfacePoints);
-			iPoint = FFDBox->Get_PointIndex(iSurfacePoints);
-      
-			/*--- Set to zero the variation of the coordinates ---*/
-      
-			geometry->vertex[iMarker][iVertex]->SetVarCoord(VarCoord);
-      
-			/*--- Get the parametric coordinate of the surface point ---*/
-      
-			ParamCoord = FFDBox->Get_ParametricCoord(iSurfacePoints);
-			
-			/*--- Compute the new cartesian coordinate, and set the value in
-			 the FFDBox structure ---*/
-      
-			CartCoordNew = FFDBox->EvalCartesianCoord(ParamCoord);
-			FFDBox->Set_CartesianCoord(CartCoordNew, iSurfacePoints);
-			
-			/*--- Get the original cartesian coordinates of the surface point ---*/
-      
-      for (iDim = 0; iDim < nDim; iDim++) {
-        CartCoordOld[iDim] = geometry->node[iPoint]->GetCoord(iDim);
-      }
-      
-			/*--- Set the value of the variation of the coordinates ---*/
-      
-      Diff = 0.0;
-			for (iDim = 0; iDim < nDim; iDim++) {
-				VarCoord[iDim] = CartCoordNew[iDim] - CartCoordOld[iDim];
-        if ((fabs(VarCoord[iDim]) <= EPS) && (config->GetDirectDiff() != D_DESIGN) && (!config->GetDiscrete_Adjoint()))
-          VarCoord[iDim] = 0.0;
-        Diff += (VarCoord[iDim]*VarCoord[iDim]);
-			}
-			Diff = sqrt(Diff);
-			
-			my_MaxDiff = max(my_MaxDiff, Diff);
-			
-			/*--- Set the variation of the coordinates ---*/
-      
-			geometry->vertex[iMarker][iVertex]->SetVarCoord(VarCoord);
-      
-		}
-	}
-  
-#ifdef HAVE_MPI
-	SU2_MPI::Allreduce(&my_MaxDiff, &MaxDiff, 1, MPI_DOUBLE, MPI_MAX, MPI_COMM_WORLD);
-#else
-	MaxDiff = my_MaxDiff;
-#endif
-	
-	if (rank == MASTER_NODE)
-		cout << "Update cartesian coord        | FFD box: " << FFDBox->GetTag() << ". Max Diff: " << MaxDiff <<"."<< endl;
-	
-}
-
-
-void CSurfaceMovement::SetFFDCPChange_2D(CGeometry *geometry, CConfig *config, CFreeFormDefBox *FFDBox,
-                                         unsigned short iDV, bool ResetDef) {
-  
-  su2double movement[3], Ampl;
-  unsigned short index[3], i, j;
-  string design_FFDBox;
-  
-  /*--- Set control points to its original value (even if the
-   design variable is not in this box) ---*/
-  
-  if (ResetDef == true) FFDBox->SetOriginalControlPoints();
-  
-  design_FFDBox = config->GetFFDTag(iDV);
-  
-  if (design_FFDBox.compare(FFDBox->GetTag()) == 0) {
-    
-    /*--- Compute deformation ---*/
-    
-    Ampl = config->GetDV_Value(iDV);
-    
-    movement[0] = config->GetParamDV(iDV, 3)*Ampl;
-    movement[1] = config->GetParamDV(iDV, 4)*Ampl;
-    movement[2] = 0.0;
-    
-    index[0] = SU2_TYPE::Int(config->GetParamDV(iDV, 1));
-    index[1] = SU2_TYPE::Int(config->GetParamDV(iDV, 2));
-    
-    /*--- Lower surface ---*/
-    
-    index[2] = 0;
-    
-    if ((SU2_TYPE::Int(config->GetParamDV(iDV, 1)) == -1) &&
-        (SU2_TYPE::Int(config->GetParamDV(iDV, 2)) != -1)) {
-      for (i = 0; i < FFDBox->GetlOrder(); i++) {
-        index[0] = i;
-        FFDBox->SetControlPoints(index, movement);
-      }
-    }
-    
-    if ((SU2_TYPE::Int(config->GetParamDV(iDV, 1)) != -1) &&
-        (SU2_TYPE::Int(config->GetParamDV(iDV, 2)) == -1)) {
-      for (j = 0; j < FFDBox->GetmOrder(); j++) {
-        index[1] = j;
-        FFDBox->SetControlPoints(index, movement);
-      }
-    }
-    
-    if ((SU2_TYPE::Int(config->GetParamDV(iDV, 1)) == -1) &&
-        (SU2_TYPE::Int(config->GetParamDV(iDV, 2)) == -1)) {
-      for (i = 0; i < FFDBox->GetlOrder(); i++) {
-        index[0] = i;
-        for (j = 0; j < FFDBox->GetmOrder(); j++) {
-          index[1] = j;
-          FFDBox->SetControlPoints(index, movement);
-        }
-      }
-    }
-    if ((SU2_TYPE::Int(config->GetParamDV(iDV, 1)) != -1) &&
-        (SU2_TYPE::Int(config->GetParamDV(iDV, 2)) != -1)) {
-      
-      FFDBox->SetControlPoints(index, movement);
-    }
-    
-    
-    /*--- Upper surface ---*/
-    
-    index[2] = 1;
-    
-    if ((SU2_TYPE::Int(config->GetParamDV(iDV, 1)) == -1) &&
-        (SU2_TYPE::Int(config->GetParamDV(iDV, 2)) != -1)) {
-      for (i = 0; i < FFDBox->GetlOrder(); i++) {
-        index[0] = i;
-        FFDBox->SetControlPoints(index, movement);
-      }
-    }
-    
-    if ((SU2_TYPE::Int(config->GetParamDV(iDV, 1)) != -1) &&
-        (SU2_TYPE::Int(config->GetParamDV(iDV, 2)) == -1)) {
-      for (j = 0; j < FFDBox->GetmOrder(); j++) {
-        index[1] = j;
-        FFDBox->SetControlPoints(index, movement);
-      }
-    }
-    
-    if ((SU2_TYPE::Int(config->GetParamDV(iDV, 1)) == -1) &&
-        (SU2_TYPE::Int(config->GetParamDV(iDV, 2)) == -1)) {
-      for (i = 0; i < FFDBox->GetlOrder(); i++) {
-        index[0] = i;
-        for (j = 0; j < FFDBox->GetmOrder(); j++) {
-          index[1] = j;
-          FFDBox->SetControlPoints(index, movement);
-        }
-      }
-    }
-    if ((SU2_TYPE::Int(config->GetParamDV(iDV, 1)) != -1) &&
-        (SU2_TYPE::Int(config->GetParamDV(iDV, 2)) != -1)) {
-      
-      FFDBox->SetControlPoints(index, movement);
-    }
-  }
-		
-}
-
-void CSurfaceMovement::SetFFDCPChange(CGeometry *geometry, CConfig *config, CFreeFormDefBox *FFDBox,
-																			unsigned short iDV, bool ResetDef) {
-	
-	su2double movement[3], Ampl;
-	unsigned short index[3], i, j, k, iPlane;
-	string design_FFDBox;
-
-  /*--- Set control points to its original value (even if the
-   design variable is not in this box) ---*/
-  
-  if (ResetDef == true) FFDBox->SetOriginalControlPoints();
-  
-	design_FFDBox = config->GetFFDTag(iDV);
-
-	if (design_FFDBox.compare(FFDBox->GetTag()) == 0) {
-    
-    /*--- Compute deformation ---*/
-    
-		Ampl = config->GetDV_Value(iDV);
-
-    movement[0] = config->GetParamDV(iDV, 4)*Ampl;
-		movement[1] = config->GetParamDV(iDV, 5)*Ampl;
-		movement[2] = config->GetParamDV(iDV, 6)*Ampl;
-
-    index[0] = SU2_TYPE::Int(config->GetParamDV(iDV, 1));
-    index[1] = SU2_TYPE::Int(config->GetParamDV(iDV, 2));
-    index[2] = SU2_TYPE::Int(config->GetParamDV(iDV, 3));
-    
-    /*--- Check that it is possible to move the control point ---*/
-    
-    for (iPlane = 0 ; iPlane < FFDBox->Get_nFix_IPlane(); iPlane++) {
-      if (index[0] == FFDBox->Get_Fix_IPlane(iPlane)) return;
-    }
-    
-    for (iPlane = 0 ; iPlane < FFDBox->Get_nFix_JPlane(); iPlane++) {
-      if (index[1] == FFDBox->Get_Fix_JPlane(iPlane)) return;
-    }
-    
-    for (iPlane = 0 ; iPlane < FFDBox->Get_nFix_KPlane(); iPlane++) {
-      if (index[2] == FFDBox->Get_Fix_KPlane(iPlane)) return;
-    }
-
-    if ((SU2_TYPE::Int(config->GetParamDV(iDV, 1)) == -1) &&
-        (SU2_TYPE::Int(config->GetParamDV(iDV, 2)) != -1) &&
-        (SU2_TYPE::Int(config->GetParamDV(iDV, 3)) != -1)) {
-      for (i = 0; i < FFDBox->GetlOrder(); i++) {
-        index[0] = i;
-        FFDBox->SetControlPoints(index, movement);
-      }
-    }
-
-    if ((SU2_TYPE::Int(config->GetParamDV(iDV, 1)) != -1) &&
-        (SU2_TYPE::Int(config->GetParamDV(iDV, 2)) == -1) &&
-        (SU2_TYPE::Int(config->GetParamDV(iDV, 3)) != -1)) {
-      for (j = 0; j < FFDBox->GetmOrder(); j++) {
-        index[1] = j;
-        FFDBox->SetControlPoints(index, movement);
-      }
-    }
-    
-    if ((SU2_TYPE::Int(config->GetParamDV(iDV, 1)) != -1) &&
-        (SU2_TYPE::Int(config->GetParamDV(iDV, 2)) != -1) &&
-        (SU2_TYPE::Int(config->GetParamDV(iDV, 3)) == -1)) {
-      for (k = 0; k < FFDBox->GetnOrder(); k++) {
-        index[2] = k;
-        FFDBox->SetControlPoints(index, movement);
-      }
-    }
-    
-    if ((SU2_TYPE::Int(config->GetParamDV(iDV, 1)) == -1) &&
-        (SU2_TYPE::Int(config->GetParamDV(iDV, 2)) == -1) &&
-        (SU2_TYPE::Int(config->GetParamDV(iDV, 3)) != -1)) {
-      for (i = 0; i < FFDBox->GetlOrder(); i++) {
-        index[0] = i;
-        for (j = 0; j < FFDBox->GetmOrder(); j++) {
-          index[1] = j;
-          FFDBox->SetControlPoints(index, movement);
-        }
-      }
-    }
-    
-    if ((SU2_TYPE::Int(config->GetParamDV(iDV, 1)) != -1) &&
-        (SU2_TYPE::Int(config->GetParamDV(iDV, 2)) == -1) &&
-        (SU2_TYPE::Int(config->GetParamDV(iDV, 3)) == -1)) {
-      for (j = 0; j < FFDBox->GetmOrder(); j++) {
-        index[1] = j;
-        for (k = 0; k < FFDBox->GetnOrder(); k++) {
-          index[2] = k;
-          FFDBox->SetControlPoints(index, movement);
-        }
-      }
-    }
-    
-    if ((SU2_TYPE::Int(config->GetParamDV(iDV, 1)) == -1) &&
-        (SU2_TYPE::Int(config->GetParamDV(iDV, 2)) != -1) &&
-        (SU2_TYPE::Int(config->GetParamDV(iDV, 3)) == -1)) {
-      for (i = 0; i < FFDBox->GetlOrder(); i++) {
-        index[0] = i;
-        for (k = 0; k < FFDBox->GetnOrder(); k++) {
-          index[2] = k;
-          FFDBox->SetControlPoints(index, movement);
-        }
-      }
-    }
-    
-    if ((SU2_TYPE::Int(config->GetParamDV(iDV, 1)) != -1) &&
-        (SU2_TYPE::Int(config->GetParamDV(iDV, 2)) != -1) &&
-        (SU2_TYPE::Int(config->GetParamDV(iDV, 3)) != -1)) {
-      FFDBox->SetControlPoints(index, movement);
-    }
-		
-	}
-  
-}
-
-void CSurfaceMovement::SetFFDCamber_2D(CGeometry *geometry, CConfig *config, CFreeFormDefBox *FFDBox,
-																		unsigned short iDV, bool ResetDef) {
-	su2double Ampl, movement[3];
-	unsigned short index[3], kIndex;
-	string design_FFDBox;
-  
-  /*--- Set control points to its original value (even if the
-   design variable is not in this box) ---*/
-  
-  if (ResetDef == true) FFDBox->SetOriginalControlPoints();
-
-	design_FFDBox = config->GetFFDTag(iDV);
-	
-	if (design_FFDBox.compare(FFDBox->GetTag()) == 0) {
-    
-		for (kIndex = 0; kIndex < 2; kIndex++) {
-      
-			Ampl = config->GetDV_Value(iDV);
-						
-      movement[0] = 0.0;
-			if (kIndex == 0) movement[1] = Ampl;
-			else movement[1] = Ampl;
-      movement[2] = 0.0;
-      
-			index[0] = SU2_TYPE::Int(config->GetParamDV(iDV, 1)); index[1] = kIndex; index[2] = 0;
-			FFDBox->SetControlPoints(index, movement);
-      
-      index[2] = 1;
-			FFDBox->SetControlPoints(index, movement);
-      
-		}
-		
-	}
-	
-}
-
-void CSurfaceMovement::SetFFDThickness_2D(CGeometry *geometry, CConfig *config, CFreeFormDefBox *FFDBox,
-																			 unsigned short iDV, bool ResetDef) {
-	su2double Ampl, movement[3];
-	unsigned short index[3], kIndex;
-	string design_FFDBox;
-  
-  /*--- Set control points to its original value (even if the
-   design variable is not in this box) ---*/
-  
-  if (ResetDef == true) FFDBox->SetOriginalControlPoints();
-
-	design_FFDBox = config->GetFFDTag(iDV);
-	
-	if (design_FFDBox.compare(FFDBox->GetTag()) == 0) {
-				
-    for (kIndex = 0; kIndex < 2; kIndex++) {
-			
-			Ampl = config->GetDV_Value(iDV);
-			
-      movement[0] = 0.0;
-			if (kIndex == 0) movement[1] = -Ampl;
-			else movement[1] = Ampl;
-			movement[2] = 0.0;
-      
-			index[0] = SU2_TYPE::Int(config->GetParamDV(iDV, 1)); index[1] = kIndex; index[2] = 0;
-			FFDBox->SetControlPoints(index, movement);
-      
-      index[2] = 1;
-			FFDBox->SetControlPoints(index, movement);
-      
-		}
-		
-	}
-	
-}
-
-void CSurfaceMovement::SetFFDCamber(CGeometry *geometry, CConfig *config, CFreeFormDefBox *FFDBox,
-																		unsigned short iDV, bool ResetDef) {
-	su2double Ampl, movement[3];
-	unsigned short index[3], kIndex;
-	string design_FFDBox;
-  
-  /*--- Set control points to its original value (even if the
-   design variable is not in this box) ---*/
-  
-  if (ResetDef == true) FFDBox->SetOriginalControlPoints();
-
-	design_FFDBox = config->GetFFDTag(iDV);
-	
-	if (design_FFDBox.compare(FFDBox->GetTag()) == 0) {
-    
-		for (kIndex = 0; kIndex < 2; kIndex++) {
-						
-			Ampl = config->GetDV_Value(iDV);
-						
-			index[0] = SU2_TYPE::Int(config->GetParamDV(iDV, 1));
-			index[1] = SU2_TYPE::Int(config->GetParamDV(iDV, 2)); 
-			index[2] = kIndex;
-			
-			movement[0] = 0.0; movement[1] = 0.0; 
-			if (kIndex == 0) movement[2] = Ampl;
-			else movement[2] = Ampl;
-			
-			FFDBox->SetControlPoints(index, movement);
-      
-		}
-		
-	}
-	
-}
-
-void CSurfaceMovement::SetFFDThickness(CGeometry *geometry, CConfig *config, CFreeFormDefBox *FFDBox,
-																			 unsigned short iDV, bool ResetDef) {
-	su2double Ampl, movement[3];
-	unsigned short index[3], kIndex;
-	string design_FFDBox;
-  
-  /*--- Set control points to its original value (even if the
-   design variable is not in this box) ---*/
-  
-  if (ResetDef == true) FFDBox->SetOriginalControlPoints();
-
-	design_FFDBox = config->GetFFDTag(iDV);
-	
-	if (design_FFDBox.compare(FFDBox->GetTag()) == 0) {
-				
-    for (kIndex = 0; kIndex < 2; kIndex++) {
-			
-			Ampl = config->GetDV_Value(iDV);
-			
-			index[0] = SU2_TYPE::Int(config->GetParamDV(iDV, 1));
-			index[1] = SU2_TYPE::Int(config->GetParamDV(iDV, 2)); 
-			index[2] = kIndex;
-			
-			movement[0] = 0.0; movement[1] = 0.0; 
-			if (kIndex == 0) movement[2] = -Ampl;
-			else movement[2] = Ampl;
-			
-			FFDBox->SetControlPoints(index, movement);
-      
-		}
-		
-	}
-	
-}
-
-
-void CSurfaceMovement::SetFFDDihedralAngle(CGeometry *geometry, CConfig *config, CFreeFormDefBox *FFDBox,
-																					 unsigned short iDV, bool ResetDef) {
-	unsigned short iOrder, jOrder, kOrder, index[3];
-	su2double movement[3], theta;
-	string design_FFDBox;
-  
-  /*--- Set control points to its original value (even if the
-   design variable is not in this box) ---*/
-  
-  if (ResetDef == true) FFDBox->SetOriginalControlPoints();
-
-	design_FFDBox = config->GetFFDTag(iDV);
-	
-	if (design_FFDBox.compare(FFDBox->GetTag()) == 0) {
-    
-		/*--- The angle of rotation. ---*/
-    
-		theta = config->GetDV_Value(iDV)*PI_NUMBER/180.0;
-		
-		/*--- Change the value of the control point if move is true ---*/
-		for (iOrder = 0; iOrder < FFDBox->GetlOrder(); iOrder++)
-			for (jOrder = 0; jOrder < FFDBox->GetmOrder(); jOrder++)
-				for (kOrder = 0; kOrder < FFDBox->GetnOrder(); kOrder++) {
-					index[0] = iOrder; index[1] = jOrder; index[2] = kOrder;
-					su2double *coord = FFDBox->GetCoordControlPoints(iOrder, jOrder, kOrder);
-					movement[0] = 0.0; movement[1] = 0.0; movement[2] = coord[1]*tan(theta);
-					
-					FFDBox->SetControlPoints(index, movement);
-				}
-		
-	}
-
-}
-
-void CSurfaceMovement::SetFFDTwistAngle(CGeometry *geometry, CConfig *config, CFreeFormDefBox *FFDBox,
-																				unsigned short iDV, bool ResetDef) {
-	unsigned short iOrder, jOrder, kOrder;
-	su2double  x, y, z, movement[3];
-	unsigned short index[3];
-	string design_FFDBox;
-  
-  /*--- Set control points to its original value (even if the
-   design variable is not in this box) ---*/
-  
-  if (ResetDef == true) FFDBox->SetOriginalControlPoints();
-
-	design_FFDBox = config->GetFFDTag(iDV);
-	
-	if (design_FFDBox.compare(FFDBox->GetTag()) == 0) {
-    
-		/*--- xyz-coordinates of a point on the line of rotation. ---*/
-    
-		su2double a = config->GetParamDV(iDV, 1);
-		su2double b = config->GetParamDV(iDV, 2);
-		su2double c = config->GetParamDV(iDV, 3);
-		
-    /*--- xyz-coordinate of the line's direction vector. ---*/
-    
-		su2double u = config->GetParamDV(iDV, 4)-config->GetParamDV(iDV, 1);
-		su2double v = config->GetParamDV(iDV, 5)-config->GetParamDV(iDV, 2);
-		su2double w = config->GetParamDV(iDV, 6)-config->GetParamDV(iDV, 3);
-		
-		/*--- The angle of rotation. ---*/
-    
-		su2double theta = config->GetDV_Value(iDV)*PI_NUMBER/180.0;
-		
-		/*--- An intermediate value used in computations. ---*/
-    
-		su2double u2=u*u; su2double v2=v*v; su2double w2=w*w;     
-		su2double l2 = u2 + v2 + w2; su2double l = sqrt(l2);
-		su2double cosT; su2double sinT;  
-		
-		/*--- Change the value of the control point if move is true ---*/
-    
-		for (iOrder = 0; iOrder < FFDBox->GetlOrder(); iOrder++)
-			for (jOrder = 0; jOrder < FFDBox->GetmOrder(); jOrder++)
-				for (kOrder = 0; kOrder < FFDBox->GetnOrder(); kOrder++) {
-					index[0] = iOrder; index[1] = jOrder; index[2] = kOrder;
-					su2double *coord = FFDBox->GetCoordControlPoints(iOrder, jOrder, kOrder);
-					x = coord[0]; y = coord[1]; z = coord[2];
-					
-					su2double factor = 0.0; 
-					if ( y < config->GetParamDV(iDV, 2) )
-						factor = 0.0;
-					if (( y >= config->GetParamDV(iDV, 2)) && ( y <= config->GetParamDV(iDV, 5)) )
-						factor = (y-config->GetParamDV(iDV, 2)) / (config->GetParamDV(iDV, 5)-config->GetParamDV(iDV, 2));
-					if ( y > config->GetParamDV(iDV, 5) )
-						factor = 1.0;
-					
-					cosT = cos(theta*factor); 
-					sinT = sin(theta*factor);  
-					
-					movement[0] = a*(v2 + w2) + u*(-b*v - c*w + u*x + v*y + w*z)
-					+ (-a*(v2 + w2) + u*(b*v + c*w - v*y - w*z) + (v2 + w2)*x)*cosT
-					+ l*(-c*v + b*w - w*y + v*z)*sinT;
-					movement[0] = movement[0]/l2 - x;
-					
-					movement[1] = b*(u2 + w2) + v*(-a*u - c*w + u*x + v*y + w*z) 
-					+ (-b*(u2 + w2) + v*(a*u + c*w - u*x - w*z) + (u2 + w2)*y)*cosT
-					+ l*(c*u - a*w + w*x - u*z)*sinT;
-					movement[1] = movement[1]/l2 - y;
-					
-					movement[2] = c*(u2 + v2) + w*(-a*u - b*v + u*x + v*y + w*z) 
-					+ (-c*(u2 + v2) + w*(a*u + b*v - u*x - v*y) + (u2 + v2)*z)*cosT
-					+ l*(-b*u + a*v - v*x + u*y)*sinT;
-					movement[2] = movement[2]/l2 - z;
-					
-					FFDBox->SetControlPoints(index, movement);
-          
-				}
-		
-	}
-	
-}
-
-
-void CSurfaceMovement::SetFFDRotation(CGeometry *geometry, CConfig *config, CFreeFormDefBox *FFDBox,
-																			unsigned short iDV, bool ResetDef) {
-	unsigned short iOrder, jOrder, kOrder;
-	su2double  movement[3], x, y, z;
-	unsigned short index[3];
-	string design_FFDBox;
-  
-  /*--- Set control points to its original value (even if the
-   design variable is not in this box) ---*/
-  
-  if (ResetDef == true) FFDBox->SetOriginalControlPoints();
-
-	design_FFDBox = config->GetFFDTag(iDV);
-	
-	if (design_FFDBox.compare(FFDBox->GetTag()) == 0) {
-    
-		/*--- xyz-coordinates of a point on the line of rotation. ---*/
-    
-		su2double a = config->GetParamDV(iDV, 1);
-		su2double b = config->GetParamDV(iDV, 2);
-		su2double c = config->GetParamDV(iDV, 3);
-		
-		/*--- xyz-coordinate of the line's direction vector. ---*/
-    
-		su2double u = config->GetParamDV(iDV, 4)-config->GetParamDV(iDV, 1);
-		su2double v = config->GetParamDV(iDV, 5)-config->GetParamDV(iDV, 2);
-		su2double w = config->GetParamDV(iDV, 6)-config->GetParamDV(iDV, 3);
-		
-		/*--- The angle of rotation. ---*/
-    
-		su2double theta = config->GetDV_Value(iDV)*PI_NUMBER/180.0;
-		
-		/*--- An intermediate value used in computations. ---*/
-    
-		su2double u2=u*u; su2double v2=v*v; su2double w2=w*w;
-		su2double cosT = cos(theta); su2double sinT = sin(theta);
-		su2double l2 = u2 + v2 + w2; su2double l = sqrt(l2);
-		
-		/*--- Change the value of the control point if move is true ---*/
-    
-		for (iOrder = 0; iOrder < FFDBox->GetlOrder(); iOrder++)
-			for (jOrder = 0; jOrder < FFDBox->GetmOrder(); jOrder++)
-				for (kOrder = 0; kOrder < FFDBox->GetnOrder(); kOrder++) {
-					index[0] = iOrder; index[1] = jOrder; index[2] = kOrder;
-					su2double *coord = FFDBox->GetCoordControlPoints(iOrder, jOrder, kOrder);
-					x = coord[0]; y = coord[1]; z = coord[2];
-					movement[0] = a*(v2 + w2) + u*(-b*v - c*w + u*x + v*y + w*z)
-					+ (-a*(v2 + w2) + u*(b*v + c*w - v*y - w*z) + (v2 + w2)*x)*cosT
-					+ l*(-c*v + b*w - w*y + v*z)*sinT;
-					movement[0] = movement[0]/l2 - x;
-					
-					movement[1] = b*(u2 + w2) + v*(-a*u - c*w + u*x + v*y + w*z)
-					+ (-b*(u2 + w2) + v*(a*u + c*w - u*x - w*z) + (u2 + w2)*y)*cosT
-					+ l*(c*u - a*w + w*x - u*z)*sinT;
-					movement[1] = movement[1]/l2 - y;
-					
-					movement[2] = c*(u2 + v2) + w*(-a*u - b*v + u*x + v*y + w*z)
-					+ (-c*(u2 + v2) + w*(a*u + b*v - u*x - v*y) + (u2 + v2)*z)*cosT
-					+ l*(-b*u + a*v - v*x + u*y)*sinT;
-					movement[2] = movement[2]/l2 - z;
-					
-					FFDBox->SetControlPoints(index, movement);
-          
-				}
-	}
-	
-}
-
-void CSurfaceMovement::SetFFDControl_Surface(CGeometry *geometry, CConfig *config, CFreeFormDefBox *FFDBox,
-																			unsigned short iDV, bool ResetDef) {
-	unsigned short iOrder, jOrder, kOrder;
-	su2double  movement[3], x, y, z;
-	unsigned short index[3];
-	string design_FFDBox;
-  
-  /*--- Set control points to its original value (even if the
-   design variable is not in this box) ---*/
-  
-  if (ResetDef == true) FFDBox->SetOriginalControlPoints();
-
-	design_FFDBox = config->GetFFDTag(iDV);
-	
-	if (design_FFDBox.compare(FFDBox->GetTag()) == 0) {
-    
-		/*--- xyz-coordinates of a point on the line of rotation. ---*/
-    
-		su2double a = config->GetParamDV(iDV, 1);
-		su2double b = config->GetParamDV(iDV, 2);
-		su2double c = config->GetParamDV(iDV, 3);
-		
-		/*--- xyz-coordinate of the line's direction vector. ---*/
-    
-		su2double u = config->GetParamDV(iDV, 4)-config->GetParamDV(iDV, 1);
-		su2double v = config->GetParamDV(iDV, 5)-config->GetParamDV(iDV, 2);
-		su2double w = config->GetParamDV(iDV, 6)-config->GetParamDV(iDV, 3);
-		
-		/*--- The angle of rotation. ---*/
-    
-		su2double theta = -config->GetDV_Value(iDV)*PI_NUMBER/180.0;
-		
-		/*--- An intermediate value used in computations. ---*/
-    
-		su2double u2=u*u; su2double v2=v*v; su2double w2=w*w;
-		su2double cosT = cos(theta); su2double sinT = sin(theta);
-		su2double l2 = u2 + v2 + w2; su2double l = sqrt(l2);
-		
-		/*--- Change the value of the control point if move is true ---*/
-    
-		for (iOrder = 0; iOrder < FFDBox->GetlOrder()-2; iOrder++)
-			for (jOrder = 2; jOrder < FFDBox->GetmOrder()-2; jOrder++)
-				for (kOrder = 0; kOrder < FFDBox->GetnOrder(); kOrder++) {
-					index[0] = iOrder; index[1] = jOrder; index[2] = kOrder;
-					su2double *coord = FFDBox->GetCoordControlPoints(iOrder, jOrder, kOrder);
-					x = coord[0]; y = coord[1]; z = coord[2];
-					movement[0] = a*(v2 + w2) + u*(-b*v - c*w + u*x + v*y + w*z)
-					+ (-a*(v2 + w2) + u*(b*v + c*w - v*y - w*z) + (v2 + w2)*x)*cosT
-					+ l*(-c*v + b*w - w*y + v*z)*sinT;
-					movement[0] = movement[0]/l2 - x;
-					
-					movement[1] = b*(u2 + w2) + v*(-a*u - c*w + u*x + v*y + w*z)
-					+ (-b*(u2 + w2) + v*(a*u + c*w - u*x - w*z) + (u2 + w2)*y)*cosT
-					+ l*(c*u - a*w + w*x - u*z)*sinT;
-					movement[1] = movement[1]/l2 - y;
-					
-					movement[2] = c*(u2 + v2) + w*(-a*u - b*v + u*x + v*y + w*z)
-					+ (-c*(u2 + v2) + w*(a*u + b*v - u*x - v*y) + (u2 + v2)*z)*cosT
-					+ l*(-b*u + a*v - v*x + u*y)*sinT;
-					movement[2] = movement[2]/l2 - z;
-					
-					FFDBox->SetControlPoints(index, movement);
-          
-				}
-	}
-	
-}
-
-void CSurfaceMovement::SetHicksHenne(CGeometry *boundary, CConfig *config, unsigned short iDV, bool ResetDef) {
-	unsigned long iVertex;
-	unsigned short iMarker;
-	su2double VarCoord[3] = {0.0,0.0,0.0}, VarCoord_[3] = {0.0,0.0,0.0}, *Coord_, *Normal_, ek, fk, BumpSize = 1.0,
-  BumpLoc = 0.0, Coord[3] = {0.0,0.0,0.0}, Normal[3] = {0.0,0.0,0.0},
-  xCoord, TPCoord[2] = {0.0, 0.0}, LPCoord[2] = {0.0, 0.0}, Distance, Chord, AoA, ValCos, ValSin;
-  
-	bool upper = true, double_surface = false;
-
-	/*--- Reset airfoil deformation if first deformation or if it required by the solver ---*/
-  
-	if ((iDV == 0) || (ResetDef == true)) {
-		for (iMarker = 0; iMarker < config->GetnMarker_All(); iMarker++)
-			for (iVertex = 0; iVertex < boundary->nVertex[iMarker]; iVertex++) {
-				VarCoord[0] = 0.0; VarCoord[1] = 0.0; VarCoord[2] = 0.0;
-				boundary->vertex[iMarker][iVertex]->SetVarCoord(VarCoord);
-			}
-	}
-  
-  /*--- Compute the angle of attack to apply the deformation ---*/
-  
-	for (iMarker = 0; iMarker < config->GetnMarker_All(); iMarker++) {
-    if (config->GetMarker_All_DV(iMarker) == YES) {
-      Coord_ = boundary->vertex[iMarker][0]->GetCoord();
-      TPCoord[0] = Coord_[0]; TPCoord[1] = Coord_[1];
-      for (iVertex = 1; iVertex < boundary->nVertex[iMarker]; iVertex++) {
-				Coord_ = boundary->vertex[iMarker][iVertex]->GetCoord();
-        if (Coord_[0] > TPCoord[0]) { TPCoord[0] = Coord_[0]; TPCoord[1] = Coord_[1]; }
-			}
-		}
-	}
-  
-#ifdef HAVE_MPI
-
-  unsigned long *Buffer_Send_nVertex, *Buffer_Receive_nVertex;
-	int iProcessor, nProcessor;
-	su2double *Buffer_Send_Coord, *Buffer_Receive_Coord;
-
-	MPI_Comm_size(MPI_COMM_WORLD, &nProcessor);
-  
-	Buffer_Receive_Coord = new su2double [nProcessor*2];
-  Buffer_Send_Coord = new su2double [2];
-  
-  Buffer_Send_Coord[0] = TPCoord[0]; Buffer_Send_Coord[1] = TPCoord[1];
-
-	SU2_MPI::Allgather(Buffer_Send_Coord, 2, MPI_DOUBLE, Buffer_Receive_Coord, 2, MPI_DOUBLE, MPI_COMM_WORLD);
-
-  TPCoord[0] = Buffer_Receive_Coord[0]; TPCoord[1] = Buffer_Receive_Coord[1];
-  for (iProcessor = 1; iProcessor < nProcessor; iProcessor++) {
-    Coord[0] = Buffer_Receive_Coord[iProcessor*2 + 0];
-    Coord[1] = Buffer_Receive_Coord[iProcessor*2 + 1];
-    if (Coord[0] > TPCoord[0]) { TPCoord[0] = Coord[0]; TPCoord[1] = Coord[1]; }
-  }
-  
-	delete[] Buffer_Send_Coord;   delete[] Buffer_Receive_Coord;
-  
-#endif
-
-
-  Chord = 0.0;
-	for (iMarker = 0; iMarker < config->GetnMarker_All(); iMarker++) {
-    if (config->GetMarker_All_DV(iMarker) == YES) {
-      for (iVertex = 0; iVertex < boundary->nVertex[iMarker]; iVertex++) {
-        Coord_ = boundary->vertex[iMarker][iVertex]->GetCoord();
-        Distance = sqrt(pow(Coord_[0] - TPCoord[0], 2.0) + pow(Coord_[1] - TPCoord[1], 2.0));
-        if (Chord < Distance) { Chord = Distance; LPCoord[0] = Coord_[0]; LPCoord[1] = Coord_[1]; }
-      }
-    }
-  }
-  
-#ifdef HAVE_MPI
- 
-	MPI_Comm_size(MPI_COMM_WORLD, &nProcessor);
-  
-	Buffer_Receive_Coord = new su2double [nProcessor*2];
-  Buffer_Send_Coord = new su2double [2];
-  
-  Buffer_Send_Coord[0] = LPCoord[0]; Buffer_Send_Coord[1] = LPCoord[1];
-
-	SU2_MPI::Allgather(Buffer_Send_Coord, 2, MPI_DOUBLE, Buffer_Receive_Coord, 2, MPI_DOUBLE, MPI_COMM_WORLD);
-  
-  Chord = 0.0;
-  for (iProcessor = 0; iProcessor < nProcessor; iProcessor++) {
-    Coord[0] = Buffer_Receive_Coord[iProcessor*2 + 0];
-    Coord[1] = Buffer_Receive_Coord[iProcessor*2 + 1];
-    Distance = sqrt(pow(Coord[0] - TPCoord[0], 2.0) + pow(Coord[1] - TPCoord[1], 2.0));
-    if (Chord < Distance) { Chord = Distance; LPCoord[0] = Coord[0]; LPCoord[1] = Coord[1]; }
-  }
-  
-	delete[] Buffer_Send_Coord;   delete[] Buffer_Receive_Coord;
-  
-#endif
-  
-  AoA = atan((LPCoord[1] - TPCoord[1]) / (TPCoord[0] - LPCoord[0]))*180/PI_NUMBER;
-  AoA = 0.0;
-
-	/*--- Perform multiple airfoil deformation ---*/
-  
-	su2double Ampl = config->GetDV_Value(iDV);
-	su2double xk = config->GetParamDV(iDV, 1);
-	const su2double t2 = 3.0;
-  
-	if (config->GetParamDV(iDV, 0) == NO) { upper = false; double_surface = true; }
-	if (config->GetParamDV(iDV, 0) == YES) { upper = true; double_surface = true; }
-  
-	for (iMarker = 0; iMarker < config->GetnMarker_All(); iMarker++) {
-
-		for (iVertex = 0; iVertex < boundary->nVertex[iMarker]; iVertex++) {
-			VarCoord[0] = 0.0; VarCoord[1] = 0.0; VarCoord[2] = 0.0;
-      
-			if (config->GetMarker_All_DV(iMarker) == YES) {
-        
-				Coord_ = boundary->vertex[iMarker][iVertex]->GetCoord();
-				Normal_ = boundary->vertex[iMarker][iVertex]->GetNormal();
-        
-        /*--- The Hicks Henne bump functions should be applied to a basic airfoil without AoA,
-         and unitary chord, a tranformation is required ---*/
-        
-        ValCos = cos(AoA*PI_NUMBER/180.0);
-        ValSin = sin(AoA*PI_NUMBER/180.0);
-        
-        Coord[0] = Coord_[0]*ValCos - Coord_[1]*ValSin;
-        Coord[0] = max(0.0, Coord[0]); // Coord x should be always positive
-        Coord[1] = Coord_[1]*ValCos + Coord_[0]*ValSin;
-        
-        Normal[0] = Normal_[0]*ValCos - Normal_[1]*ValSin;
-        Normal[1] = Normal_[1]*ValCos + Normal_[0]*ValSin;
-        
-        /*--- Bump computation ---*/
-        
-				if (double_surface) {
-					ek = log10(0.5)/log10(xk);
-					fk = pow( sin( PI_NUMBER * pow(Coord[0], ek) ) , t2);
-          
-					/*--- Upper and lower surface ---*/
-          
-					if (( upper) && (Normal[1] > 0)) { VarCoord[1] =  Ampl*fk; }
-					if ((!upper) && (Normal[1] < 0)) { VarCoord[1] = -Ampl*fk; }
-
-				}
-				else {
-					xCoord = Coord[0] - BumpLoc;
-					ek = log10(0.5)/log10(xk/BumpSize);
-					fk = pow( sin( PI_NUMBER * pow(xCoord/BumpSize, ek)), t2);
-
-					/*--- Only one surface ---*/
-          
-					if ((xCoord <= 0.0) || (xCoord >= BumpSize)) VarCoord[1] =  0.0;
-          else VarCoord[1] =  Ampl*fk;
-
-          
-				}
-			}
-      
-      /*--- Apply the transformation to the coordinate variation ---*/
-      
-      ValCos = cos(-AoA*PI_NUMBER/180.0);
-      ValSin = sin(-AoA*PI_NUMBER/180.0);
-      
-      VarCoord_[0] = VarCoord[0]*ValCos - VarCoord[1]*ValSin;
-      VarCoord_[1] = VarCoord[1]*ValCos + VarCoord[0]*ValSin;
-
-			boundary->vertex[iMarker][iVertex]->AddVarCoord(VarCoord_);
-      
-		}
-	}
-  
-}
-
-void CSurfaceMovement::SetRotation(CGeometry *boundary, CConfig *config, unsigned short iDV, bool ResetDef) {
-	unsigned long iVertex;
-	unsigned short iMarker;
-	su2double VarCoord[3], *Coord;
-	su2double  movement[3], x, y, z;
-  
-  /*--- Reset airfoil deformation if first deformation or if it required by the solver ---*/
-  
-	if ((iDV == 0) || (ResetDef == true)) {
-		for (iMarker = 0; iMarker < config->GetnMarker_All(); iMarker++)
-			for (iVertex = 0; iVertex < boundary->nVertex[iMarker]; iVertex++) {
-				VarCoord[0] = 0.0; VarCoord[1] = 0.0; VarCoord[2] = 0.0;
-				boundary->vertex[iMarker][iVertex]->SetVarCoord(VarCoord);
-			}
-	}
-  
-	/*--- xyz-coordinates of a point on the line of rotation. */
-  
-	su2double a = config->GetParamDV(iDV, 0);
-	su2double b = config->GetParamDV(iDV, 1);
-	su2double c = 0.0;
-	if (boundary->GetnDim() == 3) c = config->GetParamDV(0,2);
-	
-	/*--- xyz-coordinate of the line's direction vector. ---*/
-  
-	su2double u = config->GetParamDV(iDV, 3)-config->GetParamDV(iDV, 0);
-	su2double v = config->GetParamDV(iDV, 4)-config->GetParamDV(iDV, 1);
-	su2double w = 1.0;
-	if (boundary->GetnDim() == 3) w = config->GetParamDV(iDV, 5)-config->GetParamDV(iDV, 2);
-	
-	/*--- The angle of rotation. ---*/
-  
-	su2double theta = config->GetDV_Value(iDV)*PI_NUMBER/180.0;
-	
-	/*--- An intermediate value used in computations. ---*/
-  
-	su2double u2=u*u; su2double v2=v*v; su2double w2=w*w;
-	su2double cosT = cos(theta); su2double sinT = sin(theta);
-	su2double l2 = u2 + v2 + w2; su2double l = sqrt(l2);
-  
-	for (iMarker = 0; iMarker < config->GetnMarker_All(); iMarker++)
-		for (iVertex = 0; iVertex < boundary->nVertex[iMarker]; iVertex++) {
-			VarCoord[0] = 0.0; VarCoord[1] = 0.0; VarCoord[2] = 0.0;
-			if (config->GetMarker_All_DV(iMarker) == YES) {
-				Coord = boundary->vertex[iMarker][iVertex]->GetCoord();
-				x = Coord[0]; y = Coord[1]; z = Coord[2];
-				
-				movement[0] = a*(v2 + w2) + u*(-b*v - c*w + u*x + v*y + w*z)
-				+ (-a*(v2 + w2) + u*(b*v + c*w - v*y - w*z) + (v2 + w2)*x)*cosT
-				+ l*(-c*v + b*w - w*y + v*z)*sinT;
-				movement[0] = movement[0]/l2 - x;
-				
-				movement[1] = b*(u2 + w2) + v*(-a*u - c*w + u*x + v*y + w*z)
-				+ (-b*(u2 + w2) + v*(a*u + c*w - u*x - w*z) + (u2 + w2)*y)*cosT
-				+ l*(c*u - a*w + w*x - u*z)*sinT;
-				movement[1] = movement[1]/l2 - y;
-				
-				movement[2] = c*(u2 + v2) + w*(-a*u - b*v + u*x + v*y + w*z)
-				+ (-c*(u2 + v2) + w*(a*u + b*v - u*x - v*y) + (u2 + v2)*z)*cosT
-				+ l*(-b*u + a*v - v*x + u*y)*sinT;
-				if (boundary->GetnDim() == 3) movement[2] = movement[2]/l2 - z;
-				else movement[2] = 0.0;
-				
-				VarCoord[0] = movement[0];
-				VarCoord[1] = movement[1];
-				if (boundary->GetnDim() == 3) VarCoord[2] = movement[2];
-				
-			}
-			boundary->vertex[iMarker][iVertex]->AddVarCoord(VarCoord);
-		}
-}
-
-void CSurfaceMovement::SetTranslation(CGeometry *boundary, CConfig *config, unsigned short iDV, bool ResetDef) {
-  unsigned long iVertex;
-  unsigned short iMarker;
-  su2double VarCoord[3];
-  su2double Ampl = config->GetDV_Value(iDV);
-  
-  /*--- Reset airfoil deformation if first deformation or if it required by the solver ---*/
-  
-  if ((iDV == 0) || (ResetDef == true)) {
-    for (iMarker = 0; iMarker < config->GetnMarker_All(); iMarker++)
-      for (iVertex = 0; iVertex < boundary->nVertex[iMarker]; iVertex++) {
-        VarCoord[0] = 0.0; VarCoord[1] = 0.0; VarCoord[2] = 0.0;
-        boundary->vertex[iMarker][iVertex]->SetVarCoord(VarCoord);
-      }
-  }
-  
-  su2double xDispl = config->GetParamDV(iDV, 0);
-  su2double yDispl = config->GetParamDV(iDV, 1);
-  su2double zDispl = 0;
-  if (boundary->GetnDim() == 3) zDispl = config->GetParamDV(iDV, 2);
-  
-  for (iMarker = 0; iMarker < config->GetnMarker_All(); iMarker++)
-    for (iVertex = 0; iVertex < boundary->nVertex[iMarker]; iVertex++) {
-      VarCoord[0] = 0.0; VarCoord[1] = 0.0; VarCoord[2] = 0.0;
-      if (config->GetMarker_All_DV(iMarker) == YES) {
-        VarCoord[0] = Ampl*xDispl;
-        VarCoord[1] = Ampl*yDispl;
-        if (boundary->GetnDim() == 3) VarCoord[2] = Ampl*zDispl;
-      }
-      boundary->vertex[iMarker][iVertex]->AddVarCoord(VarCoord);
-    }
-  
-}
-
-void CSurfaceMovement::SetScale(CGeometry *boundary, CConfig *config, unsigned short iDV, bool ResetDef) {
-	unsigned long iVertex;
-  unsigned short iMarker;
-	su2double VarCoord[3], x, y, z, *Coord;
-	su2double Ampl = config->GetDV_Value(iDV);
-	
-  /*--- Reset airfoil deformation if first deformation or if it required by the solver ---*/
-  
-	if ((iDV == 0) || (ResetDef == true)) {
-		for (iMarker = 0; iMarker < config->GetnMarker_All(); iMarker++)
-			for (iVertex = 0; iVertex < boundary->nVertex[iMarker]; iVertex++) {
-				VarCoord[0] = 0.0; VarCoord[1] = 0.0; VarCoord[2] = 0.0;
-				boundary->vertex[iMarker][iVertex]->SetVarCoord(VarCoord);
-			}
-	}
-	
-	for (iMarker = 0; iMarker < config->GetnMarker_All(); iMarker++)
-		for (iVertex = 0; iVertex < boundary->nVertex[iMarker]; iVertex++) {
-			VarCoord[0] = 0.0; VarCoord[1] = 0.0; VarCoord[2] = 0.0;
-			if (config->GetMarker_All_DV(iMarker) == YES) {
-        Coord = boundary->vertex[iMarker][iVertex]->GetCoord();
-        x = Coord[0]; y = Coord[1]; z = Coord[2];
-				VarCoord[0] = (Ampl-1.0)*x;
-				VarCoord[1] = (Ampl-1.0)*y;
-				if (boundary->GetnDim() == 3) VarCoord[2] = (Ampl-1.0)*z;
-			}
-			boundary->vertex[iMarker][iVertex]->AddVarCoord(VarCoord);
-		}
-  
-}
-
-void CSurfaceMovement::Moving_Walls(CGeometry *geometry, CConfig *config,
-                                    unsigned short iZone, unsigned long iter) {
-  
-  int rank = MASTER_NODE;
-#ifdef HAVE_MPI
-	MPI_Comm_rank(MPI_COMM_WORLD, &rank);
-#endif
-  
-  /*--- Local variables ---*/
-  unsigned short iMarker, jMarker, iDim, nDim = geometry->GetnDim();
-  unsigned long iPoint, iVertex;
-  su2double xDot[3] = {0.0,0.0,0.0}, *Coord, Center[3] = {0.0,0.0,0.0}, Omega[3] = {0.0,0.0,0.0}, r[3] = {0.0,0.0,0.0}, GridVel[3] = {0.0,0.0,0.0};
-	su2double L_Ref     = config->GetLength_Ref();
-  su2double Omega_Ref = config->GetOmega_Ref();
-  su2double Vel_Ref   = config->GetVelocity_Ref();
-	string Marker_Tag;
-  
-  /*--- Store grid velocity for each node on the moving surface(s).
-   Sum and store the x, y, & z velocities due to translation and rotation. ---*/
-  
-  for (iMarker = 0; iMarker < config->GetnMarker_All(); iMarker++) {
-    if (config->GetMarker_All_Moving(iMarker) == YES) {
-      
-      /*--- Identify iMarker from the list of those under MARKER_MOVING ---*/
-      
-      Marker_Tag = config->GetMarker_All_TagBound(iMarker);
-      jMarker    = config->GetMarker_Moving(Marker_Tag);
-      
-      /*--- Get prescribed wall speed from config for this marker ---*/
-      
-      Center[0] = config->GetMotion_Origin_X(jMarker);
-      Center[1] = config->GetMotion_Origin_Y(jMarker);
-      Center[2] = config->GetMotion_Origin_Z(jMarker);
-      Omega[0]  = config->GetRotation_Rate_X(jMarker)/Omega_Ref;
-      Omega[1]  = config->GetRotation_Rate_Y(jMarker)/Omega_Ref;
-      Omega[2]  = config->GetRotation_Rate_Z(jMarker)/Omega_Ref;
-      xDot[0]   = config->GetTranslation_Rate_X(jMarker)/Vel_Ref;
-      xDot[1]   = config->GetTranslation_Rate_Y(jMarker)/Vel_Ref;
-      xDot[2]   = config->GetTranslation_Rate_Z(jMarker)/Vel_Ref;
-      
-      if (rank == MASTER_NODE && iter == 0) {
-        cout << " Storing grid velocity for marker: ";
-        cout << Marker_Tag << "." << endl;
-        cout << " Translational velocity: (" << xDot[0] << ", " << xDot[1];
-        cout << ", " << xDot[2] << ") m/s." << endl;
-        cout << " Angular velocity: (" << Omega[0] << ", " << Omega[1];
-        cout << ", " << Omega[2] << ") rad/s about origin: (" << Center[0];
-        cout << ", " << Center[1] << ", " << Center[2] << ")." << endl;
-      }
-      
-      for (iVertex = 0; iVertex < geometry->nVertex[iMarker]; iVertex++) {
-        
-        /*--- Get the index and coordinates of the current point ---*/
-        
-        iPoint = geometry->vertex[iMarker][iVertex]->GetNode();
-        Coord  = geometry->node[iPoint]->GetCoord();
-        
-        /*--- Calculate non-dim. position from rotation center ---*/
-        for (iDim = 0; iDim < nDim; iDim++)
-          r[iDim] = (Coord[iDim]-Center[iDim])/L_Ref;
-        if (nDim == 2) r[nDim] = 0.0;
-        
-        /*--- Cross Product of angular velocity and distance from center to
-         get the rotational velocity. Note that we are adding on the velocity
-         due to pure translation as well. ---*/
-        
-        GridVel[0] = xDot[0] + Omega[1]*r[2] - Omega[2]*r[1];
-        GridVel[1] = xDot[1] + Omega[2]*r[0] - Omega[0]*r[2];
-        GridVel[2] = xDot[2] + Omega[0]*r[1] - Omega[1]*r[0];
-        
-        /*--- Store the moving wall velocity for this node ---*/
-        
-        for (iDim = 0; iDim < nDim; iDim++)
-          geometry->node[iPoint]->SetGridVel(iDim, GridVel[iDim]);
-  
-      }
-		}
-	}
-}
-
-void CSurfaceMovement::Surface_Translating(CGeometry *geometry, CConfig *config,
-                                        unsigned long iter, unsigned short iZone) {
-  
-	su2double deltaT, time_new, time_old;
-  su2double Center[3], VarCoord[3], xDot[3];
-  unsigned short iMarker, jMarker, Moving;
-  unsigned long iVertex;
-  string Marker_Tag, Moving_Tag;
-  int rank;
-  
-#ifdef HAVE_MPI
-	MPI_Comm_rank(MPI_COMM_WORLD, &rank);
-#else
-	rank = MASTER_NODE;
-#endif
-	
-  /*--- Initialize the delta variation in coordinates ---*/
-  VarCoord[0] = 0.0; VarCoord[1] = 0.0; VarCoord[2] = 0.0;
-  
-  /*--- Retrieve values from the config file ---*/
-  
-  deltaT = config->GetDelta_UnstTimeND();
-  
-  /*--- Compute delta time based on physical time step ---*/
-  time_new = static_cast<su2double>(iter)*deltaT;
-  if (iter == 0) {
-    time_old = time_new;
-  } else {
-    time_old = static_cast<su2double>(iter-1)*deltaT;
-  }
-  
-	/*--- Store displacement of each node on the translating surface ---*/
-    /*--- Loop over markers and find the particular marker(s) (surface) to translate ---*/
-  
-	for (iMarker = 0; iMarker < config->GetnMarker_All(); iMarker++) {
-    Moving = config->GetMarker_All_Moving(iMarker);
-    if (Moving == YES) {
-      for (jMarker = 0; jMarker<config->GetnMarker_Moving(); jMarker++) {
-        
-        Moving_Tag = config->GetMarker_Moving(jMarker);
-        Marker_Tag = config->GetMarker_All_TagBound(iMarker);
-        
-        if (Marker_Tag == Moving_Tag) {
-
-          /*--- Translation velocity from config. ---*/
-          
-          xDot[0]   = config->GetTranslation_Rate_X(jMarker);
-          xDot[1]   = config->GetTranslation_Rate_Y(jMarker);
-          xDot[2]   = config->GetTranslation_Rate_Z(jMarker);
-          
-          /*--- Print some information to the console. Be verbose at the first
-           iteration only (mostly for debugging purposes). ---*/
-          // Note that the MASTER_NODE might not contain all the markers being moved.
-          
-          if (rank == MASTER_NODE) {
-            cout << " Storing translating displacement for marker: ";
-            cout << Marker_Tag << "." << endl;
-            if (iter == 0) {
-              cout << " Translational velocity: (" << xDot[0] << ", " << xDot[1];
-              cout << ", " << xDot[2] << ") m/s." << endl;
-            }
-          }
-          
-          /*--- Compute delta change in the position in the x, y, & z directions. ---*/
-          
-          VarCoord[0] = xDot[0]*(time_new-time_old);
-          VarCoord[1] = xDot[1]*(time_new-time_old);
-          VarCoord[2] = xDot[2]*(time_new-time_old);
-          
-          for (iVertex = 0; iVertex < geometry->nVertex[iMarker]; iVertex++) {
-            
-            /*--- Set node displacement for volume deformation ---*/
-            geometry->vertex[iMarker][iVertex]->SetVarCoord(VarCoord);
-            
-          }
-        }
-      }
-    }
-  }
-  
-  /*--- When updating the origins it is assumed that all markers have the
-        same translational velocity, because we use the last VarCoord set ---*/
-  
-  /*--- Set the mesh motion center to the new location after
-   incrementing the position with the translation. This new
-   location will be used for subsequent mesh motion for the given marker.---*/
-  
-  for (jMarker=0; jMarker<config->GetnMarker_Moving(); jMarker++) {
-    
-    /*-- Check if we want to update the motion origin for the given marker ---*/
-    
-    if (config->GetMoveMotion_Origin(jMarker) == YES) {
-      Center[0] = config->GetMotion_Origin_X(jMarker) + VarCoord[0];
-      Center[1] = config->GetMotion_Origin_Y(jMarker) + VarCoord[1];
-      Center[2] = config->GetMotion_Origin_Z(jMarker) + VarCoord[2];
-      config->SetMotion_Origin_X(jMarker, Center[0]);
-      config->SetMotion_Origin_Y(jMarker, Center[1]);
-      config->SetMotion_Origin_Z(jMarker, Center[2]);
-    }
-  }
-  
-  /*--- Set the moment computation center to the new location after
-   incrementing the position with the translation. ---*/
-  
-  for (jMarker=0; jMarker<config->GetnMarker_Monitoring(); jMarker++) {
-    Center[0] = config->GetRefOriginMoment_X(jMarker) + VarCoord[0];
-    Center[1] = config->GetRefOriginMoment_Y(jMarker) + VarCoord[1];
-    Center[2] = config->GetRefOriginMoment_Z(jMarker) + VarCoord[2];
-    config->SetRefOriginMoment_X(jMarker, Center[0]);
-    config->SetRefOriginMoment_Y(jMarker, Center[1]);
-    config->SetRefOriginMoment_Z(jMarker, Center[2]);
-  }
-}
-
-void CSurfaceMovement::Surface_Plunging(CGeometry *geometry, CConfig *config,
-                                           unsigned long iter, unsigned short iZone) {
-  
-	su2double deltaT, time_new, time_old, Lref;
-  su2double Center[3], VarCoord[3], Omega[3], Ampl[3];
-  su2double DEG2RAD = PI_NUMBER/180.0;
-  unsigned short iMarker, jMarker, Moving;
-  unsigned long iVertex;
-  string Marker_Tag, Moving_Tag;
-  int rank;
-  
-#ifdef HAVE_MPI
-	MPI_Comm_rank(MPI_COMM_WORLD, &rank);
-#else
-	rank = MASTER_NODE;
-#endif
-	
-  /*--- Initialize the delta variation in coordinates ---*/
-  VarCoord[0] = 0.0; VarCoord[1] = 0.0; VarCoord[2] = 0.0;
-  
-  /*--- Retrieve values from the config file ---*/
-  
-  deltaT = config->GetDelta_UnstTimeND();
-  Lref   = config->GetLength_Ref();
-  
-  /*--- Compute delta time based on physical time step ---*/
-  time_new = static_cast<su2double>(iter)*deltaT;
-  if (iter == 0) {
-    time_old = time_new;
-  } else {
-    time_old = static_cast<su2double>(iter-1)*deltaT;
-  }
-  
-	/*--- Store displacement of each node on the plunging surface ---*/
-    /*--- Loop over markers and find the particular marker(s) (surface) to plunge ---*/
-  
-	for (iMarker = 0; iMarker < config->GetnMarker_All(); iMarker++) {
-    Moving = config->GetMarker_All_Moving(iMarker);
-    if (Moving == YES) {
-      for (jMarker = 0; jMarker<config->GetnMarker_Moving(); jMarker++) {
-        
-        Moving_Tag = config->GetMarker_Moving(jMarker);
-        Marker_Tag = config->GetMarker_All_TagBound(iMarker);
-        
-        if (Marker_Tag == Moving_Tag) {
-          
-          /*--- Plunging frequency and amplitude from config. ---*/
-          
-          Omega[0]  = config->GetPlunging_Omega_X(jMarker)/config->GetOmega_Ref();
-          Omega[1]  = config->GetPlunging_Omega_Y(jMarker)/config->GetOmega_Ref();
-          Omega[2]  = config->GetPlunging_Omega_Z(jMarker)/config->GetOmega_Ref();
-          Ampl[0]   = config->GetPlunging_Ampl_X(jMarker)/Lref;
-          Ampl[1]   = config->GetPlunging_Ampl_Y(jMarker)/Lref;
-          Ampl[2]   = config->GetPlunging_Ampl_Z(jMarker)/Lref;
-          
-          /*--- Print some information to the console. Be verbose at the first
-           iteration only (mostly for debugging purposes). ---*/
-          // Note that the MASTER_NODE might not contain all the markers being moved.
-
-          if (rank == MASTER_NODE) {
-            cout << " Storing plunging displacement for marker: ";
-            cout << Marker_Tag << "." << endl;
-            if (iter == 0) {
-              cout << " Plunging frequency: (" << Omega[0] << ", " << Omega[1];
-              cout << ", " << Omega[2] << ") rad/s." << endl;
-              cout << " Plunging amplitude: (" << Ampl[0]/DEG2RAD;
-              cout << ", " << Ampl[1]/DEG2RAD << ", " << Ampl[2]/DEG2RAD;
-              cout << ") degrees."<< endl;
-            }
-          }
-          
-          /*--- Compute delta change in the position in the x, y, & z directions. ---*/
-          
-          VarCoord[0] = -Ampl[0]*(sin(Omega[0]*time_new) - sin(Omega[0]*time_old));
-          VarCoord[1] = -Ampl[1]*(sin(Omega[1]*time_new) - sin(Omega[1]*time_old));
-          VarCoord[2] = -Ampl[2]*(sin(Omega[2]*time_new) - sin(Omega[2]*time_old));
-          
-          for (iVertex = 0; iVertex < geometry->nVertex[iMarker]; iVertex++) {
-            
-            /*--- Set node displacement for volume deformation ---*/
-            geometry->vertex[iMarker][iVertex]->SetVarCoord(VarCoord);
-            
-          }
-        }
-      }
-    }
-  }
-  
-  /*--- When updating the origins it is assumed that all markers have the
-   same plunging movement, because we use the last VarCoord set ---*/
-  
-  /*--- Set the mesh motion center to the new location after
-   incrementing the position with the translation. This new
-   location will be used for subsequent mesh motion for the given marker.---*/
-  
-  for (jMarker=0; jMarker<config->GetnMarker_Moving(); jMarker++) {
-    
-    /*-- Check if we want to update the motion origin for the given marker ---*/
-    
-    if (config->GetMoveMotion_Origin(jMarker) == YES) {
-      Center[0] = config->GetMotion_Origin_X(jMarker) + VarCoord[0];
-      Center[1] = config->GetMotion_Origin_Y(jMarker) + VarCoord[1];
-      Center[2] = config->GetMotion_Origin_Z(jMarker) + VarCoord[2];
-      config->SetMotion_Origin_X(jMarker, Center[0]);
-      config->SetMotion_Origin_Y(jMarker, Center[1]);
-      config->SetMotion_Origin_Z(jMarker, Center[2]);
-    }
-  }
-  
-  /*--- Set the moment computation center to the new location after
-   incrementing the position with the plunging. ---*/
-  
-  for (jMarker=0; jMarker<config->GetnMarker_Monitoring(); jMarker++) {
-    Center[0] = config->GetRefOriginMoment_X(jMarker) + VarCoord[0];
-    Center[1] = config->GetRefOriginMoment_Y(jMarker) + VarCoord[1];
-    Center[2] = config->GetRefOriginMoment_Z(jMarker) + VarCoord[2];
-    config->SetRefOriginMoment_X(jMarker, Center[0]);
-    config->SetRefOriginMoment_Y(jMarker, Center[1]);
-    config->SetRefOriginMoment_Z(jMarker, Center[2]);
-  }
-}
-
-void CSurfaceMovement::Surface_Pitching(CGeometry *geometry, CConfig *config,
-                                        unsigned long iter, unsigned short iZone) {
-	
-	su2double deltaT, time_new, time_old, Lref, *Coord;
-  su2double Center[3], VarCoord[3], Omega[3], Ampl[3], Phase[3], rotCoord[3], r[3];
-  su2double rotMatrix[3][3] = {{0.0,0.0,0.0}, {0.0,0.0,0.0}, {0.0,0.0,0.0}};
-  su2double dtheta, dphi, dpsi, cosTheta, sinTheta;
-  su2double cosPhi, sinPhi, cosPsi, sinPsi;
-  su2double DEG2RAD = PI_NUMBER/180.0;
-  unsigned short iMarker, jMarker, Moving, iDim, nDim = geometry->GetnDim();
-  unsigned long iPoint, iVertex;
-  string Marker_Tag, Moving_Tag;
-  int rank;
-  
-#ifdef HAVE_MPI
-	MPI_Comm_rank(MPI_COMM_WORLD, &rank);
-#else
-	rank = MASTER_NODE;
-#endif
-  
-  /*--- Initialize the delta variation in coordinates ---*/
-  VarCoord[0] = 0.0; VarCoord[1] = 0.0; VarCoord[2] = 0.0;
-  
-  /*--- Retrieve values from the config file ---*/
-  
-  deltaT = config->GetDelta_UnstTimeND();
-  Lref   = config->GetLength_Ref();
-  
-  /*--- Compute delta time based on physical time step ---*/
-  time_new = static_cast<su2double>(iter)*deltaT;
-  if (iter == 0) {
-    time_old = time_new;
-  } else {
-    time_old = static_cast<su2double>(iter-1)*deltaT;
-  }
-
-	/*--- Store displacement of each node on the pitching surface ---*/
-    /*--- Loop over markers and find the particular marker(s) (surface) to pitch ---*/
-
-	for (iMarker = 0; iMarker < config->GetnMarker_All(); iMarker++) {
-    Moving = config->GetMarker_All_Moving(iMarker);
-    if (Moving == YES) {
-      for (jMarker = 0; jMarker<config->GetnMarker_Moving(); jMarker++) {
-        
-        Moving_Tag = config->GetMarker_Moving(jMarker);
-        Marker_Tag = config->GetMarker_All_TagBound(iMarker);
-        
-        if (Marker_Tag == Moving_Tag) {
-          
-          /*--- Pitching origin, frequency, and amplitude from config. ---*/
-          
-          Center[0] = config->GetMotion_Origin_X(jMarker);
-          Center[1] = config->GetMotion_Origin_Y(jMarker);
-          Center[2] = config->GetMotion_Origin_Z(jMarker);
-          Omega[0]  = config->GetPitching_Omega_X(jMarker)/config->GetOmega_Ref();
-          Omega[1]  = config->GetPitching_Omega_Y(jMarker)/config->GetOmega_Ref();
-          Omega[2]  = config->GetPitching_Omega_Z(jMarker)/config->GetOmega_Ref();
-          Ampl[0]   = config->GetPitching_Ampl_X(jMarker)*DEG2RAD;
-          Ampl[1]   = config->GetPitching_Ampl_Y(jMarker)*DEG2RAD;
-          Ampl[2]   = config->GetPitching_Ampl_Z(jMarker)*DEG2RAD;
-          Phase[0]  = config->GetPitching_Phase_X(jMarker)*DEG2RAD;
-          Phase[1]  = config->GetPitching_Phase_Y(jMarker)*DEG2RAD;
-          Phase[2]  = config->GetPitching_Phase_Z(jMarker)*DEG2RAD;
-          
-          /*--- Print some information to the console. Be verbose at the first
-           iteration only (mostly for debugging purposes). ---*/
-          // Note that the MASTER_NODE might not contain all the markers being moved.
-
-          if (rank == MASTER_NODE) {
-            cout << " Storing pitching displacement for marker: ";
-            cout << Marker_Tag << "." << endl;
-            if (iter == 0) {
-              cout << " Pitching frequency: (" << Omega[0] << ", " << Omega[1];
-              cout << ", " << Omega[2] << ") rad/s about origin: (" << Center[0];
-              cout << ", " << Center[1] << ", " << Center[2] << ")." << endl;
-              cout << " Pitching amplitude about origin: (" << Ampl[0]/DEG2RAD;
-              cout << ", " << Ampl[1]/DEG2RAD << ", " << Ampl[2]/DEG2RAD;
-              cout << ") degrees."<< endl;
-              cout << " Pitching phase lag about origin: (" << Phase[0]/DEG2RAD;
-              cout << ", " << Phase[1]/DEG2RAD <<", "<< Phase[2]/DEG2RAD;
-              cout << ") degrees."<< endl;
-            }
-          }
-          
-          /*--- Compute delta change in the angle about the x, y, & z axes. ---*/
-          
-          dtheta = -Ampl[0]*(sin(Omega[0]*time_new + Phase[0])
-                             - sin(Omega[0]*time_old + Phase[0]));
-          dphi   = -Ampl[1]*(sin(Omega[1]*time_new + Phase[1])
-                             - sin(Omega[1]*time_old + Phase[1]));
-          dpsi   = -Ampl[2]*(sin(Omega[2]*time_new + Phase[2])
-                             - sin(Omega[2]*time_old + Phase[2]));
-          
-          /*--- Store angles separately for clarity. Compute sines/cosines. ---*/
-          
-          cosTheta = cos(dtheta);  cosPhi = cos(dphi);  cosPsi = cos(dpsi);
-          sinTheta = sin(dtheta);  sinPhi = sin(dphi);  sinPsi = sin(dpsi);
-          
-          /*--- Compute the rotation matrix. Note that the implicit
-           ordering is rotation about the x-axis, y-axis, then z-axis. ---*/
-          
-          rotMatrix[0][0] = cosPhi*cosPsi;
-          rotMatrix[1][0] = cosPhi*sinPsi;
-          rotMatrix[2][0] = -sinPhi;
-          
-          rotMatrix[0][1] = sinTheta*sinPhi*cosPsi - cosTheta*sinPsi;
-          rotMatrix[1][1] = sinTheta*sinPhi*sinPsi + cosTheta*cosPsi;
-          rotMatrix[2][1] = sinTheta*cosPhi;
-          
-          rotMatrix[0][2] = cosTheta*sinPhi*cosPsi + sinTheta*sinPsi;
-          rotMatrix[1][2] = cosTheta*sinPhi*sinPsi - sinTheta*cosPsi;
-          rotMatrix[2][2] = cosTheta*cosPhi;
-          
-          for (iVertex = 0; iVertex < geometry->nVertex[iMarker]; iVertex++) {
-            
-            /*--- Index and coordinates of the current point ---*/
-            
-            iPoint = geometry->vertex[iMarker][iVertex]->GetNode();
-            Coord  = geometry->node[iPoint]->GetCoord();
-            
-            /*--- Calculate non-dim. position from rotation center ---*/
-            
-            for (iDim = 0; iDim < nDim; iDim++)
-              r[iDim] = (Coord[iDim]-Center[iDim])/Lref;
-            if (nDim == 2) r[nDim] = 0.0;
-            
-            /*--- Compute transformed point coordinates ---*/
-            
-            rotCoord[0] = rotMatrix[0][0]*r[0]
-            + rotMatrix[0][1]*r[1]
-            + rotMatrix[0][2]*r[2] + Center[0];
-            
-            rotCoord[1] = rotMatrix[1][0]*r[0]
-            + rotMatrix[1][1]*r[1]
-            + rotMatrix[1][2]*r[2] + Center[1];
-            
-            rotCoord[2] = rotMatrix[2][0]*r[0]
-            + rotMatrix[2][1]*r[1]
-            + rotMatrix[2][2]*r[2] + Center[2];
-            
-            /*--- Calculate delta change in the x, y, & z directions ---*/
-            for (iDim = 0; iDim < nDim; iDim++)
-              VarCoord[iDim] = (rotCoord[iDim]-Coord[iDim])/Lref;
-            if (nDim == 2) VarCoord[nDim] = 0.0;
-            
-            /*--- Set node displacement for volume deformation ---*/
-            geometry->vertex[iMarker][iVertex]->SetVarCoord(VarCoord);
-            
-          }
-        }
-      }
-    }
-  }
-  /*--- For pitching we don't update the motion origin and moment reference origin. ---*/
-}
-
-void CSurfaceMovement::Surface_Rotating(CGeometry *geometry, CConfig *config,
-                                        unsigned long iter, unsigned short iZone) {
-	
-	su2double deltaT, time_new, time_old, Lref, *Coord;
-  su2double Center[3] = {0.0,0.0,0.0}, VarCoord[3] = {0.0,0.0,0.0}, Omega[3] = {0.0,0.0,0.0},
-  rotCoord[3] = {0.0,0.0,0.0}, r[3] = {0.0,0.0,0.0}, Center_Aux[3] = {0.0,0.0,0.0};
-  su2double rotMatrix[3][3] = {{0.0,0.0,0.0}, {0.0,0.0,0.0}, {0.0,0.0,0.0}};
-  su2double dtheta, dphi, dpsi, cosTheta, sinTheta;
-  su2double cosPhi, sinPhi, cosPsi, sinPsi;
-  unsigned short iMarker, jMarker, Moving, iDim, nDim = geometry->GetnDim();
-  unsigned long iPoint, iVertex;
-  string Marker_Tag, Moving_Tag;
-  int rank;
-  
-#ifdef HAVE_MPI
-	MPI_Comm_rank(MPI_COMM_WORLD, &rank);
-#else
-	rank = MASTER_NODE;
-#endif
-	
-  /*--- Initialize the delta variation in coordinates ---*/
-  VarCoord[0] = 0.0; VarCoord[1] = 0.0; VarCoord[2] = 0.0;
-  
-  /*--- Retrieve values from the config file ---*/
-  
-  deltaT = config->GetDelta_UnstTimeND();
-  Lref   = config->GetLength_Ref();
-  
-  /*--- Compute delta time based on physical time step ---*/
-  time_new = static_cast<su2double>(iter)*deltaT;
-  if (iter == 0) {
-    time_old = time_new;
-  } else {
-    time_old = static_cast<su2double>(iter-1)*deltaT;
-  }
-  
-	/*--- Store displacement of each node on the rotating surface ---*/
-    /*--- Loop over markers and find the particular marker(s) (surface) to rotate ---*/
-
-  for (iMarker = 0; iMarker < config->GetnMarker_All(); iMarker++) {
-    Moving = config->GetMarker_All_Moving(iMarker);
-    if (Moving == YES) {
-      for (jMarker = 0; jMarker<config->GetnMarker_Moving(); jMarker++) {
-        
-        Moving_Tag = config->GetMarker_Moving(jMarker);
-        Marker_Tag = config->GetMarker_All_TagBound(iMarker);
-        
-        if (Marker_Tag == Moving_Tag) {
-          
-          /*--- Rotation origin and angular velocity from config. ---*/
-          
-          Center[0] = config->GetMotion_Origin_X(jMarker);
-          Center[1] = config->GetMotion_Origin_Y(jMarker);
-          Center[2] = config->GetMotion_Origin_Z(jMarker);
-          Omega[0]  = config->GetRotation_Rate_X(jMarker)/config->GetOmega_Ref();
-          Omega[1]  = config->GetRotation_Rate_Y(jMarker)/config->GetOmega_Ref();
-          Omega[2]  = config->GetRotation_Rate_Z(jMarker)/config->GetOmega_Ref();
-          
-          /*--- Print some information to the console. Be verbose at the first
-           iteration only (mostly for debugging purposes). ---*/
-          // Note that the MASTER_NODE might not contain all the markers being moved.
-
-          if (rank == MASTER_NODE) {
-            cout << " Storing rotating displacement for marker: ";
-            cout << Marker_Tag << "." << endl;
-            if (iter == 0) {
-              cout << " Angular velocity: (" << Omega[0] << ", " << Omega[1];
-              cout << ", " << Omega[2] << ") rad/s about origin: (" << Center[0];
-              cout << ", " << Center[1] << ", " << Center[2] << ")." << endl;
-            }
-          }
-          
-          /*--- Compute delta change in the angle about the x, y, & z axes. ---*/
-          
-          dtheta = Omega[0]*(time_new-time_old);
-          dphi   = Omega[1]*(time_new-time_old);
-          dpsi   = Omega[2]*(time_new-time_old);
-          
-          /*--- Store angles separately for clarity. Compute sines/cosines. ---*/
-          
-          cosTheta = cos(dtheta);  cosPhi = cos(dphi);  cosPsi = cos(dpsi);
-          sinTheta = sin(dtheta);  sinPhi = sin(dphi);  sinPsi = sin(dpsi);
-          
-          /*--- Compute the rotation matrix. Note that the implicit
-           ordering is rotation about the x-axis, y-axis, then z-axis. ---*/
-          
-          rotMatrix[0][0] = cosPhi*cosPsi;
-          rotMatrix[1][0] = cosPhi*sinPsi;
-          rotMatrix[2][0] = -sinPhi;
-          
-          rotMatrix[0][1] = sinTheta*sinPhi*cosPsi - cosTheta*sinPsi;
-          rotMatrix[1][1] = sinTheta*sinPhi*sinPsi + cosTheta*cosPsi;
-          rotMatrix[2][1] = sinTheta*cosPhi;
-          
-          rotMatrix[0][2] = cosTheta*sinPhi*cosPsi + sinTheta*sinPsi;
-          rotMatrix[1][2] = cosTheta*sinPhi*sinPsi - sinTheta*cosPsi;
-          rotMatrix[2][2] = cosTheta*cosPhi;
-          
-          for (iVertex = 0; iVertex < geometry->nVertex[iMarker]; iVertex++) {
-            
-            /*--- Index and coordinates of the current point ---*/
-            
-            iPoint = geometry->vertex[iMarker][iVertex]->GetNode();
-            Coord  = geometry->node[iPoint]->GetCoord();
-            
-            /*--- Calculate non-dim. position from rotation center ---*/
-            
-            for (iDim = 0; iDim < nDim; iDim++)
-              r[iDim] = (Coord[iDim]-Center[iDim])/Lref;
-            if (nDim == 2) r[nDim] = 0.0;
-            
-            /*--- Compute transformed point coordinates ---*/
-            
-            rotCoord[0] = rotMatrix[0][0]*r[0]
-            + rotMatrix[0][1]*r[1]
-            + rotMatrix[0][2]*r[2] + Center[0];
-            
-            rotCoord[1] = rotMatrix[1][0]*r[0]
-            + rotMatrix[1][1]*r[1]
-            + rotMatrix[1][2]*r[2] + Center[1];
-            
-            rotCoord[2] = rotMatrix[2][0]*r[0]
-            + rotMatrix[2][1]*r[1]
-            + rotMatrix[2][2]*r[2] + Center[2];
-            
-            /*--- Calculate delta change in the x, y, & z directions ---*/
-            for (iDim = 0; iDim < nDim; iDim++)
-              VarCoord[iDim] = (rotCoord[iDim]-Coord[iDim])/Lref;
-            if (nDim == 2) VarCoord[nDim] = 0.0;
-            
-            /*--- Set node displacement for volume deformation ---*/
-            geometry->vertex[iMarker][iVertex]->SetVarCoord(VarCoord);
-            
-          }
-        }
-      }
-    }
-  }
-  
-  /*--- When updating the origins it is assumed that all markers have the
-   same rotation movement, because we use the last markers rotation matrix and center ---*/
-  
-  /*--- Set the mesh motion center to the new location after
-   incrementing the position with the rotation. This new
-   location will be used for subsequent mesh motion for the given marker.---*/
-  
-  for (jMarker=0; jMarker<config->GetnMarker_Moving(); jMarker++) {
-    
-    /*-- Check if we want to update the motion origin for the given marker ---*/
-    
-    if (config->GetMoveMotion_Origin(jMarker) == YES) {
-        
-      Center_Aux[0] = config->GetMotion_Origin_X(jMarker);
-      Center_Aux[1] = config->GetMotion_Origin_Y(jMarker);
-      Center_Aux[2] = config->GetMotion_Origin_Z(jMarker);
-      
-      /*--- Calculate non-dim. position from rotation center ---*/
-      
-      for (iDim = 0; iDim < nDim; iDim++)
-        r[iDim] = (Center_Aux[iDim]-Center[iDim])/Lref;
-      if (nDim == 2) r[nDim] = 0.0;
-      
-      /*--- Compute transformed point coordinates ---*/
-      
-      rotCoord[0] = rotMatrix[0][0]*r[0]
-      + rotMatrix[0][1]*r[1]
-      + rotMatrix[0][2]*r[2] + Center[0];
-      
-      rotCoord[1] = rotMatrix[1][0]*r[0]
-      + rotMatrix[1][1]*r[1]
-      + rotMatrix[1][2]*r[2] + Center[1];
-      
-      rotCoord[2] = rotMatrix[2][0]*r[0]
-      + rotMatrix[2][1]*r[1]
-      + rotMatrix[2][2]*r[2] + Center[2];
-      
-      /*--- Calculate delta change in the x, y, & z directions ---*/
-      for (iDim = 0; iDim < nDim; iDim++)
-        VarCoord[iDim] = (rotCoord[iDim]-Center_Aux[iDim])/Lref;
-      if (nDim == 2) VarCoord[nDim] = 0.0;
-      config->SetMotion_Origin_X(jMarker, Center_Aux[0]+VarCoord[0]);
-      config->SetMotion_Origin_Y(jMarker, Center_Aux[1]+VarCoord[1]);
-      config->SetMotion_Origin_Z(jMarker, Center_Aux[2]+VarCoord[2]);
-    }
-  }
-
-  /*--- Set the moment computation center to the new location after
-   incrementing the position with the rotation. ---*/
-  
-  for (jMarker=0; jMarker<config->GetnMarker_Monitoring(); jMarker++) {
-      
-    Center_Aux[0] = config->GetRefOriginMoment_X(jMarker);
-    Center_Aux[1] = config->GetRefOriginMoment_Y(jMarker);
-    Center_Aux[2] = config->GetRefOriginMoment_Z(jMarker);
-
-    /*--- Calculate non-dim. position from rotation center ---*/
-    
-    for (iDim = 0; iDim < nDim; iDim++)
-      r[iDim] = (Center_Aux[iDim]-Center[iDim])/Lref;
-    if (nDim == 2) r[nDim] = 0.0;
-    
-    /*--- Compute transformed point coordinates ---*/
-    
-    rotCoord[0] = rotMatrix[0][0]*r[0]
-    + rotMatrix[0][1]*r[1]
-    + rotMatrix[0][2]*r[2] + Center[0];
-    
-    rotCoord[1] = rotMatrix[1][0]*r[0]
-    + rotMatrix[1][1]*r[1]
-    + rotMatrix[1][2]*r[2] + Center[1];
-    
-    rotCoord[2] = rotMatrix[2][0]*r[0]
-    + rotMatrix[2][1]*r[1]
-    + rotMatrix[2][2]*r[2] + Center[2];
-    
-    /*--- Calculate delta change in the x, y, & z directions ---*/
-    for (iDim = 0; iDim < nDim; iDim++)
-      VarCoord[iDim] = (rotCoord[iDim]-Center_Aux[iDim])/Lref;
-    if (nDim == 2) VarCoord[nDim] = 0.0;
-    
-    config->SetRefOriginMoment_X(jMarker, Center_Aux[0]+VarCoord[0]);
-    config->SetRefOriginMoment_Y(jMarker, Center_Aux[1]+VarCoord[1]);
-    config->SetRefOriginMoment_Z(jMarker, Center_Aux[2]+VarCoord[2]);
-  }
-}
-
-<<<<<<< HEAD
-void CSurfaceMovement::AeroelasticDeform(CGeometry *geometry, CConfig *config, unsigned long ExtIter, unsigned short iMarker, unsigned short iMarker_Monitoring, su2double displacements[4]) {
-=======
-void CSurfaceMovement::AeroelasticDeform(CGeometry *geometry, CConfig *config, unsigned long ExtIter, unsigned short iMarker, unsigned short iMarker_Monitoring, vector<su2double>& displacements) {
->>>>>>> 25d363ff
-  
-  /* The sign conventions of these are those of the Typical Section Wing Model, below the signs are corrected */
-  su2double dh = -displacements[0];           // relative plunge
-  su2double dalpha = -displacements[1];       // relative pitch
-  su2double dh_x, dh_y;
-  su2double Center[2];
-  unsigned short iDim;
-  su2double Lref = config->GetLength_Ref();
-  su2double *Coord;
-  unsigned long iPoint, iVertex;
-  su2double x_new, y_new;
-  su2double VarCoord[3];
-  string Monitoring_Tag = config->GetMarker_Monitoring(iMarker_Monitoring);
-  
-  /*--- Calculate the plunge displacement for the Typical Section Wing Model taking into account rotation ---*/
-  if (config->GetKind_GridMovement(ZONE_0) == AEROELASTIC_RIGID_MOTION) {
-    su2double Omega, dt, psi;
-    dt = config->GetDelta_UnstTimeND();
-    Omega  = (config->GetRotation_Rate_Z(ZONE_0)/config->GetOmega_Ref());
-    psi = Omega*(dt*ExtIter);
-    
-    /* --- Correct for the airfoil starting position (This is hardcoded in here) --- */
-    if (Monitoring_Tag == "Airfoil1") {
-      psi = psi + 0.0;
-    }
-    else if (Monitoring_Tag == "Airfoil2") {
-      psi = psi + 2.0/3.0*PI_NUMBER;
-    }
-    else if (Monitoring_Tag == "Airfoil3") {
-      psi = psi + 4.0/3.0*PI_NUMBER;
-    }
-    else
-      cout << "WARNING: There is a marker that we are monitoring that doesn't match the values hardcoded above!" << endl;
-    
-    dh_x = -dh*sin(psi);
-    dh_y = dh*cos(psi);
-    
-  } else {
-    dh_x = 0;
-    dh_y = dh;
-  }
-  
-  /*--- Pitching origin from config. ---*/
-  
-  Center[0] = config->GetRefOriginMoment_X(iMarker_Monitoring);
-  Center[1] = config->GetRefOriginMoment_Y(iMarker_Monitoring);
-  
-  for (iVertex = 0; iVertex < geometry->nVertex[iMarker]; iVertex++) {
-    iPoint = geometry->vertex[iMarker][iVertex]->GetNode();
-    /*--- Coordinates of the current point ---*/
-    Coord = geometry->node[iPoint]->GetCoord();
-    
-    /*--- Calculate non-dim. position from rotation center ---*/
-    su2double r[2] = {0,0};
-    for (iDim = 0; iDim < geometry->GetnDim(); iDim++)
-        r[iDim] = (Coord[iDim]-Center[iDim])/Lref;
-    
-    /*--- Compute delta of transformed point coordinates ---*/
-    // The deltas are needed for the FEA grid deformation Method.
-    // rotation contribution - previous position + plunging contribution
-    x_new = cos(dalpha)*r[0] - sin(dalpha)*r[1] -r[0] + dh_x;
-    y_new = sin(dalpha)*r[0] + cos(dalpha)*r[1] -r[1] + dh_y;
-    
-    VarCoord[0] = x_new;
-    VarCoord[1] = y_new;
-    VarCoord[2] = 0.0;
-    
-    /*--- Store new delta node locations for the surface ---*/
-    geometry->vertex[iMarker][iVertex]->SetVarCoord(VarCoord);
-  }
-  /*--- Set the elastic axis to the new location after incrementing the position with the plunge ---*/
-  config->SetRefOriginMoment_X(iMarker_Monitoring, Center[0]+dh_x);
-  config->SetRefOriginMoment_Y(iMarker_Monitoring, Center[1]+dh_y);
-
-  
-}
-
-void CSurfaceMovement::SetBoundary_Flutter3D(CGeometry *geometry, CConfig *config,
-                                             CFreeFormDefBox **FFDBox, unsigned long iter, unsigned short iZone) {
-	
-	su2double omega, deltaT;
-  su2double alpha, alpha_new, alpha_old;
-  su2double time_new, time_old;
-  su2double Center[3], Omega[3], Ampl[3], Phase[3];
-  su2double DEG2RAD = PI_NUMBER/180.0;
-  int rank;
-  bool adjoint = config->GetAdjoint();
-    
-#ifdef HAVE_MPI
-	MPI_Comm_rank(MPI_COMM_WORLD, &rank);
-#else
-	rank = MASTER_NODE;
-#endif
-	
-  /*--- Retrieve values from the config file ---*/
-  
-  deltaT = config->GetDelta_UnstTimeND();
-  
-  /*--- Pitching origin, frequency, and amplitude from config. ---*/
-  
-  Center[0] = config->GetMotion_Origin_X(iZone);
-  Center[1] = config->GetMotion_Origin_Y(iZone);
-  Center[2] = config->GetMotion_Origin_Z(iZone);
-  Omega[0]  = (config->GetPitching_Omega_X(iZone)/config->GetOmega_Ref());
-  Omega[1]  = (config->GetPitching_Omega_Y(iZone)/config->GetOmega_Ref());
-  Omega[2]  = (config->GetPitching_Omega_Z(iZone)/config->GetOmega_Ref());
-  Ampl[0]   = config->GetPitching_Ampl_X(iZone)*DEG2RAD;
-  Ampl[1]   = config->GetPitching_Ampl_Y(iZone)*DEG2RAD;
-  Ampl[2]   = config->GetPitching_Ampl_Z(iZone)*DEG2RAD;
-  Phase[0]   = config->GetPitching_Phase_X(iZone)*DEG2RAD;
-  Phase[1]   = config->GetPitching_Phase_Y(iZone)*DEG2RAD;
-  Phase[2]   = config->GetPitching_Phase_Z(iZone)*DEG2RAD;
-  
-  /*--- Compute delta time based on physical time step ---*/
-  
-  if (adjoint) {
-    
-    /*--- For the unsteady adjoint, we integrate backwards through
-     physical time, so perform mesh motion in reverse. ---*/
-    
-    unsigned long nFlowIter  = config->GetnExtIter();
-    unsigned long directIter = nFlowIter - iter - 1;
-    time_new = static_cast<su2double>(directIter)*deltaT;
-    time_old = time_new;
-    if (iter != 0) time_old = (static_cast<su2double>(directIter)+1.0)*deltaT;
-  } else {
-    
-    /*--- Forward time for the direct problem ---*/
-    
-    time_new = static_cast<su2double>(iter)*deltaT;
-    time_old = time_new;
-    if (iter != 0) time_old = (static_cast<su2double>(iter)-1.0)*deltaT;
-  }
-	
-  /*--- Update the pitching angle at this time step. Flip sign for
-   nose-up positive convention. ---*/
-  
-  omega     = Omega[2];
-  alpha_new = Ampl[2]*sin(omega*time_new);
-  alpha_old = Ampl[2]*sin(omega*time_old);
-  alpha     = (1E-10 + (alpha_new - alpha_old))*(-PI_NUMBER/180.0);
-	
-	if (rank == MASTER_NODE)
-		cout << "New dihedral angle (alpha): " << alpha_new/DEG2RAD << " degrees." << endl;
-	
-	unsigned short iOrder, jOrder, kOrder;
-	short iFFDBox;
-  su2double movement[3] = {0.0,0.0,0.0};
-	bool *move = new bool [nFFDBox];
-	unsigned short *index = new unsigned short[3];
-	
-	move[0] = true; move[1] = true; move[2] = true;	
-
-	/*--- Change the value of the control point if move is true ---*/
-  
-	for (iFFDBox = 0; iFFDBox < nFFDBox; iFFDBox++)
-		if (move[iFFDBox])
-			for (iOrder = 0; iOrder < FFDBox[iFFDBox]->GetlOrder(); iOrder++)
-				for (jOrder = 0; jOrder < FFDBox[iFFDBox]->GetmOrder(); jOrder++)
-					for (kOrder = 0; kOrder < FFDBox[iFFDBox]->GetnOrder(); kOrder++) {
-						index[0] = iOrder; index[1] = jOrder; index[2] = kOrder;
-						su2double *coord = FFDBox[iFFDBox]->GetCoordControlPoints(iOrder, jOrder, kOrder);
-						movement[0] = 0.0; movement[1] = 0.0; movement[2] = coord[1]*tan(alpha);
-						FFDBox[iFFDBox]->SetControlPoints(index, movement);
-					}
-	
-	/*--- Recompute cartesian coordinates using the new control points position ---*/
-  
-	for (iFFDBox = 0; iFFDBox < nFFDBox; iFFDBox++)
-		SetCartesianCoord(geometry, config, FFDBox[iFFDBox], iFFDBox);
-	
-}
-
-void CSurfaceMovement::SetExternal_Deformation(CGeometry *geometry, CConfig *config, unsigned short iZone, unsigned long iter) {
-  
-  int rank = MASTER_NODE;
-#ifdef HAVE_MPI
-	MPI_Comm_rank(MPI_COMM_WORLD, &rank);
-#endif
-  
-  /*--- Local variables ---*/
-  
-	unsigned short iDim, nDim; 
-	unsigned long iPoint = 0, flowIter = 0;
-  unsigned long jPoint, GlobalIndex;
-	su2double VarCoord[3], *Coord_Old = NULL, *Coord_New = NULL, Center[3] = {0.0,0.0,0.0};
-  su2double Lref   = config->GetLength_Ref();
-  su2double NewCoord[3] = {0.0,0.0,0.0}, rotMatrix[3][3] = {{0.0,0.0,0.0}, {0.0,0.0,0.0}, {0.0,0.0,0.0}};
-  su2double r[3] = {0.0,0.0,0.0}, rotCoord[3] = {0.0,0.0,0.0};
-  unsigned long iVertex;
-  unsigned short iMarker;
-  char buffer[50];
-  string motion_filename, UnstExt, text_line;
-  ifstream motion_file;
-  bool unsteady = config->GetUnsteady_Simulation();
-  bool adjoint = config->GetAdjoint();
-  
-	/*--- Load stuff from config ---*/
-  
-	nDim = geometry->GetnDim();
-  motion_filename = config->GetMotion_FileName();
-  
-  /*--- Set the extension for the correct unsteady mesh motion file ---*/
-  
-  if (unsteady) {
-    if (adjoint) {
-      /*--- For the unsteady adjoint, we integrate backwards through
-       physical time, so perform mesh motion in reverse. ---*/
-      unsigned long nFlowIter = config->GetnExtIter() - 1;
-      flowIter  = nFlowIter - iter;
-      unsigned short lastindex = motion_filename.find_last_of(".");
-      motion_filename = motion_filename.substr(0, lastindex);
-      if ((SU2_TYPE::Int(flowIter) >= 0) && (SU2_TYPE::Int(flowIter) < 10)) SPRINTF (buffer, "_0000%d.dat", SU2_TYPE::Int(flowIter));
-      if ((SU2_TYPE::Int(flowIter) >= 10) && (SU2_TYPE::Int(flowIter) < 100)) SPRINTF (buffer, "_000%d.dat", SU2_TYPE::Int(flowIter));
-      if ((SU2_TYPE::Int(flowIter) >= 100) && (SU2_TYPE::Int(flowIter) < 1000)) SPRINTF (buffer, "_00%d.dat", SU2_TYPE::Int(flowIter));
-      if ((SU2_TYPE::Int(flowIter) >= 1000) && (SU2_TYPE::Int(flowIter) < 10000)) SPRINTF (buffer, "_0%d.dat", SU2_TYPE::Int(flowIter));
-      if (SU2_TYPE::Int(flowIter) >= 10000) SPRINTF (buffer, "_%d.dat", SU2_TYPE::Int(flowIter));
-      UnstExt = string(buffer);
-      motion_filename.append(UnstExt);
-    } else {
-      /*--- Forward time for the direct problem ---*/
-      flowIter = iter;
-      unsigned short lastindex = motion_filename.find_last_of(".");
-      motion_filename = motion_filename.substr(0, lastindex);
-      if ((SU2_TYPE::Int(flowIter) >= 0) && (SU2_TYPE::Int(flowIter) < 10)) SPRINTF (buffer, "_0000%d.dat", SU2_TYPE::Int(flowIter));
-      if ((SU2_TYPE::Int(flowIter) >= 10) && (SU2_TYPE::Int(flowIter) < 100)) SPRINTF (buffer, "_000%d.dat", SU2_TYPE::Int(flowIter));
-      if ((SU2_TYPE::Int(flowIter) >= 100) && (SU2_TYPE::Int(flowIter) < 1000)) SPRINTF (buffer, "_00%d.dat", SU2_TYPE::Int(flowIter));
-      if ((SU2_TYPE::Int(flowIter) >= 1000) && (SU2_TYPE::Int(flowIter) < 10000)) SPRINTF (buffer, "_0%d.dat", SU2_TYPE::Int(flowIter));
-      if (SU2_TYPE::Int(flowIter) >= 10000) SPRINTF (buffer, "_%d.dat", SU2_TYPE::Int(flowIter));
-      UnstExt = string(buffer);
-      motion_filename.append(UnstExt);
-    }
-    
-    if (rank == MASTER_NODE)
-      cout << "Reading in the arbitrary mesh motion from direct iteration " << flowIter << "." << endl;
-  }
-  
-  /*--- Open the motion file ---*/
-
-  motion_file.open(motion_filename.data(), ios::in);
-  /*--- Throw error if there is no file ---*/
-  if (motion_file.fail()) {
-    cout << "There is no mesh motion file!" << endl;
-    exit(EXIT_FAILURE);
-  }
-  
-  /*--- Read in and store the new mesh node locations ---*/ 
-  
-  while (getline(motion_file, text_line)) {
-    istringstream point_line(text_line);
-    if (nDim == 2) point_line >> iPoint >> NewCoord[0] >> NewCoord[1];
-    if (nDim == 3) point_line >> iPoint >> NewCoord[0] >> NewCoord[1] >> NewCoord[2];
-    for (iMarker = 0; iMarker < config->GetnMarker_All(); iMarker++) {
-      if (config->GetMarker_All_Moving(iMarker) == YES) {
-        for (iVertex = 0; iVertex < geometry->nVertex[iMarker]; iVertex++) {
-          jPoint = geometry->vertex[iMarker][iVertex]->GetNode();
-          GlobalIndex = geometry->node[jPoint]->GetGlobalIndex();
-          if (GlobalIndex == iPoint) {
-            geometry->vertex[iMarker][iVertex]->SetVarCoord(NewCoord);
-            break;
-          }
-        }
-      }
-    }
-  }
-  /*--- Close the restart file ---*/
-  motion_file.close();
-  
-  /*--- If rotating as well, prepare the rotation matrix ---*/
-  
-  if (config->GetGrid_Movement() &&
-      config->GetKind_GridMovement(iZone) == EXTERNAL_ROTATION) {
-    
-    /*--- Variables needed only for rotation ---*/
-    
-    su2double Omega[3], dt;
-    su2double dtheta, dphi, dpsi, cosTheta, sinTheta;
-    su2double cosPhi, sinPhi, cosPsi, sinPsi;
-    
-    /*--- Center of rotation & angular velocity vector from config ---*/
-    Center[0] = config->GetMotion_Origin_X(iZone);
-    Center[1] = config->GetMotion_Origin_Y(iZone);
-    Center[2] = config->GetMotion_Origin_Z(iZone);
-    
-    /*--- Angular velocity vector from config ---*/
-    
-    dt = static_cast<su2double>(iter)*config->GetDelta_UnstTimeND();
-    Omega[0]  = config->GetRotation_Rate_X(iZone);
-    Omega[1]  = config->GetRotation_Rate_Y(iZone);
-    Omega[2]  = config->GetRotation_Rate_Z(iZone);
-    
-    /*--- For the unsteady adjoint, use reverse time ---*/
-    if (adjoint) {
-      /*--- Set the first adjoint mesh position to the final direct one ---*/
-      if (iter == 0) dt = ((su2double)config->GetnExtIter()-1) * dt;
-      /*--- Reverse the rotation direction for the adjoint ---*/
-      else dt = -1.0*dt;
-    } else {
-      /*--- No rotation at all for the first direct solution ---*/
-      if (iter == 0) dt = 0;
-    }
-    
-    /*--- Compute delta change in the angle about the x, y, & z axes. ---*/
-    
-    dtheta = Omega[0]*dt;   
-    dphi   = Omega[1]*dt; 
-    dpsi   = Omega[2]*dt;
-    
-    /*--- Store angles separately for clarity. Compute sines/cosines. ---*/
-    
-    cosTheta = cos(dtheta);  cosPhi = cos(dphi);  cosPsi = cos(dpsi);
-    sinTheta = sin(dtheta);  sinPhi = sin(dphi);  sinPsi = sin(dpsi);
-    
-    /*--- Compute the rotation matrix. Note that the implicit
-     ordering is rotation about the x-axis, y-axis, then z-axis. ---*/
-    
-    rotMatrix[0][0] = cosPhi*cosPsi;
-    rotMatrix[1][0] = cosPhi*sinPsi;
-    rotMatrix[2][0] = -sinPhi;
-    
-    rotMatrix[0][1] = sinTheta*sinPhi*cosPsi - cosTheta*sinPsi;
-    rotMatrix[1][1] = sinTheta*sinPhi*sinPsi + cosTheta*cosPsi;
-    rotMatrix[2][1] = sinTheta*cosPhi;
-    
-    rotMatrix[0][2] = cosTheta*sinPhi*cosPsi + sinTheta*sinPsi;
-    rotMatrix[1][2] = cosTheta*sinPhi*sinPsi - sinTheta*cosPsi;
-    rotMatrix[2][2] = cosTheta*cosPhi;
-    
-  }
-  
-  /*--- Loop through to find only moving surface markers ---*/
-  
-  for (iMarker = 0; iMarker < config->GetnMarker_All(); iMarker++) {
-    if (config->GetMarker_All_Moving(iMarker) == YES) {
-      
-      /*--- Loop over all surface points for this marker ---*/
-      
-      for (iVertex = 0; iVertex < geometry->nVertex[iMarker]; iVertex++) {
-        iPoint = geometry->vertex[iMarker][iVertex]->GetNode();
-        
-        /*--- Get current and new coordinates from file ---*/
-        
-        Coord_Old = geometry->node[iPoint]->GetCoord();
-        Coord_New = geometry->vertex[iMarker][iVertex]->GetVarCoord();
-        
-        /*--- If we're also rotating, multiply each point by the
-         rotation matrix. It is assumed that the coordinates in
-         Coord_Old have already been rotated using SetRigid_Rotation(). ---*/
-        
-        if (config->GetGrid_Movement() &&
-            config->GetKind_GridMovement(iZone) == EXTERNAL_ROTATION) {
-          
-          /*--- Calculate non-dim. position from rotation center ---*/
-          
-          for (iDim = 0; iDim < nDim; iDim++)
-            r[iDim] = (Coord_New[iDim]-Center[iDim])/Lref;
-          if (nDim == 2) r[nDim] = 0.0;
-          
-          /*--- Compute transformed point coordinates ---*/
-          
-          rotCoord[0] = rotMatrix[0][0]*r[0] 
-                      + rotMatrix[0][1]*r[1] 
-                      + rotMatrix[0][2]*r[2] + Center[0];
-          
-          rotCoord[1] = rotMatrix[1][0]*r[0] 
-                      + rotMatrix[1][1]*r[1] 
-                      + rotMatrix[1][2]*r[2] + Center[1];
-          
-          rotCoord[2] = rotMatrix[2][0]*r[0] 
-                      + rotMatrix[2][1]*r[1] 
-                      + rotMatrix[2][2]*r[2] + Center[2];
-          
-          /*--- Copy rotated coords back to original array for consistency ---*/
-          for (iDim = 0; iDim < nDim; iDim++)
-            Coord_New[iDim] = rotCoord[iDim];
-        }
-        
-        /*--- Calculate delta change in the x, y, & z directions ---*/
-        for (iDim = 0; iDim < nDim; iDim++)
-          VarCoord[iDim] = (Coord_New[iDim]-Coord_Old[iDim])/Lref;
-        if (nDim == 2) VarCoord[nDim] = 0.0;
-
-        /*--- Set position changes to be applied by the spring analogy ---*/
-        geometry->vertex[iMarker][iVertex]->SetVarCoord(VarCoord);
-        
-      }
-    }	
-  }
-}
-
-void CSurfaceMovement::SetNACA_4Digits(CGeometry *boundary, CConfig *config) {
-	unsigned long iVertex;
-	unsigned short iMarker;
-	su2double VarCoord[3], *Coord, *Normal, Ycurv, Yesp;
-
-	if (config->GetnDV() != 1) { cout << "This kind of design variable is not prepared for multiple deformations."; cin.get();	}
-
-	su2double Ya = config->GetParamDV(0,0) / 100.0; /*--- Maximum camber as a fraction of the chord 
-					(100 m is the first of the four digits) ---*/
-	su2double Xa = config->GetParamDV(0,1) / 10.0; /*--- Location of maximum camber as a fraction of 
-					the chord (10 p is the second digit in the NACA xxxx description) ---*/
-	su2double t = config->GetParamDV(0,2) / 100.0; /*--- Maximum thickness as a fraction of the
-					  chord (so 100 t gives the last two digits in 
-					  the NACA 4-digit denomination) ---*/
-		
-	for (iMarker = 0; iMarker < config->GetnMarker_All(); iMarker++)
-		for (iVertex = 0; iVertex < boundary->nVertex[iMarker]; iVertex++) {
-			VarCoord[0] = 0.0; VarCoord[1] = 0.0; VarCoord[2] = 0.0;
-			if (config->GetMarker_All_DV(iMarker) == YES) {
-				Coord = boundary->vertex[iMarker][iVertex]->GetCoord();
-				Normal = boundary->vertex[iMarker][iVertex]->GetNormal();
-				
-				if (Coord[0] < Xa) Ycurv = (2.0*Xa*Coord[0]-pow(Coord[0],2.0))*(Ya/pow(Xa,2.0));
-				else Ycurv = ((1.0-2.0*Xa)+2.0*Xa*Coord[0]-pow(Coord[0],2.0))*(Ya/pow((1.0-Xa), 2.0));
-				
-				Yesp = t*(1.4845*sqrt(Coord[0])-0.6300*Coord[0]-1.7580*pow(Coord[0],2.0)+
-						  1.4215*pow(Coord[0],3.0)-0.518*pow(Coord[0],4.0));
-				
-				if (Normal[1] > 0) VarCoord[1] =  (Ycurv + Yesp) - Coord[1];
-				if (Normal[1] < 0) VarCoord[1] =  (Ycurv - Yesp) - Coord[1];
-
-			}
-			boundary->vertex[iMarker][iVertex]->SetVarCoord(VarCoord);
-		}
-}
-
-void CSurfaceMovement::SetParabolic(CGeometry *boundary, CConfig *config) {
-	unsigned long iVertex;
-	unsigned short iMarker;
-	su2double VarCoord[3], *Coord, *Normal;
-	
-	if (config->GetnDV() != 1) { cout << "This kind of design variable is not prepared for multiple deformations."; cin.get();	}
-	
-	su2double c = config->GetParamDV(0,0); /*--- Center of the parabola ---*/
-	su2double t = config->GetParamDV(0,1) / 100.0; /*--- Thickness of the parabola ---*/
-	
-	for (iMarker = 0; iMarker < config->GetnMarker_All(); iMarker++)
-		for (iVertex = 0; iVertex < boundary->nVertex[iMarker]; iVertex++) {
-			VarCoord[0] = 0.0; VarCoord[1] = 0.0; VarCoord[2] = 0.0;
-			if (config->GetMarker_All_DV(iMarker) == YES) {
-				Coord = boundary->vertex[iMarker][iVertex]->GetCoord();
-				Normal = boundary->vertex[iMarker][iVertex]->GetNormal();
-				
-				if (Normal[1] > 0) {
-					VarCoord[1] =  t*(Coord[0]*Coord[0]-Coord[0])/(2.0*(c*c-c)) - Coord[1];
-				}
-				if (Normal[1] < 0) {
-					VarCoord[1] =  t*(Coord[0]-Coord[0]*Coord[0])/(2.0*(c*c-c)) - Coord[1];
-				}
-			}
-			boundary->vertex[iMarker][iVertex]->SetVarCoord(VarCoord);
-		}
-}
-
-void CSurfaceMovement::SetAirfoil(CGeometry *boundary, CConfig *config) {
-  unsigned long iVertex, n_Airfoil = 0;
-  unsigned short iMarker, nUpper, nLower, iUpper, iLower, iVar, iDim;
-  su2double *VarCoord, *Coord, NewYCoord, NewXCoord, *Coord_i, *Coord_ip1, yp1, ypn,
-  Airfoil_Coord[2]= {0.0,0.0}, factor, coeff = 10000, Upper, Lower, Arch = 0.0, TotalArch = 0.0,
-  x_i, x_ip1, y_i, y_ip1, AirfoilScale;
-  vector<su2double> Svalue, Xcoord, Ycoord, Xcoord2, Ycoord2, Xcoord_Aux, Ycoord_Aux;
-  bool AddBegin = true, AddEnd = true;
-  char AirfoilFile[256], AirfoilFormat[15], MeshOrientation[15], AirfoilClose[15];
-  ifstream airfoil_file;
-  string text_line;
-
-  unsigned short nDim = boundary->GetnDim();
-  
-  VarCoord = new su2double[nDim];
-  for (iDim = 0; iDim < nDim; iDim++)
-    VarCoord[iDim] = 0.0;
-
-  /*--- Get the SU2 module. SU2_CFD will use this routine for dynamically
-   deforming meshes (MARKER_MOVING), while SU2_DEF will use it for deforming
-   meshes after imposing design variable surface deformations (DV_MARKER). ---*/
-  
-  unsigned short Kind_SU2 = config->GetKind_SU2();
-  
-  /*--- Read the coordinates. Two main formats:
-   - Selig are in an x, y format starting from trailing edge, along the upper surface to the leading
-   edge and back around the lower surface to trailing edge.
-   - Lednicer are upper surface points leading edge to trailing edge and then lower surface leading
-   edge to trailing edge.
-   ---*/
-  
-  /*--- Open the restart file, throw an error if this fails. ---*/
-  
-  cout << "Enter the name of file with the airfoil information: ";
-  scanf ("%s", AirfoilFile);
-  airfoil_file.open(AirfoilFile, ios::in);
-  if (airfoil_file.fail()) {
-    cout << "There is no airfoil file!! "<< endl;
-    exit(EXIT_FAILURE);
-  }
-  cout << "Enter the format of the airfoil (Selig or Lednicer): ";
-  scanf ("%s", AirfoilFormat);
-
-  cout << "Thickness scaling (1.0 means no scaling)?: ";
-  scanf ("%lf", &AirfoilScale);
-  
-  cout << "Close the airfoil (Yes or No)?: ";
-  scanf ("%s", AirfoilClose);
-  
-  cout << "Surface mesh orientation (clockwise, or anticlockwise): ";
-  scanf ("%s", MeshOrientation);
-  
-  /*--- The first line is the header ---*/
-  
-  getline (airfoil_file, text_line);
-  cout << "File info: " << text_line << endl;
-  
-  if (strcmp (AirfoilFormat,"Selig") == 0) {
-
-    while (getline (airfoil_file, text_line)) {
-      istringstream point_line(text_line);
-      
-      /*--- Read the x & y coordinates from this line of the file (anticlockwise) ---*/
-      
-      point_line >> Airfoil_Coord[0] >> Airfoil_Coord[1];
-      
-      /*--- Close the arifoil ---*/
-      
-      if (strcmp (AirfoilClose,"Yes") == 0)
-        factor = -atan(coeff*(Airfoil_Coord[0]-1.0))*2.0/PI_NUMBER;
-      else factor = 1.0;
-      
-      /*--- Store the coordinates in vectors ---*/
-      
-      Xcoord.push_back(Airfoil_Coord[0]);
-      Ycoord.push_back(Airfoil_Coord[1]*factor*AirfoilScale);
-    }
-    
-  }
-  if (strcmp (AirfoilFormat,"Lednicer") == 0) {
-    
-    /*--- The second line is the number of points ---*/
-
-    getline(airfoil_file, text_line);
-    istringstream point_line(text_line);
-    point_line >> Upper >> Lower;
-    
-    nUpper = SU2_TYPE::Int(Upper);
-    nLower = SU2_TYPE::Int(Lower);
-  
-    Xcoord.resize(nUpper+nLower-1);
-    Ycoord.resize(nUpper+nLower-1);
-    
-    /*--- White line ---*/
-
-    getline (airfoil_file, text_line);
-
-    for (iUpper = 0; iUpper < nUpper; iUpper++) {
-      getline (airfoil_file, text_line);
-      istringstream point_line(text_line);
-      point_line >> Airfoil_Coord[0] >> Airfoil_Coord[1];
-      Xcoord[nUpper-iUpper-1] = Airfoil_Coord[0];
-      
-      if (strcmp (AirfoilClose,"Yes") == 0)
-        factor = -atan(coeff*(Airfoil_Coord[0]-1.0))*2.0/PI_NUMBER;
-      else factor = 1.0;
-      
-      Ycoord[nUpper-iUpper-1] = Airfoil_Coord[1]*AirfoilScale*factor;
-    }
-    
-    getline (airfoil_file, text_line);
-
-    for (iLower = 0; iLower < nLower; iLower++) {
-      getline (airfoil_file, text_line);
-      istringstream point_line(text_line);
-      point_line >> Airfoil_Coord[0] >> Airfoil_Coord[1];
-      
-      if (strcmp (AirfoilClose,"Yes") == 0)
-        factor = -atan(coeff*(Airfoil_Coord[0]-1.0))*2.0/PI_NUMBER;
-      else factor = 1.0;
-      
-      Xcoord[nUpper+iLower-1] = Airfoil_Coord[0];
-      Ycoord[nUpper+iLower-1] = Airfoil_Coord[1]*AirfoilScale*factor;
-    }
-      
-  }
-  
-  /*--- Check the coordinate (1,0) at the beginning and end of the file ---*/
-  
-  if (Xcoord[0] == 1.0) AddBegin = false;
-  if (Xcoord[Xcoord.size()-1] == 1.0) AddEnd = false;
-  
-  if (AddBegin) { Xcoord.insert(Xcoord.begin(), 1.0);   Ycoord.insert(Ycoord.begin(), 0.0);}
-  if (AddEnd) { Xcoord.push_back(1.0);                Ycoord.push_back(0.0);}
-  
-  /*--- Change the orientation (depend on the input file, and the mesh file) ---*/
-  
-  if (strcmp (MeshOrientation,"clockwise") == 0) {
-    for (iVar = 0; iVar < Xcoord.size(); iVar++) {
-      Xcoord_Aux.push_back(Xcoord[iVar]);
-      Ycoord_Aux.push_back(Ycoord[iVar]);
-    }
-    
-    for (iVar = 0; iVar < Xcoord.size(); iVar++) {
-      Xcoord[iVar] = Xcoord_Aux[Xcoord.size()-iVar-1];
-      Ycoord[iVar] = Ycoord_Aux[Xcoord.size()-iVar-1];
-    }
-  }
-  
-  /*--- Compute the total arch length ---*/
-  
-  Arch = 0.0; Svalue.push_back(Arch);
-
-  for (iVar = 0; iVar < Xcoord.size()-1; iVar++) {
-    x_i = Xcoord[iVar];  x_ip1 = Xcoord[iVar+1];
-    y_i = Ycoord[iVar];  y_ip1 = Ycoord[iVar+1];
-    Arch += sqrt((x_ip1-x_i)*(x_ip1-x_i)+(y_ip1-y_i)*(y_ip1-y_i));
-    Svalue.push_back(Arch);
-  }
-  x_i = Xcoord[Xcoord.size()-1];  x_ip1 = Xcoord[0];
-  y_i = Ycoord[Xcoord.size()-1];  y_ip1 = Ycoord[0];
-  Arch += sqrt((x_ip1-x_i)*(x_ip1-x_i)+(y_ip1-y_i)*(y_ip1-y_i));
-  
-  /*--- Non dimensionalization ---*/
-  
-  for (iVar = 0; iVar < Svalue.size(); iVar++) { Svalue[iVar] /= Arch; }
-
-  /*--- Close the restart file ---*/
-  
-  airfoil_file.close();
-  
-  /*--- Create a spline for X and Y coordiantes using the arch length ---*/
-  
-  n_Airfoil = Svalue.size();
-  yp1 = (Xcoord[1]-Xcoord[0])/(Svalue[1]-Svalue[0]);
-  ypn = (Xcoord[n_Airfoil-1]-Xcoord[n_Airfoil-2])/(Svalue[n_Airfoil-1]-Svalue[n_Airfoil-2]);
-  
-  Xcoord2.resize(n_Airfoil+1);
-  boundary->SetSpline(Svalue, Xcoord, n_Airfoil, yp1, ypn, Xcoord2);
-  
-  n_Airfoil = Svalue.size();
-  yp1 = (Ycoord[1]-Ycoord[0])/(Svalue[1]-Svalue[0]);
-  ypn = (Ycoord[n_Airfoil-1]-Ycoord[n_Airfoil-2])/(Svalue[n_Airfoil-1]-Svalue[n_Airfoil-2]);
-  
-  Ycoord2.resize(n_Airfoil+1);
-  boundary->SetSpline(Svalue, Ycoord, n_Airfoil, yp1, ypn, Ycoord2);
-  
-  TotalArch = 0.0;
-  for (iMarker = 0; iMarker < config->GetnMarker_All(); iMarker++) {
-    if (((config->GetMarker_All_Moving(iMarker) == YES) && (Kind_SU2 == SU2_CFD)) ||
-        ((config->GetMarker_All_DV(iMarker) == YES) && (Kind_SU2 == SU2_DEF))) {
-      for (iVertex = 0; iVertex < boundary->nVertex[iMarker]-1; iVertex++) {
-        Coord_i = boundary->vertex[iMarker][iVertex]->GetCoord();
-        Coord_ip1 = boundary->vertex[iMarker][iVertex+1]->GetCoord();
-        
-        x_i = Coord_i[0]; x_ip1 = Coord_ip1[0];
-        y_i = Coord_i[1]; y_ip1 = Coord_ip1[1];
-        
-        TotalArch += sqrt((x_ip1-x_i)*(x_ip1-x_i)+(y_ip1-y_i)*(y_ip1-y_i));
-      }
-      Coord_i = boundary->vertex[iMarker][boundary->nVertex[iMarker]-1]->GetCoord();
-      Coord_ip1 = boundary->vertex[iMarker][0]->GetCoord();
-      x_i = Coord_i[0]; x_ip1 = Coord_ip1[0];
-      y_i = Coord_i[1]; y_ip1 = Coord_ip1[1];
-      TotalArch += sqrt((x_ip1-x_i)*(x_ip1-x_i)+(y_ip1-y_i)*(y_ip1-y_i));
-    }
-  }
-  
-  
-  for (iMarker = 0; iMarker < config->GetnMarker_All(); iMarker++) {
-    Arch = 0.0;
-    for (iVertex = 0; iVertex < boundary->nVertex[iMarker]; iVertex++) {
-      VarCoord[0] = 0.0; VarCoord[1] = 0.0; VarCoord[2] = 0.0;
-      if (((config->GetMarker_All_Moving(iMarker) == YES) && (Kind_SU2 == SU2_CFD)) ||
-          ((config->GetMarker_All_DV(iMarker) == YES) && (Kind_SU2 == SU2_DEF))) {
-        Coord = boundary->vertex[iMarker][iVertex]->GetCoord();
-        
-        if (iVertex == 0) Arch = 0.0;
-        else {
-          Coord_i = boundary->vertex[iMarker][iVertex-1]->GetCoord();
-          Coord_ip1 = boundary->vertex[iMarker][iVertex]->GetCoord();
-          x_i = Coord_i[0]; x_ip1 = Coord_ip1[0];
-          y_i = Coord_i[1]; y_ip1 = Coord_ip1[1];
-          Arch += sqrt((x_ip1-x_i)*(x_ip1-x_i)+(y_ip1-y_i)*(y_ip1-y_i))/TotalArch;
-        }
-        
-        NewXCoord = boundary->GetSpline(Svalue, Xcoord, Xcoord2, n_Airfoil, Arch);
-        NewYCoord = boundary->GetSpline(Svalue, Ycoord, Ycoord2, n_Airfoil, Arch);
-        
-        /*--- Store the delta change in the x & y coordinates ---*/
-        
-        VarCoord[0] = NewXCoord - Coord[0];
-        VarCoord[1] = NewYCoord - Coord[1];
-      }
-
-      boundary->vertex[iMarker][iVertex]->SetVarCoord(VarCoord);
-      
-    }
-  }
-
-  delete [] VarCoord;
-  
-}
-
-void CSurfaceMovement::ReadFFDInfo(CGeometry *geometry, CConfig *config, CFreeFormDefBox **FFDBox, string val_mesh_filename) {
-	
-  string text_line, iTag;
-	ifstream mesh_file;
-	su2double coord[3];
-	unsigned short degree[3], iFFDBox, iCornerPoints, iControlPoints, iMarker, iDegree, jDegree, kDegree,
-  iChar, LevelFFDBox, nParentFFDBox, iParentFFDBox, nChildFFDBox, iChildFFDBox, nMarker, *nCornerPoints,
-  *nControlPoints;
-	unsigned long iSurfacePoints, iPoint, jPoint, iVertex, nVertex, nPoint, iElem = 0,
-  nElem, my_nSurfPoints, nSurfPoints, *nSurfacePoints;
-  
-  unsigned short nDim = geometry->GetnDim();
-  int rank = MASTER_NODE;
-
-#ifdef HAVE_MPI
-	MPI_Comm_rank(MPI_COMM_WORLD, &rank);
-#endif
-	
-	char *cstr = new char [val_mesh_filename.size()+1];
-	strcpy (cstr, val_mesh_filename.c_str());
-	
-	mesh_file.open(cstr, ios::in);
-	if (mesh_file.fail()) {
-		cout << "There is no geometry file (ReadFFDInfo)!!" << endl;
-		exit(EXIT_FAILURE);
-	}
-	
-	while (getline (mesh_file, text_line)) {
-		
-		/*--- Read the inner elements ---*/
-    
-		string::size_type position = text_line.find ("NELEM=",0);
-		if (position != string::npos) {
-			text_line.erase (0,6); nElem = atoi(text_line.c_str());
-			for (iElem = 0; iElem < nElem; iElem++) {
-				getline(mesh_file, text_line);
-			}
-		}
-		
-		/*--- Read the inner points ---*/
-    
-		position = text_line.find ("NPOIN=",0);
-		if (position != string::npos) {
-			text_line.erase (0,6); nPoint = atoi(text_line.c_str());
-			for (iPoint = 0; iPoint < nPoint; iPoint++) {
-				getline(mesh_file, text_line);
-			}
-		}
-
-    /*--- Read the boundaries  ---*/
-    
-		position = text_line.find ("NMARK=",0);
-		if (position != string::npos) {
-			text_line.erase (0,6); nMarker = atoi(text_line.c_str());
-      for (iMarker = 0; iMarker < nMarker; iMarker++) {
-        getline(mesh_file, text_line);
-        getline(mesh_file, text_line);
-        text_line.erase (0,13); nVertex = atoi(text_line.c_str());
-        for (iVertex = 0; iVertex < nVertex; iVertex++) {
-          getline(mesh_file, text_line);
-        }
-      }
-		}
-    
-    /*--- Read the FFDBox information  ---*/
-    
-		position = text_line.find ("FFD_NBOX=",0);
-		if (position != string::npos) {
-			text_line.erase (0,9);
-			nFFDBox = atoi(text_line.c_str());
-      
-			if (rank == MASTER_NODE) cout << nFFDBox << " Free Form Deformation boxes." << endl;
-      
-			nCornerPoints = new unsigned short[nFFDBox];
-			nControlPoints = new unsigned short[nFFDBox];
-			nSurfacePoints = new unsigned long[nFFDBox];
-			
-			getline (mesh_file, text_line);
-			text_line.erase (0,11);
-			nLevel = atoi(text_line.c_str());
-      
-			if (rank == MASTER_NODE) cout << nLevel << " Free Form Deformation nested levels." << endl;
-
-			for (iFFDBox = 0 ; iFFDBox < nFFDBox; iFFDBox++) {
-				
-				/*--- Read the name of the FFD box ---*/
-        
-				getline (mesh_file, text_line);
-				text_line.erase (0,8);
-				
-				/*--- Remove extra data from the FFDBox name ---*/
-        
-				string::size_type position;
-				for (iChar = 0; iChar < 20; iChar++) {
-					position = text_line.find( " ", 0 );
-					if (position != string::npos) text_line.erase (position,1);
-					position = text_line.find( "\r", 0 );
-					if (position != string::npos) text_line.erase (position,1);
-					position = text_line.find( "\n", 0 );
-					if (position != string::npos) text_line.erase (position,1);
-				}
-				
-				string TagFFDBox = text_line.c_str();
-        
-				if (rank == MASTER_NODE) cout << "FFD box tag: " << TagFFDBox <<". ";
-
-				/*--- Read the level of the FFD box ---*/
-        
-				getline (mesh_file, text_line);
-				text_line.erase (0,10);
-				LevelFFDBox = atoi(text_line.c_str());
-        
-				if (rank == MASTER_NODE) cout << "FFD box level: " << LevelFFDBox <<". ";
-				
-				/*--- Read the degree of the FFD box ---*/
-        
-				getline (mesh_file, text_line);
-				text_line.erase (0,13); degree[0] = atoi(text_line.c_str());
-				getline (mesh_file, text_line);
-				text_line.erase (0,13); degree[1] = atoi(text_line.c_str());
-        
-        if (nDim == 2) {
-          degree[2] = 1;
-        }
-        else {
-          getline (mesh_file, text_line);
-          text_line.erase (0,13); degree[2] = atoi(text_line.c_str());
-        }
-        
-				if (rank == MASTER_NODE) {
-          cout << "Degrees: " << degree[0] << ", " << degree[1];
-          if (nDim == 3) cout << ", " << degree[2];
-          cout << ". " << endl;
-        }
-        
-				FFDBox[iFFDBox] = new CFreeFormDefBox(SU2_TYPE::Int(degree[0]), SU2_TYPE::Int(degree[1]), SU2_TYPE::Int(degree[2]));				
-				FFDBox[iFFDBox]->SetTag(TagFFDBox); FFDBox[iFFDBox]->SetLevel(LevelFFDBox);
-
-				/*--- Read the number of parents boxes ---*/
-        
-				getline (mesh_file, text_line);
-				text_line.erase (0,12);
-				nParentFFDBox = atoi(text_line.c_str());
-				if (rank == MASTER_NODE) cout << "Number of parent boxes: " << nParentFFDBox <<". ";
-				for (iParentFFDBox = 0; iParentFFDBox < nParentFFDBox; iParentFFDBox++) {
-					getline(mesh_file, text_line);
-					
-					/*--- Remove extra data from the FFDBox name ---*/
-          
-					string::size_type position;
-					for (iChar = 0; iChar < 20; iChar++) {
-						position = text_line.find( " ", 0 );
-						if (position != string::npos) text_line.erase (position,1);
-						position = text_line.find( "\r", 0 );
-						if (position != string::npos) text_line.erase (position,1);
-						position = text_line.find( "\n", 0 );
-						if (position != string::npos) text_line.erase (position,1);
-					}
-					
-					string ParentFFDBox = text_line.c_str();
-					FFDBox[iFFDBox]->SetParentFFDBox(ParentFFDBox);
-				}
-				
-				/*--- Read the number of children boxes ---*/
-        
-				getline (mesh_file, text_line);
-				text_line.erase (0,13);
-				nChildFFDBox = atoi(text_line.c_str());
-				if (rank == MASTER_NODE) cout << "Number of child boxes: " << nChildFFDBox <<"." << endl;
-        
-        for (iChildFFDBox = 0; iChildFFDBox < nChildFFDBox; iChildFFDBox++) {
-					getline(mesh_file, text_line);
-					
-					/*--- Remove extra data from the FFDBox name ---*/
-          
-					string::size_type position;
-					for (iChar = 0; iChar < 20; iChar++) {
-						position = text_line.find( " ", 0 );
-						if (position != string::npos) text_line.erase (position,1);
-						position = text_line.find( "\r", 0 );
-						if (position != string::npos) text_line.erase (position,1);
-						position = text_line.find( "\n", 0 );
-						if (position != string::npos) text_line.erase (position,1);
-					}
-					
-					string ChildFFDBox = text_line.c_str();
-					FFDBox[iFFDBox]->SetChildFFDBox(ChildFFDBox);
-				}
-
-				/*--- Read the number of the corner points ---*/
-        
-				getline (mesh_file, text_line);
-				text_line.erase (0,18); nCornerPoints[iFFDBox] = atoi(text_line.c_str());
-				if (rank == MASTER_NODE) cout << "Corner points: " << nCornerPoints[iFFDBox] <<". ";
-        if (nDim == 2) nCornerPoints[iFFDBox] = nCornerPoints[iFFDBox]*SU2_TYPE::Int(2);
-
-				/*--- Read the coordinates of the corner points ---*/
-        
-				for (iCornerPoints = 0; iCornerPoints < nCornerPoints[iFFDBox]; iCornerPoints++) {
-          
-          if (nDim == 2) {
-            if (iCornerPoints < nCornerPoints[iFFDBox]/SU2_TYPE::Int(2)) {
-              getline(mesh_file, text_line); istringstream FFDBox_line(text_line);
-              FFDBox_line >> coord[0]; FFDBox_line >> coord[1]; coord[2] = -0.5;
-            }
-            else {
-              coord[0] = FFDBox[iFFDBox]->GetCoordCornerPoints(0, iCornerPoints-nCornerPoints[iFFDBox]/SU2_TYPE::Int(2));
-              coord[1] = FFDBox[iFFDBox]->GetCoordCornerPoints(1, iCornerPoints-nCornerPoints[iFFDBox]/SU2_TYPE::Int(2));
-              coord[2] = 0.5;
-            }
-          }
-          else {
-            getline(mesh_file, text_line); istringstream FFDBox_line(text_line);
-            FFDBox_line >> coord[0]; FFDBox_line >> coord[1]; FFDBox_line >> coord[2];
-          }
-          
-					FFDBox[iFFDBox]->SetCoordCornerPoints(coord, iCornerPoints);
-          
-				}
-				
-				/*--- Read the number of the control points ---*/
-        
-				getline (mesh_file, text_line);
-				text_line.erase (0,19); nControlPoints[iFFDBox] = atoi(text_line.c_str());
-        
-				if (rank == MASTER_NODE) cout << "Control points: " << nControlPoints[iFFDBox] <<". ";
-				
-				/*--- Method to identify if there is a FFDBox definition ---*/
-        
-				if (nControlPoints[iFFDBox] != 0) FFDBoxDefinition = true;
-
-				/*--- Read the coordinates of the control points ---*/
-        
-				for (iControlPoints = 0; iControlPoints < nControlPoints[iFFDBox]; iControlPoints++) {
-					getline(mesh_file, text_line); istringstream FFDBox_line(text_line);
-					FFDBox_line >> iDegree; FFDBox_line >> jDegree; FFDBox_line >> kDegree; 
-					FFDBox_line >> coord[0]; FFDBox_line >> coord[1]; FFDBox_line >> coord[2]; 
-					FFDBox[iFFDBox]->SetCoordControlPoints(coord, iDegree, jDegree, kDegree); 
-					FFDBox[iFFDBox]->SetCoordControlPoints_Copy(coord, iDegree, jDegree, kDegree);
-				}
-				
-				getline (mesh_file, text_line);
-				text_line.erase (0,19); nSurfacePoints[iFFDBox] = atoi(text_line.c_str());
-
-				/*--- The surface points parametric coordinates, all the nodes read the FFD 
-         information but they only store their part ---*/
-        
-        my_nSurfPoints = 0;
-				for (iSurfacePoints = 0; iSurfacePoints < nSurfacePoints[iFFDBox]; iSurfacePoints++) {
-					getline(mesh_file, text_line); istringstream FFDBox_line(text_line);
-					FFDBox_line >> iTag; FFDBox_line >> iPoint;
-          
-          if (config->GetMarker_All_TagBound(iTag) != -1) {
-
-            iMarker = config->GetMarker_All_TagBound(iTag);
-            FFDBox_line >> coord[0]; FFDBox_line >> coord[1]; FFDBox_line >> coord[2];
-            
-            for (iVertex = 0; iVertex < geometry->nVertex[iMarker]; iVertex++) {
-              jPoint =  geometry->vertex[iMarker][iVertex]->GetNode();
-              if (iPoint == geometry->node[jPoint]->GetGlobalIndex()) {
-                FFDBox[iFFDBox]->Set_MarkerIndex(iMarker);
-                FFDBox[iFFDBox]->Set_VertexIndex(iVertex);
-                FFDBox[iFFDBox]->Set_PointIndex(jPoint);
-                FFDBox[iFFDBox]->Set_ParametricCoord(coord);
-                FFDBox[iFFDBox]->Set_CartesianCoord(geometry->node[jPoint]->GetCoord());
-                my_nSurfPoints++;
-              }
-            }
-
-          }
-          
-				}
-        
-        nSurfacePoints[iFFDBox] = my_nSurfPoints;
-        
-#ifdef HAVE_MPI
-        nSurfPoints = 0;
-        SU2_MPI::Allreduce(&my_nSurfPoints, &nSurfPoints, 1, MPI_UNSIGNED_LONG, MPI_SUM, MPI_COMM_WORLD);
-        if (rank == MASTER_NODE) cout << "Surface points: " << nSurfPoints <<"."<< endl;
-#else
-				nSurfPoints = my_nSurfPoints;
-        if (rank == MASTER_NODE) cout << "Surface points: " << nSurfPoints <<"."<< endl;
-#endif
-        
-			}
-			
-			delete [] nCornerPoints;
-			delete [] nControlPoints;
-			delete [] nSurfacePoints;		
-		}
-	}
-	mesh_file.close();
-  
-	if (nFFDBox == 0) {
-		if (rank == MASTER_NODE) cout <<"There is no FFD box definition. Just in case, check the .su2 file" << endl;
-	}
-
-}
-
-void CSurfaceMovement::ReadFFDInfo(CGeometry *geometry, CConfig *config, CFreeFormDefBox **FFDBox) {
-  
-  string text_line, iTag;
-  ifstream mesh_file;
-  su2double coord[3];
-  unsigned short degree[3], iFFDBox, iCornerPoints, LevelFFDBox, nParentFFDBox,
-  iParentFFDBox, nChildFFDBox, iChildFFDBox, *nCornerPoints;
-  
-  unsigned short nDim = geometry->GetnDim();
-  int rank = MASTER_NODE;
-  
-#ifdef HAVE_MPI
-  MPI_Comm_rank(MPI_COMM_WORLD, &rank);
-#endif
-  
-  
-  /*--- Read the FFDBox information from the config file ---*/
-  
-  nFFDBox = config->GetnFFDBox();
-  
-  if (rank == MASTER_NODE) cout << nFFDBox << " Free Form Deformation boxes." << endl;
-  
-  nCornerPoints = new unsigned short[nFFDBox];
-  
-  nLevel = 1; // Nested FFD is not active
-  
-  if (rank == MASTER_NODE) cout << nLevel << " Free Form Deformation nested levels." << endl;
-  
-  for (iFFDBox = 0 ; iFFDBox < nFFDBox; iFFDBox++) {
-    
-    /*--- Read the name of the FFD box ---*/
-    
-    string TagFFDBox = config->GetTagFFDBox(iFFDBox);
-    
-    if (rank == MASTER_NODE) cout << "FFD box tag: " << TagFFDBox <<". ";
-    
-    /*--- Read the level of the FFD box ---*/
-    
-    LevelFFDBox = 0; // Nested FFD is not active
-    
-    if (rank == MASTER_NODE) cout << "FFD box level: " << LevelFFDBox <<". ";
-    
-    /*--- Read the degree of the FFD box ---*/
-    
-    degree[0] = config->GetDegreeFFDBox(iFFDBox, 0);
-    degree[1] = config->GetDegreeFFDBox(iFFDBox, 1);
-    
-    if (nDim == 2) { degree[2] = 1; }
-    else { degree[2] = config->GetDegreeFFDBox(iFFDBox, 2); }
-    
-    if (rank == MASTER_NODE) {
-      cout << "Degrees: " << degree[0] << ", " << degree[1];
-      if (nDim == 3) cout << ", " << degree[2];
-      cout << ". " << endl;
-    }
-    
-    FFDBox[iFFDBox] = new CFreeFormDefBox(SU2_TYPE::Int(degree[0]), SU2_TYPE::Int(degree[1]), SU2_TYPE::Int(degree[2]));
-    FFDBox[iFFDBox]->SetTag(TagFFDBox); FFDBox[iFFDBox]->SetLevel(LevelFFDBox);
-    
-    /*--- Read the number of parents boxes ---*/
-    
-    nParentFFDBox = 0; // Nested FFD is not active
-    if (rank == MASTER_NODE) cout << "Number of parent boxes: " << nParentFFDBox <<". ";
-    
-    for (iParentFFDBox = 0; iParentFFDBox < nParentFFDBox; iParentFFDBox++) {
-      string ParentFFDBox = "NONE"; // Nested FFD is not active
-      FFDBox[iFFDBox]->SetParentFFDBox(ParentFFDBox);
-    }
-    
-    /*--- Read the number of children boxes ---*/
-    
-    nChildFFDBox = 0; // Nested FFD is not active
-    if (rank == MASTER_NODE) cout << "Number of child boxes: " << nChildFFDBox <<"." << endl;
-    
-    for (iChildFFDBox = 0; iChildFFDBox < nChildFFDBox; iChildFFDBox++) {
-      string ChildFFDBox = "NONE"; // Nested FFD is not active
-      FFDBox[iFFDBox]->SetChildFFDBox(ChildFFDBox);
-    }
-    
-    /*--- Read the number of the corner points ---*/
-    
-    nCornerPoints[iFFDBox] = 8;
-    
-    /*--- Read the coordinates of the corner points ---*/
-    
-    for (iCornerPoints = 0; iCornerPoints < nCornerPoints[iFFDBox]; iCornerPoints++) {
-      
-      if (nDim == 2) {
-        if (iCornerPoints < nCornerPoints[iFFDBox]/SU2_TYPE::Int(2)) {
-          coord[0] = config->GetCoordFFDBox(iFFDBox, iCornerPoints*3);
-          coord[1] = config->GetCoordFFDBox(iFFDBox, iCornerPoints*3+1);
-          coord[2] = -0.5;
-        }
-        else {
-          coord[0] = FFDBox[iFFDBox]->GetCoordCornerPoints(0, iCornerPoints-nCornerPoints[iFFDBox]/SU2_TYPE::Int(2));
-          coord[1] = FFDBox[iFFDBox]->GetCoordCornerPoints(1, iCornerPoints-nCornerPoints[iFFDBox]/SU2_TYPE::Int(2));
-          coord[2] = 0.5;
-        }
-      }
-      else {
-        coord[0] = config->GetCoordFFDBox(iFFDBox, iCornerPoints*3);
-        coord[1] = config->GetCoordFFDBox(iFFDBox, iCornerPoints*3+1);
-        coord[2] = config->GetCoordFFDBox(iFFDBox, iCornerPoints*3+2);
-      }
-      
-      FFDBox[iFFDBox]->SetCoordCornerPoints(coord, iCornerPoints);
-      
-    }
-    
-    /*--- Method to identify if there is a FFDBox definition ---*/
-    
-    FFDBoxDefinition = false;
-    
-  }
-  
-  delete [] nCornerPoints;
-  
-  if (nFFDBox == 0) {
-    if (rank == MASTER_NODE) cout <<"There is no FFD box definition. Check the config file." << endl;
-#ifndef HAVE_MPI
-    exit(EXIT_FAILURE);
-#else
-    MPI_Abort(MPI_COMM_WORLD,1);
-    MPI_Finalize();
-#endif
-  }
-  
-}
-
-void CSurfaceMovement::MergeFFDInfo(CGeometry *geometry, CConfig *config) {
-  
-  /*--- Local variables needed on all processors ---*/
-  
-  unsigned long iPoint;
-  unsigned short iFFDBox;
-  
-#ifndef HAVE_MPI
-  
-  /*--- In serial, the single process has access to all geometry, so simply
-   load the coordinates into the data structure. ---*/
-  
-  /*--- Total number of points in each FFD box. ---*/
-  
-  for (iFFDBox = 0 ; iFFDBox < nFFDBox; iFFDBox++) {
-    
-    /*--- Loop over the mesh to collect the coords of the local points. ---*/
-    
-    for (iPoint = 0; iPoint < FFDBox[iFFDBox]->GetnSurfacePoint(); iPoint++) {
-      
-      /*--- Retrieve the current parametric coordinates at this node. ---*/
-      
-      GlobalCoordX[iFFDBox].push_back(FFDBox[iFFDBox]->Get_ParametricCoord(iPoint)[0]);
-      GlobalCoordY[iFFDBox].push_back(FFDBox[iFFDBox]->Get_ParametricCoord(iPoint)[1]);
-      GlobalCoordZ[iFFDBox].push_back(FFDBox[iFFDBox]->Get_ParametricCoord(iPoint)[2]);
-      GlobalPoint[iFFDBox].push_back(FFDBox[iFFDBox]->Get_PointIndex(iPoint));
-      
-      /*--- Marker of the boundary in the local domain. ---*/
-      
-      unsigned short MarkerIndex = FFDBox[iFFDBox]->Get_MarkerIndex(iPoint);
-      string TagBound = config->GetMarker_All_TagBound(MarkerIndex);
-      
-      /*--- Find the Marker of the boundary in the config file. ---*/
-      
-      unsigned short MarkerIndex_CfgFile = config->GetMarker_CfgFile_TagBound(TagBound);
-      string TagBound_CfgFile = config->GetMarker_CfgFile_TagBound(MarkerIndex_CfgFile);
-      
-      /*--- Set the value of the tag at this node. ---*/
-      
-      GlobalTag[iFFDBox].push_back(TagBound_CfgFile);
-      
-    }
-    
-  }
-  
-#else
-  
-  /*--- MPI preprocessing ---*/
-  
-  int iProcessor, nProcessor, rank;
-  MPI_Comm_rank(MPI_COMM_WORLD, &rank);
-  MPI_Comm_size(MPI_COMM_WORLD, &nProcessor);
-  
-  /*--- Local variables needed for merging the geometry with MPI. ---*/
-  
-  unsigned long jPoint, iPointLocal;
-  unsigned long Buffer_Send_nPoint[1], *Buffer_Recv_nPoint = NULL;
-  unsigned long nLocalPoint = 0, MaxLocalPoint = 0;
-  unsigned long nBuffer_Scalar = 0;
-  
-  if (rank == MASTER_NODE) Buffer_Recv_nPoint = new unsigned long[nProcessor];
-  
-  for (iFFDBox = 0 ; iFFDBox < nFFDBox; iFFDBox++) {
-    
-    nLocalPoint = 0;
-    for (iPoint = 0; iPoint < FFDBox[iFFDBox]->GetnSurfacePoint(); iPoint++) {
-      
-      iPointLocal = FFDBox[iFFDBox]->Get_PointIndex(iPoint);
-      
-      if (iPointLocal < geometry->GetnPointDomain()) {
-        nLocalPoint++;
-      }
-      
-    }
-    Buffer_Send_nPoint[0] = nLocalPoint;
-
-    /*--- Communicate the total number of nodes on this domain. ---*/
-    
-    SU2_MPI::Gather(&Buffer_Send_nPoint, 1, MPI_UNSIGNED_LONG,
-               Buffer_Recv_nPoint, 1, MPI_UNSIGNED_LONG, MASTER_NODE, MPI_COMM_WORLD);
-    SU2_MPI::Allreduce(&nLocalPoint, &MaxLocalPoint, 1, MPI_UNSIGNED_LONG, MPI_MAX, MPI_COMM_WORLD);
-    
-    nBuffer_Scalar = MaxLocalPoint;
-
-    /*--- Send and Recv buffers. ---*/
-    
-    su2double *Buffer_Send_X = new su2double[MaxLocalPoint];
-    su2double *Buffer_Recv_X = NULL;
-    
-    su2double *Buffer_Send_Y = new su2double[MaxLocalPoint];
-    su2double *Buffer_Recv_Y = NULL;
-    
-    su2double *Buffer_Send_Z = new su2double[MaxLocalPoint];
-    su2double *Buffer_Recv_Z = NULL;
-    
-    unsigned long *Buffer_Send_Point = new unsigned long[MaxLocalPoint];
-    unsigned long *Buffer_Recv_Point = NULL;
-    
-    unsigned short *Buffer_Send_MarkerIndex_CfgFile = new unsigned short[MaxLocalPoint];
-    unsigned short *Buffer_Recv_MarkerIndex_CfgFile = NULL;
-    
-    /*--- Prepare the receive buffers in the master node only. ---*/
-    
-    if (rank == MASTER_NODE) {
-      
-      Buffer_Recv_X = new su2double[nProcessor*MaxLocalPoint];
-      Buffer_Recv_Y = new su2double[nProcessor*MaxLocalPoint];
-      Buffer_Recv_Z = new su2double[nProcessor*MaxLocalPoint];
-      Buffer_Recv_Point = new unsigned long[nProcessor*MaxLocalPoint];
-      Buffer_Recv_MarkerIndex_CfgFile = new unsigned short[nProcessor*MaxLocalPoint];
-      
-    }
-    
-    /*--- Main communication routine. Loop over each coordinate and perform
-     the MPI comm. Temporary 1-D buffers are used to send the coordinates at
-     all nodes on each partition to the master node. These are then unpacked
-     by the master and sorted by global index in one large n-dim. array. ---*/
-    
-    /*--- Loop over this partition to collect the coords of the local points. ---*/
-    
-    jPoint = 0;
-    for (iPoint = 0; iPoint < FFDBox[iFFDBox]->GetnSurfacePoint(); iPoint++) {
-      
-      iPointLocal = FFDBox[iFFDBox]->Get_PointIndex(iPoint);
-      
-      if (iPointLocal < geometry->GetnPointDomain()) {
-        
-        /*--- Load local coords into the temporary send buffer. ---*/
-        
-        Buffer_Send_X[jPoint] = FFDBox[iFFDBox]->Get_ParametricCoord(iPoint)[0];
-        Buffer_Send_Y[jPoint] = FFDBox[iFFDBox]->Get_ParametricCoord(iPoint)[1];
-        Buffer_Send_Z[jPoint] = FFDBox[iFFDBox]->Get_ParametricCoord(iPoint)[2];
-        
-        /*--- Store the global index for this local node. ---*/
-        
-        Buffer_Send_Point[jPoint] = geometry->node[FFDBox[iFFDBox]->Get_PointIndex(iPoint)]->GetGlobalIndex();
-        
-        /*--- Marker of the boundary in the local domain. ---*/
-        
-        unsigned short MarkerIndex = FFDBox[iFFDBox]->Get_MarkerIndex(iPoint);
-        string TagBound = config->GetMarker_All_TagBound(MarkerIndex);
-        
-        /*--- Find the Marker of the boundary in the config file.---*/
-        
-        unsigned short MarkerIndex_CfgFile = config->GetMarker_CfgFile_TagBound(TagBound);
-        Buffer_Send_MarkerIndex_CfgFile[jPoint] = MarkerIndex_CfgFile;
-        
-        jPoint++;
-        
-      }
-      
-    }
-    
-    /*--- Gather the coordinate data on the master node using MPI. ---*/
-    
-    SU2_MPI::Gather(Buffer_Send_X, nBuffer_Scalar, MPI_DOUBLE, Buffer_Recv_X, nBuffer_Scalar, MPI_DOUBLE, MASTER_NODE, MPI_COMM_WORLD);
-    SU2_MPI::Gather(Buffer_Send_Y, nBuffer_Scalar, MPI_DOUBLE, Buffer_Recv_Y, nBuffer_Scalar, MPI_DOUBLE, MASTER_NODE, MPI_COMM_WORLD);
-    SU2_MPI::Gather(Buffer_Send_Z, nBuffer_Scalar, MPI_DOUBLE, Buffer_Recv_Z, nBuffer_Scalar, MPI_DOUBLE, MASTER_NODE, MPI_COMM_WORLD);
-    SU2_MPI::Gather(Buffer_Send_Point, nBuffer_Scalar, MPI_UNSIGNED_LONG, Buffer_Recv_Point, nBuffer_Scalar, MPI_UNSIGNED_LONG, MASTER_NODE, MPI_COMM_WORLD);
-    SU2_MPI::Gather(Buffer_Send_MarkerIndex_CfgFile, nBuffer_Scalar, MPI_UNSIGNED_SHORT, Buffer_Recv_MarkerIndex_CfgFile, nBuffer_Scalar, MPI_UNSIGNED_SHORT, MASTER_NODE, MPI_COMM_WORLD);
-
-    /*--- The master node unpacks and sorts this variable by global index ---*/
-    
-    if (rank == MASTER_NODE) {
-      
-      jPoint = 0;
-      
-      for (iProcessor = 0; iProcessor < nProcessor; iProcessor++) {
-        for (iPoint = 0; iPoint < Buffer_Recv_nPoint[iProcessor]; iPoint++) {
-          
-          /*--- Get global index, then loop over each variable and store ---*/
-          
-          GlobalCoordX[iFFDBox].push_back(Buffer_Recv_X[jPoint]);
-          GlobalCoordY[iFFDBox].push_back(Buffer_Recv_Y[jPoint]);
-          GlobalCoordZ[iFFDBox].push_back(Buffer_Recv_Z[jPoint]);
-          GlobalPoint[iFFDBox].push_back(Buffer_Recv_Point[jPoint]);
-          
-          string TagBound_CfgFile = config->GetMarker_CfgFile_TagBound(Buffer_Recv_MarkerIndex_CfgFile[jPoint]);
-          GlobalTag[iFFDBox].push_back(TagBound_CfgFile);
-          jPoint++;
-          
-        }
-        
-        /*--- Adjust jPoint to index of next proc's data in the buffers. ---*/
-        
-        jPoint = (iProcessor+1)*nBuffer_Scalar;
-        
-      }
-    }
-    
-    /*--- Immediately release the temporary data buffers. ---*/
-    
-    delete [] Buffer_Send_X;
-    delete [] Buffer_Send_Y;
-    delete [] Buffer_Send_Z;
-    delete [] Buffer_Send_Point;
-    delete [] Buffer_Send_MarkerIndex_CfgFile;
-    
-    if (rank == MASTER_NODE) {
-      delete [] Buffer_Recv_X;
-      delete [] Buffer_Recv_Y;
-      delete [] Buffer_Recv_Z;
-      delete [] Buffer_Recv_Point;
-      delete [] Buffer_Recv_MarkerIndex_CfgFile;
-    }
-    
-  }
-
-  if (rank == MASTER_NODE) {
-    delete [] Buffer_Recv_nPoint;
-  }
-  
-#endif
-  
-}
-
-void CSurfaceMovement::WriteFFDInfo(CGeometry *geometry, CConfig *config) {
-  
-  
-	unsigned short iOrder, jOrder, kOrder, iFFDBox, iCornerPoints, iParentFFDBox, iChildFFDBox;
-	unsigned long iSurfacePoints;
-  char cstr[MAX_STRING_SIZE], mesh_file[MAX_STRING_SIZE];
-  string str;
-  ofstream output_file;
-  su2double *coord;
-  string text_line;
-  
-  int rank = MASTER_NODE;
-  
-#ifdef HAVE_MPI
-  MPI_Comm_rank(MPI_COMM_WORLD, &rank);
-#endif
-
-  unsigned short nDim = geometry->GetnDim();
-  
-  /*--- Merge the FFD info ---*/
-  
-  MergeFFDInfo(geometry, config);
-  
-  /*--- Attach to the mesh file the FFD information ---*/
-  
-  if (rank == MASTER_NODE) {
-    
-    /*--- Read the name of the output file ---*/
-    
-    str = config->GetMesh_Out_FileName();
-    strcpy (mesh_file, str.c_str());
-    strcpy (cstr, mesh_file);
-    
-    output_file.precision(15);
-    output_file.open(cstr, ios::out | ios::app);
-    
-    if (nFFDBox != 0) {
-      output_file << "FFD_NBOX= " << nFFDBox << endl;
-      output_file << "FFD_NLEVEL= " << nLevel << endl;
-    }
-    
-    for (iFFDBox = 0 ; iFFDBox < nFFDBox; iFFDBox++) {
-      
-      output_file << "FFD_TAG= " << FFDBox[iFFDBox]->GetTag() << endl;
-      output_file << "FFD_LEVEL= " << FFDBox[iFFDBox]->GetLevel() << endl;
-      
-      output_file << "FFD_DEGREE_I= " << FFDBox[iFFDBox]->GetlOrder()-1 << endl;
-      output_file << "FFD_DEGREE_J= " << FFDBox[iFFDBox]->GetmOrder()-1 << endl;
-      if (nDim == 3) output_file << "FFD_DEGREE_K= " << FFDBox[iFFDBox]->GetnOrder()-1 << endl;
-      
-      output_file << "FFD_PARENTS= " << FFDBox[iFFDBox]->GetnParentFFDBox() << endl;
-      for (iParentFFDBox = 0; iParentFFDBox < FFDBox[iFFDBox]->GetnParentFFDBox(); iParentFFDBox++)
-        output_file << FFDBox[iFFDBox]->GetParentFFDBoxTag(iParentFFDBox) << endl;
-      output_file << "FFD_CHILDREN= " << FFDBox[iFFDBox]->GetnChildFFDBox() << endl;
-      for (iChildFFDBox = 0; iChildFFDBox < FFDBox[iFFDBox]->GetnChildFFDBox(); iChildFFDBox++)
-        output_file << FFDBox[iFFDBox]->GetChildFFDBoxTag(iChildFFDBox) << endl;
-      
-      if (nDim == 2) {
-        output_file << "FFD_CORNER_POINTS= " << FFDBox[iFFDBox]->GetnCornerPoints()/SU2_TYPE::Int(2) << endl;
-        for (iCornerPoints = 0; iCornerPoints < FFDBox[iFFDBox]->GetnCornerPoints()/SU2_TYPE::Int(2); iCornerPoints++) {
-          coord = FFDBox[iFFDBox]->GetCoordCornerPoints(iCornerPoints);
-          output_file << coord[0] << "\t" << coord[1] << endl;
-        }
-      }
-      else {
-        output_file << "FFD_CORNER_POINTS= " << FFDBox[iFFDBox]->GetnCornerPoints() << endl;
-        for (iCornerPoints = 0; iCornerPoints < FFDBox[iFFDBox]->GetnCornerPoints(); iCornerPoints++) {
-          coord = FFDBox[iFFDBox]->GetCoordCornerPoints(iCornerPoints);
-          output_file << coord[0] << "\t" << coord[1] << "\t" << coord[2] << endl;
-        }
-      }
-      
-      /*--- Writing control points ---*/
-      
-      if (FFDBox[iFFDBox]->GetnControlPoints() == 0) {
-        output_file << "FFD_CONTROL_POINTS= 0" << endl;
-      }
-      else {
-        output_file << "FFD_CONTROL_POINTS= " << FFDBox[iFFDBox]->GetnControlPoints() << endl;
-        for (iOrder = 0; iOrder < FFDBox[iFFDBox]->GetlOrder(); iOrder++)
-          for (jOrder = 0; jOrder < FFDBox[iFFDBox]->GetmOrder(); jOrder++)
-            for (kOrder = 0; kOrder < FFDBox[iFFDBox]->GetnOrder(); kOrder++) {
-              coord = FFDBox[iFFDBox]->GetCoordControlPoints(iOrder, jOrder, kOrder);
-              output_file << iOrder << "\t" << jOrder << "\t" << kOrder << "\t" << coord[0] << "\t" << coord[1] << "\t" << coord[2] << endl;
-            }
-      }
-      
-      /*--- Writing surface points ---*/
-      
-      if (FFDBox[iFFDBox]->GetnControlPoints() == 0) {
-        output_file << "FFD_SURFACE_POINTS= 0" << endl;
-      }
-      else {
-        output_file << "FFD_SURFACE_POINTS= " << GlobalTag[iFFDBox].size() << endl;
-        
-        for (iSurfacePoints = 0; iSurfacePoints < GlobalTag[iFFDBox].size(); iSurfacePoints++) {
-          output_file << scientific << GlobalTag[iFFDBox][iSurfacePoints] << "\t" << GlobalPoint[iFFDBox][iSurfacePoints]
-          << "\t" << GlobalCoordX[iFFDBox][iSurfacePoints] << "\t" << GlobalCoordY[iFFDBox][iSurfacePoints]
-          << "\t" << GlobalCoordZ[iFFDBox][iSurfacePoints] << endl;
-        }
-        
-      }
-      
-    }
-    
-    output_file.close();
-    
-  }
-
-}
-
-CFreeFormDefBox::CFreeFormDefBox(void) : CGridMovement() { }
-
-CFreeFormDefBox::CFreeFormDefBox(unsigned short val_lDegree, unsigned short val_mDegree, unsigned short val_nDegree) : CGridMovement() {
-  
-	unsigned short iCornerPoints, iOrder, jOrder, kOrder, iDim;
-	
-	/*--- FFD is always 3D (even in 2D problems) ---*/
-  
-	nDim = 3;
-	nCornerPoints = 8;
-	
-	/*--- Allocate Corners points ---*/
-  
-	Coord_Corner_Points = new su2double* [nCornerPoints];
-	for (iCornerPoints = 0; iCornerPoints < nCornerPoints; iCornerPoints++)
-		Coord_Corner_Points[iCornerPoints] = new su2double [nDim];
-	
-	ParamCoord = new su2double[nDim]; ParamCoord_ = new su2double[nDim];
-	cart_coord = new su2double[nDim]; cart_coord_ = new su2double[nDim];
-	Gradient = new su2double[nDim];
-
-	lDegree = val_lDegree; lOrder = lDegree+1;
-	mDegree = val_mDegree; mOrder = mDegree+1;
-	nDegree = val_nDegree; nOrder = nDegree+1;
-	nControlPoints = lOrder*mOrder*nOrder;
-  
-  lDegree_Copy = val_lDegree; lOrder_Copy = lDegree+1;
-	mDegree_Copy = val_mDegree; mOrder_Copy = mDegree+1;
-	nDegree_Copy = val_nDegree; nOrder_Copy = nDegree+1;
-	nControlPoints_Copy = lOrder_Copy*mOrder_Copy*nOrder_Copy;
-	
-	Coord_Control_Points = new su2double*** [lOrder];
-	ParCoord_Control_Points = new su2double*** [lOrder];
-	Coord_Control_Points_Copy = new su2double*** [lOrder];
-	for (iOrder = 0; iOrder < lOrder; iOrder++) {
-		Coord_Control_Points[iOrder] = new su2double** [mOrder];
-		ParCoord_Control_Points[iOrder] = new su2double** [mOrder];
-		Coord_Control_Points_Copy[iOrder] = new su2double** [mOrder];
-		for (jOrder = 0; jOrder < mOrder; jOrder++) {
-			Coord_Control_Points[iOrder][jOrder] = new su2double* [nOrder];
-			ParCoord_Control_Points[iOrder][jOrder] = new su2double* [nOrder];
-			Coord_Control_Points_Copy[iOrder][jOrder] = new su2double* [nOrder];
-			for (kOrder = 0; kOrder < nOrder; kOrder++) {
-				Coord_Control_Points[iOrder][jOrder][kOrder] = new su2double [nDim];
-				ParCoord_Control_Points[iOrder][jOrder][kOrder] = new su2double [nDim];
-				Coord_Control_Points_Copy[iOrder][jOrder][kOrder] = new su2double [nDim];
-        for (iDim = 0; iDim < nDim; iDim++) {
-					Coord_Control_Points[iOrder][jOrder][kOrder][iDim] = 0.0;
-          ParCoord_Control_Points[iOrder][jOrder][kOrder][iDim] = 0.0;
-          Coord_Control_Points_Copy[iOrder][jOrder][kOrder][iDim] = 0.0;
-        }
-			}
-		}
-	}
-	 
-}
-
-CFreeFormDefBox::~CFreeFormDefBox(void) {
-	unsigned short iOrder, jOrder, kOrder, iCornerPoints;
-	
-	for (iOrder = 0; iOrder < lOrder; iOrder++) 
-		for (jOrder = 0; jOrder < mOrder; jOrder++) 
-			for (kOrder = 0; kOrder < nOrder; kOrder++) {
-				delete [] Coord_Control_Points[iOrder][jOrder][kOrder];
-				delete [] ParCoord_Control_Points[iOrder][jOrder][kOrder];
-				delete [] Coord_Control_Points_Copy[iOrder][jOrder][kOrder];
-			}
-	delete [] Coord_Control_Points;
-	delete [] ParCoord_Control_Points;
-	delete [] Coord_Control_Points_Copy;
-
-	delete [] ParamCoord;
-	delete [] cart_coord;
-	delete [] Gradient;
-	
-	for (iCornerPoints = 0; iCornerPoints < nCornerPoints; iCornerPoints++)
-		delete [] Coord_Corner_Points[iCornerPoints];
-	delete [] Coord_Corner_Points;
-}
-
-void  CFreeFormDefBox::SetUnitCornerPoints(void) {
-  
-  unsigned short iDim;
-  su2double *coord = new su2double [nDim];
-  
-  for (iDim = 0; iDim < nDim; iDim++) coord[iDim] = 0.0;
-	
-	coord [0] = 0.0; coord [1] = 0.0; coord [2] = 0.0; this->SetCoordCornerPoints(coord, 0);
-	coord [0] = 1.0; coord [1] = 0.0; coord [2] = 0.0; this->SetCoordCornerPoints(coord, 1);
-	coord [0] = 1.0; coord [1] = 1.0; coord [2] = 0.0; this->SetCoordCornerPoints(coord, 2);
-	coord [0] = 0.0; coord [1] = 1.0; coord [2] = 0.0; this->SetCoordCornerPoints(coord, 3);
-	coord [0] = 0.0; coord [1] = 0.0; coord [2] = 1.0; this->SetCoordCornerPoints(coord, 4);
-	coord [0] = 1.0; coord [1] = 0.0; coord [2] = 1.0; this->SetCoordCornerPoints(coord, 5);
-	coord [0] = 1.0; coord [1] = 1.0; coord [2] = 1.0; this->SetCoordCornerPoints(coord, 6);
-	coord [0] = 0.0; coord [1] = 1.0; coord [2] = 1.0; this->SetCoordCornerPoints(coord, 7);
-  
-  delete [] coord;
-  
-}
-
-void CFreeFormDefBox::SetControlPoints_Parallelepiped (void) {
-	unsigned short iDim, iDegree, jDegree, kDegree;
-	
-	/*--- Set base control points according to the notation of Vtk for hexahedrons ---*/
-	for (iDim = 0; iDim < nDim; iDim++) {
-		Coord_Control_Points	[0]			[0]			[0]			[iDim]	= Coord_Corner_Points[0][iDim];
-		Coord_Control_Points	[lOrder-1]	[0]			[0]			[iDim]	= Coord_Corner_Points[1][iDim];
-		Coord_Control_Points	[lOrder-1]	[mOrder-1]	[0]			[iDim]	= Coord_Corner_Points[2][iDim];
-		Coord_Control_Points	[0]			[mOrder-1]	[0]			[iDim]	= Coord_Corner_Points[3][iDim];
-		Coord_Control_Points	[0]			[0]			[nOrder-1]	[iDim]	= Coord_Corner_Points[4][iDim];
-		Coord_Control_Points	[lOrder-1]	[0]			[nOrder-1]	[iDim]	= Coord_Corner_Points[5][iDim];
-		Coord_Control_Points	[lOrder-1]	[mOrder-1]	[nOrder-1]	[iDim]	= Coord_Corner_Points[6][iDim];
-		Coord_Control_Points	[0]			[mOrder-1]	[nOrder-1]	[iDim]	= Coord_Corner_Points[7][iDim];
-	}
-	
-	/*--- Fill the rest of the cubic matrix of control points with uniform spacing (parallelepiped) ---*/
-	for (iDegree = 0; iDegree <= lDegree; iDegree++)
-		for (jDegree = 0; jDegree <= mDegree; jDegree++)
-			for (kDegree = 0; kDegree <= nDegree; kDegree++) {
-				Coord_Control_Points[iDegree][jDegree][kDegree][0] = Coord_Corner_Points[0][0] 
-				+ su2double(iDegree)/su2double(lDegree)*(Coord_Corner_Points[1][0]-Coord_Corner_Points[0][0]);
-				Coord_Control_Points[iDegree][jDegree][kDegree][1] = Coord_Corner_Points[0][1] 
-				+ su2double(jDegree)/su2double(mDegree)*(Coord_Corner_Points[3][1]-Coord_Corner_Points[0][1]);				
-				Coord_Control_Points[iDegree][jDegree][kDegree][2] = Coord_Corner_Points[0][2] 
-				+ su2double(kDegree)/su2double(nDegree)*(Coord_Corner_Points[4][2]-Coord_Corner_Points[0][2]);
-			}
-}
-
-void CFreeFormDefBox::SetSupportCP(CFreeFormDefBox *FFDBox) {
-	unsigned short iDim, iOrder, jOrder, kOrder;
-	unsigned short lOrder = FFDBox->GetlOrder();
-	unsigned short mOrder = FFDBox->GetmOrder();
-	unsigned short nOrder = FFDBox->GetnOrder();
-	
-	Coord_SupportCP = new su2double*** [lOrder];
-	for (iOrder = 0; iOrder < lOrder; iOrder++) {
-		Coord_SupportCP[iOrder] = new su2double** [mOrder];
-		for (jOrder = 0; jOrder < mOrder; jOrder++) {
-			Coord_SupportCP[iOrder][jOrder] = new su2double* [nOrder];
-			for (kOrder = 0; kOrder < nOrder; kOrder++)
-				Coord_SupportCP[iOrder][jOrder][kOrder] = new su2double [nDim];
-		}
-	}
-	
-	/*--- Set base support control points according to the notation of Vtk for hexahedrons ---*/
-	for (iDim = 0; iDim < nDim; iDim++) {
-		Coord_SupportCP	[0]			[0]			[0]			[iDim]	= Coord_Corner_Points[0][iDim];
-		Coord_SupportCP	[lOrder-1]	[0]			[0]			[iDim]	= Coord_Corner_Points[1][iDim];
-		Coord_SupportCP	[lOrder-1]	[mOrder-1]	[0]			[iDim]	= Coord_Corner_Points[2][iDim];
-		Coord_SupportCP	[0]			[mOrder-1]	[0]			[iDim]	= Coord_Corner_Points[3][iDim];
-		Coord_SupportCP	[0]			[0]			[nOrder-1]	[iDim]	= Coord_Corner_Points[4][iDim];
-		Coord_SupportCP	[lOrder-1]	[0]			[nOrder-1]	[iDim]	= Coord_Corner_Points[5][iDim];
-		Coord_SupportCP	[lOrder-1]	[mOrder-1]	[nOrder-1]	[iDim]	= Coord_Corner_Points[6][iDim];
-		Coord_SupportCP	[0]			[mOrder-1]	[nOrder-1]	[iDim]	= Coord_Corner_Points[7][iDim];
-	}
-	
-	/*--- Fill the rest of the cubic matrix of support control points with uniform spacing  ---*/
-	for (iOrder = 0; iOrder < lOrder; iOrder++)
-		for (jOrder = 0; jOrder < mOrder; jOrder++)
-			for (kOrder = 0; kOrder < nOrder; kOrder++) {
-				Coord_SupportCP[iOrder][jOrder][kOrder][0] = Coord_Corner_Points[0][0] 
-				+ su2double(iOrder)/su2double(lOrder-1)*(Coord_Corner_Points[1][0]-Coord_Corner_Points[0][0]);
-				Coord_SupportCP[iOrder][jOrder][kOrder][1] = Coord_Corner_Points[0][1] 
-				+ su2double(jOrder)/su2double(mOrder-1)*(Coord_Corner_Points[3][1]-Coord_Corner_Points[0][1]);				
-				Coord_SupportCP[iOrder][jOrder][kOrder][2] = Coord_Corner_Points[0][2] 
-				+ su2double(kOrder)/su2double(nOrder-1)*(Coord_Corner_Points[4][2]-Coord_Corner_Points[0][2]);
-			}
-}
-
-void CFreeFormDefBox::SetSupportCPChange(CFreeFormDefBox *FFDBox) {
-	unsigned short iDim, iOrder, jOrder, kOrder;
-	su2double *CartCoordNew, *ParamCoord;
-	unsigned short lOrder = FFDBox->GetlOrder();
-	unsigned short mOrder = FFDBox->GetmOrder();
-	unsigned short nOrder = FFDBox->GetnOrder();
-
-	su2double ****ParamCoord_SupportCP = new su2double*** [lOrder];
-	for (iOrder = 0; iOrder < lOrder; iOrder++) {
-		ParamCoord_SupportCP[iOrder] = new su2double** [mOrder];
-		for (jOrder = 0; jOrder < mOrder; jOrder++) {
-			ParamCoord_SupportCP[iOrder][jOrder] = new su2double* [nOrder];
-			for (kOrder = 0; kOrder < nOrder; kOrder++)
-				ParamCoord_SupportCP[iOrder][jOrder][kOrder] = new su2double [nDim];
-		}
-	}
-	
-	for (iOrder = 0; iOrder < lOrder; iOrder++)
-		for (jOrder = 0; jOrder < mOrder; jOrder++)
-			for (kOrder = 0; kOrder < nOrder; kOrder++)
-				for (iDim = 0; iDim < nDim; iDim++)
-					ParamCoord_SupportCP[iOrder][jOrder][kOrder][iDim] = 
-					Coord_SupportCP[iOrder][jOrder][kOrder][iDim];
-	
-	for (iDim = 0; iDim < nDim; iDim++) {
-		Coord_Control_Points[0][0][0][iDim]	= FFDBox->GetCoordCornerPoints(iDim, 0);
-		Coord_Control_Points[1][0][0][iDim]	= FFDBox->GetCoordCornerPoints(iDim, 1);
-		Coord_Control_Points[1][1][0][iDim]	= FFDBox->GetCoordCornerPoints(iDim, 2);
-		Coord_Control_Points[0][1][0][iDim]	= FFDBox->GetCoordCornerPoints(iDim, 3);
-		Coord_Control_Points[0][0][1][iDim]	= FFDBox->GetCoordCornerPoints(iDim, 4);
-		Coord_Control_Points[1][0][1][iDim]	= FFDBox->GetCoordCornerPoints(iDim, 5);
-		Coord_Control_Points[1][1][1][iDim]	= FFDBox->GetCoordCornerPoints(iDim, 6);
-		Coord_Control_Points[0][1][1][iDim]	= FFDBox->GetCoordCornerPoints(iDim, 7);
-	}
-	
-	for (iOrder = 0; iOrder < FFDBox->GetlOrder(); iOrder++) {
-		for (jOrder = 0; jOrder < FFDBox->GetmOrder(); jOrder++) {
-			for (kOrder = 0; kOrder < FFDBox->GetnOrder(); kOrder++) {
-				ParamCoord = ParamCoord_SupportCP[iOrder][jOrder][kOrder];
-				CartCoordNew = EvalCartesianCoord(ParamCoord);
-        FFDBox->SetCoordControlPoints(CartCoordNew, iOrder, jOrder, kOrder);
-        FFDBox->SetCoordControlPoints_Copy(CartCoordNew, iOrder, jOrder, kOrder);
-			}
-    }
-  }
-
-}
-
-void CFreeFormDefBox::SetTecplot(CGeometry *geometry, unsigned short iFFDBox, bool original) {
-  
-	ofstream FFDBox_file;
-  char FFDBox_filename[MAX_STRING_SIZE];
-  bool new_file;
-	unsigned short iDim, iDegree, jDegree, kDegree;
-	
-  nDim = geometry->GetnDim();
-  
-  SPRINTF (FFDBox_filename, "ffd_boxes.dat");
-  
-  if ((original) && (iFFDBox == 0)) new_file = true;
-  else new_file = false;
-  
-	if (new_file) {
-		FFDBox_file.open(FFDBox_filename, ios::out);
-		FFDBox_file << "TITLE = \"Visualization of the FFD boxes generated by SU2_DEF.\"" << endl;
-    if (nDim == 2) FFDBox_file << "VARIABLES = \"x\", \"y\"" << endl;
-		else FFDBox_file << "VARIABLES = \"x\", \"y\", \"z\"" << endl;
-	}
-	else FFDBox_file.open(FFDBox_filename, ios::out | ios::app);
-
-	FFDBox_file << "ZONE T= \"" << Tag;
-  if (original) FFDBox_file << " (Original FFD)\"";
-  else FFDBox_file << " (Deformed FFD)\"";
-  if (nDim == 2) FFDBox_file << ", I="<<lDegree+1<<", J="<<mDegree+1<<", DATAPACKING=POINT" << endl;
-  else FFDBox_file << ", I="<<lDegree+1<<", J="<<mDegree+1<<", K="<<nDegree+1<<", DATAPACKING=POINT" << endl;
-
-	FFDBox_file.precision(15);
-	
-  if (nDim == 2) {
-    for (jDegree = 0; jDegree <= mDegree; jDegree++) {
-      for (iDegree = 0; iDegree <= lDegree; iDegree++) {
-        for (iDim = 0; iDim < nDim; iDim++)
-          FFDBox_file << scientific << Coord_Control_Points[iDegree][jDegree][0][iDim] << "\t";
-        FFDBox_file << "\n";
-      }
-    }
-  }
-  else {
-    for (kDegree = 0; kDegree <= nDegree; kDegree++) {
-      for (jDegree = 0; jDegree <= mDegree; jDegree++) {
-        for (iDegree = 0; iDegree <= lDegree; iDegree++) {
-          for (iDim = 0; iDim < nDim; iDim++)
-            FFDBox_file << scientific << Coord_Control_Points[iDegree][jDegree][kDegree][iDim] << "\t";
-          FFDBox_file << "\n";
-        }
-      }
-    }
-  }
-		
-	FFDBox_file.close();
-}
-
-
-su2double *CFreeFormDefBox::GetParametricCoord_Analytical(su2double *cart_coord) {
-	unsigned short iDim;
-	su2double *e1, *e2, *e3, *e12, *e23, *e13, *p;
-	
-	/*--- Auxiliary Basis Vectors of the deformed FFDBox ---*/
-	e1 = new su2double[3]; e2 = new su2double[3]; e3 = new su2double[3];
-	for (iDim = 0; iDim < nDim; iDim++) {
-		e1[iDim] = Coord_Corner_Points[1][iDim]-Coord_Corner_Points[0][iDim];
-		e2[iDim] = Coord_Corner_Points[3][iDim]-Coord_Corner_Points[0][iDim];
-		e3[iDim] = Coord_Corner_Points[4][iDim]-Coord_Corner_Points[0][iDim];
-	}
-	
-	/*--- Respective Cross-Products ---*/
-	e12 = new su2double[3]; e23 = new su2double[3]; e13 = new su2double[3];
-	CrossProduct(e1, e2, e12);
-	CrossProduct(e1, e3, e13);
-	CrossProduct(e2, e3, e23);
-	
-	/*--- p is Tranlated vector from the origin ---*/
-	p = new su2double[3];
-	for (iDim = 0; iDim < nDim; iDim++)
-		p[iDim] = cart_coord[iDim] - Coord_Corner_Points[0][iDim];
-	
-	ParamCoord[0] = DotProduct(e23, p)/DotProduct(e23, e1);
-	ParamCoord[1] = DotProduct(e13, p)/DotProduct(e13, e2);
-	ParamCoord[2] = DotProduct(e12, p)/DotProduct(e12, e3);
-	
-	delete [] e1;
-  delete [] e2;
-  delete [] e3;
-  delete [] e12;
-  delete [] e23;
-  delete [] e13;
-  delete [] p;
-	
-	return ParamCoord;
-}
-
-su2double *CFreeFormDefBox::EvalCartesianCoord(su2double *ParamCoord) {
-	unsigned short iDim, iDegree, jDegree, kDegree;
-	
-	for (iDim = 0; iDim < nDim; iDim++)
-		cart_coord[iDim] = 0.0;
-	
-	for (iDegree = 0; iDegree <= lDegree; iDegree++)
-		for (jDegree = 0; jDegree <= mDegree; jDegree++)
-			for (kDegree = 0; kDegree <= nDegree; kDegree++)
-				for (iDim = 0; iDim < nDim; iDim++) {
-					cart_coord[iDim] += Coord_Control_Points[iDegree][jDegree][kDegree][iDim]
-					* GetBernstein(lDegree, iDegree, ParamCoord[0])
-					* GetBernstein(mDegree, jDegree, ParamCoord[1])
-					* GetBernstein(nDegree, kDegree, ParamCoord[2]);
-				}
-	
-	return cart_coord;
-}
-
-su2double CFreeFormDefBox::GetBernstein(short val_n, short val_i, su2double val_t) {
-  
-	su2double value = 0.0;
-
-	if (val_i > val_n) { value = 0; return value; }
-	if (val_i == 0) {
-		if (val_t == 0) value = 1;
-		else if (val_t == 1) value = 0;
-		else value = Binomial(val_n, val_i)*(pow(val_t, val_i)) * pow(1.0 - val_t, val_n - val_i);
-	}
-	else if (val_i == val_n) {
-		if (val_t == 0) value = 0;
-		else if (val_t == 1) value = 1;
-		else value = pow(val_t, val_n);
-	}
-	else value = Binomial(val_n, val_i)*(pow(val_t, val_i)) * pow(1.0-val_t, val_n - val_i);
-	
-	return value;
-}
-
-su2double CFreeFormDefBox::GetBernsteinDerivative(short val_n, short val_i, 
-											   su2double val_t, short val_order) {
-	su2double value = 0.0;
-	
-	/*--- Verify this subroutine, it provides negative val_n, 
-	 which is a wrong value for GetBernstein ---*/
-	
-	if (val_order == 0) { 
-		value = GetBernstein(val_n, val_i, val_t); return value; 
-	}
-	
-	if (val_i == 0) { 
-		value = val_n*(-GetBernsteinDerivative(val_n-1, val_i, val_t, val_order-1)); return value; 
-	}
-	else {
-		if (val_n == 0) { 
-			value = val_t; return value; 
-		}
-		else {
-			value = val_n*(GetBernsteinDerivative(val_n-1, val_i-1, val_t, val_order-1) - GetBernsteinDerivative(val_n-1, val_i, val_t, val_order-1));
-			return value;
-		}
-	}
-
-	return value;
-}
-
-su2double *CFreeFormDefBox::GetFFDGradient(su2double *val_coord, su2double *xyz) {
-  
-	unsigned short iDim, jDim, lmn[3];
-  
-  /*--- Set the Degree of the Berstein polynomials ---*/
-  
-  lmn[0] = lDegree; lmn[1] = mDegree; lmn[2] = nDegree;
-  
-  for (iDim = 0; iDim < nDim; iDim++) Gradient[iDim] = 0.0;
-  
-  for (iDim = 0; iDim < nDim; iDim++)
-    for (jDim = 0; jDim < nDim; jDim++)
-      Gradient[jDim] += GetDerivative2(val_coord, iDim, xyz,  lmn) *
-      GetDerivative3(val_coord, iDim, jDim, lmn);
-  
-	return Gradient;
-  
-}
-
-void CFreeFormDefBox::GetFFDHessian(su2double *uvw, su2double *xyz, su2double **val_Hessian) {
-  
-  unsigned short iDim, jDim, lmn[3];
-  
-  /*--- Set the Degree of the Berstein polynomials ---*/
-  
-  lmn[0] = lDegree; lmn[1] = mDegree; lmn[2] = nDegree;
-  
-  for (iDim = 0; iDim < nDim; iDim++)
-    for (jDim = 0; jDim < nDim; jDim++)
-      val_Hessian[iDim][jDim] = 0.0;
-  
-  /*--- Note that being all the functions linear combinations of polynomials, they are C^\infty,
-   and the Hessian will be symmetric; no need to compute the under-diagonal part, for example ---*/
-  
-  for (iDim = 0; iDim < nDim; iDim++) {
-    val_Hessian[0][0] += 2.0 * GetDerivative3(uvw, iDim,0, lmn) * GetDerivative3(uvw, iDim,0, lmn) +
-    GetDerivative2(uvw, iDim,xyz, lmn) * GetDerivative5(uvw, iDim,0,0, lmn);
-    
-    val_Hessian[1][1] += 2.0 * GetDerivative3(uvw, iDim,1, lmn) * GetDerivative3(uvw, iDim,1, lmn) +
-    GetDerivative2(uvw, iDim,xyz, lmn) * GetDerivative5(uvw, iDim,1,1, lmn);
-    
-    val_Hessian[2][2] += 2.0 * GetDerivative3(uvw, iDim,2, lmn) * GetDerivative3(uvw, iDim,2, lmn) +
-    GetDerivative2(uvw, iDim,xyz, lmn) * GetDerivative5(uvw, iDim,2,2, lmn);
-    
-    val_Hessian[0][1] += 2.0 * GetDerivative3(uvw, iDim,0, lmn) * GetDerivative3(uvw, iDim,1, lmn) +
-    GetDerivative2(uvw, iDim,xyz, lmn) * GetDerivative5(uvw, iDim,0,1, lmn);
-    
-    val_Hessian[0][2] += 2.0 * GetDerivative3(uvw, iDim,0, lmn) * GetDerivative3(uvw, iDim,2, lmn) +
-    GetDerivative2(uvw, iDim,xyz, lmn) * GetDerivative5(uvw, iDim,0,2, lmn);
-    
-    val_Hessian[1][2] += 2.0 * GetDerivative3(uvw, iDim,1, lmn) * GetDerivative3(uvw, iDim,2, lmn) +
-    GetDerivative2(uvw, iDim,xyz, lmn) * GetDerivative5(uvw, iDim,1,2, lmn);
-  }
-  
-  val_Hessian[1][0] = val_Hessian[0][1];
-  val_Hessian[2][0] = val_Hessian[0][2];
-  val_Hessian[2][1] = val_Hessian[1][2];
-  
-}
-
-su2double *CFreeFormDefBox::GetParametricCoord_Iterative(unsigned long iPoint, su2double *xyz, su2double *ParamCoordGuess, CConfig *config) {
-  
-  su2double *IndepTerm, SOR_Factor = 1.0, MinNormError, NormError, Determinant, AdjHessian[3][3], Temp[3] = {0.0,0.0,0.0};
-	unsigned short iDim, jDim, RandonCounter;
-	unsigned long iter;
-  
-  su2double tol = config->GetFFD_Tol();
-  unsigned short it_max = config->GetnFFD_Iter();
-  unsigned short Random_Trials = 500;
-  
-	/*--- Allocate the Hessian ---*/
-  
-	Hessian = new su2double* [nDim];
-  IndepTerm = new su2double [nDim];
-	for (iDim = 0; iDim < nDim; iDim++) {
-		Hessian[iDim] = new su2double[nDim];
-		ParamCoord[iDim] = ParamCoordGuess[iDim];
-		IndepTerm [iDim] = 0.0;
-	}
-	
-	RandonCounter = 0; MinNormError = 1E6;
-	
-  /*--- External iteration ---*/
-
-	for (iter = 0; iter < it_max*Random_Trials; iter++) {
-		  
-		/*--- The independent term of the solution of our system is -Gradient(sol_old) ---*/
-
-		Gradient = GetFFDGradient(ParamCoord, xyz);
-    
-    for (iDim = 0; iDim < nDim; iDim++) IndepTerm[iDim] = - Gradient[iDim];
-
-		/*--- Hessian = The Matrix of our system, getHessian(sol_old,xyz,...) ---*/
-    
-		GetFFDHessian(ParamCoord, xyz, Hessian);
-    
-    /*--- Adjoint to Hessian ---*/
-
-    AdjHessian[0][0] = Hessian[1][1]*Hessian[2][2]-Hessian[1][2]*Hessian[2][1];
-    AdjHessian[0][1] = Hessian[0][2]*Hessian[2][1]-Hessian[0][1]*Hessian[2][2];
-    AdjHessian[0][2] = Hessian[0][1]*Hessian[1][2]-Hessian[0][2]*Hessian[1][1];
-    AdjHessian[1][0] = Hessian[1][2]*Hessian[2][0]-Hessian[1][0]*Hessian[2][2];
-    AdjHessian[1][1] = Hessian[0][0]*Hessian[2][2]-Hessian[0][2]*Hessian[2][0];
-    AdjHessian[1][2] = Hessian[0][2]*Hessian[1][0]-Hessian[0][0]*Hessian[1][2];
-    AdjHessian[2][0] = Hessian[1][0]*Hessian[2][1]-Hessian[1][1]*Hessian[2][0];
-    AdjHessian[2][1] = Hessian[0][1]*Hessian[2][0]-Hessian[0][0]*Hessian[2][1];
-    AdjHessian[2][2] = Hessian[0][0]*Hessian[1][1]-Hessian[0][1]*Hessian[1][0];
-    
-    /*--- Determinant of Hessian ---*/
-    
-    Determinant = Hessian[0][0]*AdjHessian[0][0]+Hessian[0][1]*AdjHessian[1][0]+Hessian[0][2]*AdjHessian[2][0];
-    
-    /*--- Hessian inverse ---*/
-    
-    if (Determinant != 0) {
-      for (iDim = 0; iDim < nDim; iDim++) {
-        Temp[iDim] = 0.0;
-        for (jDim = 0; jDim < nDim; jDim++) {
-          Temp[iDim] += AdjHessian[iDim][jDim]*IndepTerm[jDim]/Determinant;
-        }
-      }
-      for (iDim = 0; iDim < nDim; iDim++) {
-        IndepTerm[iDim] = Temp[iDim];
-      }
-    }
-    
-		/*--- Update with Successive over-relaxation ---*/
-    
-		for (iDim = 0; iDim < nDim; iDim++) {
-			ParamCoord[iDim] = (1.0-SOR_Factor)*ParamCoord[iDim] + SOR_Factor*(ParamCoord[iDim] + IndepTerm[iDim]);
-    }
-
-		/*--- If the gradient is small, we have converged ---*/
-    
-		if ((fabs(IndepTerm[0]) < tol) && (fabs(IndepTerm[1]) < tol) && (fabs(IndepTerm[2]) < tol))	break;
-
-    /*--- Compute the norm of the error ---*/
-    
-    NormError = 0.0;
-    for (iDim = 0; iDim < nDim; iDim++)
-      NormError += IndepTerm[iDim]*IndepTerm[iDim];
-    NormError = sqrt(NormError);
-
-		MinNormError = min(NormError, MinNormError);
-		  
-		/*--- If we have no convergence with Random_Trials iterations probably we are in a local minima. ---*/
-    
-		if (((iter % it_max) == 0) && (iter != 0)) {
-      
-			RandonCounter++;
-      if (RandonCounter == Random_Trials) {
-        cout << endl << "Unknown point: "<< iPoint <<" (" << xyz[0] <<", "<< xyz[1] <<", "<< xyz[2] <<"). Min Error: "<< MinNormError <<". Iter: "<< iter <<"."<< endl;
-      }
-      else {
-        SOR_Factor = 0.1;
-        for (iDim = 0; iDim < nDim; iDim++)
-          ParamCoord[iDim] = su2double(rand())/su2double(RAND_MAX);
-      }
-      
-		}
-    
-	}
-	
-	for (iDim = 0; iDim < nDim; iDim++) 
-		delete [] Hessian[iDim];
-	delete [] Hessian;
-  delete [] IndepTerm;
-
-  /*--- The code has hit the max number of iterations ---*/
-
-  if (iter == it_max*Random_Trials) {
-    cout << "Unknown point: (" << xyz[0] <<", "<< xyz[1] <<", "<< xyz[2] <<"). Increase the value of FFD_ITERATIONS." << endl;
-  }
-  
-	/*--- Real Solution is now ParamCoord; Return it ---*/
-
-	return ParamCoord;
-  
-}
-
-unsigned long CFreeFormDefBox::Binomial(unsigned short n, unsigned short m) {
-  
-  unsigned short i, j;
-  unsigned long binomial[1000];
-  
-	binomial[0] = 1;
-	for (i = 1; i <= n; ++i) {
-		binomial[i] = 1;
-		for (j = i-1U; j > 0; --j) {
-			binomial[j] += binomial[j-1U];
-    }
-	}
-
-	return binomial[m];
-  
-}
-
-bool CFreeFormDefBox::GetPointFFD(CGeometry *geometry, CConfig *config, unsigned long iPoint) {
-	su2double Coord[3] = {0.0, 0.0, 0.0};
-	unsigned short iVar, jVar, iDim;
-	bool Inside = false;
-	
-	unsigned short Index[5][7] = {
-		{0, 1, 2, 5, 0, 1, 2},
-		{0, 2, 7, 5, 0, 2, 7},
-		{0, 2, 3, 7, 0, 2, 3},
-		{0, 5, 7, 4, 0, 5, 7},
-		{2, 7, 5, 6, 2, 7, 5}};
-	unsigned short nDim = geometry->GetnDim();
-  
-  for (iDim = 0; iDim < nDim; iDim++)
-    Coord[iDim] = geometry->node[iPoint]->GetCoord(iDim);
-	
-	/*--- 1st tetrahedron {V0, V1, V2, V5}
-	 2nd tetrahedron {V0, V2, V7, V5}
-	 3th tetrahedron {V0, V2, V3, V7}
-	 4th tetrahedron {V0, V5, V7, V4}
-	 5th tetrahedron {V2, V7, V5, V6} ---*/
-	
-	for (iVar = 0; iVar < 5; iVar++) {
-		Inside = true;
-		for (jVar = 0; jVar < 4; jVar++) {
-			su2double Distance_Point = geometry->Point2Plane_Distance(Coord, 
-																														 Coord_Corner_Points[Index[iVar][jVar+1]], 
-																														 Coord_Corner_Points[Index[iVar][jVar+2]], 
-																														 Coord_Corner_Points[Index[iVar][jVar+3]]);
-			
-			su2double Distance_Vertex = geometry->Point2Plane_Distance(Coord_Corner_Points[Index[iVar][jVar]], 
-																															Coord_Corner_Points[Index[iVar][jVar+1]], 
-																															Coord_Corner_Points[Index[iVar][jVar+2]], 
-																															Coord_Corner_Points[Index[iVar][jVar+3]]);
-			if (Distance_Point*Distance_Vertex < 0.0) Inside = false;					
-		}
-		if (Inside) break;
-	}
-	
-	return Inside;
-
-}
-
-void CFreeFormDefBox::SetDeformationZone(CGeometry *geometry, CConfig *config, unsigned short iFFDBox) {
-	su2double *Coord;
-	unsigned short iMarker, iVar, jVar;
-	unsigned long iVertex, iPoint;
-	bool Inside = false;
-	
-	unsigned short Index[5][7] = {
-		{0, 1, 2, 5, 0, 1, 2},
-		{0, 2, 7, 5, 0, 2, 7},
-		{0, 2, 3, 7, 0, 2, 3},
-		{0, 5, 7, 4, 0, 5, 7},
-		{2, 7, 5, 6, 2, 7, 5}};
-	
-	for (iMarker = 0; iMarker < config->GetnMarker_All(); iMarker++)
-		if (config->GetMarker_All_DV(iMarker) == YES)
-			for (iVertex = 0; iVertex < geometry->nVertex[iMarker]; iVertex++) {	
-				iPoint = geometry->vertex[iMarker][iVertex]->GetNode();
-				geometry->node[iPoint]->SetMove(false);
-				
-				Coord = geometry->node[iPoint]->GetCoord();
-				
-				/*--- 1st tetrahedron {V0, V1, V2, V5}
-				 2nd tetrahedron {V0, V2, V7, V5}
-				 3th tetrahedron {V0, V2, V3, V7}
-				 4th tetrahedron {V0, V5, V7, V4}
-				 5th tetrahedron {V2, V7, V5, V6} ---*/
-				
-				for (iVar = 0; iVar < 5; iVar++) {
-					Inside = true;
-					for (jVar = 0; jVar < 4; jVar++) {
-						su2double Distance_Point = geometry->Point2Plane_Distance(Coord, 
-																																	 Coord_Corner_Points[Index[iVar][jVar+1]], 
-																																	 Coord_Corner_Points[Index[iVar][jVar+2]], 
-																																	 Coord_Corner_Points[Index[iVar][jVar+3]]);				
-						su2double Distance_Vertex = geometry->Point2Plane_Distance(Coord_Corner_Points[Index[iVar][jVar]], 
-																																		Coord_Corner_Points[Index[iVar][jVar+1]], 
-																																		Coord_Corner_Points[Index[iVar][jVar+2]], 
-																																		Coord_Corner_Points[Index[iVar][jVar+3]]);
-						if (Distance_Point*Distance_Vertex < 0.0) Inside = false;					
-					}
-					if (Inside) break;
-				}
-				
-				if (Inside) {
-					geometry->node[iPoint]->SetMove(true);
-				}
-				
-			}
-}
-
-su2double CFreeFormDefBox::GetDerivative1(su2double *uvw, unsigned short val_diff, unsigned short *ijk, unsigned short *lmn) {
-	
-  unsigned short iDim;
-  su2double value = 0.0;
-	
-  value = GetBernsteinDerivative(lmn[val_diff], ijk[val_diff], uvw[val_diff], 1);
-	for (iDim = 0; iDim < nDim; iDim++)
-		if (iDim != val_diff)
-			value *= GetBernstein(lmn[iDim], ijk[iDim], uvw[iDim]);
-	
-	return value;
-  
-}
-
-su2double CFreeFormDefBox::GetDerivative2 (su2double *uvw, unsigned short dim, su2double *xyz, unsigned short *lmn) {
-	
-	unsigned short iDegree, jDegree, kDegree;
-	su2double value = 0.0;
-	
-	for (iDegree = 0; iDegree <= lmn[0]; iDegree++)
-		for (jDegree = 0; jDegree <= lmn[1]; jDegree++)
-			for (kDegree = 0; kDegree <= lmn[2]; kDegree++) {
-				value += Coord_Control_Points[iDegree][jDegree][kDegree][dim] 
-				* GetBernstein(lmn[0], iDegree, uvw[0])
-				* GetBernstein(lmn[1], jDegree, uvw[1])
-				* GetBernstein(lmn[2], kDegree, uvw[2]);
-      }
-	 
-	return 2.0*(value - xyz[dim]);
-}
-
-su2double CFreeFormDefBox::GetDerivative3(su2double *uvw, unsigned short dim, unsigned short diff_this, unsigned short *lmn) {
-  
-	unsigned short iDegree, jDegree, kDegree, iDim;
-	su2double value = 0;
-	
-  unsigned short *ijk = new unsigned short[nDim];
-  
-  for (iDim = 0; iDim < nDim; iDim++) ijk[iDim] = 0;
-
-	for (iDegree = 0; iDegree <= lmn[0]; iDegree++)
-		for (jDegree = 0; jDegree <= lmn[1]; jDegree++)
-			for (kDegree = 0; kDegree <= lmn[2]; kDegree++) {
-				ijk[0] = iDegree; ijk[1] = jDegree; ijk[2] = kDegree;
-				value += Coord_Control_Points[iDegree][jDegree][kDegree][dim] * 
-				GetDerivative1(uvw, diff_this, ijk, lmn);
-			}
-	
-  delete [] ijk;
-
-	return value;
-}
-
-su2double CFreeFormDefBox::GetDerivative4(su2double *uvw, unsigned short val_diff, unsigned short val_diff2,
-																			 unsigned short *ijk, unsigned short *lmn) {
-	unsigned short iDim;
-	su2double value = 0.0;
-	
-	if (val_diff == val_diff2) {
-		value = GetBernsteinDerivative(lmn[val_diff], ijk[val_diff], uvw[val_diff], 2);
-		for (iDim = 0; iDim < nDim; iDim++)
-			if (iDim != val_diff)
-				value *= GetBernstein(lmn[iDim], ijk[iDim], uvw[iDim]);
-	}
-	else {
-		value = GetBernsteinDerivative(lmn[val_diff],  ijk[val_diff],  uvw[val_diff], 1) *
-		GetBernsteinDerivative(lmn[val_diff2], ijk[val_diff2], uvw[val_diff2], 1);
-		for (iDim = 0; iDim < nDim; iDim++)
-			if ((iDim != val_diff) && (iDim != val_diff2))
-				value *= GetBernstein(lmn[iDim], ijk[iDim], uvw[iDim]);
-	}
-	
-	return value;
-}
-
-su2double CFreeFormDefBox::GetDerivative5(su2double *uvw, unsigned short dim, unsigned short diff_this, unsigned short diff_this_also, 
-																			unsigned short *lmn) {
-	
-  unsigned short iDegree, jDegree, kDegree, iDim;
-  su2double value = 0.0;
-  
-  unsigned short *ijk = new unsigned short[nDim];
-  
-  for (iDim = 0; iDim < nDim; iDim++) ijk[iDim] = 0;
-  
-  for (iDegree = 0; iDegree <= lmn[0]; iDegree++)
-    for (jDegree = 0; jDegree <= lmn[1]; jDegree++)
-      for (kDegree = 0; kDegree <= lmn[2]; kDegree++) {
-        ijk[0] = iDegree; ijk[1] = jDegree; ijk[2] = kDegree;
-        value += Coord_Control_Points[iDegree][jDegree][kDegree][dim] *
-        GetDerivative4(uvw, diff_this, diff_this_also, ijk, lmn);
-      }
-  
-  delete [] ijk;
-  
-	return value;
-}
+/*!
+ * \file grid_movement_structure.cpp
+ * \brief Subroutines for doing the grid movement using different strategies
+ * \author F. Palacios, T. Economon, S. Padron
+ * \version 4.0.0 "Cardinal"
+ *
+ * SU2 Lead Developers: Dr. Francisco Palacios (Francisco.D.Palacios@boeing.com).
+ *                      Dr. Thomas D. Economon (economon@stanford.edu).
+ *
+ * SU2 Developers: Prof. Juan J. Alonso's group at Stanford University.
+ *                 Prof. Piero Colonna's group at Delft University of Technology.
+ *                 Prof. Nicolas R. Gauger's group at Kaiserslautern University of Technology.
+ *                 Prof. Alberto Guardone's group at Polytechnic University of Milan.
+ *                 Prof. Rafael Palacios' group at Imperial College London.
+ *
+ * Copyright (C) 2012-2015 SU2, the open-source CFD code.
+ *
+ * SU2 is free software; you can redistribute it and/or
+ * modify it under the terms of the GNU Lesser General Public
+ * License as published by the Free Software Foundation; either
+ * version 2.1 of the License, or (at your option) any later version.
+ *
+ * SU2 is distributed in the hope that it will be useful,
+ * but WITHOUT ANY WARRANTY; without even the implied warranty of
+ * MERCHANTABILITY or FITNESS FOR A PARTICULAR PURPOSE. See the GNU
+ * Lesser General Public License for more details.
+ *
+ * You should have received a copy of the GNU Lesser General Public
+ * License along with SU2. If not, see <http://www.gnu.org/licenses/>.
+ */
+
+#include "../include/grid_movement_structure.hpp"
+#include <list>
+
+using namespace std;
+
+CGridMovement::CGridMovement(void) { }
+
+CGridMovement::~CGridMovement(void) { }
+
+CVolumetricMovement::CVolumetricMovement(CGeometry *geometry) : CGridMovement() {
+	
+	nDim = geometry->GetnDim();
+  
+}
+
+CVolumetricMovement::~CVolumetricMovement(void) {
+
+}
+
+
+void CVolumetricMovement::UpdateGridCoord(CGeometry *geometry, CConfig *config) {
+  
+  unsigned short iDim;
+	unsigned long iPoint, total_index;
+	su2double new_coord;
+  
+  /*--- Update the grid coordinates using the solution of the linear system
+   after grid deformation (LinSysSol contains the x, y, z displacements). ---*/
+  
+	for (iPoint = 0; iPoint < nPoint; iPoint++)
+		for (iDim = 0; iDim < nDim; iDim++) {
+			total_index = iPoint*nDim + iDim;
+			new_coord = geometry->node[iPoint]->GetCoord(iDim)+LinSysSol[total_index];
+			if (fabs(new_coord) < EPS*EPS) new_coord = 0.0;
+			geometry->node[iPoint]->SetCoord(iDim, new_coord);
+		}
+  
+}
+
+void CVolumetricMovement::UpdateDualGrid(CGeometry *geometry, CConfig *config) {
+  
+  /*--- After moving all nodes, update the dual mesh. Recompute the edges and
+   dual mesh control volumes in the domain and on the boundaries. ---*/
+  
+	geometry->SetCG();
+	geometry->SetControlVolume(config, UPDATE);
+	geometry->SetBoundControlVolume(config, UPDATE);
+  
+}
+
+void CVolumetricMovement::UpdateMultiGrid(CGeometry **geometry, CConfig *config) {
+  
+  unsigned short iMGfine, iMGlevel, nMGlevel = config->GetnMGLevels();
+  
+  /*--- Update the multigrid structure after moving the finest grid,
+   including computing the grid velocities on the coarser levels. ---*/
+  
+  for (iMGlevel = 1; iMGlevel <= nMGlevel; iMGlevel++) {
+    iMGfine = iMGlevel-1;
+    geometry[iMGlevel]->SetControlVolume(config, geometry[iMGfine], UPDATE);
+    geometry[iMGlevel]->SetBoundControlVolume(config, geometry[iMGfine],UPDATE);
+    geometry[iMGlevel]->SetCoord(geometry[iMGfine]);
+    if (config->GetGrid_Movement())
+      geometry[iMGlevel]->SetRestricted_GridVelocity(geometry[iMGfine], config);
+  }
+ 
+}
+
+void CVolumetricMovement::SetVolume_Deformation(CGeometry *geometry, CConfig *config, bool UpdateGeo, bool Derivative) {
+  
+  unsigned long IterLinSol = 0, Smoothing_Iter, iNonlinear_Iter, MaxIter = 0, RestartIter = 50, Tot_Iter = 0, Nonlinear_Iter = 0;
+  unsigned long iPoint, iDim;
+  su2double MinVolume, NumError, Tol_Factor, Residual = 0.0, Residual_Init = 0.0;
+  bool Screen_Output;
+  bool fsi=config->GetFSI_Simulation();
+  
+  int rank = MASTER_NODE;
+#ifdef HAVE_MPI
+	MPI_Comm_rank(MPI_COMM_WORLD, &rank);
+#endif
+
+  /*--- Retrieve number or iterations, tol, output, etc. from config ---*/
+  
+  Smoothing_Iter = config->GetGridDef_Linear_Iter();
+  Screen_Output  = config->GetDeform_Output();
+  Tol_Factor     = config->GetDeform_Tol_Factor();
+  Nonlinear_Iter = config->GetGridDef_Nonlinear_Iter();
+  
+  /*--- Disable the screen output if we're running SU2_CFD ---*/
+  
+  if (config->GetKind_SU2() == SU2_CFD && !Derivative) Screen_Output = false;
+
+  /*--- Set the number of nonlinear iterations to 1 if Derivative computation is enabled ---*/
+
+  if (Derivative) Nonlinear_Iter = 1;
+
+  /*--- Initialize the number of spatial dimensions, length of the state
+   vector (same as spatial dimensions for grid deformation), and grid nodes. ---*/
+  
+  nDim   = geometry->GetnDim();
+  nVar   = geometry->GetnDim();
+  nPoint = geometry->GetnPoint();
+  nPointDomain = geometry->GetnPointDomain();
+  
+  /*--- Initialize matrix, solution, and r.h.s. structures for the linear solver. ---*/
+  
+  config->SetKind_Linear_Solver_Prec(LU_SGS);
+  LinSysSol.Initialize(nPoint, nPointDomain, nVar, 0.0);
+  LinSysRes.Initialize(nPoint, nPointDomain, nVar, 0.0);
+  StiffMatrix.Initialize(nPoint, nPointDomain, nVar, nVar, false, geometry, config);
+  
+  /*--- Loop over the total number of grid deformation iterations. The surface
+   deformation can be divided into increments to help with stability. In
+   particular, the linear elasticity equations hold only for small deformations. ---*/
+  
+  for (iNonlinear_Iter = 0; iNonlinear_Iter < Nonlinear_Iter; iNonlinear_Iter++) {
+    
+    /*--- Initialize vector and sparse matrix ---*/
+    
+    LinSysSol.SetValZero();
+    LinSysRes.SetValZero();
+    StiffMatrix.SetValZero();
+    
+    /*--- Compute the stiffness matrix entries for all nodes/elements in the
+     mesh. FEA uses a finite element method discretization of the linear
+     elasticity equations (transfers element stiffnesses to point-to-point). ---*/
+    
+    MinVolume = SetFEAMethodContributions_Elem(geometry, config);
+    
+    /*--- Compute the tolerance of the linear solver using MinLength ---*/
+    
+    NumError = MinVolume * Tol_Factor;
+    
+    /*--- Set the boundary displacements (as prescribed by the design variable
+     perturbations controlling the surface shape) as a Dirichlet BC. ---*/
+    
+    SetBoundaryDisplacements(geometry, config);
+
+    /*--- Set the boundary derivatives (overrides the actual displacements) ---*/
+
+    if (Derivative){
+      SetBoundaryDerivatives(geometry, config);
+    }
+    
+    /*--- Fix the location of any points in the domain, if requested. ---*/
+    
+    if (config->GetHold_GridFixed())
+      SetDomainDisplacements(geometry, config);
+    
+    CMatrixVectorProduct* mat_vec = NULL;
+    CPreconditioner* precond = NULL;
+
+    /*--- Communicate any prescribed boundary displacements via MPI,
+     so that all nodes have the same solution and r.h.s. entries
+     across all partitions. ---*/
+
+    StiffMatrix.SendReceive_Solution(LinSysSol, geometry, config);
+    StiffMatrix.SendReceive_Solution(LinSysRes, geometry, config);
+
+    /*--- Definition of the preconditioner matrix vector multiplication, and linear solver ---*/
+
+    /*--- If we want no derivatives or the direct derivatives,
+     * we solve the system using the normal matrix vector product and preconditioner.
+     * For the mesh sensitivities using the discrete adjoint method we solve the system using the transposed matrix,
+     * hence we need the corresponding matrix vector product and the preconditioner.  ---*/
+    if (!Derivative || ((config->GetKind_SU2() == SU2_CFD) && Derivative)){
+      mat_vec = new CSysMatrixVectorProduct(StiffMatrix, geometry, config);
+      precond = new CLU_SGSPreconditioner(StiffMatrix, geometry, config);
+
+    } else if (Derivative && (config->GetKind_SU2() == SU2_DOT)) {
+      /* --- Build the ILU preconditioner for the transposed system --- */
+
+      StiffMatrix.BuildILUPreconditioner(true);
+      mat_vec = new CSysMatrixVectorProductTransposed(StiffMatrix, geometry, config);
+      precond = new CILUPreconditioner(StiffMatrix, geometry, config);
+    }
+
+    CSysSolve *system  = new CSysSolve();
+    
+    switch (config->GetDeform_Linear_Solver()) {
+        
+        /*--- Solve the linear system (GMRES with restart) ---*/
+        
+      case RESTARTED_FGMRES:
+        
+        Tot_Iter = 0; MaxIter = RestartIter;
+        
+        system->FGMRES_LinSolver(LinSysRes, LinSysSol, *mat_vec, *precond, NumError, 1, &Residual_Init, false);
+        
+        if ((rank == MASTER_NODE) && Screen_Output) {
+          cout << "\n# FGMRES (with restart) residual history" << endl;
+          cout << "# Residual tolerance target = " << NumError << endl;
+          cout << "# Initial residual norm     = " << Residual_Init << endl;
+        }
+        
+        if (rank == MASTER_NODE) { cout << "     " << Tot_Iter << "     " << Residual_Init/Residual_Init << endl; }
+        
+        while (Tot_Iter < Smoothing_Iter) {
+          
+          if (IterLinSol + RestartIter > Smoothing_Iter)
+            MaxIter = Smoothing_Iter - IterLinSol;
+          
+          IterLinSol = system->FGMRES_LinSolver(LinSysRes, LinSysSol, *mat_vec, *precond, NumError, MaxIter, &Residual, false);
+          Tot_Iter += IterLinSol;
+          
+          if ((rank == MASTER_NODE) && Screen_Output) { cout << "     " << Tot_Iter << "     " << Residual/Residual_Init << endl; }
+          
+          if (Residual < Residual_Init*NumError) { break; }
+          
+        }
+        
+        if ((rank == MASTER_NODE) && Screen_Output) {
+          cout << "# FGMRES (with restart) final (true) residual:" << endl;
+          cout << "# Iteration = " << Tot_Iter << ": |res|/|res0| = " << Residual/Residual_Init << ".\n" << endl;
+        }
+        
+        break;
+        
+        /*--- Solve the linear system (GMRES) ---*/
+        
+      case FGMRES:
+        
+        Tot_Iter = system->FGMRES_LinSolver(LinSysRes, LinSysSol, *mat_vec, *precond, NumError, Smoothing_Iter, &Residual, Screen_Output);
+        
+        break;
+        
+        /*--- Solve the linear system (BCGSTAB) ---*/
+        
+      case BCGSTAB:
+        
+        Tot_Iter = system->BCGSTAB_LinSolver(LinSysRes, LinSysSol, *mat_vec, *precond, NumError, Smoothing_Iter, &Residual, Screen_Output);
+        
+        break;
+        
+    }
+    
+    /*--- Deallocate memory needed by the Krylov linear solver ---*/
+    
+    delete system;
+    delete mat_vec;
+    delete precond;
+    
+    /*--- Update the grid coordinates and cell volumes using the solution
+     of the linear system (usol contains the x, y, z displacements). ---*/
+
+    if (!Derivative){
+      UpdateGridCoord(geometry, config);
+    }else{
+      UpdateGridCoord_Derivatives(geometry, config);
+    }
+
+    if (UpdateGeo)
+      UpdateDualGrid(geometry, config);
+    
+    /*--- Check for failed deformation (negative volumes). ---*/
+    
+    MinVolume = Check_Grid(geometry);
+    
+    if (rank == MASTER_NODE) {
+      cout << "Non-linear iter.: " << iNonlinear_Iter+1 << "/" << Nonlinear_Iter
+      << ". Linear iter.: " << Tot_Iter << ". ";
+      if (nDim == 2) cout << "Min. area: " << MinVolume << ". Error: " << Residual << "." << endl;
+      else cout << "Min. volume: " << MinVolume << ". Error: " << Residual << "." << endl;
+    }
+    
+  }
+  
+  if (fsi){
+	    /*--- Grid velocity (there is a function that does this -> Modify) ---*/
+
+	  /*--- Local variables ---*/
+
+	  su2double *Coord_nP1 = NULL, *Coord_n = NULL, *Coord_nM1 = NULL;
+	  su2double TimeStep, GridVel = 0.0;
+
+	  /*--- Compute the velocity of each node in the volume mesh ---*/
+
+	  for (iPoint = 0; iPoint < nPoint; iPoint++) {
+
+	    /*--- Coordinates of the current point at n+1, n, & n-1 time levels ---*/
+
+	    Coord_nM1 = geometry->node[iPoint]->GetCoord_n1();
+	    Coord_n   = geometry->node[iPoint]->GetCoord_n();
+	    Coord_nP1 = geometry->node[iPoint]->GetCoord();
+
+	    /*--- Unsteady time step ---*/
+
+	    TimeStep = config->GetDelta_UnstTimeND();
+
+	    /*--- Compute mesh velocity with 1st or 2nd-order approximation ---*/
+
+	    for(iDim = 0; iDim < nDim; iDim++) {
+	      if (config->GetUnsteady_Simulation() == DT_STEPPING_1ST)
+	        GridVel = ( Coord_nP1[iDim] - Coord_n[iDim] ) / TimeStep;
+	      if (config->GetUnsteady_Simulation() == DT_STEPPING_2ND)
+	        GridVel = ( 3.0*Coord_nP1[iDim] - 4.0*Coord_n[iDim]
+	                   + 1.0*Coord_nM1[iDim] ) / (2.0*TimeStep);
+
+	      /*--- Store grid velocity for this point ---*/
+
+	      geometry->node[iPoint]->SetGridVel(iDim, GridVel);
+	    }
+	  }
+
+  }
+
+
+  /*--- Deallocate vectors for the linear system. ---*/
+  
+  LinSysSol.~CSysVector();
+  LinSysRes.~CSysVector();
+  StiffMatrix.~CSysMatrix();
+  
+}
+
+su2double CVolumetricMovement::Check_Grid(CGeometry *geometry) {
+  
+	unsigned long iElem, ElemCounter = 0, PointCorners[8];
+  su2double Area = 0.0, Volume = 0.0, MaxArea = -1E22, MaxVolume = -1E22, MinArea = 1E22, MinVolume = 1E22, CoordCorners[8][3];
+  unsigned short nNodes = 0, iNodes, iDim;
+  bool RightVol = true;
+  
+  int rank = MASTER_NODE;
+  
+#ifdef HAVE_MPI
+	MPI_Comm_rank(MPI_COMM_WORLD, &rank);
+#endif
+  
+	/*--- Load up each triangle and tetrahedron to check for negative volumes. ---*/
+  
+	for (iElem = 0; iElem < geometry->GetnElem(); iElem++) {
+    
+    if (geometry->elem[iElem]->GetVTK_Type() == TRIANGLE)     nNodes = 3;
+    if (geometry->elem[iElem]->GetVTK_Type() == RECTANGLE)    nNodes = 4;
+    if (geometry->elem[iElem]->GetVTK_Type() == TETRAHEDRON)  nNodes = 4;
+    if (geometry->elem[iElem]->GetVTK_Type() == PYRAMID)      nNodes = 5;
+    if (geometry->elem[iElem]->GetVTK_Type() == PRISM)        nNodes = 6;
+    if (geometry->elem[iElem]->GetVTK_Type() == HEXAHEDRON)   nNodes = 8;
+    
+    for (iNodes = 0; iNodes < nNodes; iNodes++) {
+      PointCorners[iNodes] = geometry->elem[iElem]->GetNode(iNodes);
+      for (iDim = 0; iDim < nDim; iDim++) {
+        CoordCorners[iNodes][iDim] = geometry->node[PointCorners[iNodes]]->GetCoord(iDim);
+      }
+    }
+    
+    /*--- Triangles ---*/
+    
+    if (nDim == 2) {
+      
+      if (nNodes == 3) Area = GetTriangle_Area(CoordCorners);
+      if (nNodes == 4) Area = GetRectangle_Area(CoordCorners);
+      
+      if (Area >= -EPS) RightVol = true;
+      else RightVol = false;;
+      
+      MaxArea = max(MaxArea, Area);
+      MinArea = min(MinArea, Area);
+      
+    }
+    
+    /*--- Tetrahedra ---*/
+    
+    if (nDim == 3) {
+      
+      if (nNodes == 4) Volume = GetTetra_Volume(CoordCorners);
+      if (nNodes == 5) Volume = GetPyram_Volume(CoordCorners);
+      if (nNodes == 6) Volume = GetPrism_Volume(CoordCorners);
+      if (nNodes == 8) Volume = GetHexa_Volume(CoordCorners);
+      
+      if (Volume >= -EPS) RightVol = true;
+      else RightVol = false;;
+      
+      MaxVolume = max(MaxVolume, Volume);
+      MinVolume = min(MinVolume, Volume);
+      
+    }
+    
+    if (!RightVol) ElemCounter++;
+    
+	}
+  
+#ifdef HAVE_MPI
+  unsigned long ElemCounter_Local = ElemCounter; ElemCounter = 0;
+  su2double MaxVolume_Local = MaxVolume; MaxVolume = 0.0;
+  su2double MinVolume_Local = MinVolume; MinVolume = 0.0;
+  SU2_MPI::Allreduce(&ElemCounter_Local, &ElemCounter, 1, MPI_UNSIGNED_LONG, MPI_SUM, MPI_COMM_WORLD);
+  SU2_MPI::Allreduce(&MaxVolume_Local, &MaxVolume, 1, MPI_DOUBLE, MPI_MAX, MPI_COMM_WORLD);
+  SU2_MPI::Allreduce(&MinVolume_Local, &MinVolume, 1, MPI_DOUBLE, MPI_MIN, MPI_COMM_WORLD);
+#endif
+  
+  if ((ElemCounter != 0) && (rank == MASTER_NODE))
+    cout <<"There are " << ElemCounter << " elements with negative volume.\n" << endl;
+  
+  if (nDim == 2) return MinArea;
+  else return MinVolume;
+  
+}
+
+void CVolumetricMovement::ComputeDeforming_Wall_Distance(CGeometry *geometry, CConfig *config) {
+  
+  su2double *coord, dist2, dist;
+  unsigned short iDim, iMarker;
+  unsigned long iPoint, iVertex, nVertex_SolidWall;
+  
+  int rank = MASTER_NODE;
+#ifdef HAVE_MPI
+  MPI_Comm_rank(MPI_COMM_WORLD, &rank);
+#endif
+  if (rank == MASTER_NODE)
+    cout << "Computing distances to the nearest deforming surface." << endl;
+  
+  /*--- Get the SU2 module. SU2_CFD will use this routine for dynamically
+   deforming meshes (MARKER_MOVING), while SU2_DEF will use it for deforming
+   meshes after imposing design variable surface deformations (DV_MARKER). ---*/
+  
+  unsigned short Kind_SU2 = config->GetKind_SU2();
+  
+#ifndef HAVE_MPI
+  
+  /*--- Compute the total number of nodes on deforming boundaries ---*/
+  
+  nVertex_SolidWall = 0;
+  for (iMarker = 0; iMarker < config->GetnMarker_All(); iMarker++)
+    if (((config->GetMarker_All_Moving(iMarker) == YES) && (Kind_SU2 == SU2_CFD)) ||
+        ((config->GetMarker_All_DV(iMarker) == YES) && (Kind_SU2 == SU2_DEF)))
+      nVertex_SolidWall += geometry->GetnVertex(iMarker);
+  
+  /*--- Allocate an array to hold boundary node coordinates ---*/
+  
+  su2double **Coord_bound;
+  Coord_bound = new su2double* [nVertex_SolidWall];
+  for (iVertex = 0; iVertex < nVertex_SolidWall; iVertex++)
+    Coord_bound[iVertex] = new su2double [nDim];
+  
+  /*--- Retrieve and store the coordinates of the deforming boundary nodes ---*/
+  
+  nVertex_SolidWall = 0;
+  for (iMarker = 0; iMarker < config->GetnMarker_All(); iMarker++) {
+    if (((config->GetMarker_All_Moving(iMarker) == YES) && (Kind_SU2 == SU2_CFD)) ||
+        ((config->GetMarker_All_DV(iMarker) == YES) && (Kind_SU2 == SU2_DEF)))
+      for (iVertex = 0; iVertex < geometry->GetnVertex(iMarker); iVertex++) {
+        iPoint = geometry->vertex[iMarker][iVertex]->GetNode();
+        for (iDim = 0; iDim < nDim; iDim++)
+          Coord_bound[nVertex_SolidWall][iDim] = geometry->node[iPoint]->GetCoord(iDim);
+        nVertex_SolidWall++;
+      }
+  }
+  
+  /*--- Loop over all interior mesh nodes and compute the distances to each
+   of the deforming boundary nodes. Store the minimum distance to the wall for
+   each interior mesh node. Store the global minimum distance. ---*/
+  
+  for (iPoint = 0; iPoint < geometry->GetnPoint(); iPoint++) {
+    coord = geometry->node[iPoint]->GetCoord();
+    dist = 1E20;
+    for (iVertex = 0; iVertex < nVertex_SolidWall; iVertex++) {
+      dist2 = 0.0;
+      for (iDim = 0; iDim < nDim; iDim++)
+        dist2 += (coord[iDim]-Coord_bound[iVertex][iDim])
+        *(coord[iDim]-Coord_bound[iVertex][iDim]);
+      if (dist2 < dist) dist = dist2;
+    }
+    geometry->node[iPoint]->SetWall_Distance(sqrt(dist));
+  }
+  
+  /*--- Deallocate the vector of boundary coordinates. ---*/
+  
+  for (iVertex = 0; iVertex < nVertex_SolidWall; iVertex++)
+    delete[] Coord_bound[iVertex];
+  delete[] Coord_bound;
+  
+  
+#else
+  
+  /*--- Variables and buffers needed for MPI ---*/
+  
+  int iProcessor, nProcessor;
+  su2double local_min_dist;
+  MPI_Comm_size(MPI_COMM_WORLD, &nProcessor);
+  
+  unsigned long nLocalVertex_NS = 0, nGlobalVertex_NS = 0, MaxLocalVertex_NS = 0;
+  unsigned long *Buffer_Send_nVertex    = new unsigned long [1];
+  unsigned long *Buffer_Receive_nVertex = new unsigned long [nProcessor];
+  
+  /*--- Count the total number of nodes on deforming boundaries within the
+   local partition. ---*/
+  
+  for (iMarker = 0; iMarker < config->GetnMarker_All(); iMarker++)
+    if (((config->GetMarker_All_Moving(iMarker) == YES) && (Kind_SU2 == SU2_CFD)) ||
+        ((config->GetMarker_All_DV(iMarker) == YES) && (Kind_SU2 == SU2_DEF)))
+      nLocalVertex_NS += geometry->GetnVertex(iMarker);
+  
+  /*--- Communicate to all processors the total number of deforming boundary
+   nodes, the maximum number of deforming boundary nodes on any single
+   partition, and the number of deforming nodes on each partition. ---*/
+  
+  Buffer_Send_nVertex[0] = nLocalVertex_NS;
+  SU2_MPI::Allreduce(&nLocalVertex_NS, &nGlobalVertex_NS,  1, MPI_UNSIGNED_LONG, MPI_SUM, MPI_COMM_WORLD);
+  SU2_MPI::Allreduce(&nLocalVertex_NS, &MaxLocalVertex_NS, 1, MPI_UNSIGNED_LONG, MPI_MAX, MPI_COMM_WORLD);
+  SU2_MPI::Allgather(Buffer_Send_nVertex, 1, MPI_UNSIGNED_LONG, Buffer_Receive_nVertex, 1, MPI_UNSIGNED_LONG, MPI_COMM_WORLD);
+  
+  /*--- Create and initialize to zero some buffers to hold the coordinates
+   of the boundary nodes that are communicated from each partition (all-to-all). ---*/
+  
+  su2double *Buffer_Send_Coord    = new su2double [MaxLocalVertex_NS*nDim];
+  su2double *Buffer_Receive_Coord = new su2double [nProcessor*MaxLocalVertex_NS*nDim];
+  unsigned long nBuffer = MaxLocalVertex_NS*nDim;
+  
+  for (iVertex = 0; iVertex < MaxLocalVertex_NS; iVertex++)
+    for (iDim = 0; iDim < nDim; iDim++)
+      Buffer_Send_Coord[iVertex*nDim+iDim] = 0.0;
+  
+  /*--- Retrieve and store the coordinates of the deforming boundary nodes on
+   the local partition and broadcast them to all partitions. ---*/
+  
+  nVertex_SolidWall = 0;
+  for (iMarker = 0; iMarker < config->GetnMarker_All(); iMarker++)
+    if (((config->GetMarker_All_Moving(iMarker) == YES) && (Kind_SU2 == SU2_CFD)) ||
+        ((config->GetMarker_All_DV(iMarker) == YES) && (Kind_SU2 == SU2_DEF)))
+      for (iVertex = 0; iVertex < geometry->GetnVertex(iMarker); iVertex++) {
+        iPoint = geometry->vertex[iMarker][iVertex]->GetNode();
+        for (iDim = 0; iDim < nDim; iDim++)
+          Buffer_Send_Coord[nVertex_SolidWall*nDim+iDim] = geometry->node[iPoint]->GetCoord(iDim);
+        nVertex_SolidWall++;
+      }
+
+  SU2_MPI::Allgather(Buffer_Send_Coord, nBuffer, MPI_DOUBLE, Buffer_Receive_Coord, nBuffer, MPI_DOUBLE, MPI_COMM_WORLD);
+  
+  /*--- Loop over all interior mesh nodes on the local partition and compute
+   the distances to each of the deforming boundary nodes in the entire mesh.
+   Store the minimum distance to the wall for each interior mesh node. ---*/
+  
+  for (iPoint = 0; iPoint < geometry->GetnPoint(); iPoint++) {
+    coord = geometry->node[iPoint]->GetCoord();
+    dist = 1E20;
+    for (iProcessor = 0; iProcessor < nProcessor; iProcessor++)
+      for (iVertex = 0; iVertex < Buffer_Receive_nVertex[iProcessor]; iVertex++) {
+        dist2 = 0.0;
+        for (iDim = 0; iDim < nDim; iDim++)
+          dist2 += (coord[iDim]-Buffer_Receive_Coord[(iProcessor*MaxLocalVertex_NS+iVertex)*nDim+iDim])*
+          (coord[iDim]-Buffer_Receive_Coord[(iProcessor*MaxLocalVertex_NS+iVertex)*nDim+iDim]);
+        if (dist2 < dist) dist = dist2;
+      }
+    geometry->node[iPoint]->SetWall_Distance(sqrt(dist));
+  }
+  
+  /*--- Deallocate the buffers needed for the MPI communication. ---*/
+  
+  delete[] Buffer_Send_Coord;
+  delete[] Buffer_Receive_Coord;
+  delete[] Buffer_Send_nVertex;
+  delete[] Buffer_Receive_nVertex;
+  
+#endif
+
+}
+
+su2double CVolumetricMovement::SetFEAMethodContributions_Elem(CGeometry *geometry, CConfig *config) {
+  
+	unsigned short iVar, iDim, nNodes = 0, iNodes, StiffMatrix_nElem = 0;
+	unsigned long Point_0, Point_1, iElem, iEdge, ElemCounter = 0, PointCorners[8];
+  su2double *Coord_0, *Coord_1, Length, MinLength = 1E10, **StiffMatrix_Elem = NULL, Scale, CoordCorners[8][3];
+  su2double *Edge_Vector = new su2double [nDim];
+  
+  /*--- Allocate maximum size (rectangle and hexahedron) ---*/
+  
+  if (nDim == 2) StiffMatrix_nElem = 8;
+  else StiffMatrix_nElem = 24;
+    
+  StiffMatrix_Elem = new su2double* [StiffMatrix_nElem];
+  for (iVar = 0; iVar < StiffMatrix_nElem; iVar++)
+    StiffMatrix_Elem[iVar] = new su2double [StiffMatrix_nElem];
+  
+  /*--- Check the minimum edge length in the entire mesh. ---*/
+  
+	for (iEdge = 0; iEdge < geometry->GetnEdge(); iEdge++) {
+    
+		/*--- Points in edge and coordinates ---*/
+    
+		Point_0 = geometry->edge[iEdge]->GetNode(0);  Coord_0 = geometry->node[Point_0]->GetCoord();
+		Point_1 = geometry->edge[iEdge]->GetNode(1);  Coord_1 = geometry->node[Point_1]->GetCoord();
+    
+		/*--- Compute Edge_Vector ---*/
+    
+		Length = 0.0;
+		for (iDim = 0; iDim < nDim; iDim++) {
+			Edge_Vector[iDim] = Coord_1[iDim] - Coord_0[iDim];
+			Length += Edge_Vector[iDim]*Edge_Vector[iDim];
+		}
+		Length = sqrt(Length);
+		MinLength = min(Length, MinLength);
+    
+	}
+  
+  /*--- Compute min volume in the entire mesh. ---*/
+  
+  Scale = Check_Grid(geometry);
+  
+  /*--- Compute the distance to the nearest deforming surface if needed
+   as part of the stiffness calculation. In this case, we can scale based
+   on the minimum edge length. ---*/
+  
+  if (config->GetDeform_Stiffness_Type() == WALL_DISTANCE) {
+    ComputeDeforming_Wall_Distance(geometry, config);
+    Scale = MinLength;
+  }
+  
+	/*--- Compute contributions from each element by forming the stiffness matrix (FEA) ---*/
+  
+	for (iElem = 0; iElem < geometry->GetnElem(); iElem++) {
+    
+    if (geometry->elem[iElem]->GetVTK_Type() == TRIANGLE)     nNodes = 3;
+    if (geometry->elem[iElem]->GetVTK_Type() == RECTANGLE)    nNodes = 4;
+    if (geometry->elem[iElem]->GetVTK_Type() == TETRAHEDRON)  nNodes = 4;
+    if (geometry->elem[iElem]->GetVTK_Type() == PYRAMID)      nNodes = 5;
+    if (geometry->elem[iElem]->GetVTK_Type() == PRISM)        nNodes = 6;
+    if (geometry->elem[iElem]->GetVTK_Type() == HEXAHEDRON)   nNodes = 8;
+    
+    for (iNodes = 0; iNodes < nNodes; iNodes++) {
+      PointCorners[iNodes] = geometry->elem[iElem]->GetNode(iNodes);
+      for (iDim = 0; iDim < nDim; iDim++) {
+        CoordCorners[iNodes][iDim] = geometry->node[PointCorners[iNodes]]->GetCoord(iDim);
+      }
+    }
+    
+    if (nDim == 2) SetFEA_StiffMatrix2D(geometry, config, StiffMatrix_Elem, PointCorners, CoordCorners, nNodes, Scale);
+    if (nDim == 3) SetFEA_StiffMatrix3D(geometry, config, StiffMatrix_Elem, PointCorners, CoordCorners, nNodes, Scale);
+
+    AddFEA_StiffMatrix(geometry, StiffMatrix_Elem, PointCorners, nNodes);
+    
+	}
+  
+#ifdef HAVE_MPI
+  unsigned long ElemCounter_Local = ElemCounter; ElemCounter = 0;
+  SU2_MPI::Allreduce(&ElemCounter_Local, &ElemCounter, 1, MPI_UNSIGNED_LONG, MPI_SUM, MPI_COMM_WORLD);
+#endif
+  
+  /*--- Deallocate memory and exit ---*/
+  
+  for (iVar = 0; iVar < StiffMatrix_nElem; iVar++)
+    delete [] StiffMatrix_Elem[iVar];
+  delete [] StiffMatrix_Elem;
+  
+  delete [] Edge_Vector;
+  
+  /*--- If there are no degenerate cells, use the minimum volume instead ---*/
+  if (ElemCounter == 0) MinLength = Scale;
+  
+#ifdef HAVE_MPI
+  su2double MinLength_Local = MinLength; MinLength = 0.0;
+  SU2_MPI::Allreduce(&MinLength_Local, &MinLength, 1, MPI_DOUBLE, MPI_MIN, MPI_COMM_WORLD);
+#endif
+      
+	return MinLength;
+}
+
+su2double CVolumetricMovement::ShapeFunc_Triangle(su2double Xi, su2double Eta, su2double CoordCorners[8][3], su2double DShapeFunction[8][4]) {
+  
+  int i, j, k;
+  su2double c0, c1, xsj;
+  su2double xs[3][3], ad[3][3];
+  
+  /*--- Shape functions ---*/
+  
+  DShapeFunction[0][3] = Xi;
+  DShapeFunction[1][3] = Eta;
+  DShapeFunction[2][3] = 1-Xi-Eta;
+  
+  /*--- dN/d xi, dN/d eta ---*/
+  
+  DShapeFunction[0][0] = 1.0;  DShapeFunction[0][1] = 0.0;
+  DShapeFunction[1][0] = 0.0;  DShapeFunction[1][1] = 1.0;
+  DShapeFunction[2][0] = -1.0; DShapeFunction[2][1] = -1.0;
+  
+  /*--- Jacobian transformation ---*/
+  
+  for (i = 0; i < 2; i++) {
+    for (j = 0; j < 2; j++) {
+      xs[i][j] = 0.0;
+      for (k = 0; k < 3; k++) {
+        xs[i][j] = xs[i][j]+CoordCorners[k][j]*DShapeFunction[k][i];
+      }
+    }
+  }
+  
+  /*--- Adjoint to Jacobian ---*/
+  
+  ad[0][0] = xs[1][1];
+  ad[0][1] = -xs[0][1];
+  ad[1][0] = -xs[1][0];
+  ad[1][1] = xs[0][0];
+  
+  /*--- Determinant of Jacobian ---*/
+  
+  xsj = ad[0][0]*ad[1][1]-ad[0][1]*ad[1][0];
+  
+  /*--- Jacobian inverse ---*/
+  
+  for (i = 0; i < 2; i++) {
+    for (j = 0; j < 2; j++) {
+      xs[i][j] = ad[i][j]/xsj;
+    }
+  }
+  
+  /*--- Derivatives with repect to global coordinates ---*/
+  
+  for (k = 0; k < 3; k++) {
+    c0 = xs[0][0]*DShapeFunction[k][0]+xs[0][1]*DShapeFunction[k][1]; // dN/dx
+    c1 = xs[1][0]*DShapeFunction[k][0]+xs[1][1]*DShapeFunction[k][1]; // dN/dy
+    DShapeFunction[k][0] = c0; // store dN/dx instead of dN/d xi
+    DShapeFunction[k][1] = c1; // store dN/dy instead of dN/d eta
+  }
+  
+  return xsj;
+  
+}
+
+su2double CVolumetricMovement::ShapeFunc_Rectangle(su2double Xi, su2double Eta, su2double CoordCorners[8][3], su2double DShapeFunction[8][4]) {
+  
+  int i, j, k;
+  su2double c0, c1, xsj;
+  su2double xs[3][3], ad[3][3];
+  
+  /*--- Shape functions ---*/
+  
+  DShapeFunction[0][3] = 0.25*(1.0-Xi)*(1.0-Eta);
+  DShapeFunction[1][3] = 0.25*(1.0+Xi)*(1.0-Eta);
+  DShapeFunction[2][3] = 0.25*(1.0+Xi)*(1.0+Eta);
+  DShapeFunction[3][3] = 0.25*(1.0-Xi)*(1.0+Eta);
+  
+  /*--- dN/d xi, dN/d eta ---*/
+  
+  DShapeFunction[0][0] = -0.25*(1.0-Eta); DShapeFunction[0][1] = -0.25*(1.0-Xi);
+  DShapeFunction[1][0] =  0.25*(1.0-Eta); DShapeFunction[1][1] = -0.25*(1.0+Xi);
+  DShapeFunction[2][0] =  0.25*(1.0+Eta); DShapeFunction[2][1] =  0.25*(1.0+Xi);
+  DShapeFunction[3][0] = -0.25*(1.0+Eta); DShapeFunction[3][1] =  0.25*(1.0-Xi);
+  
+  /*--- Jacobian transformation ---*/
+  
+  for (i = 0; i < 2; i++) {
+    for (j = 0; j < 2; j++) {
+      xs[i][j] = 0.0;
+      for (k = 0; k < 4; k++) {
+        xs[i][j] = xs[i][j]+CoordCorners[k][j]*DShapeFunction[k][i];
+      }
+    }
+  }
+  
+  /*--- Adjoint to Jacobian ---*/
+  
+  ad[0][0] = xs[1][1];
+  ad[0][1] = -xs[0][1];
+  ad[1][0] = -xs[1][0];
+  ad[1][1] = xs[0][0];
+  
+  /*--- Determinant of Jacobian ---*/
+  
+  xsj = ad[0][0]*ad[1][1]-ad[0][1]*ad[1][0];
+  
+  /*--- Jacobian inverse ---*/
+  
+  for (i = 0; i < 2; i++) {
+    for (j = 0; j < 2; j++) {
+      xs[i][j] = ad[i][j]/xsj;
+    }
+  }
+  
+  /*--- Derivatives with repect to global coordinates ---*/
+  
+  for (k = 0; k < 4; k++) {
+    c0 = xs[0][0]*DShapeFunction[k][0]+xs[0][1]*DShapeFunction[k][1]; // dN/dx
+    c1 = xs[1][0]*DShapeFunction[k][0]+xs[1][1]*DShapeFunction[k][1]; // dN/dy
+    DShapeFunction[k][0] = c0; // store dN/dx instead of dN/d xi
+    DShapeFunction[k][1] = c1; // store dN/dy instead of dN/d eta
+  }
+  
+  return xsj;
+  
+}
+
+su2double CVolumetricMovement::ShapeFunc_Tetra(su2double Xi, su2double Eta, su2double Zeta, su2double CoordCorners[8][3], su2double DShapeFunction[8][4]) {
+  
+  int i, j, k;
+  su2double c0, c1, c2, xsj;
+  su2double xs[3][3], ad[3][3];
+  
+  /*--- Shape functions ---*/
+  
+  DShapeFunction[0][3] = Xi;
+  DShapeFunction[1][3] = Zeta;
+  DShapeFunction[2][3] = 1.0 - Xi - Eta - Zeta;
+  DShapeFunction[3][3] = Eta;
+  
+  /*--- dN/d xi, dN/d eta, dN/d zeta ---*/
+  
+  DShapeFunction[0][0] = 1.0;  DShapeFunction[0][1] = 0.0;  DShapeFunction[0][2] = 0.0;
+  DShapeFunction[1][0] = 0.0;  DShapeFunction[1][1] = 0.0;  DShapeFunction[1][2] = 1.0;
+  DShapeFunction[2][0] = -1.0; DShapeFunction[2][1] = -1.0; DShapeFunction[2][2] = -1.0;
+  DShapeFunction[3][0] = 0.0;  DShapeFunction[3][1] = 1.0;  DShapeFunction[3][2] = 0.0;
+  
+  /*--- Jacobian transformation ---*/
+  
+  for (i = 0; i < 3; i++) {
+    for (j = 0; j < 3; j++) {
+      xs[i][j] = 0.0;
+      for (k = 0; k < 4; k++) {
+        xs[i][j] = xs[i][j]+CoordCorners[k][j]*DShapeFunction[k][i];
+      }
+    }
+  }
+  
+  /*--- Adjoint to Jacobian ---*/
+  
+  ad[0][0] = xs[1][1]*xs[2][2]-xs[1][2]*xs[2][1];
+  ad[0][1] = xs[0][2]*xs[2][1]-xs[0][1]*xs[2][2];
+  ad[0][2] = xs[0][1]*xs[1][2]-xs[0][2]*xs[1][1];
+  ad[1][0] = xs[1][2]*xs[2][0]-xs[1][0]*xs[2][2];
+  ad[1][1] = xs[0][0]*xs[2][2]-xs[0][2]*xs[2][0];
+  ad[1][2] = xs[0][2]*xs[1][0]-xs[0][0]*xs[1][2];
+  ad[2][0] = xs[1][0]*xs[2][1]-xs[1][1]*xs[2][0];
+  ad[2][1] = xs[0][1]*xs[2][0]-xs[0][0]*xs[2][1];
+  ad[2][2] = xs[0][0]*xs[1][1]-xs[0][1]*xs[1][0];
+  
+  /*--- Determinant of Jacobian ---*/
+  
+  xsj = xs[0][0]*ad[0][0]+xs[0][1]*ad[1][0]+xs[0][2]*ad[2][0];
+  
+  /*--- Jacobian inverse ---*/
+  
+  for (i = 0; i < 3; i++) {
+    for (j = 0; j < 3; j++) {
+      xs[i][j] = ad[i][j]/xsj;
+    }
+  }
+  
+  /*--- Derivatives with repect to global coordinates ---*/
+  
+  for (k = 0; k < 4; k++) {
+    c0 = xs[0][0]*DShapeFunction[k][0]+xs[0][1]*DShapeFunction[k][1]+xs[0][2]*DShapeFunction[k][2]; // dN/dx
+    c1 = xs[1][0]*DShapeFunction[k][0]+xs[1][1]*DShapeFunction[k][1]+xs[1][2]*DShapeFunction[k][2]; // dN/dy
+    c2 = xs[2][0]*DShapeFunction[k][0]+xs[2][1]*DShapeFunction[k][1]+xs[2][2]*DShapeFunction[k][2]; // dN/dz
+    DShapeFunction[k][0] = c0; // store dN/dx instead of dN/d xi
+    DShapeFunction[k][1] = c1; // store dN/dy instead of dN/d eta
+    DShapeFunction[k][2] = c2; // store dN/dz instead of dN/d zeta
+  }
+  
+  return xsj;
+  
+}
+
+su2double CVolumetricMovement::ShapeFunc_Pyram(su2double Xi, su2double Eta, su2double Zeta, su2double CoordCorners[8][3], su2double DShapeFunction[8][4]) {
+  
+  int i, j, k;
+  su2double c0, c1, c2, xsj;
+  su2double xs[3][3], ad[3][3];
+  
+  /*--- Shape functions ---*/
+  
+  DShapeFunction[0][3] = 0.125*(1.0-Xi)*(1.0-Eta)*(1.0-Zeta);
+  DShapeFunction[1][3] = 0.125*(1.0+Xi)*(1.0-Eta)*(1.0-Zeta);
+  DShapeFunction[2][3] = 0.125*(1.0+Xi)*(1.0+Eta)*(1.0-Zeta);
+  DShapeFunction[3][3] = 0.125*(1.0-Xi)*(1.0+Eta)*(1.0-Zeta);
+  DShapeFunction[4][3] = 0.5*(1.0+Zeta);
+  
+  /*--- dN/d xi ---*/
+  
+  DShapeFunction[0][0] = -0.125*(1.0-Eta)*(1.0-Zeta);
+  DShapeFunction[1][0] = 0.125*(1.0-Eta)*(1.0-Zeta);
+  DShapeFunction[2][0] = 0.125*(1.0+Eta)*(1.0-Zeta);
+  DShapeFunction[3][0] = -0.125*(1.0+Eta)*(1.0-Zeta);
+  DShapeFunction[4][0] = 0.0;
+  
+  /*--- dN/d eta ---*/
+  
+  DShapeFunction[0][1] = -0.125*(1.0-Xi)*(1.0-Zeta);
+  DShapeFunction[1][1] = -0.125*(1.0+Xi)*(1.0-Zeta);
+  DShapeFunction[2][1] = 0.125*(1.0+Xi)*(1.0-Zeta);
+  DShapeFunction[3][1] = 0.125*(1.0-Xi)*(1.0-Zeta);
+  DShapeFunction[4][1] = 0.0;
+  
+  /*--- dN/d zeta ---*/
+  
+  DShapeFunction[0][2] = -0.125*(1.0-Xi)*(1.0-Eta);
+  DShapeFunction[1][2] = -0.125*(1.0+Xi)*(1.0-Eta);
+  DShapeFunction[2][2] = -0.125*(1.0+Xi)*(1.0+Eta);
+  DShapeFunction[3][2] = -0.125*(1.0-Xi)*(1.0+Eta);
+  DShapeFunction[4][2] = 0.5;
+  
+  /*--- Jacobian transformation ---*/
+  
+  for (i = 0; i < 3; i++) {
+    for (j = 0; j < 3; j++) {
+      xs[i][j] = 0.0;
+      for (k = 0; k < 5; k++) {
+        xs[i][j] = xs[i][j]+CoordCorners[k][j]*DShapeFunction[k][i];
+      }
+    }
+  }
+  
+  /*--- Adjoint to Jacobian ---*/
+  
+  ad[0][0] = xs[1][1]*xs[2][2]-xs[1][2]*xs[2][1];
+  ad[0][1] = xs[0][2]*xs[2][1]-xs[0][1]*xs[2][2];
+  ad[0][2] = xs[0][1]*xs[1][2]-xs[0][2]*xs[1][1];
+  ad[1][0] = xs[1][2]*xs[2][0]-xs[1][0]*xs[2][2];
+  ad[1][1] = xs[0][0]*xs[2][2]-xs[0][2]*xs[2][0];
+  ad[1][2] = xs[0][2]*xs[1][0]-xs[0][0]*xs[1][2];
+  ad[2][0] = xs[1][0]*xs[2][1]-xs[1][1]*xs[2][0];
+  ad[2][1] = xs[0][1]*xs[2][0]-xs[0][0]*xs[2][1];
+  ad[2][2] = xs[0][0]*xs[1][1]-xs[0][1]*xs[1][0];
+  
+  /*--- Determinant of Jacobian ---*/
+  
+  xsj = xs[0][0]*ad[0][0]+xs[0][1]*ad[1][0]+xs[0][2]*ad[2][0];
+  
+  /*--- Jacobian inverse ---*/
+  
+  for (i = 0; i < 3; i++) {
+    for (j = 0; j < 3; j++) {
+      xs[i][j] = ad[i][j]/xsj;
+    }
+  }
+  
+  /*--- Derivatives with repect to global coordinates ---*/
+  
+  for (k = 0; k < 5; k++) {
+    c0 = xs[0][0]*DShapeFunction[k][0]+xs[0][1]*DShapeFunction[k][1]+xs[0][2]*DShapeFunction[k][2]; // dN/dx
+    c1 = xs[1][0]*DShapeFunction[k][0]+xs[1][1]*DShapeFunction[k][1]+xs[1][2]*DShapeFunction[k][2]; // dN/dy
+    c2 = xs[2][0]*DShapeFunction[k][0]+xs[2][1]*DShapeFunction[k][1]+xs[2][2]*DShapeFunction[k][2]; // dN/dz
+    DShapeFunction[k][0] = c0; // store dN/dx instead of dN/d xi
+    DShapeFunction[k][1] = c1; // store dN/dy instead of dN/d eta
+    DShapeFunction[k][2] = c2; // store dN/dz instead of dN/d zeta
+  }
+  
+  return xsj;
+  
+}
+
+su2double CVolumetricMovement::ShapeFunc_Prism(su2double Xi, su2double Eta, su2double Zeta, su2double CoordCorners[8][3], su2double DShapeFunction[8][4]) {
+  
+  int i, j, k;
+  su2double c0, c1, c2, xsj;
+  su2double xs[3][3], ad[3][3];
+  
+  /*--- Shape functions ---*/
+  
+  DShapeFunction[0][3] = 0.5*Eta*(1.0-Xi);
+  DShapeFunction[1][3] = 0.5*Zeta*(1.0-Xi);
+  DShapeFunction[2][3] = 0.5*(1.0-Eta-Zeta)*(1.0-Xi);
+  DShapeFunction[3][3] = 0.5*Eta*(Xi+1.0);
+  DShapeFunction[4][3] = 0.5*Zeta*(Xi+1.0);
+  DShapeFunction[5][3] = 0.5*(1.0-Eta-Zeta)*(Xi+1.0);
+  
+  /*--- dN/d Xi, dN/d Eta, dN/d Zeta ---*/
+  
+  DShapeFunction[0][0] = -0.5*Eta;            DShapeFunction[0][1] = 0.5*(1.0-Xi);      DShapeFunction[0][2] = 0.0;
+  DShapeFunction[1][0] = -0.5*Zeta;           DShapeFunction[1][1] = 0.0;               DShapeFunction[1][2] = 0.5*(1.0-Xi);
+  DShapeFunction[2][0] = -0.5*(1.0-Eta-Zeta); DShapeFunction[2][1] = -0.5*(1.0-Xi);     DShapeFunction[2][2] = -0.5*(1.0-Xi);
+  DShapeFunction[3][0] = 0.5*Eta;             DShapeFunction[3][1] = 0.5*(Xi+1.0);      DShapeFunction[3][2] = 0.0;
+  DShapeFunction[4][0] = 0.5*Zeta;            DShapeFunction[4][1] = 0.0;               DShapeFunction[4][2] = 0.5*(Xi+1.0);
+  DShapeFunction[5][0] = 0.5*(1.0-Eta-Zeta);  DShapeFunction[5][1] = -0.5*(Xi+1.0);     DShapeFunction[5][2] = -0.5*(Xi+1.0);
+  
+  /*--- Jacobian transformation ---*/
+  
+  for (i = 0; i < 3; i++) {
+    for (j = 0; j < 3; j++) {
+      xs[i][j] = 0.0;
+      for (k = 0; k < 6; k++) {
+        xs[i][j] = xs[i][j]+CoordCorners[k][j]*DShapeFunction[k][i];
+      }
+    }
+  }
+  
+  /*--- Adjoint to Jacobian ---*/
+  
+  ad[0][0] = xs[1][1]*xs[2][2]-xs[1][2]*xs[2][1];
+  ad[0][1] = xs[0][2]*xs[2][1]-xs[0][1]*xs[2][2];
+  ad[0][2] = xs[0][1]*xs[1][2]-xs[0][2]*xs[1][1];
+  ad[1][0] = xs[1][2]*xs[2][0]-xs[1][0]*xs[2][2];
+  ad[1][1] = xs[0][0]*xs[2][2]-xs[0][2]*xs[2][0];
+  ad[1][2] = xs[0][2]*xs[1][0]-xs[0][0]*xs[1][2];
+  ad[2][0] = xs[1][0]*xs[2][1]-xs[1][1]*xs[2][0];
+  ad[2][1] = xs[0][1]*xs[2][0]-xs[0][0]*xs[2][1];
+  ad[2][2] = xs[0][0]*xs[1][1]-xs[0][1]*xs[1][0];
+  
+  /*--- Determinant of Jacobian ---*/
+  
+  xsj = xs[0][0]*ad[0][0]+xs[0][1]*ad[1][0]+xs[0][2]*ad[2][0];
+  
+  /*--- Jacobian inverse ---*/
+  
+  for (i = 0; i < 3; i++) {
+    for (j = 0; j < 3; j++) {
+      xs[i][j] = ad[i][j]/xsj;
+    }
+  }
+  
+  /*--- Derivatives with repect to global coordinates ---*/
+  
+  for (k = 0; k < 6; k++) {
+    c0 = xs[0][0]*DShapeFunction[k][0]+xs[0][1]*DShapeFunction[k][1]+xs[0][2]*DShapeFunction[k][2]; // dN/dx
+    c1 = xs[1][0]*DShapeFunction[k][0]+xs[1][1]*DShapeFunction[k][1]+xs[1][2]*DShapeFunction[k][2]; // dN/dy
+    c2 = xs[2][0]*DShapeFunction[k][0]+xs[2][1]*DShapeFunction[k][1]+xs[2][2]*DShapeFunction[k][2]; // dN/dz
+    DShapeFunction[k][0] = c0; // store dN/dx instead of dN/d xi
+    DShapeFunction[k][1] = c1; // store dN/dy instead of dN/d eta
+    DShapeFunction[k][2] = c2; // store dN/dz instead of dN/d zeta
+  }
+  
+  return xsj;
+  
+}
+
+su2double CVolumetricMovement::ShapeFunc_Hexa(su2double Xi, su2double Eta, su2double Zeta, su2double CoordCorners[8][3], su2double DShapeFunction[8][4]) {
+  
+  int i, j, k;
+  su2double c0, c1, c2, xsj;
+  su2double xs[3][3], ad[3][3];
+  
+  
+  /*--- Shape functions ---*/
+  
+  DShapeFunction[0][3] = 0.125*(1.0-Xi)*(1.0-Eta)*(1.0-Zeta);
+  DShapeFunction[1][3] = 0.125*(1.0+Xi)*(1.0-Eta)*(1.0-Zeta);
+  DShapeFunction[2][3] = 0.125*(1.0+Xi)*(1.0+Eta)*(1.0-Zeta);
+  DShapeFunction[3][3] = 0.125*(1.0-Xi)*(1.0+Eta)*(1.0-Zeta);
+  DShapeFunction[4][3] = 0.125*(1.0-Xi)*(1.0-Eta)*(1.0+Zeta);
+  DShapeFunction[5][3] = 0.125*(1.0+Xi)*(1.0-Eta)*(1.0+Zeta);
+  DShapeFunction[6][3] = 0.125*(1.0+Xi)*(1.0+Eta)*(1.0+Zeta);
+  DShapeFunction[7][3] = 0.125*(1.0-Xi)*(1.0+Eta)*(1.0+Zeta);
+  
+  /*--- dN/d xi ---*/
+  
+  DShapeFunction[0][0] = -0.125*(1.0-Eta)*(1.0-Zeta);
+  DShapeFunction[1][0] = 0.125*(1.0-Eta)*(1.0-Zeta);
+  DShapeFunction[2][0] = 0.125*(1.0+Eta)*(1.0-Zeta);
+  DShapeFunction[3][0] = -0.125*(1.0+Eta)*(1.0-Zeta);
+  DShapeFunction[4][0] = -0.125*(1.0-Eta)*(1.0+Zeta);
+  DShapeFunction[5][0] = 0.125*(1.0-Eta)*(1.0+Zeta);
+  DShapeFunction[6][0] = 0.125*(1.0+Eta)*(1.0+Zeta);
+  DShapeFunction[7][0] = -0.125*(1.0+Eta)*(1.0+Zeta);
+  
+  /*--- dN/d eta ---*/
+  
+  DShapeFunction[0][1] = -0.125*(1.0-Xi)*(1.0-Zeta);
+  DShapeFunction[1][1] = -0.125*(1.0+Xi)*(1.0-Zeta);
+  DShapeFunction[2][1] = 0.125*(1.0+Xi)*(1.0-Zeta);
+  DShapeFunction[3][1] = 0.125*(1.0-Xi)*(1.0-Zeta);
+  DShapeFunction[4][1] = -0.125*(1.0-Xi)*(1.0+Zeta);
+  DShapeFunction[5][1] = -0.125*(1.0+Xi)*(1.0+Zeta);
+  DShapeFunction[6][1] = 0.125*(1.0+Xi)*(1.0+Zeta);
+  DShapeFunction[7][1] = 0.125*(1.0-Xi)*(1.0+Zeta);
+  
+  /*--- dN/d zeta ---*/
+  
+  DShapeFunction[0][2] = -0.125*(1.0-Xi)*(1.0-Eta);
+  DShapeFunction[1][2] = -0.125*(1.0+Xi)*(1.0-Eta);
+  DShapeFunction[2][2] = -0.125*(1.0+Xi)*(1.0+Eta);
+  DShapeFunction[3][2] = -0.125*(1.0-Xi)*(1.0+Eta);
+  DShapeFunction[4][2] = 0.125*(1.0-Xi)*(1.0-Eta);
+  DShapeFunction[5][2] = 0.125*(1.0+Xi)*(1.0-Eta);
+  DShapeFunction[6][2] = 0.125*(1.0+Xi)*(1.0+Eta);
+  DShapeFunction[7][2] = 0.125*(1.0-Xi)*(1.0+Eta);
+  
+  /*--- Jacobian transformation ---*/
+  
+  for (i = 0; i < 3; i++) {
+    for (j = 0; j < 3; j++) {
+      xs[i][j] = 0.0;
+      for (k = 0; k < 8; k++) {
+        xs[i][j] = xs[i][j]+CoordCorners[k][j]*DShapeFunction[k][i];
+      }
+    }
+  }
+  
+  /*--- Adjoint to Jacobian ---*/
+  
+  ad[0][0] = xs[1][1]*xs[2][2]-xs[1][2]*xs[2][1];
+  ad[0][1] = xs[0][2]*xs[2][1]-xs[0][1]*xs[2][2];
+  ad[0][2] = xs[0][1]*xs[1][2]-xs[0][2]*xs[1][1];
+  ad[1][0] = xs[1][2]*xs[2][0]-xs[1][0]*xs[2][2];
+  ad[1][1] = xs[0][0]*xs[2][2]-xs[0][2]*xs[2][0];
+  ad[1][2] = xs[0][2]*xs[1][0]-xs[0][0]*xs[1][2];
+  ad[2][0] = xs[1][0]*xs[2][1]-xs[1][1]*xs[2][0];
+  ad[2][1] = xs[0][1]*xs[2][0]-xs[0][0]*xs[2][1];
+  ad[2][2] = xs[0][0]*xs[1][1]-xs[0][1]*xs[1][0];
+  
+  /*--- Determinant of Jacobian ---*/
+  
+  xsj = xs[0][0]*ad[0][0]+xs[0][1]*ad[1][0]+xs[0][2]*ad[2][0];
+  
+  /*--- Jacobian inverse ---*/
+  for (i = 0; i < 3; i++) {
+    for (j = 0; j < 3; j++) {
+      xs[i][j] = ad[i][j]/xsj;
+    }
+  }
+  
+  /*--- Derivatives with repect to global coordinates ---*/
+  
+  for (k = 0; k < 8; k++) {
+    c0 = xs[0][0]*DShapeFunction[k][0]+xs[0][1]*DShapeFunction[k][1]+xs[0][2]*DShapeFunction[k][2]; // dN/dx
+    c1 = xs[1][0]*DShapeFunction[k][0]+xs[1][1]*DShapeFunction[k][1]+xs[1][2]*DShapeFunction[k][2]; // dN/dy
+    c2 = xs[2][0]*DShapeFunction[k][0]+xs[2][1]*DShapeFunction[k][1]+xs[2][2]*DShapeFunction[k][2]; // dN/dz
+    DShapeFunction[k][0] = c0; // store dN/dx instead of dN/d xi
+    DShapeFunction[k][1] = c1; // store dN/dy instead of dN/d eta
+    DShapeFunction[k][2] = c2; // store dN/dz instead of dN/d zeta
+  }
+  
+  return xsj;
+  
+}
+
+su2double CVolumetricMovement::GetTriangle_Area(su2double CoordCorners[8][3]) {
+  
+  unsigned short iDim;
+  su2double a[3] = {0.0,0.0,0.0}, b[3] = {0.0,0.0,0.0};
+  su2double *Coord_0, *Coord_1, *Coord_2, Area;
+  
+  Coord_0 = CoordCorners[0];
+  Coord_1 = CoordCorners[1];
+  Coord_2 = CoordCorners[2];
+  
+  for (iDim = 0; iDim < nDim; iDim++) {
+    a[iDim] = Coord_0[iDim]-Coord_2[iDim];
+    b[iDim] = Coord_1[iDim]-Coord_2[iDim];
+  }
+  
+  Area = 0.5*fabs(a[0]*b[1]-a[1]*b[0]);
+  
+  return Area;
+  
+}
+
+su2double CVolumetricMovement::GetRectangle_Area(su2double CoordCorners[8][3]) {
+  
+  unsigned short iDim;
+  su2double a[3] = {0.0,0.0,0.0}, b[3] = {0.0,0.0,0.0};
+  su2double *Coord_0, *Coord_1, *Coord_2, Area;
+  
+  Coord_0 = CoordCorners[0];
+  Coord_1 = CoordCorners[1];
+  Coord_2 = CoordCorners[2];
+  
+  for (iDim = 0; iDim < nDim; iDim++) {
+    a[iDim] = Coord_0[iDim]-Coord_2[iDim];
+    b[iDim] = Coord_1[iDim]-Coord_2[iDim];
+  }
+  
+  Area = 0.5*fabs(a[0]*b[1]-a[1]*b[0]);
+  
+  Coord_0 = CoordCorners[0];
+  Coord_1 = CoordCorners[2];
+  Coord_2 = CoordCorners[3];
+  
+  for (iDim = 0; iDim < nDim; iDim++) {
+    a[iDim] = Coord_0[iDim]-Coord_2[iDim];
+    b[iDim] = Coord_1[iDim]-Coord_2[iDim];
+  }
+  
+  Area += 0.5*fabs(a[0]*b[1]-a[1]*b[0]);
+  
+  return Area;
+  
+}
+
+su2double CVolumetricMovement::GetTetra_Volume(su2double CoordCorners[8][3]) {
+  
+  unsigned short iDim;
+  su2double *Coord_0, *Coord_1, *Coord_2, *Coord_3;
+  su2double r1[3] = {0.0,0.0,0.0}, r2[3] = {0.0,0.0,0.0}, r3[3] = {0.0,0.0,0.0}, CrossProduct[3] = {0.0,0.0,0.0}, Volume;
+  
+  Coord_0 = CoordCorners[0];
+  Coord_1 = CoordCorners[1];
+  Coord_2 = CoordCorners[2];
+  Coord_3 = CoordCorners[3];
+  
+  for (iDim = 0; iDim < nDim; iDim++) {
+    r1[iDim] = Coord_1[iDim] - Coord_0[iDim];
+    r2[iDim] = Coord_2[iDim] - Coord_0[iDim];
+    r3[iDim] = Coord_3[iDim] - Coord_0[iDim];
+  }
+  
+	CrossProduct[0] = (r1[1]*r2[2] - r1[2]*r2[1])*r3[0];
+	CrossProduct[1] = (r1[2]*r2[0] - r1[0]*r2[2])*r3[1];
+	CrossProduct[2] = (r1[0]*r2[1] - r1[1]*r2[0])*r3[2];
+  
+  Volume = (CrossProduct[0] + CrossProduct[1] + CrossProduct[2])/6.0;
+  
+  return Volume;
+  
+}
+
+su2double CVolumetricMovement::GetPyram_Volume(su2double CoordCorners[8][3]) {
+  
+  unsigned short iDim;
+  su2double *Coord_0, *Coord_1, *Coord_2, *Coord_3;
+  su2double r1[3] = {0.0,0.0,0.0}, r2[3] = {0.0,0.0,0.0}, r3[3] = {0.0,0.0,0.0}, CrossProduct[3] = {0.0,0.0,0.0}, Volume;
+  
+  Coord_0 = CoordCorners[0];
+  Coord_1 = CoordCorners[1];
+  Coord_2 = CoordCorners[2];
+  Coord_3 = CoordCorners[4];
+  
+  for (iDim = 0; iDim < nDim; iDim++) {
+    r1[iDim] = Coord_1[iDim] - Coord_0[iDim];
+    r2[iDim] = Coord_2[iDim] - Coord_0[iDim];
+    r3[iDim] = Coord_3[iDim] - Coord_0[iDim];
+  }
+  
+	CrossProduct[0] = (r1[1]*r2[2] - r1[2]*r2[1])*r3[0];
+	CrossProduct[1] = (r1[2]*r2[0] - r1[0]*r2[2])*r3[1];
+	CrossProduct[2] = (r1[0]*r2[1] - r1[1]*r2[0])*r3[2];
+  
+  Volume = (CrossProduct[0] + CrossProduct[1] + CrossProduct[2])/6.0;
+  
+  Coord_0 = CoordCorners[0];
+  Coord_1 = CoordCorners[2];
+  Coord_2 = CoordCorners[3];
+  Coord_3 = CoordCorners[4];
+  
+  for (iDim = 0; iDim < nDim; iDim++) {
+    r1[iDim] = Coord_1[iDim] - Coord_0[iDim];
+    r2[iDim] = Coord_2[iDim] - Coord_0[iDim];
+    r3[iDim] = Coord_3[iDim] - Coord_0[iDim];
+  }
+  
+	CrossProduct[0] = (r1[1]*r2[2] - r1[2]*r2[1])*r3[0];
+	CrossProduct[1] = (r1[2]*r2[0] - r1[0]*r2[2])*r3[1];
+	CrossProduct[2] = (r1[0]*r2[1] - r1[1]*r2[0])*r3[2];
+  
+  Volume += (CrossProduct[0] + CrossProduct[1] + CrossProduct[2])/6.0;
+  
+  return Volume;
+
+}
+
+su2double CVolumetricMovement::GetPrism_Volume(su2double CoordCorners[8][3]) {
+  
+  unsigned short iDim;
+  su2double *Coord_0, *Coord_1, *Coord_2, *Coord_3;
+  su2double r1[3] = {0.0,0.0,0.0}, r2[3] = {0.0,0.0,0.0}, r3[3] = {0.0,0.0,0.0}, CrossProduct[3] = {0.0,0.0,0.0}, Volume;
+  
+  Coord_0 = CoordCorners[0];
+  Coord_1 = CoordCorners[2];
+  Coord_2 = CoordCorners[1];
+  Coord_3 = CoordCorners[5];
+  
+  for (iDim = 0; iDim < nDim; iDim++) {
+    r1[iDim] = Coord_1[iDim] - Coord_0[iDim];
+    r2[iDim] = Coord_2[iDim] - Coord_0[iDim];
+    r3[iDim] = Coord_3[iDim] - Coord_0[iDim];
+  }
+  
+	CrossProduct[0] = (r1[1]*r2[2] - r1[2]*r2[1])*r3[0];
+	CrossProduct[1] = (r1[2]*r2[0] - r1[0]*r2[2])*r3[1];
+	CrossProduct[2] = (r1[0]*r2[1] - r1[1]*r2[0])*r3[2];
+    
+  Volume = (CrossProduct[0] + CrossProduct[1] + CrossProduct[2])/6.0;
+  
+  Coord_0 = CoordCorners[0];
+  Coord_1 = CoordCorners[5];
+  Coord_2 = CoordCorners[1];
+  Coord_3 = CoordCorners[4];
+  
+  for (iDim = 0; iDim < nDim; iDim++) {
+    r1[iDim] = Coord_1[iDim] - Coord_0[iDim];
+    r2[iDim] = Coord_2[iDim] - Coord_0[iDim];
+    r3[iDim] = Coord_3[iDim] - Coord_0[iDim];
+  }
+  
+	CrossProduct[0] = (r1[1]*r2[2] - r1[2]*r2[1])*r3[0];
+	CrossProduct[1] = (r1[2]*r2[0] - r1[0]*r2[2])*r3[1];
+	CrossProduct[2] = (r1[0]*r2[1] - r1[1]*r2[0])*r3[2];
+  
+  Volume += (CrossProduct[0] + CrossProduct[1] + CrossProduct[2])/6.0;
+  
+  Coord_0 = CoordCorners[0];
+  Coord_1 = CoordCorners[5];
+  Coord_2 = CoordCorners[4];
+  Coord_3 = CoordCorners[3];
+  
+  for (iDim = 0; iDim < nDim; iDim++) {
+    r1[iDim] = Coord_1[iDim] - Coord_0[iDim];
+    r2[iDim] = Coord_2[iDim] - Coord_0[iDim];
+    r3[iDim] = Coord_3[iDim] - Coord_0[iDim];
+  }
+  
+	CrossProduct[0] = (r1[1]*r2[2] - r1[2]*r2[1])*r3[0];
+	CrossProduct[1] = (r1[2]*r2[0] - r1[0]*r2[2])*r3[1];
+	CrossProduct[2] = (r1[0]*r2[1] - r1[1]*r2[0])*r3[2];
+  
+  Volume += (CrossProduct[0] + CrossProduct[1] + CrossProduct[2])/6.0;
+  
+  return Volume;
+
+}
+
+su2double CVolumetricMovement::GetHexa_Volume(su2double CoordCorners[8][3]) {
+  
+  unsigned short iDim;
+  su2double *Coord_0, *Coord_1, *Coord_2, *Coord_3;
+  su2double r1[3] = {0.0,0.0,0.0}, r2[3] = {0.0,0.0,0.0}, r3[3] = {0.0,0.0,0.0}, CrossProduct[3] = {0.0,0.0,0.0}, Volume;
+  
+  Coord_0 = CoordCorners[0];
+  Coord_1 = CoordCorners[1];
+  Coord_2 = CoordCorners[2];
+  Coord_3 = CoordCorners[5];
+  
+  for (iDim = 0; iDim < nDim; iDim++) {
+    r1[iDim] = Coord_1[iDim] - Coord_0[iDim];
+    r2[iDim] = Coord_2[iDim] - Coord_0[iDim];
+    r3[iDim] = Coord_3[iDim] - Coord_0[iDim];
+  }
+  
+	CrossProduct[0] = (r1[1]*r2[2] - r1[2]*r2[1])*r3[0];
+	CrossProduct[1] = (r1[2]*r2[0] - r1[0]*r2[2])*r3[1];
+	CrossProduct[2] = (r1[0]*r2[1] - r1[1]*r2[0])*r3[2];
+  
+  Volume = (CrossProduct[0] + CrossProduct[1] + CrossProduct[2])/6.0;
+  
+  Coord_0 = CoordCorners[0];
+  Coord_1 = CoordCorners[2];
+  Coord_2 = CoordCorners[7];
+  Coord_3 = CoordCorners[5];
+  
+  for (iDim = 0; iDim < nDim; iDim++) {
+    r1[iDim] = Coord_1[iDim] - Coord_0[iDim];
+    r2[iDim] = Coord_2[iDim] - Coord_0[iDim];
+    r3[iDim] = Coord_3[iDim] - Coord_0[iDim];
+  }
+  
+	CrossProduct[0] = (r1[1]*r2[2] - r1[2]*r2[1])*r3[0];
+	CrossProduct[1] = (r1[2]*r2[0] - r1[0]*r2[2])*r3[1];
+	CrossProduct[2] = (r1[0]*r2[1] - r1[1]*r2[0])*r3[2];
+  
+  Volume += (CrossProduct[0] + CrossProduct[1] + CrossProduct[2])/6.0;
+  
+  Coord_0 = CoordCorners[0];
+  Coord_1 = CoordCorners[2];
+  Coord_2 = CoordCorners[3];
+  Coord_3 = CoordCorners[7];
+  
+  for (iDim = 0; iDim < nDim; iDim++) {
+    r1[iDim] = Coord_1[iDim] - Coord_0[iDim];
+    r2[iDim] = Coord_2[iDim] - Coord_0[iDim];
+    r3[iDim] = Coord_3[iDim] - Coord_0[iDim];
+  }
+  
+	CrossProduct[0] = (r1[1]*r2[2] - r1[2]*r2[1])*r3[0];
+	CrossProduct[1] = (r1[2]*r2[0] - r1[0]*r2[2])*r3[1];
+	CrossProduct[2] = (r1[0]*r2[1] - r1[1]*r2[0])*r3[2];
+  
+  Volume += (CrossProduct[0] + CrossProduct[1] + CrossProduct[2])/6.0;
+  
+  Coord_0 = CoordCorners[0];
+  Coord_1 = CoordCorners[5];
+  Coord_2 = CoordCorners[7];
+  Coord_3 = CoordCorners[4];
+  
+  for (iDim = 0; iDim < nDim; iDim++) {
+    r1[iDim] = Coord_1[iDim] - Coord_0[iDim];
+    r2[iDim] = Coord_2[iDim] - Coord_0[iDim];
+    r3[iDim] = Coord_3[iDim] - Coord_0[iDim];
+  }
+  
+	CrossProduct[0] = (r1[1]*r2[2] - r1[2]*r2[1])*r3[0];
+	CrossProduct[1] = (r1[2]*r2[0] - r1[0]*r2[2])*r3[1];
+	CrossProduct[2] = (r1[0]*r2[1] - r1[1]*r2[0])*r3[2];
+  
+  Volume += (CrossProduct[0] + CrossProduct[1] + CrossProduct[2])/6.0;
+  
+  Coord_0 = CoordCorners[2];
+  Coord_1 = CoordCorners[7];
+  Coord_2 = CoordCorners[5];
+  Coord_3 = CoordCorners[6];
+  
+  for (iDim = 0; iDim < nDim; iDim++) {
+    r1[iDim] = Coord_1[iDim] - Coord_0[iDim];
+    r2[iDim] = Coord_2[iDim] - Coord_0[iDim];
+    r3[iDim] = Coord_3[iDim] - Coord_0[iDim];
+  }
+  
+	CrossProduct[0] = (r1[1]*r2[2] - r1[2]*r2[1])*r3[0];
+	CrossProduct[1] = (r1[2]*r2[0] - r1[0]*r2[2])*r3[1];
+	CrossProduct[2] = (r1[0]*r2[1] - r1[1]*r2[0])*r3[2];
+  
+  Volume += (CrossProduct[0] + CrossProduct[1] + CrossProduct[2])/6.0;
+  
+  return Volume;
+
+}
+
+void CVolumetricMovement::SetFEA_StiffMatrix2D(CGeometry *geometry, CConfig *config, su2double **StiffMatrix_Elem, unsigned long PointCorners[8], su2double CoordCorners[8][3], unsigned short nNodes, su2double scale) {
+  
+  su2double B_Matrix[3][8], D_Matrix[3][3], Aux_Matrix[8][3];
+  su2double Xi = 0.0, Eta = 0.0, Det = 0.0, E, Lambda = 0.0, Nu, Mu = 0.0, Avg_Wall_Dist;
+  unsigned short iNode, jNode, iVar, jVar, kVar, iGauss, nGauss = 0;
+  su2double DShapeFunction[8][4] = {{0.0, 0.0, 0.0, 0.0}, {0.0, 0.0, 0.0, 0.0}, {0.0, 0.0, 0.0, 0.0}, {0.0, 0.0, 0.0, 0.0},
+    {0.0, 0.0, 0.0, 0.0}, {0.0, 0.0, 0.0, 0.0}, {0.0, 0.0, 0.0, 0.0}, {0.0, 0.0, 0.0, 0.0}};
+  su2double Location[4][3], Weight[4];
+  unsigned short nVar = geometry->GetnDim();
+  
+  for (iVar = 0; iVar < nNodes*nVar; iVar++) {
+    for (jVar = 0; jVar < nNodes*nVar; jVar++) {
+      StiffMatrix_Elem[iVar][jVar] = 0.0;
+    }
+  }
+  
+  /*--- Each element uses their own stiffness which is inversely
+   proportional to the area/volume of the cell. Using Mu = E & Lambda = -E
+   is a modification to help allow rigid rotation of elements (see
+   "Robust Mesh Deformation using the Linear Elasticity Equations" by
+   R. P. Dwight. ---*/
+  
+  /*--- Integration formulae from "Shape functions and points of
+   integration of the Résumé" by Josselin DELMAS (2013) ---*/
+  
+  /*--- Triangle. Nodes of numerical integration at 1 point (order 1). ---*/
+  
+  if (nNodes == 3) {
+    nGauss = 1;
+    Location[0][0] = 0.333333333333333;  Location[0][1] = 0.333333333333333;  Weight[0] = 0.5;
+  }
+  
+  /*--- Rectangle. Nodes of numerical integration at 4 points (order 2). ---*/
+  
+  if (nNodes == 4) {
+    nGauss = 4;
+    Location[0][0] = -0.577350269189626;  Location[0][1] = -0.577350269189626;  Weight[0] = 1.0;
+    Location[1][0] = 0.577350269189626;   Location[1][1] = -0.577350269189626;  Weight[1] = 1.0;
+    Location[2][0] = 0.577350269189626;   Location[2][1] = 0.577350269189626;   Weight[2] = 1.0;
+    Location[3][0] = -0.577350269189626;  Location[3][1] = 0.577350269189626;   Weight[3] = 1.0;
+  }
+  
+  for (iGauss = 0; iGauss < nGauss; iGauss++) {
+    
+    Xi = Location[iGauss][0]; Eta = Location[iGauss][1];
+    
+    if (nNodes == 3) Det = ShapeFunc_Triangle(Xi, Eta, CoordCorners, DShapeFunction);
+    if (nNodes == 4) Det = ShapeFunc_Rectangle(Xi, Eta, CoordCorners, DShapeFunction);
+    
+    /*--- Compute the B Matrix ---*/
+    
+    for (iVar = 0; iVar < 3; iVar++)
+      for (jVar = 0; jVar < nNodes*nVar; jVar++)
+        B_Matrix[iVar][jVar] = 0.0;
+    
+    for (iNode = 0; iNode < nNodes; iNode++) {
+      B_Matrix[0][0+iNode*nVar] = DShapeFunction[iNode][0];
+      B_Matrix[1][1+iNode*nVar] = DShapeFunction[iNode][1];
+      
+      B_Matrix[2][0+iNode*nVar] = DShapeFunction[iNode][1];
+      B_Matrix[2][1+iNode*nVar] = DShapeFunction[iNode][0];
+    }
+    
+    /*--- Impose a type of stiffness for each element ---*/
+    
+    switch (config->GetDeform_Stiffness_Type()) {
+        
+      case INVERSE_VOLUME:
+        E = scale / (Weight[iGauss] * Det) ;
+        Mu = E;
+        Lambda = -E;
+        break;
+        
+      case WALL_DISTANCE:
+        Avg_Wall_Dist = 0.0;
+        for (jNode = 0; jNode < nNodes; jNode++) {
+          Avg_Wall_Dist += geometry->node[PointCorners[jNode]]->GetWall_Distance()/((su2double)nNodes);
+        }
+        E = scale / (Weight[iGauss] * Avg_Wall_Dist);
+        Mu = E;
+        Lambda = -E;
+        break;
+        
+      case CONSTANT_STIFFNESS:
+        E=config->GetDeform_ElasticityMod();
+        Nu=config->GetDeform_PoissonRatio();
+        //E = 2E11; Nu = 0.30;
+        Mu = E / (2.0*(1.0 + Nu));
+        Lambda = Nu*E/((1.0+Nu)*(1.0-2.0*Nu));
+        break;
+    }
+    
+    /*--- Compute the D Matrix (for plane strain and 3-D)---*/
+    
+    D_Matrix[0][0] = Lambda + 2.0*Mu;		D_Matrix[0][1] = Lambda;            D_Matrix[0][2] = 0.0;
+    D_Matrix[1][0] = Lambda;            D_Matrix[1][1] = Lambda + 2.0*Mu;   D_Matrix[1][2] = 0.0;
+    D_Matrix[2][0] = 0.0;               D_Matrix[2][1] = 0.0;               D_Matrix[2][2] = Mu;
+    
+    
+    /*--- Compute the BT.D Matrix ---*/
+    
+    for (iVar = 0; iVar < nNodes*nVar; iVar++) {
+      for (jVar = 0; jVar < 3; jVar++) {
+        Aux_Matrix[iVar][jVar] = 0.0;
+        for (kVar = 0; kVar < 3; kVar++)
+          Aux_Matrix[iVar][jVar] += B_Matrix[kVar][iVar]*D_Matrix[kVar][jVar];
+      }
+    }
+    
+    /*--- Compute the BT.D.B Matrix (stiffness matrix), and add to the original
+     matrix using Gauss integration ---*/
+    
+    for (iVar = 0; iVar < nNodes*nVar; iVar++) {
+      for (jVar = 0; jVar < nNodes*nVar; jVar++) {
+        for (kVar = 0; kVar < 3; kVar++) {
+          StiffMatrix_Elem[iVar][jVar] += Weight[iGauss] * Aux_Matrix[iVar][kVar]*B_Matrix[kVar][jVar] * Det;
+        }
+      }
+    }
+    
+  }
+  
+}
+
+void CVolumetricMovement::SetFEA_StiffMatrix3D(CGeometry *geometry, CConfig *config, su2double **StiffMatrix_Elem, unsigned long PointCorners[8], su2double CoordCorners[8][3], unsigned short nNodes, su2double scale) {
+  
+  su2double B_Matrix[6][24], D_Matrix[6][6] = {{0.0, 0.0, 0.0, 0.0, 0.0, 0.0}, {0.0, 0.0, 0.0, 0.0, 0.0, 0.0}, {0.0, 0.0, 0.0, 0.0, 0.0, 0.0}, {0.0, 0.0, 0.0, 0.0, 0.0, 0.0},
+    {0.0, 0.0, 0.0, 0.0, 0.0, 0.0}, {0.0, 0.0, 0.0, 0.0, 0.0, 0.0}}, Aux_Matrix[24][6];
+  su2double Xi = 0.0, Eta = 0.0, Zeta = 0.0, Det = 0.0, Mu = 0.0, E = 0.0, Lambda = 0.0, Nu = 0.0, Avg_Wall_Dist;
+  unsigned short iNode, jNode, iVar, jVar, kVar, iGauss, nGauss = 0;
+  su2double DShapeFunction[8][4] = {{0.0, 0.0, 0.0, 0.0}, {0.0, 0.0, 0.0, 0.0}, {0.0, 0.0, 0.0, 0.0}, {0.0, 0.0, 0.0, 0.0},
+    {0.0, 0.0, 0.0, 0.0}, {0.0, 0.0, 0.0, 0.0}, {0.0, 0.0, 0.0, 0.0}, {0.0, 0.0, 0.0, 0.0}};
+  su2double Location[8][3], Weight[8];
+  unsigned short nVar = geometry->GetnDim();
+
+  for (iVar = 0; iVar < nNodes*nVar; iVar++) {
+    for (jVar = 0; jVar < nNodes*nVar; jVar++) {
+      StiffMatrix_Elem[iVar][jVar] = 0.0;
+    }
+  }
+  
+  /*--- Each element uses their own stiffness which is inversely
+   proportional to the area/volume of the cell. Using Mu = E & Lambda = -E
+   is a modification to help allow rigid rotation of elements (see
+   "Robust Mesh Deformation using the Linear Elasticity Equations" by
+   R. P. Dwight. ---*/
+  
+  /*--- Integration formulae from "Shape functions and points of
+   integration of the Résumé" by Josselin Delmas (2013) ---*/
+  
+  /*--- Tetrahedrons. Nodes of numerical integration at 1 point (order 1). ---*/
+  
+  if (nNodes == 4) {
+    nGauss = 1;
+    Location[0][0] = 0.25;  Location[0][1] = 0.25;  Location[0][2] = 0.25;  Weight[0] = 0.166666666666666;
+  }
+  
+  /*--- Pyramids. Nodes numerical integration at 5 points. ---*/
+  
+  if (nNodes == 5) {
+    nGauss = 5;
+    Location[0][0] = 0.5;   Location[0][1] = 0.0;   Location[0][2] = 0.1531754163448146;  Weight[0] = 0.133333333333333;
+    Location[1][0] = 0.0;   Location[1][1] = 0.5;   Location[1][2] = 0.1531754163448146;  Weight[1] = 0.133333333333333;
+    Location[2][0] = -0.5;  Location[2][1] = 0.0;   Location[2][2] = 0.1531754163448146;  Weight[2] = 0.133333333333333;
+    Location[3][0] = 0.0;   Location[3][1] = -0.5;  Location[3][2] = 0.1531754163448146;  Weight[3] = 0.133333333333333;
+    Location[4][0] = 0.0;   Location[4][1] = 0.0;   Location[4][2] = 0.6372983346207416;  Weight[4] = 0.133333333333333;
+  }
+  
+  /*--- Prism. Nodes of numerical integration at 6 points (order 3 in Xi, order 2 in Eta and Mu ). ---*/
+  
+  if (nNodes == 6) {
+    nGauss = 6;
+    Location[0][0] = 0.5;                 Location[0][1] = 0.5;                 Location[0][2] = -0.577350269189626;  Weight[0] = 0.166666666666666;
+    Location[1][0] = -0.577350269189626;  Location[1][1] = 0.0;                 Location[1][2] = 0.5;                 Weight[1] = 0.166666666666666;
+    Location[2][0] = 0.5;                 Location[2][1] = -0.577350269189626;  Location[2][2] = 0.0;                 Weight[2] = 0.166666666666666;
+    Location[3][0] = 0.5;                 Location[3][1] = 0.5;                 Location[3][2] = 0.577350269189626;   Weight[3] = 0.166666666666666;
+    Location[4][0] = 0.577350269189626;   Location[4][1] = 0.0;                 Location[4][2] = 0.5;                 Weight[4] = 0.166666666666666;
+    Location[5][0] = 0.5;                 Location[5][1] = 0.577350269189626;   Location[5][2] = 0.0;                 Weight[5] = 0.166666666666666;
+  }
+  
+  /*--- Hexahedrons. Nodes of numerical integration at 6 points (order 3). ---*/
+  
+  if (nNodes == 8) {
+    nGauss = 8;
+    Location[0][0] = -0.577350269189626;  Location[0][1] = -0.577350269189626;  Location[0][2] = -0.577350269189626;  Weight[0] = 1.0;
+    Location[1][0] = -0.577350269189626;  Location[1][1] = -0.577350269189626;  Location[1][2] = 0.577350269189626;   Weight[1] = 1.0;
+    Location[2][0] = -0.577350269189626;  Location[2][1] = 0.577350269189626;   Location[2][2] = -0.577350269189626;  Weight[2] = 1.0;
+    Location[3][0] = -0.577350269189626;  Location[3][1] = 0.577350269189626;   Location[3][2] = 0.577350269189626;   Weight[3] = 1.0;
+    Location[4][0] = 0.577350269189626;   Location[4][1] = -0.577350269189626;  Location[4][2] = -0.577350269189626;  Weight[4] = 1.0;
+    Location[5][0] = 0.577350269189626;   Location[5][1] = -0.577350269189626;  Location[5][2] = 0.577350269189626;   Weight[5] = 1.0;
+    Location[6][0] = 0.577350269189626;   Location[6][1] = 0.577350269189626;   Location[6][2] = -0.577350269189626;  Weight[6] = 1.0;
+    Location[7][0] = 0.577350269189626;   Location[7][1] = 0.577350269189626;   Location[7][2] = 0.577350269189626;   Weight[7] = 1.0;
+  }
+  
+  for (iGauss = 0; iGauss < nGauss; iGauss++) {
+    
+    Xi = Location[iGauss][0]; Eta = Location[iGauss][1];  Zeta = Location[iGauss][2];
+    
+    if (nNodes == 4) Det = ShapeFunc_Tetra(Xi, Eta, Zeta, CoordCorners, DShapeFunction);
+    if (nNodes == 5) Det = ShapeFunc_Pyram(Xi, Eta, Zeta, CoordCorners, DShapeFunction);
+    if (nNodes == 6) Det = ShapeFunc_Prism(Xi, Eta, Zeta, CoordCorners, DShapeFunction);
+    if (nNodes == 8) Det = ShapeFunc_Hexa(Xi, Eta, Zeta, CoordCorners, DShapeFunction);
+    
+    /*--- Compute the B Matrix ---*/
+    
+    for (iVar = 0; iVar < 6; iVar++)
+      for (jVar = 0; jVar < nNodes*nVar; jVar++)
+        B_Matrix[iVar][jVar] = 0.0;
+    
+    for (iNode = 0; iNode < nNodes; iNode++) {
+      B_Matrix[0][0+iNode*nVar] = DShapeFunction[iNode][0];
+      B_Matrix[1][1+iNode*nVar] = DShapeFunction[iNode][1];
+      B_Matrix[2][2+iNode*nVar] = DShapeFunction[iNode][2];
+      
+      B_Matrix[3][0+iNode*nVar] = DShapeFunction[iNode][1];
+      B_Matrix[3][1+iNode*nVar] = DShapeFunction[iNode][0];
+      
+      B_Matrix[4][1+iNode*nVar] = DShapeFunction[iNode][2];
+      B_Matrix[4][2+iNode*nVar] = DShapeFunction[iNode][1];
+      
+      B_Matrix[5][0+iNode*nVar] = DShapeFunction[iNode][2];
+      B_Matrix[5][2+iNode*nVar] = DShapeFunction[iNode][0];
+    }
+    
+    /*--- Impose a type of stiffness for each element ---*/
+    
+    switch (config->GetDeform_Stiffness_Type()) {
+        
+      case INVERSE_VOLUME:
+        E = scale / (Weight[iGauss] * Det) ;
+        Mu = E;
+        Lambda = -E;
+        break;
+        
+      case WALL_DISTANCE:
+        Avg_Wall_Dist = 0.0;
+        for (jNode = 0; jNode < nNodes; jNode++) {
+          Avg_Wall_Dist += geometry->node[PointCorners[jNode]]->GetWall_Distance()/((su2double)nNodes);
+        }
+        E = scale / (Weight[iGauss] * Avg_Wall_Dist);
+        Mu = E;
+        Lambda = -E;
+        break;
+        
+      case CONSTANT_STIFFNESS:
+        E=config->GetDeform_ElasticityMod();
+        Nu=config->GetDeform_PoissonRatio();
+        //E = 2E11; Nu = 0.30;
+        Mu = E / (2.0*(1.0 + Nu));
+        Lambda = Nu*E/((1.0+Nu)*(1.0-2.0*Nu));
+        break;
+    }
+    
+    /*--- Compute the D Matrix (for plane strain and 3-D)---*/
+    
+    D_Matrix[0][0] = Lambda + 2.0*Mu;	D_Matrix[0][1] = Lambda;					D_Matrix[0][2] = Lambda;
+    D_Matrix[1][0] = Lambda;					D_Matrix[1][1] = Lambda + 2.0*Mu;	D_Matrix[1][2] = Lambda;
+    D_Matrix[2][0] = Lambda;					D_Matrix[2][1] = Lambda;					D_Matrix[2][2] = Lambda + 2.0*Mu;
+    D_Matrix[3][3] = Mu;
+    D_Matrix[4][4] = Mu;
+    D_Matrix[5][5] = Mu;
+    
+    
+    /*--- Compute the BT.D Matrix ---*/
+    
+    for (iVar = 0; iVar < nNodes*nVar; iVar++) {
+      for (jVar = 0; jVar < 6; jVar++) {
+        Aux_Matrix[iVar][jVar] = 0.0;
+        for (kVar = 0; kVar < 6; kVar++)
+          Aux_Matrix[iVar][jVar] += B_Matrix[kVar][iVar]*D_Matrix[kVar][jVar];
+      }
+    }
+    
+    /*--- Compute the BT.D.B Matrix (stiffness matrix), and add to the original
+     matrix using Gauss integration ---*/
+    
+    for (iVar = 0; iVar < nNodes*nVar; iVar++) {
+      for (jVar = 0; jVar < nNodes*nVar; jVar++) {
+        for (kVar = 0; kVar < 6; kVar++) {
+          StiffMatrix_Elem[iVar][jVar] += Weight[iGauss] * Aux_Matrix[iVar][kVar]*B_Matrix[kVar][jVar] * Det;
+        }
+      }
+    }
+    
+  }
+  
+}
+
+void CVolumetricMovement::AddFEA_StiffMatrix(CGeometry *geometry, su2double **StiffMatrix_Elem, unsigned long PointCorners[8], unsigned short nNodes) {
+  
+  unsigned short iVar, jVar, iDim, jDim;
+  
+  unsigned short nVar = geometry->GetnDim();
+
+  su2double **StiffMatrix_Node;
+  StiffMatrix_Node = new su2double* [nVar];
+  for (iVar = 0; iVar < nVar; iVar++)
+    StiffMatrix_Node[iVar] = new su2double [nVar];
+  
+  for (iVar = 0; iVar < nVar; iVar++)
+    for (jVar = 0; jVar < nVar; jVar++)
+      StiffMatrix_Node[iVar][jVar] = 0.0;
+  
+  /*--- Transform the stiffness matrix for the hexahedral element into the
+   contributions for the individual nodes relative to each other. ---*/
+  
+  for (iVar = 0; iVar < nNodes; iVar++) {
+    for (jVar = 0; jVar < nNodes; jVar++) {
+      
+      for (iDim = 0; iDim < nVar; iDim++) {
+        for (jDim = 0; jDim < nVar; jDim++) {
+          StiffMatrix_Node[iDim][jDim] = StiffMatrix_Elem[(iVar*nVar)+iDim][(jVar*nVar)+jDim];
+        }
+      }
+
+      StiffMatrix.AddBlock(PointCorners[iVar], PointCorners[jVar], StiffMatrix_Node);
+      
+    }
+  }
+  
+  /*--- Deallocate memory and exit ---*/
+  
+  for (iVar = 0; iVar < nVar; iVar++)
+    delete [] StiffMatrix_Node[iVar];
+  delete [] StiffMatrix_Node;
+  
+}
+
+void CVolumetricMovement::SetBoundaryDisplacements(CGeometry *geometry, CConfig *config) {
+
+	unsigned short iDim, nDim = geometry->GetnDim(), iMarker, axis = 0;
+	unsigned long iPoint, total_index, iVertex;
+	su2double *VarCoord, MeanCoord[3] = {0.0,0.0,0.0}, VarIncrement = 1.0;
+  
+  /*--- Get the SU2 module. SU2_CFD will use this routine for dynamically
+   deforming meshes (MARKER_MOVING), while SU2_DEF will use it for deforming
+   meshes after imposing design variable surface deformations (DV_MARKER). ---*/
+  
+  unsigned short Kind_SU2 = config->GetKind_SU2();
+  
+  /*--- If requested (no by default) impose the surface deflections in
+   increments and solve the grid deformation equations iteratively with
+   successive small deformations. ---*/
+  
+  VarIncrement = 1.0/((su2double)config->GetGridDef_Nonlinear_Iter());
+	
+	/*--- As initialization, set to zero displacements of all the surfaces except the symmetry
+	 plane and the receive boundaries. ---*/
+	for (iMarker = 0; iMarker < config->GetnMarker_All(); iMarker++) {
+		if ((config->GetMarker_All_KindBC(iMarker) != SYMMETRY_PLANE)
+        && (config->GetMarker_All_KindBC(iMarker) != SEND_RECEIVE)) {
+			for (iVertex = 0; iVertex < geometry->nVertex[iMarker]; iVertex++) {
+				iPoint = geometry->vertex[iMarker][iVertex]->GetNode();
+				for (iDim = 0; iDim < nDim; iDim++) {
+					total_index = iPoint*nDim + iDim;
+					LinSysRes[total_index] = 0.0;
+					LinSysSol[total_index] = 0.0;
+          StiffMatrix.DeleteValsRowi(total_index);
+				}
+			}
+    }
+  }
+	
+  /*--- Set to zero displacements of the normal component for the symmetry plane condition ---*/
+  
+	for (iMarker = 0; iMarker < config->GetnMarker_All(); iMarker++) {
+		if ((config->GetMarker_All_KindBC(iMarker) == SYMMETRY_PLANE) && (nDim == 3)) {
+      
+			for (iDim = 0; iDim < nDim; iDim++) MeanCoord[iDim] = 0.0;
+			for (iVertex = 0; iVertex < geometry->nVertex[iMarker]; iVertex++) {
+				iPoint = geometry->vertex[iMarker][iVertex]->GetNode();
+				VarCoord = geometry->node[iPoint]->GetCoord();
+				for (iDim = 0; iDim < nDim; iDim++)
+					MeanCoord[iDim] += VarCoord[iDim]*VarCoord[iDim];
+			}
+			for (iDim = 0; iDim < nDim; iDim++) MeanCoord[iDim] = sqrt(MeanCoord[iDim]);
+			
+			if ((MeanCoord[0] <= MeanCoord[1]) && (MeanCoord[0] <= MeanCoord[2])) axis = 0;
+			if ((MeanCoord[1] <= MeanCoord[0]) && (MeanCoord[1] <= MeanCoord[2])) axis = 1;
+			if ((MeanCoord[2] <= MeanCoord[0]) && (MeanCoord[2] <= MeanCoord[1])) axis = 2;
+						
+			for (iVertex = 0; iVertex < geometry->nVertex[iMarker]; iVertex++) {
+				iPoint = geometry->vertex[iMarker][iVertex]->GetNode();
+				total_index = iPoint*nDim + axis;
+				LinSysRes[total_index] = 0.0;
+				LinSysSol[total_index] = 0.0;
+				StiffMatrix.DeleteValsRowi(total_index);
+			}
+		}
+	}
+  
+	/*--- Set the known displacements, note that some points of the moving surfaces
+   could be on on the symmetry plane, we should specify DeleteValsRowi again (just in case) ---*/
+  
+	for (iMarker = 0; iMarker < config->GetnMarker_All(); iMarker++) {
+		if (((config->GetMarker_All_Moving(iMarker) == YES) && (Kind_SU2 == SU2_CFD)) ||
+        ((config->GetMarker_All_DV(iMarker) == YES) && (Kind_SU2 == SU2_DEF)) ||
+        ((config->GetDirectDiff() == D_DESIGN) && (Kind_SU2 == SU2_CFD) && (config->GetMarker_All_DV(iMarker) == YES)) ||
+        ((config->GetMarker_All_DV(iMarker) == YES) && (Kind_SU2 == SU2_DOT))) {
+			for (iVertex = 0; iVertex < geometry->nVertex[iMarker]; iVertex++) {
+				iPoint = geometry->vertex[iMarker][iVertex]->GetNode();
+				VarCoord = geometry->vertex[iMarker][iVertex]->GetVarCoord();
+				for (iDim = 0; iDim < nDim; iDim++) {
+					total_index = iPoint*nDim + iDim;
+          LinSysRes[total_index] = SU2_TYPE::GetPrimary(VarCoord[iDim] * VarIncrement);
+          LinSysSol[total_index] = SU2_TYPE::GetPrimary(VarCoord[iDim] * VarIncrement);
+          StiffMatrix.DeleteValsRowi(total_index);
+				}
+			}
+    }
+  }
+  
+  /*--- Don't move the nearfield plane ---*/
+  
+  for (iMarker = 0; iMarker < config->GetnMarker_All(); iMarker++) {
+		if (config->GetMarker_All_KindBC(iMarker) == NEARFIELD_BOUNDARY) {
+			for (iVertex = 0; iVertex < geometry->nVertex[iMarker]; iVertex++) {
+				iPoint = geometry->vertex[iMarker][iVertex]->GetNode();
+				for (iDim = 0; iDim < nDim; iDim++) {
+					total_index = iPoint*nDim + iDim;
+					LinSysRes[total_index] = 0.0;
+					LinSysSol[total_index] = 0.0;
+          StiffMatrix.DeleteValsRowi(total_index);
+				}
+			}
+    }
+  }
+
+  /*--- Move the FSI interfaces ---*/
+
+	for (iMarker = 0; iMarker < config->GetnMarker_All(); iMarker++) {
+		if ((config->GetMarker_All_FSIinterface(iMarker) != 0) && (Kind_SU2 == SU2_CFD)) {
+			for (iVertex = 0; iVertex < geometry->nVertex[iMarker]; iVertex++) {
+				iPoint = geometry->vertex[iMarker][iVertex]->GetNode();
+				VarCoord = geometry->vertex[iMarker][iVertex]->GetVarCoord();
+				for (iDim = 0; iDim < nDim; iDim++) {
+					total_index = iPoint*nDim + iDim;
+          LinSysRes[total_index] = SU2_TYPE::GetPrimary(VarCoord[iDim] * VarIncrement);
+          LinSysSol[total_index] = SU2_TYPE::GetPrimary(VarCoord[iDim] * VarIncrement);
+					StiffMatrix.DeleteValsRowi(total_index);
+				}
+			}
+		}
+	}
+
+
+}
+
+void CVolumetricMovement::SetBoundaryDerivatives(CGeometry *geometry, CConfig *config){
+  unsigned short iDim, iMarker;
+  unsigned long iPoint, total_index, iVertex;
+
+  su2double * VarCoord;
+  unsigned short Kind_SU2 = config->GetKind_SU2();
+  if ((config->GetDirectDiff() == D_DESIGN) && (Kind_SU2 == SU2_CFD)){
+    for (iMarker = 0; iMarker < config->GetnMarker_All(); iMarker++) {
+      if ((config->GetMarker_All_DV(iMarker) == YES)) {
+        for (iVertex = 0; iVertex < geometry->nVertex[iMarker]; iVertex++) {
+          iPoint = geometry->vertex[iMarker][iVertex]->GetNode();
+          VarCoord = geometry->vertex[iMarker][iVertex]->GetVarCoord();
+          for (iDim = 0; iDim < nDim; iDim++) {
+            total_index = iPoint*nDim + iDim;
+            LinSysRes[total_index] = SU2_TYPE::GetDerivative(VarCoord[iDim]);
+            LinSysSol[total_index] = SU2_TYPE::GetDerivative(VarCoord[iDim]);
+          }
+        }
+      }
+    }
+    if (LinSysRes.norm() == 0.0) cout << "Warning: Derivatives are zero!" << endl;
+  } else if (Kind_SU2 == SU2_DOT) {
+
+    for (iPoint = 0; iPoint < nPoint; iPoint++){
+      for (iDim = 0; iDim < nDim; iDim++){
+        total_index = iPoint*nDim + iDim;
+        LinSysRes[total_index] = SU2_TYPE::GetPrimary(geometry->GetSensitivity(iPoint, iDim));
+        LinSysSol[total_index] = SU2_TYPE::GetPrimary(geometry->GetSensitivity(iPoint, iDim));
+      }
+    }
+  }
+}
+
+void CVolumetricMovement::UpdateGridCoord_Derivatives(CGeometry *geometry, CConfig *config){
+  unsigned short iDim, iMarker;
+  unsigned long iPoint, total_index, iVertex;
+  su2double new_coord[3];
+
+  unsigned short Kind_SU2 = config->GetKind_SU2();
+
+  /*--- Update derivatives of the grid coordinates using the solution of the linear system
+     after grid deformation (LinSysSol contains the derivatives of the x, y, z displacements). ---*/
+  if ((config->GetDirectDiff() == D_DESIGN) && (Kind_SU2 == SU2_CFD)){
+    for (iPoint = 0; iPoint < nPoint; iPoint++){
+      for (iDim = 0; iDim < nDim; iDim++) {
+        total_index = iPoint*nDim + iDim;
+        new_coord[iDim] = geometry->node[iPoint]->GetCoord(iDim);
+        SU2_TYPE::SetDerivative(new_coord[iDim], SU2_TYPE::GetPrimary(LinSysSol[total_index]));
+      }
+      geometry->node[iPoint]->SetCoord(new_coord);
+    }
+  } else if (Kind_SU2 == SU2_DOT){
+    for (iMarker = 0; iMarker < config->GetnMarker_All(); iMarker++) {
+      if (config->GetMarker_All_DV(iMarker) == YES) {
+        for (iVertex = 0; iVertex < geometry->nVertex[iMarker]; iVertex++) {
+          iPoint = geometry->vertex[iMarker][iVertex]->GetNode();
+          if (geometry->node[iPoint]->GetDomain()){
+            for (iDim = 0; iDim < nDim; iDim++) {
+              total_index = iPoint*nDim + iDim;
+              geometry->SetSensitivity(iPoint,iDim, LinSysSol[total_index]);
+            }
+          }
+        }
+      }
+    }
+  }
+}
+
+void CVolumetricMovement::SetDomainDisplacements(CGeometry *geometry, CConfig *config) {
+  
+  unsigned short iDim, nDim = geometry->GetnDim();
+  unsigned long iPoint, total_index;
+  su2double *Coord, *MinCoordValues, *MaxCoordValues, *Hold_GridFixed_Coord;
+  
+  MinCoordValues = new su2double [nDim];
+  MaxCoordValues = new su2double [nDim];
+  
+		for (iDim = 0; iDim < nDim; iDim++) {
+      MinCoordValues[iDim] = 0.0;
+      MaxCoordValues[iDim] = 0.0;
+    }
+  
+  Hold_GridFixed_Coord = config->GetHold_GridFixed_Coord();
+  
+  MinCoordValues[0] = Hold_GridFixed_Coord[0];
+  MinCoordValues[1] = Hold_GridFixed_Coord[1];
+  MinCoordValues[2] = Hold_GridFixed_Coord[2];
+  MaxCoordValues[0] = Hold_GridFixed_Coord[3];
+  MaxCoordValues[1] = Hold_GridFixed_Coord[4];
+  MaxCoordValues[2] = Hold_GridFixed_Coord[5];
+  
+  /*--- Set to zero displacements of all the points that are not going to be moved
+   except the surfaces ---*/
+  
+  for (iPoint = 0; iPoint < geometry->GetnPoint(); iPoint++) {
+    Coord = geometry->node[iPoint]->GetCoord();
+    for (iDim = 0; iDim < nDim; iDim++) {
+      if ((Coord[iDim] < MinCoordValues[iDim]) || (Coord[iDim] > MaxCoordValues[iDim])) {
+        total_index = iPoint*nDim + iDim;
+        LinSysRes[total_index] = 0.0;
+        LinSysSol[total_index] = 0.0;
+        StiffMatrix.DeleteValsRowi(total_index);
+      }
+    }
+  }
+  
+  delete [] MinCoordValues;
+  delete [] MaxCoordValues;
+  
+}
+
+void CVolumetricMovement::Rigid_Rotation(CGeometry *geometry, CConfig *config,
+                                         unsigned short iZone, unsigned long iter) {
+  
+  int rank = MASTER_NODE;
+#ifdef HAVE_MPI
+	MPI_Comm_rank(MPI_COMM_WORLD, &rank);
+#endif
+  
+	/*--- Local variables ---*/
+	unsigned short iDim, nDim; 
+	unsigned long iPoint;
+	su2double r[3] = {0.0,0.0,0.0}, rotCoord[3] = {0.0,0.0,0.0}, *Coord, Center[3] = {0.0,0.0,0.0}, Omega[3] = {0.0,0.0,0.0}, Lref, dt, Center_Moment[3] = {0.0,0.0,0.0};
+  su2double *GridVel, newGridVel[3] = {0.0,0.0,0.0};
+	su2double rotMatrix[3][3] = {{0.0,0.0,0.0}, {0.0,0.0,0.0}, {0.0,0.0,0.0}};
+	su2double dtheta, dphi, dpsi, cosTheta, sinTheta;
+	su2double cosPhi, sinPhi, cosPsi, sinPsi;
+	bool time_spectral = (config->GetUnsteady_Simulation() == TIME_SPECTRAL);
+	bool adjoint = config->GetAdjoint();
+
+	/*--- Problem dimension and physical time step ---*/
+	nDim = geometry->GetnDim();
+	dt   = config->GetDelta_UnstTimeND();
+	Lref = config->GetLength_Ref();
+
+  /*--- For time-spectral, motion is the same in each zone (at each instance).
+   *    This is used for calls to the config container ---*/
+  if (time_spectral)
+	  iZone = ZONE_0;
+  
+  /*--- For the unsteady adjoint, use reverse time ---*/
+  if (adjoint) {
+    /*--- Set the first adjoint mesh position to the final direct one ---*/
+    if (iter == 0) dt = ((su2double)config->GetnExtIter()-1)*dt;
+    /*--- Reverse the rotation direction for the adjoint ---*/
+    else dt = -1.0*dt;
+  } else {
+    /*--- No rotation at all for the first direct solution ---*/
+    if (iter == 0) dt = 0;
+  }
+  
+  /*--- Center of rotation & angular velocity vector from config ---*/
+  
+  Center[0] = config->GetMotion_Origin_X(iZone);
+  Center[1] = config->GetMotion_Origin_Y(iZone);
+  Center[2] = config->GetMotion_Origin_Z(iZone);
+  Omega[0]  = (config->GetRotation_Rate_X(iZone)/config->GetOmega_Ref());
+  Omega[1]  = (config->GetRotation_Rate_Y(iZone)/config->GetOmega_Ref());
+  Omega[2]  = (config->GetRotation_Rate_Z(iZone)/config->GetOmega_Ref());
+
+  /*-- Set dt for time-spectral cases ---*/
+  if (time_spectral) {
+	  /*--- period of oscillation & compute time interval using nTimeInstances ---*/
+	  su2double period = config->GetTimeSpectral_Period();
+	  dt = period * (su2double)iter/(su2double)(config->GetnTimeInstances());
+  }
+  
+  /*--- Compute delta change in the angle about the x, y, & z axes. ---*/
+
+  dtheta = Omega[0]*dt;
+  dphi   = Omega[1]*dt;
+  dpsi   = Omega[2]*dt;
+
+  if (rank == MASTER_NODE && iter == 0) {
+    cout << " Angular velocity: (" << Omega[0] << ", " << Omega[1];
+    cout << ", " << Omega[2] << ") rad/s." << endl;
+  }
+  
+	/*--- Store angles separately for clarity. Compute sines/cosines. ---*/
+  
+	cosTheta = cos(dtheta);  cosPhi = cos(dphi);  cosPsi = cos(dpsi);
+	sinTheta = sin(dtheta);  sinPhi = sin(dphi);  sinPsi = sin(dpsi);
+  
+	/*--- Compute the rotation matrix. Note that the implicit
+   ordering is rotation about the x-axis, y-axis, then z-axis. ---*/
+  
+	rotMatrix[0][0] = cosPhi*cosPsi;
+	rotMatrix[1][0] = cosPhi*sinPsi;
+	rotMatrix[2][0] = -sinPhi;
+  
+	rotMatrix[0][1] = sinTheta*sinPhi*cosPsi - cosTheta*sinPsi;
+	rotMatrix[1][1] = sinTheta*sinPhi*sinPsi + cosTheta*cosPsi;
+	rotMatrix[2][1] = sinTheta*cosPhi;
+  
+	rotMatrix[0][2] = cosTheta*sinPhi*cosPsi + sinTheta*sinPsi;
+	rotMatrix[1][2] = cosTheta*sinPhi*sinPsi - sinTheta*cosPsi;
+	rotMatrix[2][2] = cosTheta*cosPhi;
+  
+	/*--- Loop over and rotate each node in the volume mesh ---*/
+	for (iPoint = 0; iPoint < geometry->GetnPoint(); iPoint++) {
+    
+    /*--- Coordinates of the current point ---*/
+    Coord   = geometry->node[iPoint]->GetCoord();
+    GridVel = geometry->node[iPoint]->GetGridVel();
+    
+    /*--- Calculate non-dim. position from rotation center ---*/
+    for (iDim = 0; iDim < nDim; iDim++)
+      r[iDim] = (Coord[iDim]-Center[iDim])/Lref;
+    if (nDim == 2) r[nDim] = 0.0;
+    
+    /*--- Compute transformed point coordinates ---*/
+    rotCoord[0] = rotMatrix[0][0]*r[0] 
+                + rotMatrix[0][1]*r[1] 
+                + rotMatrix[0][2]*r[2];
+    
+    rotCoord[1] = rotMatrix[1][0]*r[0] 
+                + rotMatrix[1][1]*r[1] 
+                + rotMatrix[1][2]*r[2];
+    
+    rotCoord[2] = rotMatrix[2][0]*r[0] 
+                + rotMatrix[2][1]*r[1] 
+                + rotMatrix[2][2]*r[2];
+    
+    /*--- Cross Product of angular velocity and distance from center.
+     Note that we have assumed the grid velocities have been set to
+     an initial value in the plunging routine. ---*/
+    
+    newGridVel[0] = GridVel[0] + Omega[1]*rotCoord[2] - Omega[2]*rotCoord[1];
+    newGridVel[1] = GridVel[1] + Omega[2]*rotCoord[0] - Omega[0]*rotCoord[2];
+    newGridVel[2] = GridVel[2] + Omega[0]*rotCoord[1] - Omega[1]*rotCoord[0];
+    
+    /*--- Store new node location & grid velocity. Add center. 
+     Do not store the grid velocity if this is an adjoint calculation.---*/
+    
+    for (iDim = 0; iDim < nDim; iDim++) {
+      geometry->node[iPoint]->SetCoord(iDim, rotCoord[iDim] + Center[iDim]);
+      if (!adjoint) geometry->node[iPoint]->SetGridVel(iDim, newGridVel[iDim]);
+      
+    }
+  }
+  
+  /*--- Set the moment computation center to the new location after
+   incrementing the position with the rotation. ---*/
+  
+  for (unsigned short jMarker=0; jMarker<config->GetnMarker_Monitoring(); jMarker++) {
+    
+    Center_Moment[0] = config->GetRefOriginMoment_X(jMarker);
+    Center_Moment[1] = config->GetRefOriginMoment_Y(jMarker);
+    Center_Moment[2] = config->GetRefOriginMoment_Z(jMarker);
+    
+    /*--- Calculate non-dim. position from rotation center ---*/
+    
+    for (iDim = 0; iDim < nDim; iDim++)
+      r[iDim] = (Center_Moment[iDim]-Center[iDim])/Lref;
+    if (nDim == 2) r[nDim] = 0.0;
+    
+    /*--- Compute transformed point coordinates ---*/
+    
+    rotCoord[0] = rotMatrix[0][0]*r[0]
+    + rotMatrix[0][1]*r[1]
+    + rotMatrix[0][2]*r[2];
+    
+    rotCoord[1] = rotMatrix[1][0]*r[0]
+    + rotMatrix[1][1]*r[1]
+    + rotMatrix[1][2]*r[2];
+    
+    rotCoord[2] = rotMatrix[2][0]*r[0]
+    + rotMatrix[2][1]*r[1]
+    + rotMatrix[2][2]*r[2];
+    
+    config->SetRefOriginMoment_X(jMarker, Center[0]+rotCoord[0]);
+    config->SetRefOriginMoment_Y(jMarker, Center[1]+rotCoord[1]);
+    config->SetRefOriginMoment_Z(jMarker, Center[2]+rotCoord[2]);
+  }
+  
+	/*--- After moving all nodes, update geometry class ---*/
+  
+	UpdateDualGrid(geometry, config);
+
+}
+
+void CVolumetricMovement::Rigid_Pitching(CGeometry *geometry, CConfig *config, unsigned short iZone, unsigned long iter) {
+  
+  int rank = MASTER_NODE;
+#ifdef HAVE_MPI
+	MPI_Comm_rank(MPI_COMM_WORLD, &rank);
+#endif
+  
+  /*--- Local variables ---*/
+  su2double r[3] = {0.0,0.0,0.0}, rotCoord[3] = {0.0,0.0,0.0}, *Coord, Center[3] = {0.0,0.0,0.0},
+  Omega[3] = {0.0,0.0,0.0}, Ampl[3] = {0.0,0.0,0.0}, Phase[3] = {0.0,0.0,0.0};
+  su2double Lref, deltaT, alphaDot[3], *GridVel, newGridVel[3] = {0.0,0.0,0.0};
+  su2double rotMatrix[3][3] = {{0.0,0.0,0.0}, {0.0,0.0,0.0}, {0.0,0.0,0.0}};
+  su2double dtheta, dphi, dpsi, cosTheta, sinTheta;
+  su2double cosPhi, sinPhi, cosPsi, sinPsi;
+  su2double time_new, time_old;
+  su2double DEG2RAD = PI_NUMBER/180.0;
+  unsigned short iDim;
+  unsigned short nDim = geometry->GetnDim();
+  unsigned long iPoint;
+  bool time_spectral = (config->GetUnsteady_Simulation() == TIME_SPECTRAL);
+  bool adjoint = config->GetAdjoint();
+  
+  /*--- Retrieve values from the config file ---*/
+  deltaT = config->GetDelta_UnstTimeND(); 
+  Lref   = config->GetLength_Ref();
+
+  /*--- For time-spectral, motion is the same in each zone (at each instance). ---*/
+  if (time_spectral) {
+	  iZone = ZONE_0;
+  }
+
+  /*--- Pitching origin, frequency, and amplitude from config. ---*/	
+  Center[0] = config->GetMotion_Origin_X(iZone);
+  Center[1] = config->GetMotion_Origin_Y(iZone);
+  Center[2] = config->GetMotion_Origin_Z(iZone);
+  Omega[0]  = (config->GetPitching_Omega_X(iZone)/config->GetOmega_Ref());
+  Omega[1]  = (config->GetPitching_Omega_Y(iZone)/config->GetOmega_Ref());
+  Omega[2]  = (config->GetPitching_Omega_Z(iZone)/config->GetOmega_Ref());
+  Ampl[0]   = config->GetPitching_Ampl_X(iZone)*DEG2RAD;
+  Ampl[1]   = config->GetPitching_Ampl_Y(iZone)*DEG2RAD;
+  Ampl[2]   = config->GetPitching_Ampl_Z(iZone)*DEG2RAD;
+  Phase[0]   = config->GetPitching_Phase_X(iZone)*DEG2RAD;
+  Phase[1]   = config->GetPitching_Phase_Y(iZone)*DEG2RAD;
+  Phase[2]   = config->GetPitching_Phase_Z(iZone)*DEG2RAD;
+
+  if (time_spectral) {    
+	  /*--- period of oscillation & compute time interval using nTimeInstances ---*/
+	  su2double period = config->GetTimeSpectral_Period();
+	  deltaT = period/(su2double)(config->GetnTimeInstances());
+  }
+
+  /*--- Compute delta time based on physical time step ---*/
+  if (adjoint) {
+    /*--- For the unsteady adjoint, we integrate backwards through
+     physical time, so perform mesh motion in reverse. ---*/ 
+    unsigned long nFlowIter  = config->GetnExtIter();
+    unsigned long directIter = nFlowIter - iter - 1;
+    time_new = static_cast<su2double>(directIter)*deltaT;
+    time_old = time_new;
+    if (iter != 0) time_old = (static_cast<su2double>(directIter)+1.0)*deltaT;
+  } else {
+    /*--- Forward time for the direct problem ---*/
+    time_new = static_cast<su2double>(iter)*deltaT;
+    if (time_spectral) {
+    	/*--- For time-spectral, begin movement from the zero position ---*/
+    	time_old = 0.0;
+    } else {
+    	time_old = time_new;
+    	if (iter != 0) time_old = (static_cast<su2double>(iter)-1.0)*deltaT;
+    }
+  }
+  
+	/*--- Compute delta change in the angle about the x, y, & z axes. ---*/
+  
+	dtheta = -Ampl[0]*(sin(Omega[0]*time_new + Phase[0]) - sin(Omega[0]*time_old + Phase[0]));
+	dphi   = -Ampl[1]*(sin(Omega[1]*time_new + Phase[1]) - sin(Omega[1]*time_old + Phase[1]));
+	dpsi   = -Ampl[2]*(sin(Omega[2]*time_new + Phase[2]) - sin(Omega[2]*time_old + Phase[2]));
+  
+  /*--- Angular velocity at the new time ---*/
+  
+  alphaDot[0] = -Omega[0]*Ampl[0]*cos(Omega[0]*time_new);
+  alphaDot[1] = -Omega[1]*Ampl[1]*cos(Omega[1]*time_new);
+  alphaDot[2] = -Omega[2]*Ampl[2]*cos(Omega[2]*time_new);
+
+  if (rank == MASTER_NODE && iter == 0) {
+      cout << " Pitching frequency: (" << Omega[0] << ", " << Omega[1];
+      cout << ", " << Omega[2] << ") rad/s." << endl;
+      cout << " Pitching amplitude: (" << Ampl[0]/DEG2RAD << ", ";
+      cout << Ampl[1]/DEG2RAD << ", " << Ampl[2]/DEG2RAD;
+      cout << ") degrees."<< endl;
+      cout << " Pitching phase lag: (" << Phase[0]/DEG2RAD << ", ";
+      cout << Phase[1]/DEG2RAD <<", "<< Phase[2]/DEG2RAD;
+      cout << ") degrees."<< endl;
+  }
+  
+	/*--- Store angles separately for clarity. Compute sines/cosines. ---*/
+  
+	cosTheta = cos(dtheta);  cosPhi = cos(dphi);  cosPsi = cos(dpsi);
+	sinTheta = sin(dtheta);  sinPhi = sin(dphi);  sinPsi = sin(dpsi);
+  
+	/*--- Compute the rotation matrix. Note that the implicit
+   ordering is rotation about the x-axis, y-axis, then z-axis. ---*/
+  
+	rotMatrix[0][0] = cosPhi*cosPsi;
+	rotMatrix[1][0] = cosPhi*sinPsi;
+	rotMatrix[2][0] = -sinPhi;
+  
+	rotMatrix[0][1] = sinTheta*sinPhi*cosPsi - cosTheta*sinPsi;
+	rotMatrix[1][1] = sinTheta*sinPhi*sinPsi + cosTheta*cosPsi;
+	rotMatrix[2][1] = sinTheta*cosPhi;
+  
+	rotMatrix[0][2] = cosTheta*sinPhi*cosPsi + sinTheta*sinPsi;
+	rotMatrix[1][2] = cosTheta*sinPhi*sinPsi - sinTheta*cosPsi;
+	rotMatrix[2][2] = cosTheta*cosPhi;
+  
+	/*--- Loop over and rotate each node in the volume mesh ---*/
+	for (iPoint = 0; iPoint < geometry->GetnPoint(); iPoint++) {
+    
+    /*--- Coordinates of the current point ---*/
+    Coord   = geometry->node[iPoint]->GetCoord();
+    GridVel = geometry->node[iPoint]->GetGridVel();
+    
+    /*--- Calculate non-dim. position from rotation center ---*/
+    for (iDim = 0; iDim < nDim; iDim++)
+      r[iDim] = (Coord[iDim]-Center[iDim])/Lref;
+    if (nDim == 2) r[nDim] = 0.0;
+    
+    /*--- Compute transformed point coordinates ---*/
+    rotCoord[0] = rotMatrix[0][0]*r[0] 
+                + rotMatrix[0][1]*r[1] 
+                + rotMatrix[0][2]*r[2];
+    
+    rotCoord[1] = rotMatrix[1][0]*r[0] 
+                + rotMatrix[1][1]*r[1] 
+                + rotMatrix[1][2]*r[2];
+    
+    rotCoord[2] = rotMatrix[2][0]*r[0] 
+                + rotMatrix[2][1]*r[1] 
+                + rotMatrix[2][2]*r[2];
+    
+    /*--- Cross Product of angular velocity and distance from center.
+     Note that we have assumed the grid velocities have been set to 
+     an initial value in the plunging routine. ---*/
+    
+    newGridVel[0] = GridVel[0] + alphaDot[1]*rotCoord[2] - alphaDot[2]*rotCoord[1];
+    newGridVel[1] = GridVel[1] + alphaDot[2]*rotCoord[0] - alphaDot[0]*rotCoord[2];
+    newGridVel[2] = GridVel[2] + alphaDot[0]*rotCoord[1] - alphaDot[1]*rotCoord[0];
+    
+    /*--- Store new node location & grid velocity. Add center location.
+     Do not store the grid velocity if this is an adjoint calculation.---*/
+    
+    for (iDim = 0; iDim < nDim; iDim++) {
+      geometry->node[iPoint]->SetCoord(iDim, rotCoord[iDim]+Center[iDim]);
+      if (!adjoint) geometry->node[iPoint]->SetGridVel(iDim, newGridVel[iDim]);
+    }
+  }
+  
+  /*--- For pitching we don't update the motion origin and moment reference origin. ---*/
+
+	/*--- After moving all nodes, update geometry class ---*/
+  
+	UpdateDualGrid(geometry, config);
+  
+}
+
+void CVolumetricMovement::Rigid_Plunging(CGeometry *geometry, CConfig *config, unsigned short iZone, unsigned long iter) {
+  
+  int rank = MASTER_NODE;
+#ifdef HAVE_MPI
+	MPI_Comm_rank(MPI_COMM_WORLD, &rank);
+#endif
+  
+  /*--- Local variables ---*/
+  su2double deltaX[3], newCoord[3], Center[3], *Coord, Omega[3], Ampl[3], Lref;
+  su2double *GridVel, newGridVel[3], xDot[3];
+  su2double deltaT, time_new, time_old;
+  unsigned short iDim, nDim = geometry->GetnDim();
+  unsigned long iPoint;
+  bool time_spectral = (config->GetUnsteady_Simulation() == TIME_SPECTRAL);
+  bool adjoint = config->GetAdjoint();
+  
+  /*--- Retrieve values from the config file ---*/
+  deltaT = config->GetDelta_UnstTimeND();
+  Lref   = config->GetLength_Ref();
+  
+  /*--- For time-spectral, motion is the same in each zone (at each instance). ---*/
+  if (time_spectral) {
+	  iZone = ZONE_0;
+  }
+  
+  /*--- Plunging frequency and amplitude from config. ---*/
+  Center[0] = config->GetMotion_Origin_X(iZone);
+  Center[1] = config->GetMotion_Origin_Y(iZone);
+  Center[2] = config->GetMotion_Origin_Z(iZone);
+  Omega[0]  = (config->GetPlunging_Omega_X(iZone)/config->GetOmega_Ref());
+  Omega[1]  = (config->GetPlunging_Omega_Y(iZone)/config->GetOmega_Ref());
+  Omega[2]  = (config->GetPlunging_Omega_Z(iZone)/config->GetOmega_Ref());
+  Ampl[0]   = config->GetPlunging_Ampl_X(iZone)/Lref;
+  Ampl[1]   = config->GetPlunging_Ampl_Y(iZone)/Lref;
+  Ampl[2]   = config->GetPlunging_Ampl_Z(iZone)/Lref;
+  
+  if (time_spectral) {
+	  /*--- period of oscillation & time interval using nTimeInstances ---*/
+	  su2double period = config->GetTimeSpectral_Period();
+	  deltaT = period/(su2double)(config->GetnTimeInstances());
+  }
+  
+  /*--- Compute delta time based on physical time step ---*/
+  if (adjoint) {
+    /*--- For the unsteady adjoint, we integrate backwards through
+     physical time, so perform mesh motion in reverse. ---*/
+    unsigned long nFlowIter  = config->GetnExtIter();
+    unsigned long directIter = nFlowIter - iter - 1;
+    time_new = static_cast<su2double>(directIter)*deltaT;
+    time_old = time_new;
+    if (iter != 0) time_old = (static_cast<su2double>(directIter)+1.0)*deltaT;
+  } else {
+    /*--- Forward time for the direct problem ---*/
+    time_new = static_cast<su2double>(iter)*deltaT;
+    if (time_spectral) {
+    	/*--- For time-spectral, begin movement from the zero position ---*/
+    	time_old = 0.0;
+    } else {
+    	time_old = time_new;
+    	if (iter != 0) time_old = (static_cast<su2double>(iter)-1.0)*deltaT;
+    }
+  }
+  
+	/*--- Compute delta change in the position in the x, y, & z directions. ---*/
+	deltaX[0] = -Ampl[0]*(sin(Omega[0]*time_new) - sin(Omega[0]*time_old));
+	deltaX[1] = -Ampl[1]*(sin(Omega[1]*time_new) - sin(Omega[1]*time_old));
+	deltaX[2] = -Ampl[2]*(sin(Omega[2]*time_new) - sin(Omega[2]*time_old));
+  
+  /*--- Compute grid velocity due to plunge in the x, y, & z directions. ---*/
+	xDot[0] = -Ampl[0]*Omega[0]*(cos(Omega[0]*time_new));
+	xDot[1] = -Ampl[1]*Omega[1]*(cos(Omega[1]*time_new));
+	xDot[2] = -Ampl[2]*Omega[2]*(cos(Omega[2]*time_new));
+  
+  if (rank == MASTER_NODE && iter == 0) {
+    cout << " Plunging frequency: (" << Omega[0] << ", " << Omega[1];
+    cout << ", " << Omega[2] << ") rad/s." << endl;
+    cout << " Plunging amplitude: (" << Ampl[0] << ", ";
+    cout << Ampl[1] << ", " << Ampl[2] <<  ") m."<< endl;
+  }
+  
+	/*--- Loop over and move each node in the volume mesh ---*/
+	for (iPoint = 0; iPoint < geometry->GetnPoint(); iPoint++) {
+    
+    /*--- Coordinates of the current point ---*/
+    Coord   = geometry->node[iPoint]->GetCoord();
+    GridVel = geometry->node[iPoint]->GetGridVel();
+    
+    /*--- Increment the node position using the delta values. ---*/
+    for (iDim = 0; iDim < nDim; iDim++)
+      newCoord[iDim] = Coord[iDim] + deltaX[iDim];
+    
+    /*--- Cross Product of angular velocity and distance from center.
+     Note that we have assumed the grid velocities have been set to
+     an initial value in the plunging routine. ---*/
+    
+    newGridVel[0] = GridVel[0] + xDot[0];
+    newGridVel[1] = GridVel[1] + xDot[1];
+    newGridVel[2] = GridVel[2] + xDot[2];
+    
+    /*--- Store new node location & grid velocity. Do not store the grid
+     velocity if this is an adjoint calculation. ---*/
+    
+    for (iDim = 0; iDim < nDim; iDim++) {
+      geometry->node[iPoint]->SetCoord(iDim, newCoord[iDim]);
+      if (!adjoint) geometry->node[iPoint]->SetGridVel(iDim, newGridVel[iDim]);
+    }
+  }
+  
+  /*--- Set the mesh motion center to the new location after
+   incrementing the position with the rigid translation. This
+   new location will be used for subsequent pitching/rotation.---*/
+  
+  config->SetMotion_Origin_X(iZone, Center[0]+deltaX[0]);
+  config->SetMotion_Origin_Y(iZone, Center[1]+deltaX[1]);
+  config->SetMotion_Origin_Z(iZone, Center[2]+deltaX[2]);
+  
+  /*--- As the body origin may have moved, print it to the console ---*/
+  
+//  if (rank == MASTER_NODE) {
+//    cout << " Body origin: (" << Center[0]+deltaX[0];
+//    cout << ", " << Center[1]+deltaX[1] << ", " << Center[2]+deltaX[2];
+//    cout << ")." << endl;
+//  }
+  
+  /*--- Set the moment computation center to the new location after
+   incrementing the position with the plunging. ---*/
+  
+  for (unsigned short jMarker=0; jMarker<config->GetnMarker_Monitoring(); jMarker++) {
+    Center[0] = config->GetRefOriginMoment_X(jMarker) + deltaX[0];
+    Center[1] = config->GetRefOriginMoment_Y(jMarker) + deltaX[1];
+    Center[2] = config->GetRefOriginMoment_Z(jMarker) + deltaX[2];
+    config->SetRefOriginMoment_X(jMarker, Center[0]);
+    config->SetRefOriginMoment_Y(jMarker, Center[1]);
+    config->SetRefOriginMoment_Z(jMarker, Center[2]);
+  }
+  
+	/*--- After moving all nodes, update geometry class ---*/
+	
+  UpdateDualGrid(geometry, config);
+  
+}
+
+void CVolumetricMovement::Rigid_Translation(CGeometry *geometry, CConfig *config, unsigned short iZone, unsigned long iter) {
+  
+  int rank = MASTER_NODE;
+#ifdef HAVE_MPI
+	MPI_Comm_rank(MPI_COMM_WORLD, &rank);
+#endif
+  
+  /*--- Local variables ---*/
+  su2double deltaX[3], newCoord[3], Center[3], *Coord;
+  su2double xDot[3];
+  su2double deltaT, time_new, time_old;
+  unsigned short iDim, nDim = geometry->GetnDim();
+  unsigned long iPoint;
+  bool time_spectral = (config->GetUnsteady_Simulation() == TIME_SPECTRAL);
+  bool adjoint = config->GetAdjoint();
+	
+  /*--- Retrieve values from the config file ---*/
+  deltaT = config->GetDelta_UnstTimeND();
+  
+  /*--- For time-spectral, motion is the same in each zone (at each instance). ---*/
+  if (time_spectral) {
+	  iZone = ZONE_0;
+  }
+
+  /*--- Get motion center and translation rates from config ---*/
+  Center[0] = config->GetMotion_Origin_X(iZone);
+  Center[1] = config->GetMotion_Origin_Y(iZone);
+  Center[2] = config->GetMotion_Origin_Z(iZone);
+  xDot[0]   = config->GetTranslation_Rate_X(iZone);
+  xDot[1]   = config->GetTranslation_Rate_Y(iZone);
+  xDot[2]   = config->GetTranslation_Rate_Z(iZone);
+  
+  if (time_spectral) {
+	  /*--- period of oscillation & time interval using nTimeInstances ---*/
+	  su2double period = config->GetTimeSpectral_Period();
+	  deltaT = period/(su2double)(config->GetnTimeInstances());
+  }
+  
+  /*--- Compute delta time based on physical time step ---*/
+  if (adjoint) {
+    /*--- For the unsteady adjoint, we integrate backwards through
+     physical time, so perform mesh motion in reverse. ---*/
+    unsigned long nFlowIter  = config->GetnExtIter();
+    unsigned long directIter = nFlowIter - iter - 1;
+    time_new = static_cast<su2double>(directIter)*deltaT;
+    time_old = time_new;
+    if (iter != 0) time_old = (static_cast<su2double>(directIter)+1.0)*deltaT;
+  } else {
+    /*--- Forward time for the direct problem ---*/
+    time_new = static_cast<su2double>(iter)*deltaT;
+    if (time_spectral) {
+    	/*--- For time-spectral, begin movement from the zero position ---*/
+    	time_old = 0.0;
+    } else {
+    	time_old = time_new;
+    	if (iter != 0) time_old = (static_cast<su2double>(iter)-1.0)*deltaT;
+    }
+  }
+  
+	/*--- Compute delta change in the position in the x, y, & z directions. ---*/
+	deltaX[0] = xDot[0]*(time_new-time_old);
+	deltaX[1] = xDot[1]*(time_new-time_old);
+	deltaX[2] = xDot[2]*(time_new-time_old);
+
+  if (rank == MASTER_NODE) {
+    cout << " New physical time: " << time_new << " seconds." << endl;
+    if (iter == 0) {
+    cout << " Translational velocity: (" << xDot[0] << ", " << xDot[1];
+    cout << ", " << xDot[2] << ") m/s." << endl;
+    }
+  }
+  
+	/*--- Loop over and move each node in the volume mesh ---*/
+	for (iPoint = 0; iPoint < geometry->GetnPoint(); iPoint++) {
+    
+    /*--- Coordinates of the current point ---*/
+    Coord = geometry->node[iPoint]->GetCoord();
+    
+    /*--- Increment the node position using the delta values. ---*/
+    for (iDim = 0; iDim < nDim; iDim++)
+      newCoord[iDim] = Coord[iDim] + deltaX[iDim];
+    
+    /*--- Store new node location & grid velocity. Do not store the grid
+     velocity if this is an adjoint calculation. ---*/
+    
+    for (iDim = 0; iDim < nDim; iDim++) {
+      geometry->node[iPoint]->SetCoord(iDim, newCoord[iDim]);
+      if (!adjoint) geometry->node[iPoint]->SetGridVel(iDim,xDot[iDim]);
+    }
+  }
+  
+  /*--- Set the mesh motion center to the new location after
+   incrementing the position with the rigid translation. This
+   new location will be used for subsequent pitching/rotation.---*/
+  
+  config->SetMotion_Origin_X(iZone, Center[0]+deltaX[0]);
+  config->SetMotion_Origin_Y(iZone, Center[1]+deltaX[1]);
+  config->SetMotion_Origin_Z(iZone, Center[2]+deltaX[2]);
+  
+  /*--- Set the moment computation center to the new location after
+   incrementing the position with the translation. ---*/
+  
+  for (unsigned short jMarker=0; jMarker<config->GetnMarker_Monitoring(); jMarker++) {
+    Center[0] = config->GetRefOriginMoment_X(jMarker) + deltaX[0];
+    Center[1] = config->GetRefOriginMoment_Y(jMarker) + deltaX[1];
+    Center[2] = config->GetRefOriginMoment_Z(jMarker) + deltaX[2];
+    config->SetRefOriginMoment_X(jMarker, Center[0]);
+    config->SetRefOriginMoment_Y(jMarker, Center[1]);
+    config->SetRefOriginMoment_Z(jMarker, Center[2]);
+  }
+  
+	/*--- After moving all nodes, update geometry class ---*/
+	
+  UpdateDualGrid(geometry, config);
+  
+}
+
+void CVolumetricMovement::SetVolume_Scaling(CGeometry *geometry, CConfig *config, bool UpdateGeo) {
+  
+  int rank = MASTER_NODE;
+#ifdef HAVE_MPI
+  MPI_Comm_rank(MPI_COMM_WORLD, &rank);
+#endif
+  
+  unsigned short iDim;
+  unsigned long iPoint;
+  su2double newCoord[3] = {0.0,0.0,0.0}, *Coord;
+  
+  /*--- The scaling factor is the only input to this option. Currently, 
+   the mesh must be scaled the same amount in all three directions. ---*/
+  su2double Scale = config->GetDV_Value(0);
+  if (rank == MASTER_NODE) {
+    cout << "Scaling the mesh by a constant factor of " << Scale << "." << endl;
+  }
+  
+  /*--- Loop over and move each node in the volume mesh ---*/
+  for (iPoint = 0; iPoint < geometry->GetnPoint(); iPoint++) {
+    
+    /*--- Coordinates of the current point ---*/
+    Coord = geometry->node[iPoint]->GetCoord();
+    
+    /*--- Scale the node position by the specified factor. ---*/
+    for (iDim = 0; iDim < nDim; iDim++)
+      newCoord[iDim] = Scale*Coord[iDim];
+    
+    /*--- Store the new node location. ---*/
+    for (iDim = 0; iDim < nDim; iDim++) {
+      geometry->node[iPoint]->SetCoord(iDim, newCoord[iDim]);
+    }
+  }
+
+  /*--- After moving all nodes, update geometry class ---*/
+  if (UpdateGeo) UpdateDualGrid(geometry, config);
+  
+}
+
+void CVolumetricMovement::SetVolume_Translation(CGeometry *geometry, CConfig *config, bool UpdateGeo)  {
+  
+  int rank = MASTER_NODE;
+#ifdef HAVE_MPI
+  MPI_Comm_rank(MPI_COMM_WORLD, &rank);
+#endif
+  
+  unsigned short iDim;
+  unsigned long iPoint;
+  su2double *Coord, deltaX[3] = {0.0,0.0,0.0}, newCoord[3] = {0.0,0.0,0.0};
+  
+  /*--- Get the unit vector and magnitude of displacement. Note that we
+   assume this is the first DV entry since it is for mesh translation.
+   Create the displacement vector from the magnitude and direction. ---*/
+  
+  su2double Ampl = config->GetDV_Value(0);
+  su2double length = 0.0;
+  for (iDim = 0; iDim < nDim; iDim++) {
+    deltaX[iDim] = config->GetParamDV(0, iDim);
+    length += deltaX[iDim]*deltaX[iDim];
+  }
+  length = sqrt(length);
+  for (iDim = 0; iDim < nDim; iDim++)
+    deltaX[iDim] = Ampl*deltaX[iDim]/length;
+  if (rank == MASTER_NODE) {
+    cout << "Translational displacement: (" << deltaX[0] << ", ";
+    cout  << deltaX[1] << ", " << deltaX[2] << ")." << endl;
+  }
+  
+  /*--- Loop over and move each node in the volume mesh ---*/
+  for (iPoint = 0; iPoint < geometry->GetnPoint(); iPoint++) {
+    
+    /*--- Coordinates of the current point ---*/
+    Coord = geometry->node[iPoint]->GetCoord();
+    
+    /*--- Increment the node position using the delta values. ---*/
+    for (iDim = 0; iDim < nDim; iDim++)
+      newCoord[iDim] = Coord[iDim] + deltaX[iDim];
+    
+    /*--- Store new node location. ---*/
+    for (iDim = 0; iDim < nDim; iDim++) {
+      geometry->node[iPoint]->SetCoord(iDim, newCoord[iDim]);
+    }
+  }
+  
+  /*--- After moving all nodes, update geometry class ---*/
+  if (UpdateGeo) UpdateDualGrid(geometry, config);
+  
+}
+
+void CVolumetricMovement::SetVolume_Rotation(CGeometry *geometry, CConfig *config, bool UpdateGeo) {
+  
+  int rank = MASTER_NODE;
+#ifdef HAVE_MPI
+  MPI_Comm_rank(MPI_COMM_WORLD, &rank);
+#endif
+  
+  unsigned short iDim;
+  unsigned long iPoint;
+  su2double x, y, z;
+  su2double *Coord, deltaX[3] = {0.0,0.0,0.0}, newCoord[3] = {0.0,0.0,0.0};
+
+  /*--- xyz-coordinates of a point on the line of rotation. */
+  su2double a = config->GetParamDV(0, 0);
+  su2double b = config->GetParamDV(0, 1);
+  su2double c = 0.0;
+  if (geometry->GetnDim() == 3) c = config->GetParamDV(0,2);
+  
+  /*--- xyz-coordinate of the line's direction vector. ---*/
+  su2double u = config->GetParamDV(0, 3)-config->GetParamDV(0, 0);
+  su2double v = config->GetParamDV(0, 4)-config->GetParamDV(0, 1);
+  su2double w = 1.0;
+  if (geometry->GetnDim() == 3)
+    w = config->GetParamDV(0, 5)-config->GetParamDV(0, 2);
+  
+  /*--- The angle of rotation. ---*/
+  su2double theta = config->GetDV_Value(0)*PI_NUMBER/180.0;
+  
+  /*--- Print to the console. ---*/
+  if (rank == MASTER_NODE) {
+    cout << "Rotation axis vector: (" << u << ", ";
+    cout << v << ", " << w << ")." << endl;
+    cout << "Angle of rotation: " << config->GetDV_Value(0);
+    cout << " degrees." << endl;
+  }
+  
+  /*--- Intermediate values used in computations. ---*/
+    su2double u2=u*u; su2double v2=v*v; su2double w2=w*w;
+  su2double cosT = cos(theta); su2double sinT = sin(theta);
+  su2double l2 = u2 + v2 + w2; su2double l = sqrt(l2);
+  
+  /*--- Loop over and move each node in the volume mesh ---*/
+  for (iPoint = 0; iPoint < geometry->GetnPoint(); iPoint++) {
+    
+    /*--- Coordinates of the current point ---*/
+    Coord = geometry->node[iPoint]->GetCoord();
+    
+    /*--- Displacement for this point due to the rotation. ---*/
+    x = Coord[0]; y = Coord[1]; z = 0.0;
+    if (geometry->GetnDim() == 3) z = Coord[2];
+    
+    deltaX[0] = a*(v2 + w2) + u*(-b*v - c*w + u*x + v*y + w*z)
+    + (-a*(v2 + w2) + u*(b*v + c*w - v*y - w*z) + (v2 + w2)*x)*cosT
+    + l*(-c*v + b*w - w*y + v*z)*sinT;
+    deltaX[0] = deltaX[0]/l2 - x;
+    
+    deltaX[1] = b*(u2 + w2) + v*(-a*u - c*w + u*x + v*y + w*z)
+    + (-b*(u2 + w2) + v*(a*u + c*w - u*x - w*z) + (u2 + w2)*y)*cosT
+    + l*(c*u - a*w + w*x - u*z)*sinT;
+    deltaX[1] = deltaX[1]/l2 - y;
+    
+    deltaX[2] = c*(u2 + v2) + w*(-a*u - b*v + u*x + v*y + w*z)
+    + (-c*(u2 + v2) + w*(a*u + b*v - u*x - v*y) + (u2 + v2)*z)*cosT
+    + l*(-b*u + a*v - v*x + u*y)*sinT;
+    if (geometry->GetnDim() == 3) deltaX[2] = deltaX[2]/l2 - z;
+    else deltaX[2] = 0.0;
+    
+    /*--- Increment the node position using the delta values. ---*/
+    for (iDim = 0; iDim < nDim; iDim++)
+      newCoord[iDim] = Coord[iDim] + deltaX[iDim];
+    
+    /*--- Store new node location. ---*/
+    for (iDim = 0; iDim < nDim; iDim++) {
+      geometry->node[iPoint]->SetCoord(iDim, newCoord[iDim]);
+    }
+  }
+ 
+  /*--- After moving all nodes, update geometry class ---*/
+  if (UpdateGeo) UpdateDualGrid(geometry, config);
+  
+}
+
+CSurfaceMovement::CSurfaceMovement(void) : CGridMovement() {
+	nFFDBox = 0;
+  nLevel = 0;
+	FFDBoxDefinition = false;
+}
+
+CSurfaceMovement::~CSurfaceMovement(void) {}
+
+void CSurfaceMovement::SetSurface_Deformation(CGeometry *geometry, CConfig *config) {
+  
+  unsigned short iFFDBox, iDV, iLevel, iChild, iParent, jFFDBox;
+	int rank = MASTER_NODE;
+	string FFDBoxTag;
+  
+#ifdef HAVE_MPI
+	MPI_Comm_rank(MPI_COMM_WORLD, &rank);
+#endif
+  
+  /*--- Setting the Free Form Deformation ---*/
+  
+  if (config->GetDesign_Variable(0) == FFD_SETTING) {
+    
+    /*--- Definition of the FFD deformation class ---*/
+    
+    FFDBox = new CFreeFormDefBox*[MAX_NUMBER_FFD];
+    
+    /*--- Read the FFD information from the config file ---*/
+    
+    ReadFFDInfo(geometry, config, FFDBox);
+    
+    /*--- If there is a FFDBox in the input file ---*/
+    
+    if (nFFDBox != 0) {
+      
+      /*--- If the FFDBox was not defined in the input file ---*/
+      
+      if ((rank == MASTER_NODE) && (GetnFFDBox() != 0))
+        cout << endl <<"----------------- FFD technique (cartesian -> parametric) ---------------" << endl;
+      
+      /*--- Create a unitary FFDBox as baseline for other FFDBoxes shapes ---*/
+      
+      CFreeFormDefBox FFDBox_unitary(1,1,1);
+      FFDBox_unitary.SetUnitCornerPoints();
+      
+      /*--- Compute the control points of the unitary box, in this case the degree is 1 and the order is 2 ---*/
+      
+      FFDBox_unitary.SetControlPoints_Parallelepiped();
+      
+      for (iFFDBox = 0; iFFDBox < GetnFFDBox(); iFFDBox++) {
+        
+        /*--- Compute the support control points for the final FFD using the unitary box ---*/
+        
+        FFDBox_unitary.SetSupportCP(FFDBox[iFFDBox]);
+        
+        /*--- Compute control points in the support box ---*/
+        
+        FFDBox_unitary.SetSupportCPChange(FFDBox[iFFDBox]);
+        
+        /*--- Compute the parametric coordinates, it also find the points in
+         the FFDBox using the parametrics coordinates ---*/
+        
+        SetParametricCoord(geometry, config, FFDBox[iFFDBox], iFFDBox);
+        
+        /*--- Output original FFD FFDBox ---*/
+        
+        if (rank == MASTER_NODE) {
+          cout << "Writing a Tecplot file of the FFD boxes." << endl;
+          FFDBox[iFFDBox]->SetTecplot(geometry, iFFDBox, true);
+        }
+        
+      }
+      
+    }
+    
+    else {
+      
+      cout << "There are not FFD boxes in the mesh file!!" << endl;
+      exit(EXIT_FAILURE);
+      
+    }
+    
+  }
+  
+  /*--- Free Form deformation based ---*/
+  
+  if ((config->GetDesign_Variable(0) == FFD_CONTROL_POINT_2D) ||
+      (config->GetDesign_Variable(0) == FFD_CAMBER_2D) ||
+      (config->GetDesign_Variable(0) == FFD_THICKNESS_2D) ||
+      (config->GetDesign_Variable(0) == FFD_CONTROL_POINT) ||
+      (config->GetDesign_Variable(0) == FFD_DIHEDRAL_ANGLE) ||
+      (config->GetDesign_Variable(0) == FFD_TWIST_ANGLE) ||
+      (config->GetDesign_Variable(0) == FFD_ROTATION) ||
+      (config->GetDesign_Variable(0) == FFD_CONTROL_SURFACE) ||
+      (config->GetDesign_Variable(0) == FFD_CAMBER) ||
+      (config->GetDesign_Variable(0) == FFD_THICKNESS)) {
+    
+    /*--- Definition of the FFD deformation class ---*/
+    
+    FFDBox = new CFreeFormDefBox*[MAX_NUMBER_FFD];
+    
+    /*--- Read the FFD information from the grid file ---*/
+    
+    ReadFFDInfo(geometry, config, FFDBox, config->GetMesh_FileName());
+    
+    /*--- If there is a FFDBox in the input file ---*/
+    
+    if (nFFDBox != 0) {
+      
+      /*--- If the FFDBox was not defined in the input file ---*/
+      
+      if (!GetFFDBoxDefinition()) {
+        
+        cout << endl << "There is not FFD box definition in the mesh file," << endl;
+        cout << "run DV_KIND=FFD_SETTING first !!" << endl;
+        exit(EXIT_FAILURE);
+        
+      }
+      
+      /*--- Output original FFD FFDBox ---*/
+      
+      if (rank == MASTER_NODE) {
+        cout << "Writing a Tecplot file of the FFD boxes." << endl;
+        for (iFFDBox = 0; iFFDBox < GetnFFDBox(); iFFDBox++) {
+          FFDBox[iFFDBox]->SetTecplot(geometry, iFFDBox, true);
+        }
+      }
+      
+      /*--- Apply the deformation to the orifinal FFD box ---*/
+      
+      if ((rank == MASTER_NODE) && (GetnFFDBox() != 0))
+        cout << endl <<"----------------- FFD technique (parametric -> cartesian) ---------------" << endl;
+      
+      /*--- Loop over all the FFD boxes levels ---*/
+      
+      for (iLevel = 0; iLevel < GetnLevel(); iLevel++) {
+        
+        /*--- Loop over all FFD FFDBoxes ---*/
+        
+        for (iFFDBox = 0; iFFDBox < GetnFFDBox(); iFFDBox++) {
+          
+          /*--- Check the level of the FFD box ---*/
+          
+          if (FFDBox[iFFDBox]->GetLevel() == iLevel) {
+            
+            
+            /*--- Compute intersections of the FFD box with the surface to eliminate design
+             variables and satisfy surface continuity ---*/
+
+            if (rank == MASTER_NODE)
+              cout << "Checking FFD box intersections with the solid surfaces." << endl;
+
+            CheckFFDIntersections(geometry, config, FFDBox[iFFDBox], iFFDBox);
+            
+            /*--- Compute the parametric coordinates of the child box
+             control points (using the parent FFDBox)  ---*/
+            
+            for (iChild = 0; iChild < FFDBox[iFFDBox]->GetnChildFFDBox(); iChild++) {
+              FFDBoxTag = FFDBox[iFFDBox]->GetChildFFDBoxTag(iChild);
+              for (jFFDBox = 0; jFFDBox < GetnFFDBox(); jFFDBox++)
+                if (FFDBoxTag == FFDBox[jFFDBox]->GetTag()) break;
+              SetParametricCoordCP(geometry, config, FFDBox[iFFDBox], FFDBox[jFFDBox]);
+            }
+            
+            /*--- Update the parametric coordinates if it is a child FFDBox ---*/
+            
+            if (iLevel > 0) UpdateParametricCoord(geometry, config, FFDBox[iFFDBox], iFFDBox);
+            
+            /*--- Apply the design variables to the control point position ---*/
+            
+            for (iDV = 0; iDV < config->GetnDV(); iDV++) {
+              switch ( config->GetDesign_Variable(iDV) ) {
+                case FFD_CONTROL_POINT_2D : SetFFDCPChange_2D(geometry, config, FFDBox[iFFDBox], iDV, false); break;
+                case FFD_CAMBER_2D :        SetFFDCamber_2D(geometry, config, FFDBox[iFFDBox], iDV, false); break;
+                case FFD_THICKNESS_2D :     SetFFDThickness_2D(geometry, config, FFDBox[iFFDBox], iDV, false); break;
+                case FFD_CONTROL_POINT :    SetFFDCPChange(geometry, config, FFDBox[iFFDBox], iDV, false); break;
+                case FFD_DIHEDRAL_ANGLE :   SetFFDDihedralAngle(geometry, config, FFDBox[iFFDBox], iDV, false); break;
+                case FFD_TWIST_ANGLE :      SetFFDTwistAngle(geometry, config, FFDBox[iFFDBox], iDV, false); break;
+                case FFD_ROTATION :         SetFFDRotation(geometry, config, FFDBox[iFFDBox], iDV, false); break;
+                case FFD_CONTROL_SURFACE :  SetFFDControl_Surface(geometry, config, FFDBox[iFFDBox], iDV, false); break;
+                case FFD_CAMBER :           SetFFDCamber(geometry, config, FFDBox[iFFDBox], iDV, false); break;
+                case FFD_THICKNESS :        SetFFDThickness(geometry, config, FFDBox[iFFDBox], iDV, false); break;
+              }
+            }
+            
+            /*--- Recompute cartesian coordinates using the new control point location ---*/
+            
+            SetCartesianCoord(geometry, config, FFDBox[iFFDBox], iFFDBox);
+            
+            /*--- Reparametrization of the parent FFD box ---*/
+            
+            for (iParent = 0; iParent < FFDBox[iFFDBox]->GetnParentFFDBox(); iParent++) {
+              FFDBoxTag = FFDBox[iFFDBox]->GetParentFFDBoxTag(iParent);
+              for (jFFDBox = 0; jFFDBox < GetnFFDBox(); jFFDBox++)
+                if (FFDBoxTag == FFDBox[jFFDBox]->GetTag()) break;
+              UpdateParametricCoord(geometry, config, FFDBox[jFFDBox], jFFDBox);
+            }
+            
+            /*--- Compute the new location of the control points of the child boxes
+             (using the parent FFDBox) ---*/
+            
+            for (iChild = 0; iChild < FFDBox[iFFDBox]->GetnChildFFDBox(); iChild++) {
+              FFDBoxTag = FFDBox[iFFDBox]->GetChildFFDBoxTag(iChild);
+              for (jFFDBox = 0; jFFDBox < GetnFFDBox(); jFFDBox++)
+                if (FFDBoxTag == FFDBox[jFFDBox]->GetTag()) break;
+              GetCartesianCoordCP(geometry, config, FFDBox[iFFDBox], FFDBox[jFFDBox]);
+            }
+          }
+        }
+        
+        /*--- Output the deformed FFD Boxes ---*/
+        
+        if (rank == MASTER_NODE) {
+          cout << "Writing a Tecplot file of the FFD boxes." << endl;
+          for (iFFDBox = 0; iFFDBox < GetnFFDBox(); iFFDBox++) {
+            FFDBox[iFFDBox]->SetTecplot(geometry, iFFDBox, false);
+          }
+        }
+        
+      }
+    }
+    
+    else {
+      
+      cout << "There are not FFD boxes in the mesh file!!" << endl;
+      exit(EXIT_FAILURE);
+      
+    }
+    
+  }
+  
+  /*--- External surface file based ---*/
+
+  else if (config->GetDesign_Variable(0) == SURFACE_FILE) {
+    
+    /*--- Check whether a surface file exists for input ---*/
+    ofstream Surface_File;
+    string filename = config->GetMotion_FileName();
+    Surface_File.open(filename.c_str(), ios::in);
+    
+    /*--- A surface file does not exist, so write a new one for the
+     markers that are specified as part of the motion. ---*/
+    if (Surface_File.fail()) {
+      
+      if (rank == MASTER_NODE)
+        cout << "No surface file found. Writing a new file: " << filename << "." << endl;
+      
+      Surface_File.open(filename.c_str(), ios::out);
+      Surface_File.precision(15);
+      unsigned long iMarker, jPoint, GlobalIndex, iVertex; su2double *Coords;
+      for (iMarker = 0; iMarker < config->GetnMarker_All(); iMarker++) {
+        if (config->GetMarker_All_DV(iMarker) == YES) {
+          for (iVertex = 0; iVertex < geometry->nVertex[iMarker]; iVertex++) {
+            jPoint = geometry->vertex[iMarker][iVertex]->GetNode();
+            GlobalIndex = geometry->node[jPoint]->GetGlobalIndex();
+            Coords = geometry->node[jPoint]->GetCoord();
+            Surface_File << GlobalIndex << "\t" << Coords[0] << "\t" << Coords[1];
+            if (geometry->GetnDim() == 2) Surface_File << endl;
+            else Surface_File << "\t" << Coords[2] << endl;
+          }
+        }
+      }
+      Surface_File.close();
+      
+      /*--- A surface file exists, so read in the coordinates ---*/
+      
+    }
+    
+    else {
+      Surface_File.close();
+      if (rank == MASTER_NODE) cout << "Updating the surface coordinates from the input file." << endl;
+      SetExternal_Deformation(geometry, config, ZONE_0, 0);
+    }
+    
+  }
+  
+  /*--- 2D airfoil Hicks-Henne bump functions ---*/
+
+  else if (config->GetDesign_Variable(0) == HICKS_HENNE) {
+    
+    /*--- Apply rotation, displacement and stretching design variables (this
+     should be done before the bump function design variables) ---*/
+
+    for (iDV = 0; iDV < config->GetnDV(); iDV++) {
+			switch ( config->GetDesign_Variable(iDV) ) {
+        case SCALE :  SetScale(geometry, config, iDV, false); break;
+        case TRANSLATION :  SetTranslation(geometry, config, iDV, false); break;
+        case ROTATION :     SetRotation(geometry, config, iDV, false); break;
+			}
+		}
+
+		/*--- Apply the design variables to the control point position ---*/
+
+		for (iDV = 0; iDV < config->GetnDV(); iDV++) {
+			switch ( config->GetDesign_Variable(iDV) ) {
+				case HICKS_HENNE :  SetHicksHenne(geometry, config, iDV, false); break;
+			}
+		}
+
+	}
+  
+  /*--- NACA_4Digits design variable ---*/
+
+  else if (config->GetDesign_Variable(0) == NACA_4DIGITS) { SetNACA_4Digits(geometry, config); }
+  
+  /*--- Parabolic airfoil design variable ---*/
+
+  else if (config->GetDesign_Variable(0) == PARABOLIC) { SetParabolic(geometry, config); }
+  
+  /*--- Airfoil from file design variable ---*/
+  
+  else if (config->GetDesign_Variable(0) == AIRFOIL) { SetAirfoil(geometry, config); }
+  
+  /*--- FFD setting ---*/
+  
+  else if (config->GetDesign_Variable(0) == FFD_SETTING) {
+    if (rank == MASTER_NODE)
+      cout << "No surface deformation (setting FFD)." << endl;
+  }
+
+  /*--- Scale, Translate, and Rotate will be done with rigid mesh transforms. ---*/
+  
+  else if ((config->GetDesign_Variable(0) == ROTATION) ||
+           (config->GetDesign_Variable(0) == TRANSLATION) ||
+           (config->GetDesign_Variable(0) == SCALE)) {
+    if (rank == MASTER_NODE)
+      cout << "No surface deformation (scaling, rotation, or translation)." << endl;
+  }
+  
+  /*--- Design variable not implement ---*/
+
+  else {
+    if (rank == MASTER_NODE)
+      cout << "Design Variable not implement yet" << endl;
+  }
+  
+}
+
+
+void CSurfaceMovement::SetSurface_Derivative(CGeometry *geometry, CConfig *config){
+
+  su2double DV_Value = 0.0;
+
+  unsigned short iDV = 0;
+
+  for (iDV = 0; iDV < config->GetnDV(); iDV++){
+
+    DV_Value = config->GetDV_Value(iDV);
+
+    /* --- If value of the design variable is not 0.0 we apply the differentation.
+     *     Note if multiple variables are non-zero, we end up with the sum of all the derivatives. ---*/
+
+    if (DV_Value != 0.0){
+
+      DV_Value = 0.0;
+
+      SU2_TYPE::SetDerivative(DV_Value, 1.0);
+
+      config->SetDV_Value(iDV, DV_Value);
+    }
+  }
+
+  /* --- Run the surface deformation with DV_Value = 0.0 (no deformation at all) ---*/
+
+  SetSurface_Deformation(geometry, config);
+}
+
+void CSurfaceMovement::CopyBoundary(CGeometry *geometry, CConfig *config) {
+  
+	unsigned short iMarker;
+	unsigned long iVertex, iPoint;
+	su2double *Coord;
+
+  for (iMarker = 0; iMarker < config->GetnMarker_All(); iMarker++) {
+		for (iVertex = 0; iVertex < geometry->nVertex[iMarker]; iVertex++) {
+			iPoint = geometry->vertex[iMarker][iVertex]->GetNode();
+			Coord = geometry->node[iPoint]->GetCoord();
+			geometry->vertex[iMarker][iVertex]->SetCoord(Coord);
+		}
+  }
+  
+}
+
+void CSurfaceMovement::SetParametricCoord(CGeometry *geometry, CConfig *config, CFreeFormDefBox *FFDBox, unsigned short iFFDBox) {
+  
+	unsigned short iMarker, iDim, iOrder, jOrder, kOrder, lOrder, mOrder, nOrder;
+	unsigned long iVertex, iPoint, TotalVertex = 0;
+	su2double *CartCoordNew, *ParamCoord, CartCoord[3], ParamCoordGuess[3], MaxDiff, my_MaxDiff = 0.0, Diff, *Coord;
+	int rank;
+  unsigned short nDim = geometry->GetnDim();
+  
+#ifdef HAVE_MPI
+	MPI_Comm_rank(MPI_COMM_WORLD, &rank);
+#else
+	rank = MASTER_NODE;
+#endif
+	
+  /*--- Change order and control points reduce the
+   complexity of the point inversion (this only works with boxes, 
+   and we maintain an internal copy) ---*/
+  
+  for (iOrder = 0; iOrder < 2; iOrder++) {
+    for (jOrder = 0; jOrder < 2; jOrder++) {
+      for (kOrder = 0; kOrder < 2; kOrder++) {
+        
+        lOrder = 0; mOrder = 0; nOrder = 0;
+        if (iOrder == 1) {lOrder = FFDBox->GetlOrder()-1;}
+        if (jOrder == 1) {mOrder = FFDBox->GetmOrder()-1;}
+        if (kOrder == 1) {nOrder = FFDBox->GetnOrder()-1;}
+
+        Coord = FFDBox->GetCoordControlPoints(lOrder, mOrder, nOrder);
+        
+        FFDBox->SetCoordControlPoints(Coord, iOrder, jOrder, kOrder);
+        
+      }
+    }
+  }
+
+  FFDBox->SetlOrder(2); FFDBox->SetmOrder(2); FFDBox->SetnOrder(2);
+  FFDBox->SetnControlPoints();
+  
+  /*--- Point inversion algorithm with a basic box ---*/
+  
+	ParamCoordGuess[0]  = 0.5; ParamCoordGuess[1] = 0.5; ParamCoordGuess[2] = 0.5;
+  CartCoord[0]        = 0.0; CartCoord[1]       = 0.0; CartCoord[2]       = 0.0;
+
+  /*--- Count the number of vertices ---*/
+  
+  for (iMarker = 0; iMarker < config->GetnMarker_All(); iMarker++)
+		if (config->GetMarker_All_DV(iMarker) == YES)
+			for (iVertex = 0; iVertex < geometry->nVertex[iMarker]; iVertex++)
+        TotalVertex++;
+  
+	for (iMarker = 0; iMarker < config->GetnMarker_All(); iMarker++) {
+    
+		if (config->GetMarker_All_DV(iMarker) == YES) {
+      
+			for (iVertex = 0; iVertex < geometry->nVertex[iMarker]; iVertex++) {
+        
+        /*--- Get the cartesian coordinates ---*/
+        
+        for (iDim = 0; iDim < nDim; iDim++)
+          CartCoord[iDim] = geometry->vertex[iMarker][iVertex]->GetCoord(iDim);
+        
+				iPoint = geometry->vertex[iMarker][iVertex]->GetNode();
+				
+				/*--- If the point is inside the FFD, compute the value of the parametric coordinate ---*/
+        
+				if (FFDBox->GetPointFFD(geometry, config, iPoint)) {
+          
+					/*--- Find the parametric coordinate ---*/
+          
+					ParamCoord = FFDBox->GetParametricCoord_Iterative(iPoint, CartCoord, ParamCoordGuess, config);
+          
+					/*--- If the parametric coordinates are in (0,1) the point belongs to the FFDBox ---*/
+          
+					if (((ParamCoord[0] >= - EPS) && (ParamCoord[0] <= 1.0 + EPS)) && 
+							((ParamCoord[1] >= - EPS) && (ParamCoord[1] <= 1.0 + EPS)) && 
+							((ParamCoord[2] >= - EPS) && (ParamCoord[2] <= 1.0 + EPS))) {
+						
+						/*--- Set the value of the parametric coordinate ---*/
+            
+						FFDBox->Set_MarkerIndex(iMarker);
+						FFDBox->Set_VertexIndex(iVertex);
+            FFDBox->Set_PointIndex(iPoint);
+						FFDBox->Set_ParametricCoord(ParamCoord);
+						FFDBox->Set_CartesianCoord(CartCoord);						
+						
+						/*--- Compute the cartesian coordinates using the parametric coordinates 
+						 to check that everithing is right ---*/
+            
+						CartCoordNew = FFDBox->EvalCartesianCoord(ParamCoord);
+						
+						/*--- Compute max difference between original value and the recomputed value ---*/
+            
+						Diff = 0.0;
+						for (iDim = 0; iDim < nDim; iDim++)
+							Diff += (CartCoordNew[iDim]-CartCoord[iDim])*(CartCoordNew[iDim]-CartCoord[iDim]);
+						Diff = sqrt(Diff);
+						my_MaxDiff = max(my_MaxDiff, Diff);
+						
+						ParamCoordGuess[0] = ParamCoord[0]; ParamCoordGuess[1] = ParamCoord[1]; ParamCoordGuess[2] = ParamCoord[2];
+            
+					}
+          else {
+            cout << "Please check this point: (" << ParamCoord[0] <<" "<< ParamCoord[1] <<" "<< ParamCoord[2] <<") <-> ("
+            << CartCoord[0] <<" "<< CartCoord[1] <<" "<< CartCoord[2] <<")."<< endl;
+          }
+          
+				}
+			}
+    }
+  }
+		
+#ifdef HAVE_MPI
+	SU2_MPI::Allreduce(&my_MaxDiff, &MaxDiff, 1, MPI_DOUBLE, MPI_MAX, MPI_COMM_WORLD);
+#else
+	MaxDiff = my_MaxDiff;
+#endif
+	
+	if (rank == MASTER_NODE) 
+		cout << "Compute parametric coord      | FFD box: " << FFDBox->GetTag() << ". Max Diff: " << MaxDiff <<"."<< endl;
+  
+  
+  /*--- After the point inversion, copy the original information back ---*/
+  
+  FFDBox->SetOriginalControlPoints();
+	
+}
+
+void CSurfaceMovement::SetParametricCoordCP(CGeometry *geometry, CConfig *config, CFreeFormDefBox *FFDBoxParent, CFreeFormDefBox *FFDBoxChild) {
+	unsigned short iOrder, jOrder, kOrder;
+	su2double *CartCoord, *ParamCoord, ParamCoordGuess[3];
+	int rank;
+
+#ifdef HAVE_MPI
+	MPI_Comm_rank(MPI_COMM_WORLD, &rank);
+#else
+	rank = MASTER_NODE;
+#endif
+	
+	for (iOrder = 0; iOrder < FFDBoxChild->GetlOrder(); iOrder++)
+		for (jOrder = 0; jOrder < FFDBoxChild->GetmOrder(); jOrder++)
+			for (kOrder = 0; kOrder < FFDBoxChild->GetnOrder(); kOrder++) {
+				CartCoord = FFDBoxChild->GetCoordControlPoints(iOrder, jOrder, kOrder);
+				ParamCoord = FFDBoxParent->GetParametricCoord_Iterative(0, CartCoord, ParamCoordGuess, config);
+				FFDBoxChild->SetParCoordControlPoints(ParamCoord, iOrder, jOrder, kOrder);
+			}
+
+	if (rank == MASTER_NODE)
+		cout << "Compute parametric coord (CP) | FFD parent box: " << FFDBoxParent->GetTag() << ". FFD child box: " << FFDBoxChild->GetTag() <<"."<< endl;
+
+
+}
+
+void CSurfaceMovement::GetCartesianCoordCP(CGeometry *geometry, CConfig *config, CFreeFormDefBox *FFDBoxParent, CFreeFormDefBox *FFDBoxChild) {
+	unsigned short iOrder, jOrder, kOrder, iDim;
+	su2double *CartCoord, *ParamCoord;
+	int rank;
+	
+#ifdef HAVE_MPI
+	MPI_Comm_rank(MPI_COMM_WORLD, &rank);
+#else
+	rank = MASTER_NODE;
+#endif
+		
+	for (iOrder = 0; iOrder < FFDBoxChild->GetlOrder(); iOrder++)
+		for (jOrder = 0; jOrder < FFDBoxChild->GetmOrder(); jOrder++)
+			for (kOrder = 0; kOrder < FFDBoxChild->GetnOrder(); kOrder++) {
+				ParamCoord = FFDBoxChild->GetParCoordControlPoints(iOrder, jOrder, kOrder);
+				
+				/*--- Clip the value of the parametric coordinates (just in case)  ---*/
+				for (iDim = 0; iDim < 3; iDim++) {
+					if (ParamCoord[iDim] >= 1.0) ParamCoord[iDim] = 1.0;
+					if (ParamCoord[iDim] <= 0.0) ParamCoord[iDim] = 0.0;
+				}
+
+				CartCoord = FFDBoxParent->EvalCartesianCoord(ParamCoord);
+				FFDBoxChild->SetCoordControlPoints(CartCoord, iOrder, jOrder, kOrder);
+        FFDBoxChild->SetCoordControlPoints_Copy(CartCoord, iOrder, jOrder, kOrder);
+        
+			}
+	
+	if (rank == MASTER_NODE)
+		cout << "Update cartesian coord (CP)   | FFD parent box: " << FFDBoxParent->GetTag() << ". FFD child box: " << FFDBoxChild->GetTag() <<"."<< endl;
+
+}
+
+void CSurfaceMovement::CheckFFDIntersections(CGeometry *geometry, CConfig *config, CFreeFormDefBox *FFDBox, unsigned short iFFDBox) {
+  
+  su2double *Coord_0, *Coord_1;
+  unsigned short iMarker, iNode, jNode, lDegree, mDegree, nDegree;
+  unsigned long iElem, iPoint, jPoint;
+  
+  unsigned short Kind_SU2 = config->GetKind_SU2();
+
+  int rank = MASTER_NODE;
+#ifdef HAVE_MPI
+  MPI_Comm_rank(MPI_COMM_WORLD, &rank);
+#endif
+  
+  lDegree = FFDBox->GetlOrder()-1;
+  mDegree = FFDBox->GetmOrder()-1;
+  nDegree = FFDBox->GetnOrder()-1;
+  
+  /*--- Check intersection with plane i=0 ---*/
+  
+  su2double *IPlane_Coord_0_A = FFDBox->GetCoordControlPoints(0, 0, 0);
+  su2double *IPlane_Coord_1_A = FFDBox->GetCoordControlPoints(0, 0, nDegree);
+  su2double *IPlane_Coord_2_A = FFDBox->GetCoordControlPoints(0, mDegree, 0);
+  
+  su2double *IPlane_Coord_0_A_ = FFDBox->GetCoordControlPoints(0, mDegree, nDegree);
+  su2double *IPlane_Coord_1_A_ = FFDBox->GetCoordControlPoints(0, mDegree, 0);
+  su2double *IPlane_Coord_2_A_ = FFDBox->GetCoordControlPoints(0, 0, nDegree);
+  
+  /*--- Check intersection with plane i=lDegree ---*/
+  
+  su2double *IPlane_Coord_0_B = FFDBox->GetCoordControlPoints(lDegree, 0, 0);
+  su2double *IPlane_Coord_1_B = FFDBox->GetCoordControlPoints(lDegree, 0, nDegree);
+  su2double *IPlane_Coord_2_B = FFDBox->GetCoordControlPoints(lDegree, mDegree, 0);
+  
+  su2double *IPlane_Coord_0_B_ = FFDBox->GetCoordControlPoints(lDegree, mDegree, nDegree);
+  su2double *IPlane_Coord_1_B_ = FFDBox->GetCoordControlPoints(lDegree, mDegree, 0);
+  su2double *IPlane_Coord_2_B_ = FFDBox->GetCoordControlPoints(lDegree, 0, nDegree);
+  
+  /*--- Check intersection with plane j=0 ---*/
+  
+  su2double *JPlane_Coord_0_A = FFDBox->GetCoordControlPoints(0,      0, 0);
+  su2double *JPlane_Coord_1_A = FFDBox->GetCoordControlPoints(0,      0, nDegree);
+  su2double *JPlane_Coord_2_A = FFDBox->GetCoordControlPoints(lDegree, 0, 0);
+  
+  su2double *JPlane_Coord_0_A_ = FFDBox->GetCoordControlPoints(lDegree, 0, nDegree);
+  su2double *JPlane_Coord_1_A_ = FFDBox->GetCoordControlPoints(lDegree, 0, 0);
+  su2double *JPlane_Coord_2_A_ = FFDBox->GetCoordControlPoints(0,      0, nDegree);
+  
+  /*--- Check intersection with plane j=mDegree ---*/
+  
+  su2double *JPlane_Coord_0_B = FFDBox->GetCoordControlPoints(0,      mDegree, 0);
+  su2double *JPlane_Coord_1_B = FFDBox->GetCoordControlPoints(0,      mDegree, nDegree);
+  su2double *JPlane_Coord_2_B = FFDBox->GetCoordControlPoints(lDegree, mDegree, 0);
+  
+  su2double *JPlane_Coord_0_B_ = FFDBox->GetCoordControlPoints(lDegree, mDegree, nDegree);
+  su2double *JPlane_Coord_1_B_ = FFDBox->GetCoordControlPoints(lDegree, mDegree, 0);
+  su2double *JPlane_Coord_2_B_ = FFDBox->GetCoordControlPoints(0,      mDegree, nDegree);
+  
+  /*--- Check intersection with plane k=0 ---*/
+  
+  su2double *KPlane_Coord_0_A = FFDBox->GetCoordControlPoints(0,      0,      0);
+  su2double *KPlane_Coord_1_A = FFDBox->GetCoordControlPoints(0,      mDegree, 0);
+  su2double *KPlane_Coord_2_A = FFDBox->GetCoordControlPoints(lDegree, 0,      0);
+  
+  su2double *KPlane_Coord_0_A_ = FFDBox->GetCoordControlPoints(lDegree, mDegree, 0);
+  su2double *KPlane_Coord_1_A_ = FFDBox->GetCoordControlPoints(lDegree, 0,      0);
+  su2double *KPlane_Coord_2_A_ = FFDBox->GetCoordControlPoints(0,      mDegree, 0);
+  
+  /*--- Check intersection with plane k=nDegree ---*/
+  
+  su2double *KPlane_Coord_0_B = FFDBox->GetCoordControlPoints(0,      0,      nDegree);
+  su2double *KPlane_Coord_1_B = FFDBox->GetCoordControlPoints(0,      mDegree, nDegree);
+  su2double *KPlane_Coord_2_B = FFDBox->GetCoordControlPoints(lDegree, 0,      nDegree);
+  
+  su2double *KPlane_Coord_0_B_ = FFDBox->GetCoordControlPoints(lDegree, mDegree, nDegree);
+  su2double *KPlane_Coord_1_B_ = FFDBox->GetCoordControlPoints(lDegree, 0,      nDegree);
+  su2double *KPlane_Coord_2_B_ = FFDBox->GetCoordControlPoints(0,      mDegree, nDegree);
+  
+  /*--- Loop over all the grid triangles ---*/
+  
+  bool IPlane_Intersect_A = false, IPlane_Intersect_B = false;
+  bool JPlane_Intersect_A = false, JPlane_Intersect_B = false;
+  bool KPlane_Intersect_A = false, KPlane_Intersect_B = false;
+
+  /*--- Only the markers in the moving list ---*/
+  
+  for (iMarker = 0; iMarker < geometry->GetnMarker(); iMarker++) {
+    if (((config->GetMarker_All_Moving(iMarker) == YES) && (Kind_SU2 == SU2_CFD)) ||
+        ((config->GetMarker_All_DV(iMarker) == YES) && (Kind_SU2 == SU2_DEF)) ||
+        ((config->GetMarker_All_DV(iMarker) == YES) && (Kind_SU2 == SU2_GEO)) ||
+        ((config->GetMarker_All_DV(iMarker) == YES) && (Kind_SU2 == SU2_DOT)) ||
+        ((config->GetMarker_All_DV(iMarker) == YES) && (config->GetDirectDiff() == D_DESIGN))) {
+      for (iElem = 0; iElem < geometry->GetnElem_Bound(iMarker); iElem++) {
+        for (iNode = 0; iNode < geometry->bound[iMarker][iElem]->GetnNodes(); iNode++) {
+          iPoint = geometry->bound[iMarker][iElem]->GetNode(iNode);
+          for (jNode = 0; jNode < geometry->bound[iMarker][iElem]->GetnNodes(); jNode++) {
+            jPoint = geometry->bound[iMarker][iElem]->GetNode(jNode);
+            
+            if (jPoint > iPoint) {
+              
+              Coord_0 = geometry->node[iPoint]->GetCoord();
+              Coord_1 = geometry->node[jPoint]->GetCoord();
+              
+              if (!IPlane_Intersect_A) {
+                if (geometry->SegmentIntersectsTriangle(Coord_0, Coord_1, IPlane_Coord_0_A, IPlane_Coord_1_A, IPlane_Coord_2_A)) { IPlane_Intersect_A = true; }
+                if (geometry->SegmentIntersectsTriangle(Coord_0, Coord_1, IPlane_Coord_0_A_, IPlane_Coord_1_A_, IPlane_Coord_2_A_)) { IPlane_Intersect_A = true; }
+              }
+              
+              if (!IPlane_Intersect_B) {
+                if (geometry->SegmentIntersectsTriangle(Coord_0, Coord_1, IPlane_Coord_0_B, IPlane_Coord_1_B, IPlane_Coord_2_B)) { IPlane_Intersect_B = true; }
+                if (geometry->SegmentIntersectsTriangle(Coord_0, Coord_1, IPlane_Coord_0_B_, IPlane_Coord_1_B_, IPlane_Coord_2_B_)) { IPlane_Intersect_B = true; }
+              }
+              
+              if (!JPlane_Intersect_A) {
+                if (geometry->SegmentIntersectsTriangle(Coord_0, Coord_1, JPlane_Coord_0_A, JPlane_Coord_1_A, JPlane_Coord_2_A)) { JPlane_Intersect_A = true; }
+                if (geometry->SegmentIntersectsTriangle(Coord_0, Coord_1, JPlane_Coord_0_A_, JPlane_Coord_1_A_, JPlane_Coord_2_A_)) { JPlane_Intersect_A = true; }
+              }
+              
+              if (!JPlane_Intersect_B) {
+                if (geometry->SegmentIntersectsTriangle(Coord_0, Coord_1, JPlane_Coord_0_B, JPlane_Coord_1_B, JPlane_Coord_2_B)) { JPlane_Intersect_B = true; }
+                if (geometry->SegmentIntersectsTriangle(Coord_0, Coord_1, JPlane_Coord_0_B_, JPlane_Coord_1_B_, JPlane_Coord_2_B_)) { JPlane_Intersect_B = true; }
+              }
+              
+              if (!KPlane_Intersect_A) {
+                if (geometry->SegmentIntersectsTriangle(Coord_0, Coord_1, KPlane_Coord_0_A, KPlane_Coord_1_A, KPlane_Coord_2_A)) { KPlane_Intersect_A = true; }
+                if (geometry->SegmentIntersectsTriangle(Coord_0, Coord_1, KPlane_Coord_0_A_, KPlane_Coord_1_A_, KPlane_Coord_2_A_)) { KPlane_Intersect_A = true; }
+              }
+              
+              if (!KPlane_Intersect_B) {
+                if (geometry->SegmentIntersectsTriangle(Coord_0, Coord_1, KPlane_Coord_0_B, KPlane_Coord_1_B, KPlane_Coord_2_B)) { KPlane_Intersect_B = true; }
+                if (geometry->SegmentIntersectsTriangle(Coord_0, Coord_1, KPlane_Coord_0_B_, KPlane_Coord_1_B_, KPlane_Coord_2_B_)) { KPlane_Intersect_B = true; }
+              }
+              
+            }
+          }
+        }
+      }
+    }
+  }
+  
+  /*--- Comunicate the planes that interesect the surface ---*/
+  
+  unsigned short MyCode[6] = {0,0,0,0,0,0}, Code[6] = {0,0,0,0,0,0};
+  
+  if (IPlane_Intersect_A) MyCode[0] = 1;
+  if (IPlane_Intersect_B) MyCode[1] = 1;
+  if (JPlane_Intersect_A) MyCode[2] = 1;
+  if (JPlane_Intersect_B) MyCode[3] = 1;
+  if (KPlane_Intersect_A) MyCode[4] = 1;
+  if (KPlane_Intersect_B) MyCode[5] = 1;
+  
+#ifdef HAVE_MPI
+  
+  /*--- Add SU2_MPI::Allreduce information using all the nodes ---*/
+  
+  SU2_MPI::Allreduce(&MyCode, &Code, 6, MPI_UNSIGNED_SHORT, MPI_SUM, MPI_COMM_WORLD);
+
+#else
+  
+  Code[0] = MyCode[0]; Code[1] = MyCode[1]; Code[2] = MyCode[2];
+  Code[3] = MyCode[3]; Code[4] = MyCode[4]; Code[5] = MyCode[5];
+  
+#endif
+  
+  if (Code[0] != 0) IPlane_Intersect_A = true; else IPlane_Intersect_A = false;
+  if (Code[1] != 0) IPlane_Intersect_B = true; else IPlane_Intersect_B = false;
+  if (Code[2] != 0) JPlane_Intersect_A = true; else JPlane_Intersect_A = false;
+  if (Code[3] != 0) JPlane_Intersect_B = true; else JPlane_Intersect_B = false;
+  if (Code[4] != 0) KPlane_Intersect_A = true; else KPlane_Intersect_A = false;
+  if (Code[5] != 0) KPlane_Intersect_B = true; else KPlane_Intersect_B = false;
+  
+  /*--- Screen output ---*/
+  
+  if (rank == MASTER_NODE) {
+    
+    if (IPlane_Intersect_A || IPlane_Intersect_B ||
+        JPlane_Intersect_A || JPlane_Intersect_B ||
+        KPlane_Intersect_A || KPlane_Intersect_B ) {
+      cout << "The FFD planes ";
+      if (IPlane_Intersect_A) cout << "i=0, ";
+      if (IPlane_Intersect_B) cout << "i="<< lDegree << ", ";
+      if (JPlane_Intersect_A) cout << "j=0, ";
+      if (JPlane_Intersect_B) cout << "j="<< mDegree << ", ";
+      if (KPlane_Intersect_A) cout << "k=0, ";
+      if (KPlane_Intersect_B) cout << "k="<< nDegree << ", ";
+      cout << "intersect solid surfaces." << endl;
+    }
+    
+  }
+  
+  /*--- Fix the FFD planes based on the intersections with solid surfaces, 
+   and the continuity level, check that we have enough degree for the continuity 
+   that we are looking for ---*/
+  
+  if (IPlane_Intersect_A) { FFDBox->Set_Fix_IPlane(0); FFDBox->Set_Fix_IPlane(1); }
+  if (IPlane_Intersect_B) { FFDBox->Set_Fix_IPlane(lDegree); FFDBox->Set_Fix_IPlane(lDegree-1); }
+
+  if (JPlane_Intersect_A) { FFDBox->Set_Fix_JPlane(0); FFDBox->Set_Fix_JPlane(1); }
+  if (JPlane_Intersect_B) { FFDBox->Set_Fix_JPlane(mDegree); FFDBox->Set_Fix_JPlane(mDegree-1); }
+  
+  if (KPlane_Intersect_A) { FFDBox->Set_Fix_KPlane(0); FFDBox->Set_Fix_KPlane(1); }
+  if (KPlane_Intersect_B) { FFDBox->Set_Fix_KPlane(nDegree); FFDBox->Set_Fix_KPlane(nDegree-1); }
+  
+  if (config->GetFFD_Continuity() == DERIVATIVE_2ND) {
+    
+    if ((IPlane_Intersect_A) && (lDegree > 1)) { FFDBox->Set_Fix_IPlane(2); }
+    if ((IPlane_Intersect_B) && (lDegree > 1)) { FFDBox->Set_Fix_IPlane(lDegree-2); }
+    
+    if ((JPlane_Intersect_A) && (mDegree > 1)) { FFDBox->Set_Fix_JPlane(2); }
+    if ((JPlane_Intersect_B) && (mDegree > 1)) { FFDBox->Set_Fix_JPlane(mDegree-2); }
+    
+    if ((KPlane_Intersect_A) && (nDegree > 1)) { FFDBox->Set_Fix_KPlane(2); }
+    if ((KPlane_Intersect_B) && (nDegree > 1)) { FFDBox->Set_Fix_KPlane(nDegree-2); }
+    
+  }
+
+}
+
+void CSurfaceMovement::UpdateParametricCoord(CGeometry *geometry, CConfig *config, CFreeFormDefBox *FFDBox, unsigned short iFFDBox) {
+	unsigned short iMarker, iDim;
+	unsigned long iVertex, iPoint, iSurfacePoints;
+	su2double CartCoord[3], *CartCoordNew, *CartCoordOld, *ParamCoord, *var_coord, ParamCoordGuess[3], MaxDiff, 
+	my_MaxDiff = 0.0, Diff;
+	int rank;
+	
+#ifdef HAVE_MPI
+	MPI_Comm_rank(MPI_COMM_WORLD, &rank);
+#else
+	rank = MASTER_NODE;
+#endif
+			
+	/*--- Recompute the parametric coordinates ---*/
+  
+	for (iSurfacePoints = 0; iSurfacePoints < FFDBox->GetnSurfacePoint(); iSurfacePoints++) {
+		
+		/*--- Get the marker of the surface point ---*/
+    
+		iMarker = FFDBox->Get_MarkerIndex(iSurfacePoints);
+		
+		if (config->GetMarker_All_DV(iMarker) == YES) {
+			
+			/*--- Get the vertex of the surface point ---*/
+      
+			iVertex = FFDBox->Get_VertexIndex(iSurfacePoints);
+			iPoint = FFDBox->Get_PointIndex(iSurfacePoints);
+	
+			/*--- Get the parametric and cartesians coordinates of the 
+			 surface point (they don't mach) ---*/
+      
+			ParamCoord = FFDBox->Get_ParametricCoord(iSurfacePoints);
+			
+			/*--- Compute and set the cartesian coord using the variation computed 
+			 with the previous deformation ---*/
+      
+			var_coord = geometry->vertex[iMarker][iVertex]->GetVarCoord();
+			CartCoordOld = geometry->node[iPoint]->GetCoord();
+			for (iDim = 0; iDim < 3; iDim++)
+				CartCoord[iDim] = CartCoordOld[iDim] + var_coord[iDim];
+			FFDBox->Set_CartesianCoord(CartCoord, iSurfacePoints);
+
+			/*--- Find the parametric coordinate using as ParamCoordGuess the previous value ---*/
+      
+			ParamCoordGuess[0] = ParamCoord[0]; ParamCoordGuess[1] = ParamCoord[1]; ParamCoordGuess[2] = ParamCoord[2];
+			ParamCoord = FFDBox->GetParametricCoord_Iterative(iPoint, CartCoord, ParamCoordGuess, config);
+					
+			/*--- Set the new value of the parametric coordinates ---*/
+      
+			FFDBox->Set_ParametricCoord(ParamCoord, iSurfacePoints);
+			
+			/*--- Compute the cartesian coordinates using the parametric coordinates 
+			 to check that everithing is right ---*/
+      
+			CartCoordNew = FFDBox->EvalCartesianCoord(ParamCoord);
+			
+			/*--- Compute max difference between original value and the recomputed value ---*/
+      
+			Diff = 0.0;
+			for (iDim = 0; iDim < geometry->GetnDim(); iDim++)
+				Diff += (CartCoordNew[iDim]-CartCoord[iDim])*(CartCoordNew[iDim]-CartCoord[iDim]);
+			Diff = sqrt(Diff);
+			my_MaxDiff = max(my_MaxDiff, Diff);
+				
+		}
+	}
+		
+#ifdef HAVE_MPI
+	SU2_MPI::Allreduce(&my_MaxDiff, &MaxDiff, 1, MPI_DOUBLE, MPI_MAX, MPI_COMM_WORLD);
+#else
+	MaxDiff = my_MaxDiff;
+#endif
+	
+	if (rank == MASTER_NODE) 
+		cout << "Update parametric coord       | FFD box: " << FFDBox->GetTag() << ". Max Diff: " << MaxDiff <<"."<< endl;
+	
+}
+
+void CSurfaceMovement::SetCartesianCoord(CGeometry *geometry, CConfig *config, CFreeFormDefBox *FFDBox, unsigned short iFFDBox) {
+  
+	su2double *CartCoordNew, Diff, my_MaxDiff = 0.0, MaxDiff,
+	*ParamCoord, VarCoord[3] = {0.0, 0.0, 0.0}, CartCoordOld[3] = {0.0, 0.0, 0.0};
+	unsigned short iMarker, iDim;
+	unsigned long iVertex, iPoint, iSurfacePoints;
+	int rank;
+	
+  unsigned short nDim = geometry->GetnDim();
+  
+#ifdef HAVE_MPI
+	MPI_Comm_rank(MPI_COMM_WORLD, &rank);
+#else
+	rank = MASTER_NODE;
+#endif
+	
+	/*--- Recompute the cartesians coordinates ---*/
+  
+	for (iSurfacePoints = 0; iSurfacePoints < FFDBox->GetnSurfacePoint(); iSurfacePoints++) {
+		
+		/*--- Get the marker of the surface point ---*/
+    
+		iMarker = FFDBox->Get_MarkerIndex(iSurfacePoints);
+		
+		if (config->GetMarker_All_DV(iMarker) == YES) {
+			
+			/*--- Get the vertex of the surface point ---*/
+      
+			iVertex = FFDBox->Get_VertexIndex(iSurfacePoints);
+			iPoint = FFDBox->Get_PointIndex(iSurfacePoints);
+      
+			/*--- Set to zero the variation of the coordinates ---*/
+      
+			geometry->vertex[iMarker][iVertex]->SetVarCoord(VarCoord);
+      
+			/*--- Get the parametric coordinate of the surface point ---*/
+      
+			ParamCoord = FFDBox->Get_ParametricCoord(iSurfacePoints);
+			
+			/*--- Compute the new cartesian coordinate, and set the value in
+			 the FFDBox structure ---*/
+      
+			CartCoordNew = FFDBox->EvalCartesianCoord(ParamCoord);
+			FFDBox->Set_CartesianCoord(CartCoordNew, iSurfacePoints);
+			
+			/*--- Get the original cartesian coordinates of the surface point ---*/
+      
+      for (iDim = 0; iDim < nDim; iDim++) {
+        CartCoordOld[iDim] = geometry->node[iPoint]->GetCoord(iDim);
+      }
+      
+			/*--- Set the value of the variation of the coordinates ---*/
+      
+      Diff = 0.0;
+			for (iDim = 0; iDim < nDim; iDim++) {
+				VarCoord[iDim] = CartCoordNew[iDim] - CartCoordOld[iDim];
+        if ((fabs(VarCoord[iDim]) <= EPS) && (config->GetDirectDiff() != D_DESIGN) && (!config->GetDiscrete_Adjoint()))
+          VarCoord[iDim] = 0.0;
+        Diff += (VarCoord[iDim]*VarCoord[iDim]);
+			}
+			Diff = sqrt(Diff);
+			
+			my_MaxDiff = max(my_MaxDiff, Diff);
+			
+			/*--- Set the variation of the coordinates ---*/
+      
+			geometry->vertex[iMarker][iVertex]->SetVarCoord(VarCoord);
+      
+		}
+	}
+  
+#ifdef HAVE_MPI
+	SU2_MPI::Allreduce(&my_MaxDiff, &MaxDiff, 1, MPI_DOUBLE, MPI_MAX, MPI_COMM_WORLD);
+#else
+	MaxDiff = my_MaxDiff;
+#endif
+	
+	if (rank == MASTER_NODE)
+		cout << "Update cartesian coord        | FFD box: " << FFDBox->GetTag() << ". Max Diff: " << MaxDiff <<"."<< endl;
+	
+}
+
+
+void CSurfaceMovement::SetFFDCPChange_2D(CGeometry *geometry, CConfig *config, CFreeFormDefBox *FFDBox,
+                                         unsigned short iDV, bool ResetDef) {
+  
+  su2double movement[3], Ampl;
+  unsigned short index[3], i, j;
+  string design_FFDBox;
+  
+  /*--- Set control points to its original value (even if the
+   design variable is not in this box) ---*/
+  
+  if (ResetDef == true) FFDBox->SetOriginalControlPoints();
+  
+  design_FFDBox = config->GetFFDTag(iDV);
+  
+  if (design_FFDBox.compare(FFDBox->GetTag()) == 0) {
+    
+    /*--- Compute deformation ---*/
+    
+    Ampl = config->GetDV_Value(iDV);
+    
+    movement[0] = config->GetParamDV(iDV, 3)*Ampl;
+    movement[1] = config->GetParamDV(iDV, 4)*Ampl;
+    movement[2] = 0.0;
+    
+    index[0] = SU2_TYPE::Int(config->GetParamDV(iDV, 1));
+    index[1] = SU2_TYPE::Int(config->GetParamDV(iDV, 2));
+    
+    /*--- Lower surface ---*/
+    
+    index[2] = 0;
+    
+    if ((SU2_TYPE::Int(config->GetParamDV(iDV, 1)) == -1) &&
+        (SU2_TYPE::Int(config->GetParamDV(iDV, 2)) != -1)) {
+      for (i = 0; i < FFDBox->GetlOrder(); i++) {
+        index[0] = i;
+        FFDBox->SetControlPoints(index, movement);
+      }
+    }
+    
+    if ((SU2_TYPE::Int(config->GetParamDV(iDV, 1)) != -1) &&
+        (SU2_TYPE::Int(config->GetParamDV(iDV, 2)) == -1)) {
+      for (j = 0; j < FFDBox->GetmOrder(); j++) {
+        index[1] = j;
+        FFDBox->SetControlPoints(index, movement);
+      }
+    }
+    
+    if ((SU2_TYPE::Int(config->GetParamDV(iDV, 1)) == -1) &&
+        (SU2_TYPE::Int(config->GetParamDV(iDV, 2)) == -1)) {
+      for (i = 0; i < FFDBox->GetlOrder(); i++) {
+        index[0] = i;
+        for (j = 0; j < FFDBox->GetmOrder(); j++) {
+          index[1] = j;
+          FFDBox->SetControlPoints(index, movement);
+        }
+      }
+    }
+    if ((SU2_TYPE::Int(config->GetParamDV(iDV, 1)) != -1) &&
+        (SU2_TYPE::Int(config->GetParamDV(iDV, 2)) != -1)) {
+      
+      FFDBox->SetControlPoints(index, movement);
+    }
+    
+    
+    /*--- Upper surface ---*/
+    
+    index[2] = 1;
+    
+    if ((SU2_TYPE::Int(config->GetParamDV(iDV, 1)) == -1) &&
+        (SU2_TYPE::Int(config->GetParamDV(iDV, 2)) != -1)) {
+      for (i = 0; i < FFDBox->GetlOrder(); i++) {
+        index[0] = i;
+        FFDBox->SetControlPoints(index, movement);
+      }
+    }
+    
+    if ((SU2_TYPE::Int(config->GetParamDV(iDV, 1)) != -1) &&
+        (SU2_TYPE::Int(config->GetParamDV(iDV, 2)) == -1)) {
+      for (j = 0; j < FFDBox->GetmOrder(); j++) {
+        index[1] = j;
+        FFDBox->SetControlPoints(index, movement);
+      }
+    }
+    
+    if ((SU2_TYPE::Int(config->GetParamDV(iDV, 1)) == -1) &&
+        (SU2_TYPE::Int(config->GetParamDV(iDV, 2)) == -1)) {
+      for (i = 0; i < FFDBox->GetlOrder(); i++) {
+        index[0] = i;
+        for (j = 0; j < FFDBox->GetmOrder(); j++) {
+          index[1] = j;
+          FFDBox->SetControlPoints(index, movement);
+        }
+      }
+    }
+    if ((SU2_TYPE::Int(config->GetParamDV(iDV, 1)) != -1) &&
+        (SU2_TYPE::Int(config->GetParamDV(iDV, 2)) != -1)) {
+      
+      FFDBox->SetControlPoints(index, movement);
+    }
+  }
+		
+}
+
+void CSurfaceMovement::SetFFDCPChange(CGeometry *geometry, CConfig *config, CFreeFormDefBox *FFDBox,
+																			unsigned short iDV, bool ResetDef) {
+	
+	su2double movement[3], Ampl;
+	unsigned short index[3], i, j, k, iPlane;
+	string design_FFDBox;
+
+  /*--- Set control points to its original value (even if the
+   design variable is not in this box) ---*/
+  
+  if (ResetDef == true) FFDBox->SetOriginalControlPoints();
+  
+	design_FFDBox = config->GetFFDTag(iDV);
+
+	if (design_FFDBox.compare(FFDBox->GetTag()) == 0) {
+    
+    /*--- Compute deformation ---*/
+    
+		Ampl = config->GetDV_Value(iDV);
+
+    movement[0] = config->GetParamDV(iDV, 4)*Ampl;
+		movement[1] = config->GetParamDV(iDV, 5)*Ampl;
+		movement[2] = config->GetParamDV(iDV, 6)*Ampl;
+
+    index[0] = SU2_TYPE::Int(config->GetParamDV(iDV, 1));
+    index[1] = SU2_TYPE::Int(config->GetParamDV(iDV, 2));
+    index[2] = SU2_TYPE::Int(config->GetParamDV(iDV, 3));
+    
+    /*--- Check that it is possible to move the control point ---*/
+    
+    for (iPlane = 0 ; iPlane < FFDBox->Get_nFix_IPlane(); iPlane++) {
+      if (index[0] == FFDBox->Get_Fix_IPlane(iPlane)) return;
+    }
+    
+    for (iPlane = 0 ; iPlane < FFDBox->Get_nFix_JPlane(); iPlane++) {
+      if (index[1] == FFDBox->Get_Fix_JPlane(iPlane)) return;
+    }
+    
+    for (iPlane = 0 ; iPlane < FFDBox->Get_nFix_KPlane(); iPlane++) {
+      if (index[2] == FFDBox->Get_Fix_KPlane(iPlane)) return;
+    }
+
+    if ((SU2_TYPE::Int(config->GetParamDV(iDV, 1)) == -1) &&
+        (SU2_TYPE::Int(config->GetParamDV(iDV, 2)) != -1) &&
+        (SU2_TYPE::Int(config->GetParamDV(iDV, 3)) != -1)) {
+      for (i = 0; i < FFDBox->GetlOrder(); i++) {
+        index[0] = i;
+        FFDBox->SetControlPoints(index, movement);
+      }
+    }
+
+    if ((SU2_TYPE::Int(config->GetParamDV(iDV, 1)) != -1) &&
+        (SU2_TYPE::Int(config->GetParamDV(iDV, 2)) == -1) &&
+        (SU2_TYPE::Int(config->GetParamDV(iDV, 3)) != -1)) {
+      for (j = 0; j < FFDBox->GetmOrder(); j++) {
+        index[1] = j;
+        FFDBox->SetControlPoints(index, movement);
+      }
+    }
+    
+    if ((SU2_TYPE::Int(config->GetParamDV(iDV, 1)) != -1) &&
+        (SU2_TYPE::Int(config->GetParamDV(iDV, 2)) != -1) &&
+        (SU2_TYPE::Int(config->GetParamDV(iDV, 3)) == -1)) {
+      for (k = 0; k < FFDBox->GetnOrder(); k++) {
+        index[2] = k;
+        FFDBox->SetControlPoints(index, movement);
+      }
+    }
+    
+    if ((SU2_TYPE::Int(config->GetParamDV(iDV, 1)) == -1) &&
+        (SU2_TYPE::Int(config->GetParamDV(iDV, 2)) == -1) &&
+        (SU2_TYPE::Int(config->GetParamDV(iDV, 3)) != -1)) {
+      for (i = 0; i < FFDBox->GetlOrder(); i++) {
+        index[0] = i;
+        for (j = 0; j < FFDBox->GetmOrder(); j++) {
+          index[1] = j;
+          FFDBox->SetControlPoints(index, movement);
+        }
+      }
+    }
+    
+    if ((SU2_TYPE::Int(config->GetParamDV(iDV, 1)) != -1) &&
+        (SU2_TYPE::Int(config->GetParamDV(iDV, 2)) == -1) &&
+        (SU2_TYPE::Int(config->GetParamDV(iDV, 3)) == -1)) {
+      for (j = 0; j < FFDBox->GetmOrder(); j++) {
+        index[1] = j;
+        for (k = 0; k < FFDBox->GetnOrder(); k++) {
+          index[2] = k;
+          FFDBox->SetControlPoints(index, movement);
+        }
+      }
+    }
+    
+    if ((SU2_TYPE::Int(config->GetParamDV(iDV, 1)) == -1) &&
+        (SU2_TYPE::Int(config->GetParamDV(iDV, 2)) != -1) &&
+        (SU2_TYPE::Int(config->GetParamDV(iDV, 3)) == -1)) {
+      for (i = 0; i < FFDBox->GetlOrder(); i++) {
+        index[0] = i;
+        for (k = 0; k < FFDBox->GetnOrder(); k++) {
+          index[2] = k;
+          FFDBox->SetControlPoints(index, movement);
+        }
+      }
+    }
+    
+    if ((SU2_TYPE::Int(config->GetParamDV(iDV, 1)) != -1) &&
+        (SU2_TYPE::Int(config->GetParamDV(iDV, 2)) != -1) &&
+        (SU2_TYPE::Int(config->GetParamDV(iDV, 3)) != -1)) {
+      FFDBox->SetControlPoints(index, movement);
+    }
+		
+	}
+  
+}
+
+void CSurfaceMovement::SetFFDCamber_2D(CGeometry *geometry, CConfig *config, CFreeFormDefBox *FFDBox,
+																		unsigned short iDV, bool ResetDef) {
+	su2double Ampl, movement[3];
+	unsigned short index[3], kIndex;
+	string design_FFDBox;
+  
+  /*--- Set control points to its original value (even if the
+   design variable is not in this box) ---*/
+  
+  if (ResetDef == true) FFDBox->SetOriginalControlPoints();
+
+	design_FFDBox = config->GetFFDTag(iDV);
+	
+	if (design_FFDBox.compare(FFDBox->GetTag()) == 0) {
+    
+		for (kIndex = 0; kIndex < 2; kIndex++) {
+      
+			Ampl = config->GetDV_Value(iDV);
+						
+      movement[0] = 0.0;
+			if (kIndex == 0) movement[1] = Ampl;
+			else movement[1] = Ampl;
+      movement[2] = 0.0;
+      
+			index[0] = SU2_TYPE::Int(config->GetParamDV(iDV, 1)); index[1] = kIndex; index[2] = 0;
+			FFDBox->SetControlPoints(index, movement);
+      
+      index[2] = 1;
+			FFDBox->SetControlPoints(index, movement);
+      
+		}
+		
+	}
+	
+}
+
+void CSurfaceMovement::SetFFDThickness_2D(CGeometry *geometry, CConfig *config, CFreeFormDefBox *FFDBox,
+																			 unsigned short iDV, bool ResetDef) {
+	su2double Ampl, movement[3];
+	unsigned short index[3], kIndex;
+	string design_FFDBox;
+  
+  /*--- Set control points to its original value (even if the
+   design variable is not in this box) ---*/
+  
+  if (ResetDef == true) FFDBox->SetOriginalControlPoints();
+
+	design_FFDBox = config->GetFFDTag(iDV);
+	
+	if (design_FFDBox.compare(FFDBox->GetTag()) == 0) {
+				
+    for (kIndex = 0; kIndex < 2; kIndex++) {
+			
+			Ampl = config->GetDV_Value(iDV);
+			
+      movement[0] = 0.0;
+			if (kIndex == 0) movement[1] = -Ampl;
+			else movement[1] = Ampl;
+			movement[2] = 0.0;
+      
+			index[0] = SU2_TYPE::Int(config->GetParamDV(iDV, 1)); index[1] = kIndex; index[2] = 0;
+			FFDBox->SetControlPoints(index, movement);
+      
+      index[2] = 1;
+			FFDBox->SetControlPoints(index, movement);
+      
+		}
+		
+	}
+	
+}
+
+void CSurfaceMovement::SetFFDCamber(CGeometry *geometry, CConfig *config, CFreeFormDefBox *FFDBox,
+																		unsigned short iDV, bool ResetDef) {
+	su2double Ampl, movement[3];
+	unsigned short index[3], kIndex;
+	string design_FFDBox;
+  
+  /*--- Set control points to its original value (even if the
+   design variable is not in this box) ---*/
+  
+  if (ResetDef == true) FFDBox->SetOriginalControlPoints();
+
+	design_FFDBox = config->GetFFDTag(iDV);
+	
+	if (design_FFDBox.compare(FFDBox->GetTag()) == 0) {
+    
+		for (kIndex = 0; kIndex < 2; kIndex++) {
+						
+			Ampl = config->GetDV_Value(iDV);
+						
+			index[0] = SU2_TYPE::Int(config->GetParamDV(iDV, 1));
+			index[1] = SU2_TYPE::Int(config->GetParamDV(iDV, 2)); 
+			index[2] = kIndex;
+			
+			movement[0] = 0.0; movement[1] = 0.0; 
+			if (kIndex == 0) movement[2] = Ampl;
+			else movement[2] = Ampl;
+			
+			FFDBox->SetControlPoints(index, movement);
+      
+		}
+		
+	}
+	
+}
+
+void CSurfaceMovement::SetFFDThickness(CGeometry *geometry, CConfig *config, CFreeFormDefBox *FFDBox,
+																			 unsigned short iDV, bool ResetDef) {
+	su2double Ampl, movement[3];
+	unsigned short index[3], kIndex;
+	string design_FFDBox;
+  
+  /*--- Set control points to its original value (even if the
+   design variable is not in this box) ---*/
+  
+  if (ResetDef == true) FFDBox->SetOriginalControlPoints();
+
+	design_FFDBox = config->GetFFDTag(iDV);
+	
+	if (design_FFDBox.compare(FFDBox->GetTag()) == 0) {
+				
+    for (kIndex = 0; kIndex < 2; kIndex++) {
+			
+			Ampl = config->GetDV_Value(iDV);
+			
+			index[0] = SU2_TYPE::Int(config->GetParamDV(iDV, 1));
+			index[1] = SU2_TYPE::Int(config->GetParamDV(iDV, 2)); 
+			index[2] = kIndex;
+			
+			movement[0] = 0.0; movement[1] = 0.0; 
+			if (kIndex == 0) movement[2] = -Ampl;
+			else movement[2] = Ampl;
+			
+			FFDBox->SetControlPoints(index, movement);
+      
+		}
+		
+	}
+	
+}
+
+
+void CSurfaceMovement::SetFFDDihedralAngle(CGeometry *geometry, CConfig *config, CFreeFormDefBox *FFDBox,
+																					 unsigned short iDV, bool ResetDef) {
+	unsigned short iOrder, jOrder, kOrder, index[3];
+	su2double movement[3], theta;
+	string design_FFDBox;
+  
+  /*--- Set control points to its original value (even if the
+   design variable is not in this box) ---*/
+  
+  if (ResetDef == true) FFDBox->SetOriginalControlPoints();
+
+	design_FFDBox = config->GetFFDTag(iDV);
+	
+	if (design_FFDBox.compare(FFDBox->GetTag()) == 0) {
+    
+		/*--- The angle of rotation. ---*/
+    
+		theta = config->GetDV_Value(iDV)*PI_NUMBER/180.0;
+		
+		/*--- Change the value of the control point if move is true ---*/
+		for (iOrder = 0; iOrder < FFDBox->GetlOrder(); iOrder++)
+			for (jOrder = 0; jOrder < FFDBox->GetmOrder(); jOrder++)
+				for (kOrder = 0; kOrder < FFDBox->GetnOrder(); kOrder++) {
+					index[0] = iOrder; index[1] = jOrder; index[2] = kOrder;
+					su2double *coord = FFDBox->GetCoordControlPoints(iOrder, jOrder, kOrder);
+					movement[0] = 0.0; movement[1] = 0.0; movement[2] = coord[1]*tan(theta);
+					
+					FFDBox->SetControlPoints(index, movement);
+				}
+		
+	}
+
+}
+
+void CSurfaceMovement::SetFFDTwistAngle(CGeometry *geometry, CConfig *config, CFreeFormDefBox *FFDBox,
+																				unsigned short iDV, bool ResetDef) {
+	unsigned short iOrder, jOrder, kOrder;
+	su2double  x, y, z, movement[3];
+	unsigned short index[3];
+	string design_FFDBox;
+  
+  /*--- Set control points to its original value (even if the
+   design variable is not in this box) ---*/
+  
+  if (ResetDef == true) FFDBox->SetOriginalControlPoints();
+
+	design_FFDBox = config->GetFFDTag(iDV);
+	
+	if (design_FFDBox.compare(FFDBox->GetTag()) == 0) {
+    
+		/*--- xyz-coordinates of a point on the line of rotation. ---*/
+    
+		su2double a = config->GetParamDV(iDV, 1);
+		su2double b = config->GetParamDV(iDV, 2);
+		su2double c = config->GetParamDV(iDV, 3);
+		
+    /*--- xyz-coordinate of the line's direction vector. ---*/
+    
+		su2double u = config->GetParamDV(iDV, 4)-config->GetParamDV(iDV, 1);
+		su2double v = config->GetParamDV(iDV, 5)-config->GetParamDV(iDV, 2);
+		su2double w = config->GetParamDV(iDV, 6)-config->GetParamDV(iDV, 3);
+		
+		/*--- The angle of rotation. ---*/
+    
+		su2double theta = config->GetDV_Value(iDV)*PI_NUMBER/180.0;
+		
+		/*--- An intermediate value used in computations. ---*/
+    
+		su2double u2=u*u; su2double v2=v*v; su2double w2=w*w;     
+		su2double l2 = u2 + v2 + w2; su2double l = sqrt(l2);
+		su2double cosT; su2double sinT;  
+		
+		/*--- Change the value of the control point if move is true ---*/
+    
+		for (iOrder = 0; iOrder < FFDBox->GetlOrder(); iOrder++)
+			for (jOrder = 0; jOrder < FFDBox->GetmOrder(); jOrder++)
+				for (kOrder = 0; kOrder < FFDBox->GetnOrder(); kOrder++) {
+					index[0] = iOrder; index[1] = jOrder; index[2] = kOrder;
+					su2double *coord = FFDBox->GetCoordControlPoints(iOrder, jOrder, kOrder);
+					x = coord[0]; y = coord[1]; z = coord[2];
+					
+					su2double factor = 0.0; 
+					if ( y < config->GetParamDV(iDV, 2) )
+						factor = 0.0;
+					if (( y >= config->GetParamDV(iDV, 2)) && ( y <= config->GetParamDV(iDV, 5)) )
+						factor = (y-config->GetParamDV(iDV, 2)) / (config->GetParamDV(iDV, 5)-config->GetParamDV(iDV, 2));
+					if ( y > config->GetParamDV(iDV, 5) )
+						factor = 1.0;
+					
+					cosT = cos(theta*factor); 
+					sinT = sin(theta*factor);  
+					
+					movement[0] = a*(v2 + w2) + u*(-b*v - c*w + u*x + v*y + w*z)
+					+ (-a*(v2 + w2) + u*(b*v + c*w - v*y - w*z) + (v2 + w2)*x)*cosT
+					+ l*(-c*v + b*w - w*y + v*z)*sinT;
+					movement[0] = movement[0]/l2 - x;
+					
+					movement[1] = b*(u2 + w2) + v*(-a*u - c*w + u*x + v*y + w*z) 
+					+ (-b*(u2 + w2) + v*(a*u + c*w - u*x - w*z) + (u2 + w2)*y)*cosT
+					+ l*(c*u - a*w + w*x - u*z)*sinT;
+					movement[1] = movement[1]/l2 - y;
+					
+					movement[2] = c*(u2 + v2) + w*(-a*u - b*v + u*x + v*y + w*z) 
+					+ (-c*(u2 + v2) + w*(a*u + b*v - u*x - v*y) + (u2 + v2)*z)*cosT
+					+ l*(-b*u + a*v - v*x + u*y)*sinT;
+					movement[2] = movement[2]/l2 - z;
+					
+					FFDBox->SetControlPoints(index, movement);
+          
+				}
+		
+	}
+	
+}
+
+
+void CSurfaceMovement::SetFFDRotation(CGeometry *geometry, CConfig *config, CFreeFormDefBox *FFDBox,
+																			unsigned short iDV, bool ResetDef) {
+	unsigned short iOrder, jOrder, kOrder;
+	su2double  movement[3], x, y, z;
+	unsigned short index[3];
+	string design_FFDBox;
+  
+  /*--- Set control points to its original value (even if the
+   design variable is not in this box) ---*/
+  
+  if (ResetDef == true) FFDBox->SetOriginalControlPoints();
+
+	design_FFDBox = config->GetFFDTag(iDV);
+	
+	if (design_FFDBox.compare(FFDBox->GetTag()) == 0) {
+    
+		/*--- xyz-coordinates of a point on the line of rotation. ---*/
+    
+		su2double a = config->GetParamDV(iDV, 1);
+		su2double b = config->GetParamDV(iDV, 2);
+		su2double c = config->GetParamDV(iDV, 3);
+		
+		/*--- xyz-coordinate of the line's direction vector. ---*/
+    
+		su2double u = config->GetParamDV(iDV, 4)-config->GetParamDV(iDV, 1);
+		su2double v = config->GetParamDV(iDV, 5)-config->GetParamDV(iDV, 2);
+		su2double w = config->GetParamDV(iDV, 6)-config->GetParamDV(iDV, 3);
+		
+		/*--- The angle of rotation. ---*/
+    
+		su2double theta = config->GetDV_Value(iDV)*PI_NUMBER/180.0;
+		
+		/*--- An intermediate value used in computations. ---*/
+    
+		su2double u2=u*u; su2double v2=v*v; su2double w2=w*w;
+		su2double cosT = cos(theta); su2double sinT = sin(theta);
+		su2double l2 = u2 + v2 + w2; su2double l = sqrt(l2);
+		
+		/*--- Change the value of the control point if move is true ---*/
+    
+		for (iOrder = 0; iOrder < FFDBox->GetlOrder(); iOrder++)
+			for (jOrder = 0; jOrder < FFDBox->GetmOrder(); jOrder++)
+				for (kOrder = 0; kOrder < FFDBox->GetnOrder(); kOrder++) {
+					index[0] = iOrder; index[1] = jOrder; index[2] = kOrder;
+					su2double *coord = FFDBox->GetCoordControlPoints(iOrder, jOrder, kOrder);
+					x = coord[0]; y = coord[1]; z = coord[2];
+					movement[0] = a*(v2 + w2) + u*(-b*v - c*w + u*x + v*y + w*z)
+					+ (-a*(v2 + w2) + u*(b*v + c*w - v*y - w*z) + (v2 + w2)*x)*cosT
+					+ l*(-c*v + b*w - w*y + v*z)*sinT;
+					movement[0] = movement[0]/l2 - x;
+					
+					movement[1] = b*(u2 + w2) + v*(-a*u - c*w + u*x + v*y + w*z)
+					+ (-b*(u2 + w2) + v*(a*u + c*w - u*x - w*z) + (u2 + w2)*y)*cosT
+					+ l*(c*u - a*w + w*x - u*z)*sinT;
+					movement[1] = movement[1]/l2 - y;
+					
+					movement[2] = c*(u2 + v2) + w*(-a*u - b*v + u*x + v*y + w*z)
+					+ (-c*(u2 + v2) + w*(a*u + b*v - u*x - v*y) + (u2 + v2)*z)*cosT
+					+ l*(-b*u + a*v - v*x + u*y)*sinT;
+					movement[2] = movement[2]/l2 - z;
+					
+					FFDBox->SetControlPoints(index, movement);
+          
+				}
+	}
+	
+}
+
+void CSurfaceMovement::SetFFDControl_Surface(CGeometry *geometry, CConfig *config, CFreeFormDefBox *FFDBox,
+																			unsigned short iDV, bool ResetDef) {
+	unsigned short iOrder, jOrder, kOrder;
+	su2double  movement[3], x, y, z;
+	unsigned short index[3];
+	string design_FFDBox;
+  
+  /*--- Set control points to its original value (even if the
+   design variable is not in this box) ---*/
+  
+  if (ResetDef == true) FFDBox->SetOriginalControlPoints();
+
+	design_FFDBox = config->GetFFDTag(iDV);
+	
+	if (design_FFDBox.compare(FFDBox->GetTag()) == 0) {
+    
+		/*--- xyz-coordinates of a point on the line of rotation. ---*/
+    
+		su2double a = config->GetParamDV(iDV, 1);
+		su2double b = config->GetParamDV(iDV, 2);
+		su2double c = config->GetParamDV(iDV, 3);
+		
+		/*--- xyz-coordinate of the line's direction vector. ---*/
+    
+		su2double u = config->GetParamDV(iDV, 4)-config->GetParamDV(iDV, 1);
+		su2double v = config->GetParamDV(iDV, 5)-config->GetParamDV(iDV, 2);
+		su2double w = config->GetParamDV(iDV, 6)-config->GetParamDV(iDV, 3);
+		
+		/*--- The angle of rotation. ---*/
+    
+		su2double theta = -config->GetDV_Value(iDV)*PI_NUMBER/180.0;
+		
+		/*--- An intermediate value used in computations. ---*/
+    
+		su2double u2=u*u; su2double v2=v*v; su2double w2=w*w;
+		su2double cosT = cos(theta); su2double sinT = sin(theta);
+		su2double l2 = u2 + v2 + w2; su2double l = sqrt(l2);
+		
+		/*--- Change the value of the control point if move is true ---*/
+    
+		for (iOrder = 0; iOrder < FFDBox->GetlOrder()-2; iOrder++)
+			for (jOrder = 2; jOrder < FFDBox->GetmOrder()-2; jOrder++)
+				for (kOrder = 0; kOrder < FFDBox->GetnOrder(); kOrder++) {
+					index[0] = iOrder; index[1] = jOrder; index[2] = kOrder;
+					su2double *coord = FFDBox->GetCoordControlPoints(iOrder, jOrder, kOrder);
+					x = coord[0]; y = coord[1]; z = coord[2];
+					movement[0] = a*(v2 + w2) + u*(-b*v - c*w + u*x + v*y + w*z)
+					+ (-a*(v2 + w2) + u*(b*v + c*w - v*y - w*z) + (v2 + w2)*x)*cosT
+					+ l*(-c*v + b*w - w*y + v*z)*sinT;
+					movement[0] = movement[0]/l2 - x;
+					
+					movement[1] = b*(u2 + w2) + v*(-a*u - c*w + u*x + v*y + w*z)
+					+ (-b*(u2 + w2) + v*(a*u + c*w - u*x - w*z) + (u2 + w2)*y)*cosT
+					+ l*(c*u - a*w + w*x - u*z)*sinT;
+					movement[1] = movement[1]/l2 - y;
+					
+					movement[2] = c*(u2 + v2) + w*(-a*u - b*v + u*x + v*y + w*z)
+					+ (-c*(u2 + v2) + w*(a*u + b*v - u*x - v*y) + (u2 + v2)*z)*cosT
+					+ l*(-b*u + a*v - v*x + u*y)*sinT;
+					movement[2] = movement[2]/l2 - z;
+					
+					FFDBox->SetControlPoints(index, movement);
+          
+				}
+	}
+	
+}
+
+void CSurfaceMovement::SetHicksHenne(CGeometry *boundary, CConfig *config, unsigned short iDV, bool ResetDef) {
+	unsigned long iVertex;
+	unsigned short iMarker;
+	su2double VarCoord[3] = {0.0,0.0,0.0}, VarCoord_[3] = {0.0,0.0,0.0}, *Coord_, *Normal_, ek, fk, BumpSize = 1.0,
+  BumpLoc = 0.0, Coord[3] = {0.0,0.0,0.0}, Normal[3] = {0.0,0.0,0.0},
+  xCoord, TPCoord[2] = {0.0, 0.0}, LPCoord[2] = {0.0, 0.0}, Distance, Chord, AoA, ValCos, ValSin;
+  
+	bool upper = true, double_surface = false;
+
+	/*--- Reset airfoil deformation if first deformation or if it required by the solver ---*/
+  
+	if ((iDV == 0) || (ResetDef == true)) {
+		for (iMarker = 0; iMarker < config->GetnMarker_All(); iMarker++)
+			for (iVertex = 0; iVertex < boundary->nVertex[iMarker]; iVertex++) {
+				VarCoord[0] = 0.0; VarCoord[1] = 0.0; VarCoord[2] = 0.0;
+				boundary->vertex[iMarker][iVertex]->SetVarCoord(VarCoord);
+			}
+	}
+  
+  /*--- Compute the angle of attack to apply the deformation ---*/
+  
+	for (iMarker = 0; iMarker < config->GetnMarker_All(); iMarker++) {
+    if (config->GetMarker_All_DV(iMarker) == YES) {
+      Coord_ = boundary->vertex[iMarker][0]->GetCoord();
+      TPCoord[0] = Coord_[0]; TPCoord[1] = Coord_[1];
+      for (iVertex = 1; iVertex < boundary->nVertex[iMarker]; iVertex++) {
+				Coord_ = boundary->vertex[iMarker][iVertex]->GetCoord();
+        if (Coord_[0] > TPCoord[0]) { TPCoord[0] = Coord_[0]; TPCoord[1] = Coord_[1]; }
+			}
+		}
+	}
+  
+#ifdef HAVE_MPI
+
+  unsigned long *Buffer_Send_nVertex, *Buffer_Receive_nVertex;
+	int iProcessor, nProcessor;
+	su2double *Buffer_Send_Coord, *Buffer_Receive_Coord;
+
+	MPI_Comm_size(MPI_COMM_WORLD, &nProcessor);
+  
+	Buffer_Receive_Coord = new su2double [nProcessor*2];
+  Buffer_Send_Coord = new su2double [2];
+  
+  Buffer_Send_Coord[0] = TPCoord[0]; Buffer_Send_Coord[1] = TPCoord[1];
+
+	SU2_MPI::Allgather(Buffer_Send_Coord, 2, MPI_DOUBLE, Buffer_Receive_Coord, 2, MPI_DOUBLE, MPI_COMM_WORLD);
+
+  TPCoord[0] = Buffer_Receive_Coord[0]; TPCoord[1] = Buffer_Receive_Coord[1];
+  for (iProcessor = 1; iProcessor < nProcessor; iProcessor++) {
+    Coord[0] = Buffer_Receive_Coord[iProcessor*2 + 0];
+    Coord[1] = Buffer_Receive_Coord[iProcessor*2 + 1];
+    if (Coord[0] > TPCoord[0]) { TPCoord[0] = Coord[0]; TPCoord[1] = Coord[1]; }
+  }
+  
+	delete[] Buffer_Send_Coord;   delete[] Buffer_Receive_Coord;
+  
+#endif
+
+
+  Chord = 0.0;
+	for (iMarker = 0; iMarker < config->GetnMarker_All(); iMarker++) {
+    if (config->GetMarker_All_DV(iMarker) == YES) {
+      for (iVertex = 0; iVertex < boundary->nVertex[iMarker]; iVertex++) {
+        Coord_ = boundary->vertex[iMarker][iVertex]->GetCoord();
+        Distance = sqrt(pow(Coord_[0] - TPCoord[0], 2.0) + pow(Coord_[1] - TPCoord[1], 2.0));
+        if (Chord < Distance) { Chord = Distance; LPCoord[0] = Coord_[0]; LPCoord[1] = Coord_[1]; }
+      }
+    }
+  }
+  
+#ifdef HAVE_MPI
+ 
+	MPI_Comm_size(MPI_COMM_WORLD, &nProcessor);
+  
+	Buffer_Receive_Coord = new su2double [nProcessor*2];
+  Buffer_Send_Coord = new su2double [2];
+  
+  Buffer_Send_Coord[0] = LPCoord[0]; Buffer_Send_Coord[1] = LPCoord[1];
+
+	SU2_MPI::Allgather(Buffer_Send_Coord, 2, MPI_DOUBLE, Buffer_Receive_Coord, 2, MPI_DOUBLE, MPI_COMM_WORLD);
+  
+  Chord = 0.0;
+  for (iProcessor = 0; iProcessor < nProcessor; iProcessor++) {
+    Coord[0] = Buffer_Receive_Coord[iProcessor*2 + 0];
+    Coord[1] = Buffer_Receive_Coord[iProcessor*2 + 1];
+    Distance = sqrt(pow(Coord[0] - TPCoord[0], 2.0) + pow(Coord[1] - TPCoord[1], 2.0));
+    if (Chord < Distance) { Chord = Distance; LPCoord[0] = Coord[0]; LPCoord[1] = Coord[1]; }
+  }
+  
+	delete[] Buffer_Send_Coord;   delete[] Buffer_Receive_Coord;
+  
+#endif
+  
+  AoA = atan((LPCoord[1] - TPCoord[1]) / (TPCoord[0] - LPCoord[0]))*180/PI_NUMBER;
+  AoA = 0.0;
+
+	/*--- Perform multiple airfoil deformation ---*/
+  
+	su2double Ampl = config->GetDV_Value(iDV);
+	su2double xk = config->GetParamDV(iDV, 1);
+	const su2double t2 = 3.0;
+  
+	if (config->GetParamDV(iDV, 0) == NO) { upper = false; double_surface = true; }
+	if (config->GetParamDV(iDV, 0) == YES) { upper = true; double_surface = true; }
+  
+	for (iMarker = 0; iMarker < config->GetnMarker_All(); iMarker++) {
+
+		for (iVertex = 0; iVertex < boundary->nVertex[iMarker]; iVertex++) {
+			VarCoord[0] = 0.0; VarCoord[1] = 0.0; VarCoord[2] = 0.0;
+      
+			if (config->GetMarker_All_DV(iMarker) == YES) {
+        
+				Coord_ = boundary->vertex[iMarker][iVertex]->GetCoord();
+				Normal_ = boundary->vertex[iMarker][iVertex]->GetNormal();
+        
+        /*--- The Hicks Henne bump functions should be applied to a basic airfoil without AoA,
+         and unitary chord, a tranformation is required ---*/
+        
+        ValCos = cos(AoA*PI_NUMBER/180.0);
+        ValSin = sin(AoA*PI_NUMBER/180.0);
+        
+        Coord[0] = Coord_[0]*ValCos - Coord_[1]*ValSin;
+        Coord[0] = max(0.0, Coord[0]); // Coord x should be always positive
+        Coord[1] = Coord_[1]*ValCos + Coord_[0]*ValSin;
+        
+        Normal[0] = Normal_[0]*ValCos - Normal_[1]*ValSin;
+        Normal[1] = Normal_[1]*ValCos + Normal_[0]*ValSin;
+        
+        /*--- Bump computation ---*/
+        
+				if (double_surface) {
+					ek = log10(0.5)/log10(xk);
+					fk = pow( sin( PI_NUMBER * pow(Coord[0], ek) ) , t2);
+          
+					/*--- Upper and lower surface ---*/
+          
+					if (( upper) && (Normal[1] > 0)) { VarCoord[1] =  Ampl*fk; }
+					if ((!upper) && (Normal[1] < 0)) { VarCoord[1] = -Ampl*fk; }
+
+				}
+				else {
+					xCoord = Coord[0] - BumpLoc;
+					ek = log10(0.5)/log10(xk/BumpSize);
+					fk = pow( sin( PI_NUMBER * pow(xCoord/BumpSize, ek)), t2);
+
+					/*--- Only one surface ---*/
+          
+					if ((xCoord <= 0.0) || (xCoord >= BumpSize)) VarCoord[1] =  0.0;
+          else VarCoord[1] =  Ampl*fk;
+
+          
+				}
+			}
+      
+      /*--- Apply the transformation to the coordinate variation ---*/
+      
+      ValCos = cos(-AoA*PI_NUMBER/180.0);
+      ValSin = sin(-AoA*PI_NUMBER/180.0);
+      
+      VarCoord_[0] = VarCoord[0]*ValCos - VarCoord[1]*ValSin;
+      VarCoord_[1] = VarCoord[1]*ValCos + VarCoord[0]*ValSin;
+
+			boundary->vertex[iMarker][iVertex]->AddVarCoord(VarCoord_);
+      
+		}
+	}
+  
+}
+
+void CSurfaceMovement::SetRotation(CGeometry *boundary, CConfig *config, unsigned short iDV, bool ResetDef) {
+	unsigned long iVertex;
+	unsigned short iMarker;
+	su2double VarCoord[3], *Coord;
+	su2double  movement[3], x, y, z;
+  
+  /*--- Reset airfoil deformation if first deformation or if it required by the solver ---*/
+  
+	if ((iDV == 0) || (ResetDef == true)) {
+		for (iMarker = 0; iMarker < config->GetnMarker_All(); iMarker++)
+			for (iVertex = 0; iVertex < boundary->nVertex[iMarker]; iVertex++) {
+				VarCoord[0] = 0.0; VarCoord[1] = 0.0; VarCoord[2] = 0.0;
+				boundary->vertex[iMarker][iVertex]->SetVarCoord(VarCoord);
+			}
+	}
+  
+	/*--- xyz-coordinates of a point on the line of rotation. */
+  
+	su2double a = config->GetParamDV(iDV, 0);
+	su2double b = config->GetParamDV(iDV, 1);
+	su2double c = 0.0;
+	if (boundary->GetnDim() == 3) c = config->GetParamDV(0,2);
+	
+	/*--- xyz-coordinate of the line's direction vector. ---*/
+  
+	su2double u = config->GetParamDV(iDV, 3)-config->GetParamDV(iDV, 0);
+	su2double v = config->GetParamDV(iDV, 4)-config->GetParamDV(iDV, 1);
+	su2double w = 1.0;
+	if (boundary->GetnDim() == 3) w = config->GetParamDV(iDV, 5)-config->GetParamDV(iDV, 2);
+	
+	/*--- The angle of rotation. ---*/
+  
+	su2double theta = config->GetDV_Value(iDV)*PI_NUMBER/180.0;
+	
+	/*--- An intermediate value used in computations. ---*/
+  
+	su2double u2=u*u; su2double v2=v*v; su2double w2=w*w;
+	su2double cosT = cos(theta); su2double sinT = sin(theta);
+	su2double l2 = u2 + v2 + w2; su2double l = sqrt(l2);
+  
+	for (iMarker = 0; iMarker < config->GetnMarker_All(); iMarker++)
+		for (iVertex = 0; iVertex < boundary->nVertex[iMarker]; iVertex++) {
+			VarCoord[0] = 0.0; VarCoord[1] = 0.0; VarCoord[2] = 0.0;
+			if (config->GetMarker_All_DV(iMarker) == YES) {
+				Coord = boundary->vertex[iMarker][iVertex]->GetCoord();
+				x = Coord[0]; y = Coord[1]; z = Coord[2];
+				
+				movement[0] = a*(v2 + w2) + u*(-b*v - c*w + u*x + v*y + w*z)
+				+ (-a*(v2 + w2) + u*(b*v + c*w - v*y - w*z) + (v2 + w2)*x)*cosT
+				+ l*(-c*v + b*w - w*y + v*z)*sinT;
+				movement[0] = movement[0]/l2 - x;
+				
+				movement[1] = b*(u2 + w2) + v*(-a*u - c*w + u*x + v*y + w*z)
+				+ (-b*(u2 + w2) + v*(a*u + c*w - u*x - w*z) + (u2 + w2)*y)*cosT
+				+ l*(c*u - a*w + w*x - u*z)*sinT;
+				movement[1] = movement[1]/l2 - y;
+				
+				movement[2] = c*(u2 + v2) + w*(-a*u - b*v + u*x + v*y + w*z)
+				+ (-c*(u2 + v2) + w*(a*u + b*v - u*x - v*y) + (u2 + v2)*z)*cosT
+				+ l*(-b*u + a*v - v*x + u*y)*sinT;
+				if (boundary->GetnDim() == 3) movement[2] = movement[2]/l2 - z;
+				else movement[2] = 0.0;
+				
+				VarCoord[0] = movement[0];
+				VarCoord[1] = movement[1];
+				if (boundary->GetnDim() == 3) VarCoord[2] = movement[2];
+				
+			}
+			boundary->vertex[iMarker][iVertex]->AddVarCoord(VarCoord);
+		}
+}
+
+void CSurfaceMovement::SetTranslation(CGeometry *boundary, CConfig *config, unsigned short iDV, bool ResetDef) {
+  unsigned long iVertex;
+  unsigned short iMarker;
+  su2double VarCoord[3];
+  su2double Ampl = config->GetDV_Value(iDV);
+  
+  /*--- Reset airfoil deformation if first deformation or if it required by the solver ---*/
+  
+  if ((iDV == 0) || (ResetDef == true)) {
+    for (iMarker = 0; iMarker < config->GetnMarker_All(); iMarker++)
+      for (iVertex = 0; iVertex < boundary->nVertex[iMarker]; iVertex++) {
+        VarCoord[0] = 0.0; VarCoord[1] = 0.0; VarCoord[2] = 0.0;
+        boundary->vertex[iMarker][iVertex]->SetVarCoord(VarCoord);
+      }
+  }
+  
+  su2double xDispl = config->GetParamDV(iDV, 0);
+  su2double yDispl = config->GetParamDV(iDV, 1);
+  su2double zDispl = 0;
+  if (boundary->GetnDim() == 3) zDispl = config->GetParamDV(iDV, 2);
+  
+  for (iMarker = 0; iMarker < config->GetnMarker_All(); iMarker++)
+    for (iVertex = 0; iVertex < boundary->nVertex[iMarker]; iVertex++) {
+      VarCoord[0] = 0.0; VarCoord[1] = 0.0; VarCoord[2] = 0.0;
+      if (config->GetMarker_All_DV(iMarker) == YES) {
+        VarCoord[0] = Ampl*xDispl;
+        VarCoord[1] = Ampl*yDispl;
+        if (boundary->GetnDim() == 3) VarCoord[2] = Ampl*zDispl;
+      }
+      boundary->vertex[iMarker][iVertex]->AddVarCoord(VarCoord);
+    }
+  
+}
+
+void CSurfaceMovement::SetScale(CGeometry *boundary, CConfig *config, unsigned short iDV, bool ResetDef) {
+	unsigned long iVertex;
+  unsigned short iMarker;
+	su2double VarCoord[3], x, y, z, *Coord;
+	su2double Ampl = config->GetDV_Value(iDV);
+	
+  /*--- Reset airfoil deformation if first deformation or if it required by the solver ---*/
+  
+	if ((iDV == 0) || (ResetDef == true)) {
+		for (iMarker = 0; iMarker < config->GetnMarker_All(); iMarker++)
+			for (iVertex = 0; iVertex < boundary->nVertex[iMarker]; iVertex++) {
+				VarCoord[0] = 0.0; VarCoord[1] = 0.0; VarCoord[2] = 0.0;
+				boundary->vertex[iMarker][iVertex]->SetVarCoord(VarCoord);
+			}
+	}
+	
+	for (iMarker = 0; iMarker < config->GetnMarker_All(); iMarker++)
+		for (iVertex = 0; iVertex < boundary->nVertex[iMarker]; iVertex++) {
+			VarCoord[0] = 0.0; VarCoord[1] = 0.0; VarCoord[2] = 0.0;
+			if (config->GetMarker_All_DV(iMarker) == YES) {
+        Coord = boundary->vertex[iMarker][iVertex]->GetCoord();
+        x = Coord[0]; y = Coord[1]; z = Coord[2];
+				VarCoord[0] = (Ampl-1.0)*x;
+				VarCoord[1] = (Ampl-1.0)*y;
+				if (boundary->GetnDim() == 3) VarCoord[2] = (Ampl-1.0)*z;
+			}
+			boundary->vertex[iMarker][iVertex]->AddVarCoord(VarCoord);
+		}
+  
+}
+
+void CSurfaceMovement::Moving_Walls(CGeometry *geometry, CConfig *config,
+                                    unsigned short iZone, unsigned long iter) {
+  
+  int rank = MASTER_NODE;
+#ifdef HAVE_MPI
+	MPI_Comm_rank(MPI_COMM_WORLD, &rank);
+#endif
+  
+  /*--- Local variables ---*/
+  unsigned short iMarker, jMarker, iDim, nDim = geometry->GetnDim();
+  unsigned long iPoint, iVertex;
+  su2double xDot[3] = {0.0,0.0,0.0}, *Coord, Center[3] = {0.0,0.0,0.0}, Omega[3] = {0.0,0.0,0.0}, r[3] = {0.0,0.0,0.0}, GridVel[3] = {0.0,0.0,0.0};
+	su2double L_Ref     = config->GetLength_Ref();
+  su2double Omega_Ref = config->GetOmega_Ref();
+  su2double Vel_Ref   = config->GetVelocity_Ref();
+	string Marker_Tag;
+  
+  /*--- Store grid velocity for each node on the moving surface(s).
+   Sum and store the x, y, & z velocities due to translation and rotation. ---*/
+  
+  for (iMarker = 0; iMarker < config->GetnMarker_All(); iMarker++) {
+    if (config->GetMarker_All_Moving(iMarker) == YES) {
+      
+      /*--- Identify iMarker from the list of those under MARKER_MOVING ---*/
+      
+      Marker_Tag = config->GetMarker_All_TagBound(iMarker);
+      jMarker    = config->GetMarker_Moving(Marker_Tag);
+      
+      /*--- Get prescribed wall speed from config for this marker ---*/
+      
+      Center[0] = config->GetMotion_Origin_X(jMarker);
+      Center[1] = config->GetMotion_Origin_Y(jMarker);
+      Center[2] = config->GetMotion_Origin_Z(jMarker);
+      Omega[0]  = config->GetRotation_Rate_X(jMarker)/Omega_Ref;
+      Omega[1]  = config->GetRotation_Rate_Y(jMarker)/Omega_Ref;
+      Omega[2]  = config->GetRotation_Rate_Z(jMarker)/Omega_Ref;
+      xDot[0]   = config->GetTranslation_Rate_X(jMarker)/Vel_Ref;
+      xDot[1]   = config->GetTranslation_Rate_Y(jMarker)/Vel_Ref;
+      xDot[2]   = config->GetTranslation_Rate_Z(jMarker)/Vel_Ref;
+      
+      if (rank == MASTER_NODE && iter == 0) {
+        cout << " Storing grid velocity for marker: ";
+        cout << Marker_Tag << "." << endl;
+        cout << " Translational velocity: (" << xDot[0] << ", " << xDot[1];
+        cout << ", " << xDot[2] << ") m/s." << endl;
+        cout << " Angular velocity: (" << Omega[0] << ", " << Omega[1];
+        cout << ", " << Omega[2] << ") rad/s about origin: (" << Center[0];
+        cout << ", " << Center[1] << ", " << Center[2] << ")." << endl;
+      }
+      
+      for (iVertex = 0; iVertex < geometry->nVertex[iMarker]; iVertex++) {
+        
+        /*--- Get the index and coordinates of the current point ---*/
+        
+        iPoint = geometry->vertex[iMarker][iVertex]->GetNode();
+        Coord  = geometry->node[iPoint]->GetCoord();
+        
+        /*--- Calculate non-dim. position from rotation center ---*/
+        for (iDim = 0; iDim < nDim; iDim++)
+          r[iDim] = (Coord[iDim]-Center[iDim])/L_Ref;
+        if (nDim == 2) r[nDim] = 0.0;
+        
+        /*--- Cross Product of angular velocity and distance from center to
+         get the rotational velocity. Note that we are adding on the velocity
+         due to pure translation as well. ---*/
+        
+        GridVel[0] = xDot[0] + Omega[1]*r[2] - Omega[2]*r[1];
+        GridVel[1] = xDot[1] + Omega[2]*r[0] - Omega[0]*r[2];
+        GridVel[2] = xDot[2] + Omega[0]*r[1] - Omega[1]*r[0];
+        
+        /*--- Store the moving wall velocity for this node ---*/
+        
+        for (iDim = 0; iDim < nDim; iDim++)
+          geometry->node[iPoint]->SetGridVel(iDim, GridVel[iDim]);
+  
+      }
+		}
+	}
+}
+
+void CSurfaceMovement::Surface_Translating(CGeometry *geometry, CConfig *config,
+                                        unsigned long iter, unsigned short iZone) {
+  
+	su2double deltaT, time_new, time_old;
+  su2double Center[3], VarCoord[3], xDot[3];
+  unsigned short iMarker, jMarker, Moving;
+  unsigned long iVertex;
+  string Marker_Tag, Moving_Tag;
+  int rank;
+  
+#ifdef HAVE_MPI
+	MPI_Comm_rank(MPI_COMM_WORLD, &rank);
+#else
+	rank = MASTER_NODE;
+#endif
+	
+  /*--- Initialize the delta variation in coordinates ---*/
+  VarCoord[0] = 0.0; VarCoord[1] = 0.0; VarCoord[2] = 0.0;
+  
+  /*--- Retrieve values from the config file ---*/
+  
+  deltaT = config->GetDelta_UnstTimeND();
+  
+  /*--- Compute delta time based on physical time step ---*/
+  time_new = static_cast<su2double>(iter)*deltaT;
+  if (iter == 0) {
+    time_old = time_new;
+  } else {
+    time_old = static_cast<su2double>(iter-1)*deltaT;
+  }
+  
+	/*--- Store displacement of each node on the translating surface ---*/
+    /*--- Loop over markers and find the particular marker(s) (surface) to translate ---*/
+  
+	for (iMarker = 0; iMarker < config->GetnMarker_All(); iMarker++) {
+    Moving = config->GetMarker_All_Moving(iMarker);
+    if (Moving == YES) {
+      for (jMarker = 0; jMarker<config->GetnMarker_Moving(); jMarker++) {
+        
+        Moving_Tag = config->GetMarker_Moving(jMarker);
+        Marker_Tag = config->GetMarker_All_TagBound(iMarker);
+        
+        if (Marker_Tag == Moving_Tag) {
+
+          /*--- Translation velocity from config. ---*/
+          
+          xDot[0]   = config->GetTranslation_Rate_X(jMarker);
+          xDot[1]   = config->GetTranslation_Rate_Y(jMarker);
+          xDot[2]   = config->GetTranslation_Rate_Z(jMarker);
+          
+          /*--- Print some information to the console. Be verbose at the first
+           iteration only (mostly for debugging purposes). ---*/
+          // Note that the MASTER_NODE might not contain all the markers being moved.
+          
+          if (rank == MASTER_NODE) {
+            cout << " Storing translating displacement for marker: ";
+            cout << Marker_Tag << "." << endl;
+            if (iter == 0) {
+              cout << " Translational velocity: (" << xDot[0] << ", " << xDot[1];
+              cout << ", " << xDot[2] << ") m/s." << endl;
+            }
+          }
+          
+          /*--- Compute delta change in the position in the x, y, & z directions. ---*/
+          
+          VarCoord[0] = xDot[0]*(time_new-time_old);
+          VarCoord[1] = xDot[1]*(time_new-time_old);
+          VarCoord[2] = xDot[2]*(time_new-time_old);
+          
+          for (iVertex = 0; iVertex < geometry->nVertex[iMarker]; iVertex++) {
+            
+            /*--- Set node displacement for volume deformation ---*/
+            geometry->vertex[iMarker][iVertex]->SetVarCoord(VarCoord);
+            
+          }
+        }
+      }
+    }
+  }
+  
+  /*--- When updating the origins it is assumed that all markers have the
+        same translational velocity, because we use the last VarCoord set ---*/
+  
+  /*--- Set the mesh motion center to the new location after
+   incrementing the position with the translation. This new
+   location will be used for subsequent mesh motion for the given marker.---*/
+  
+  for (jMarker=0; jMarker<config->GetnMarker_Moving(); jMarker++) {
+    
+    /*-- Check if we want to update the motion origin for the given marker ---*/
+    
+    if (config->GetMoveMotion_Origin(jMarker) == YES) {
+      Center[0] = config->GetMotion_Origin_X(jMarker) + VarCoord[0];
+      Center[1] = config->GetMotion_Origin_Y(jMarker) + VarCoord[1];
+      Center[2] = config->GetMotion_Origin_Z(jMarker) + VarCoord[2];
+      config->SetMotion_Origin_X(jMarker, Center[0]);
+      config->SetMotion_Origin_Y(jMarker, Center[1]);
+      config->SetMotion_Origin_Z(jMarker, Center[2]);
+    }
+  }
+  
+  /*--- Set the moment computation center to the new location after
+   incrementing the position with the translation. ---*/
+  
+  for (jMarker=0; jMarker<config->GetnMarker_Monitoring(); jMarker++) {
+    Center[0] = config->GetRefOriginMoment_X(jMarker) + VarCoord[0];
+    Center[1] = config->GetRefOriginMoment_Y(jMarker) + VarCoord[1];
+    Center[2] = config->GetRefOriginMoment_Z(jMarker) + VarCoord[2];
+    config->SetRefOriginMoment_X(jMarker, Center[0]);
+    config->SetRefOriginMoment_Y(jMarker, Center[1]);
+    config->SetRefOriginMoment_Z(jMarker, Center[2]);
+  }
+}
+
+void CSurfaceMovement::Surface_Plunging(CGeometry *geometry, CConfig *config,
+                                           unsigned long iter, unsigned short iZone) {
+  
+	su2double deltaT, time_new, time_old, Lref;
+  su2double Center[3], VarCoord[3], Omega[3], Ampl[3];
+  su2double DEG2RAD = PI_NUMBER/180.0;
+  unsigned short iMarker, jMarker, Moving;
+  unsigned long iVertex;
+  string Marker_Tag, Moving_Tag;
+  int rank;
+  
+#ifdef HAVE_MPI
+	MPI_Comm_rank(MPI_COMM_WORLD, &rank);
+#else
+	rank = MASTER_NODE;
+#endif
+	
+  /*--- Initialize the delta variation in coordinates ---*/
+  VarCoord[0] = 0.0; VarCoord[1] = 0.0; VarCoord[2] = 0.0;
+  
+  /*--- Retrieve values from the config file ---*/
+  
+  deltaT = config->GetDelta_UnstTimeND();
+  Lref   = config->GetLength_Ref();
+  
+  /*--- Compute delta time based on physical time step ---*/
+  time_new = static_cast<su2double>(iter)*deltaT;
+  if (iter == 0) {
+    time_old = time_new;
+  } else {
+    time_old = static_cast<su2double>(iter-1)*deltaT;
+  }
+  
+	/*--- Store displacement of each node on the plunging surface ---*/
+    /*--- Loop over markers and find the particular marker(s) (surface) to plunge ---*/
+  
+	for (iMarker = 0; iMarker < config->GetnMarker_All(); iMarker++) {
+    Moving = config->GetMarker_All_Moving(iMarker);
+    if (Moving == YES) {
+      for (jMarker = 0; jMarker<config->GetnMarker_Moving(); jMarker++) {
+        
+        Moving_Tag = config->GetMarker_Moving(jMarker);
+        Marker_Tag = config->GetMarker_All_TagBound(iMarker);
+        
+        if (Marker_Tag == Moving_Tag) {
+          
+          /*--- Plunging frequency and amplitude from config. ---*/
+          
+          Omega[0]  = config->GetPlunging_Omega_X(jMarker)/config->GetOmega_Ref();
+          Omega[1]  = config->GetPlunging_Omega_Y(jMarker)/config->GetOmega_Ref();
+          Omega[2]  = config->GetPlunging_Omega_Z(jMarker)/config->GetOmega_Ref();
+          Ampl[0]   = config->GetPlunging_Ampl_X(jMarker)/Lref;
+          Ampl[1]   = config->GetPlunging_Ampl_Y(jMarker)/Lref;
+          Ampl[2]   = config->GetPlunging_Ampl_Z(jMarker)/Lref;
+          
+          /*--- Print some information to the console. Be verbose at the first
+           iteration only (mostly for debugging purposes). ---*/
+          // Note that the MASTER_NODE might not contain all the markers being moved.
+
+          if (rank == MASTER_NODE) {
+            cout << " Storing plunging displacement for marker: ";
+            cout << Marker_Tag << "." << endl;
+            if (iter == 0) {
+              cout << " Plunging frequency: (" << Omega[0] << ", " << Omega[1];
+              cout << ", " << Omega[2] << ") rad/s." << endl;
+              cout << " Plunging amplitude: (" << Ampl[0]/DEG2RAD;
+              cout << ", " << Ampl[1]/DEG2RAD << ", " << Ampl[2]/DEG2RAD;
+              cout << ") degrees."<< endl;
+            }
+          }
+          
+          /*--- Compute delta change in the position in the x, y, & z directions. ---*/
+          
+          VarCoord[0] = -Ampl[0]*(sin(Omega[0]*time_new) - sin(Omega[0]*time_old));
+          VarCoord[1] = -Ampl[1]*(sin(Omega[1]*time_new) - sin(Omega[1]*time_old));
+          VarCoord[2] = -Ampl[2]*(sin(Omega[2]*time_new) - sin(Omega[2]*time_old));
+          
+          for (iVertex = 0; iVertex < geometry->nVertex[iMarker]; iVertex++) {
+            
+            /*--- Set node displacement for volume deformation ---*/
+            geometry->vertex[iMarker][iVertex]->SetVarCoord(VarCoord);
+            
+          }
+        }
+      }
+    }
+  }
+  
+  /*--- When updating the origins it is assumed that all markers have the
+   same plunging movement, because we use the last VarCoord set ---*/
+  
+  /*--- Set the mesh motion center to the new location after
+   incrementing the position with the translation. This new
+   location will be used for subsequent mesh motion for the given marker.---*/
+  
+  for (jMarker=0; jMarker<config->GetnMarker_Moving(); jMarker++) {
+    
+    /*-- Check if we want to update the motion origin for the given marker ---*/
+    
+    if (config->GetMoveMotion_Origin(jMarker) == YES) {
+      Center[0] = config->GetMotion_Origin_X(jMarker) + VarCoord[0];
+      Center[1] = config->GetMotion_Origin_Y(jMarker) + VarCoord[1];
+      Center[2] = config->GetMotion_Origin_Z(jMarker) + VarCoord[2];
+      config->SetMotion_Origin_X(jMarker, Center[0]);
+      config->SetMotion_Origin_Y(jMarker, Center[1]);
+      config->SetMotion_Origin_Z(jMarker, Center[2]);
+    }
+  }
+  
+  /*--- Set the moment computation center to the new location after
+   incrementing the position with the plunging. ---*/
+  
+  for (jMarker=0; jMarker<config->GetnMarker_Monitoring(); jMarker++) {
+    Center[0] = config->GetRefOriginMoment_X(jMarker) + VarCoord[0];
+    Center[1] = config->GetRefOriginMoment_Y(jMarker) + VarCoord[1];
+    Center[2] = config->GetRefOriginMoment_Z(jMarker) + VarCoord[2];
+    config->SetRefOriginMoment_X(jMarker, Center[0]);
+    config->SetRefOriginMoment_Y(jMarker, Center[1]);
+    config->SetRefOriginMoment_Z(jMarker, Center[2]);
+  }
+}
+
+void CSurfaceMovement::Surface_Pitching(CGeometry *geometry, CConfig *config,
+                                        unsigned long iter, unsigned short iZone) {
+	
+	su2double deltaT, time_new, time_old, Lref, *Coord;
+  su2double Center[3], VarCoord[3], Omega[3], Ampl[3], Phase[3], rotCoord[3], r[3];
+  su2double rotMatrix[3][3] = {{0.0,0.0,0.0}, {0.0,0.0,0.0}, {0.0,0.0,0.0}};
+  su2double dtheta, dphi, dpsi, cosTheta, sinTheta;
+  su2double cosPhi, sinPhi, cosPsi, sinPsi;
+  su2double DEG2RAD = PI_NUMBER/180.0;
+  unsigned short iMarker, jMarker, Moving, iDim, nDim = geometry->GetnDim();
+  unsigned long iPoint, iVertex;
+  string Marker_Tag, Moving_Tag;
+  int rank;
+  
+#ifdef HAVE_MPI
+	MPI_Comm_rank(MPI_COMM_WORLD, &rank);
+#else
+	rank = MASTER_NODE;
+#endif
+  
+  /*--- Initialize the delta variation in coordinates ---*/
+  VarCoord[0] = 0.0; VarCoord[1] = 0.0; VarCoord[2] = 0.0;
+  
+  /*--- Retrieve values from the config file ---*/
+  
+  deltaT = config->GetDelta_UnstTimeND();
+  Lref   = config->GetLength_Ref();
+  
+  /*--- Compute delta time based on physical time step ---*/
+  time_new = static_cast<su2double>(iter)*deltaT;
+  if (iter == 0) {
+    time_old = time_new;
+  } else {
+    time_old = static_cast<su2double>(iter-1)*deltaT;
+  }
+
+	/*--- Store displacement of each node on the pitching surface ---*/
+    /*--- Loop over markers and find the particular marker(s) (surface) to pitch ---*/
+
+	for (iMarker = 0; iMarker < config->GetnMarker_All(); iMarker++) {
+    Moving = config->GetMarker_All_Moving(iMarker);
+    if (Moving == YES) {
+      for (jMarker = 0; jMarker<config->GetnMarker_Moving(); jMarker++) {
+        
+        Moving_Tag = config->GetMarker_Moving(jMarker);
+        Marker_Tag = config->GetMarker_All_TagBound(iMarker);
+        
+        if (Marker_Tag == Moving_Tag) {
+          
+          /*--- Pitching origin, frequency, and amplitude from config. ---*/
+          
+          Center[0] = config->GetMotion_Origin_X(jMarker);
+          Center[1] = config->GetMotion_Origin_Y(jMarker);
+          Center[2] = config->GetMotion_Origin_Z(jMarker);
+          Omega[0]  = config->GetPitching_Omega_X(jMarker)/config->GetOmega_Ref();
+          Omega[1]  = config->GetPitching_Omega_Y(jMarker)/config->GetOmega_Ref();
+          Omega[2]  = config->GetPitching_Omega_Z(jMarker)/config->GetOmega_Ref();
+          Ampl[0]   = config->GetPitching_Ampl_X(jMarker)*DEG2RAD;
+          Ampl[1]   = config->GetPitching_Ampl_Y(jMarker)*DEG2RAD;
+          Ampl[2]   = config->GetPitching_Ampl_Z(jMarker)*DEG2RAD;
+          Phase[0]  = config->GetPitching_Phase_X(jMarker)*DEG2RAD;
+          Phase[1]  = config->GetPitching_Phase_Y(jMarker)*DEG2RAD;
+          Phase[2]  = config->GetPitching_Phase_Z(jMarker)*DEG2RAD;
+          
+          /*--- Print some information to the console. Be verbose at the first
+           iteration only (mostly for debugging purposes). ---*/
+          // Note that the MASTER_NODE might not contain all the markers being moved.
+
+          if (rank == MASTER_NODE) {
+            cout << " Storing pitching displacement for marker: ";
+            cout << Marker_Tag << "." << endl;
+            if (iter == 0) {
+              cout << " Pitching frequency: (" << Omega[0] << ", " << Omega[1];
+              cout << ", " << Omega[2] << ") rad/s about origin: (" << Center[0];
+              cout << ", " << Center[1] << ", " << Center[2] << ")." << endl;
+              cout << " Pitching amplitude about origin: (" << Ampl[0]/DEG2RAD;
+              cout << ", " << Ampl[1]/DEG2RAD << ", " << Ampl[2]/DEG2RAD;
+              cout << ") degrees."<< endl;
+              cout << " Pitching phase lag about origin: (" << Phase[0]/DEG2RAD;
+              cout << ", " << Phase[1]/DEG2RAD <<", "<< Phase[2]/DEG2RAD;
+              cout << ") degrees."<< endl;
+            }
+          }
+          
+          /*--- Compute delta change in the angle about the x, y, & z axes. ---*/
+          
+          dtheta = -Ampl[0]*(sin(Omega[0]*time_new + Phase[0])
+                             - sin(Omega[0]*time_old + Phase[0]));
+          dphi   = -Ampl[1]*(sin(Omega[1]*time_new + Phase[1])
+                             - sin(Omega[1]*time_old + Phase[1]));
+          dpsi   = -Ampl[2]*(sin(Omega[2]*time_new + Phase[2])
+                             - sin(Omega[2]*time_old + Phase[2]));
+          
+          /*--- Store angles separately for clarity. Compute sines/cosines. ---*/
+          
+          cosTheta = cos(dtheta);  cosPhi = cos(dphi);  cosPsi = cos(dpsi);
+          sinTheta = sin(dtheta);  sinPhi = sin(dphi);  sinPsi = sin(dpsi);
+          
+          /*--- Compute the rotation matrix. Note that the implicit
+           ordering is rotation about the x-axis, y-axis, then z-axis. ---*/
+          
+          rotMatrix[0][0] = cosPhi*cosPsi;
+          rotMatrix[1][0] = cosPhi*sinPsi;
+          rotMatrix[2][0] = -sinPhi;
+          
+          rotMatrix[0][1] = sinTheta*sinPhi*cosPsi - cosTheta*sinPsi;
+          rotMatrix[1][1] = sinTheta*sinPhi*sinPsi + cosTheta*cosPsi;
+          rotMatrix[2][1] = sinTheta*cosPhi;
+          
+          rotMatrix[0][2] = cosTheta*sinPhi*cosPsi + sinTheta*sinPsi;
+          rotMatrix[1][2] = cosTheta*sinPhi*sinPsi - sinTheta*cosPsi;
+          rotMatrix[2][2] = cosTheta*cosPhi;
+          
+          for (iVertex = 0; iVertex < geometry->nVertex[iMarker]; iVertex++) {
+            
+            /*--- Index and coordinates of the current point ---*/
+            
+            iPoint = geometry->vertex[iMarker][iVertex]->GetNode();
+            Coord  = geometry->node[iPoint]->GetCoord();
+            
+            /*--- Calculate non-dim. position from rotation center ---*/
+            
+            for (iDim = 0; iDim < nDim; iDim++)
+              r[iDim] = (Coord[iDim]-Center[iDim])/Lref;
+            if (nDim == 2) r[nDim] = 0.0;
+            
+            /*--- Compute transformed point coordinates ---*/
+            
+            rotCoord[0] = rotMatrix[0][0]*r[0]
+            + rotMatrix[0][1]*r[1]
+            + rotMatrix[0][2]*r[2] + Center[0];
+            
+            rotCoord[1] = rotMatrix[1][0]*r[0]
+            + rotMatrix[1][1]*r[1]
+            + rotMatrix[1][2]*r[2] + Center[1];
+            
+            rotCoord[2] = rotMatrix[2][0]*r[0]
+            + rotMatrix[2][1]*r[1]
+            + rotMatrix[2][2]*r[2] + Center[2];
+            
+            /*--- Calculate delta change in the x, y, & z directions ---*/
+            for (iDim = 0; iDim < nDim; iDim++)
+              VarCoord[iDim] = (rotCoord[iDim]-Coord[iDim])/Lref;
+            if (nDim == 2) VarCoord[nDim] = 0.0;
+            
+            /*--- Set node displacement for volume deformation ---*/
+            geometry->vertex[iMarker][iVertex]->SetVarCoord(VarCoord);
+            
+          }
+        }
+      }
+    }
+  }
+  /*--- For pitching we don't update the motion origin and moment reference origin. ---*/
+}
+
+void CSurfaceMovement::Surface_Rotating(CGeometry *geometry, CConfig *config,
+                                        unsigned long iter, unsigned short iZone) {
+	
+	su2double deltaT, time_new, time_old, Lref, *Coord;
+  su2double Center[3] = {0.0,0.0,0.0}, VarCoord[3] = {0.0,0.0,0.0}, Omega[3] = {0.0,0.0,0.0},
+  rotCoord[3] = {0.0,0.0,0.0}, r[3] = {0.0,0.0,0.0}, Center_Aux[3] = {0.0,0.0,0.0};
+  su2double rotMatrix[3][3] = {{0.0,0.0,0.0}, {0.0,0.0,0.0}, {0.0,0.0,0.0}};
+  su2double dtheta, dphi, dpsi, cosTheta, sinTheta;
+  su2double cosPhi, sinPhi, cosPsi, sinPsi;
+  unsigned short iMarker, jMarker, Moving, iDim, nDim = geometry->GetnDim();
+  unsigned long iPoint, iVertex;
+  string Marker_Tag, Moving_Tag;
+  int rank;
+  
+#ifdef HAVE_MPI
+	MPI_Comm_rank(MPI_COMM_WORLD, &rank);
+#else
+	rank = MASTER_NODE;
+#endif
+	
+  /*--- Initialize the delta variation in coordinates ---*/
+  VarCoord[0] = 0.0; VarCoord[1] = 0.0; VarCoord[2] = 0.0;
+  
+  /*--- Retrieve values from the config file ---*/
+  
+  deltaT = config->GetDelta_UnstTimeND();
+  Lref   = config->GetLength_Ref();
+  
+  /*--- Compute delta time based on physical time step ---*/
+  time_new = static_cast<su2double>(iter)*deltaT;
+  if (iter == 0) {
+    time_old = time_new;
+  } else {
+    time_old = static_cast<su2double>(iter-1)*deltaT;
+  }
+  
+	/*--- Store displacement of each node on the rotating surface ---*/
+    /*--- Loop over markers and find the particular marker(s) (surface) to rotate ---*/
+
+  for (iMarker = 0; iMarker < config->GetnMarker_All(); iMarker++) {
+    Moving = config->GetMarker_All_Moving(iMarker);
+    if (Moving == YES) {
+      for (jMarker = 0; jMarker<config->GetnMarker_Moving(); jMarker++) {
+        
+        Moving_Tag = config->GetMarker_Moving(jMarker);
+        Marker_Tag = config->GetMarker_All_TagBound(iMarker);
+        
+        if (Marker_Tag == Moving_Tag) {
+          
+          /*--- Rotation origin and angular velocity from config. ---*/
+          
+          Center[0] = config->GetMotion_Origin_X(jMarker);
+          Center[1] = config->GetMotion_Origin_Y(jMarker);
+          Center[2] = config->GetMotion_Origin_Z(jMarker);
+          Omega[0]  = config->GetRotation_Rate_X(jMarker)/config->GetOmega_Ref();
+          Omega[1]  = config->GetRotation_Rate_Y(jMarker)/config->GetOmega_Ref();
+          Omega[2]  = config->GetRotation_Rate_Z(jMarker)/config->GetOmega_Ref();
+          
+          /*--- Print some information to the console. Be verbose at the first
+           iteration only (mostly for debugging purposes). ---*/
+          // Note that the MASTER_NODE might not contain all the markers being moved.
+
+          if (rank == MASTER_NODE) {
+            cout << " Storing rotating displacement for marker: ";
+            cout << Marker_Tag << "." << endl;
+            if (iter == 0) {
+              cout << " Angular velocity: (" << Omega[0] << ", " << Omega[1];
+              cout << ", " << Omega[2] << ") rad/s about origin: (" << Center[0];
+              cout << ", " << Center[1] << ", " << Center[2] << ")." << endl;
+            }
+          }
+          
+          /*--- Compute delta change in the angle about the x, y, & z axes. ---*/
+          
+          dtheta = Omega[0]*(time_new-time_old);
+          dphi   = Omega[1]*(time_new-time_old);
+          dpsi   = Omega[2]*(time_new-time_old);
+          
+          /*--- Store angles separately for clarity. Compute sines/cosines. ---*/
+          
+          cosTheta = cos(dtheta);  cosPhi = cos(dphi);  cosPsi = cos(dpsi);
+          sinTheta = sin(dtheta);  sinPhi = sin(dphi);  sinPsi = sin(dpsi);
+          
+          /*--- Compute the rotation matrix. Note that the implicit
+           ordering is rotation about the x-axis, y-axis, then z-axis. ---*/
+          
+          rotMatrix[0][0] = cosPhi*cosPsi;
+          rotMatrix[1][0] = cosPhi*sinPsi;
+          rotMatrix[2][0] = -sinPhi;
+          
+          rotMatrix[0][1] = sinTheta*sinPhi*cosPsi - cosTheta*sinPsi;
+          rotMatrix[1][1] = sinTheta*sinPhi*sinPsi + cosTheta*cosPsi;
+          rotMatrix[2][1] = sinTheta*cosPhi;
+          
+          rotMatrix[0][2] = cosTheta*sinPhi*cosPsi + sinTheta*sinPsi;
+          rotMatrix[1][2] = cosTheta*sinPhi*sinPsi - sinTheta*cosPsi;
+          rotMatrix[2][2] = cosTheta*cosPhi;
+          
+          for (iVertex = 0; iVertex < geometry->nVertex[iMarker]; iVertex++) {
+            
+            /*--- Index and coordinates of the current point ---*/
+            
+            iPoint = geometry->vertex[iMarker][iVertex]->GetNode();
+            Coord  = geometry->node[iPoint]->GetCoord();
+            
+            /*--- Calculate non-dim. position from rotation center ---*/
+            
+            for (iDim = 0; iDim < nDim; iDim++)
+              r[iDim] = (Coord[iDim]-Center[iDim])/Lref;
+            if (nDim == 2) r[nDim] = 0.0;
+            
+            /*--- Compute transformed point coordinates ---*/
+            
+            rotCoord[0] = rotMatrix[0][0]*r[0]
+            + rotMatrix[0][1]*r[1]
+            + rotMatrix[0][2]*r[2] + Center[0];
+            
+            rotCoord[1] = rotMatrix[1][0]*r[0]
+            + rotMatrix[1][1]*r[1]
+            + rotMatrix[1][2]*r[2] + Center[1];
+            
+            rotCoord[2] = rotMatrix[2][0]*r[0]
+            + rotMatrix[2][1]*r[1]
+            + rotMatrix[2][2]*r[2] + Center[2];
+            
+            /*--- Calculate delta change in the x, y, & z directions ---*/
+            for (iDim = 0; iDim < nDim; iDim++)
+              VarCoord[iDim] = (rotCoord[iDim]-Coord[iDim])/Lref;
+            if (nDim == 2) VarCoord[nDim] = 0.0;
+            
+            /*--- Set node displacement for volume deformation ---*/
+            geometry->vertex[iMarker][iVertex]->SetVarCoord(VarCoord);
+            
+          }
+        }
+      }
+    }
+  }
+  
+  /*--- When updating the origins it is assumed that all markers have the
+   same rotation movement, because we use the last markers rotation matrix and center ---*/
+  
+  /*--- Set the mesh motion center to the new location after
+   incrementing the position with the rotation. This new
+   location will be used for subsequent mesh motion for the given marker.---*/
+  
+  for (jMarker=0; jMarker<config->GetnMarker_Moving(); jMarker++) {
+    
+    /*-- Check if we want to update the motion origin for the given marker ---*/
+    
+    if (config->GetMoveMotion_Origin(jMarker) == YES) {
+        
+      Center_Aux[0] = config->GetMotion_Origin_X(jMarker);
+      Center_Aux[1] = config->GetMotion_Origin_Y(jMarker);
+      Center_Aux[2] = config->GetMotion_Origin_Z(jMarker);
+      
+      /*--- Calculate non-dim. position from rotation center ---*/
+      
+      for (iDim = 0; iDim < nDim; iDim++)
+        r[iDim] = (Center_Aux[iDim]-Center[iDim])/Lref;
+      if (nDim == 2) r[nDim] = 0.0;
+      
+      /*--- Compute transformed point coordinates ---*/
+      
+      rotCoord[0] = rotMatrix[0][0]*r[0]
+      + rotMatrix[0][1]*r[1]
+      + rotMatrix[0][2]*r[2] + Center[0];
+      
+      rotCoord[1] = rotMatrix[1][0]*r[0]
+      + rotMatrix[1][1]*r[1]
+      + rotMatrix[1][2]*r[2] + Center[1];
+      
+      rotCoord[2] = rotMatrix[2][0]*r[0]
+      + rotMatrix[2][1]*r[1]
+      + rotMatrix[2][2]*r[2] + Center[2];
+      
+      /*--- Calculate delta change in the x, y, & z directions ---*/
+      for (iDim = 0; iDim < nDim; iDim++)
+        VarCoord[iDim] = (rotCoord[iDim]-Center_Aux[iDim])/Lref;
+      if (nDim == 2) VarCoord[nDim] = 0.0;
+      config->SetMotion_Origin_X(jMarker, Center_Aux[0]+VarCoord[0]);
+      config->SetMotion_Origin_Y(jMarker, Center_Aux[1]+VarCoord[1]);
+      config->SetMotion_Origin_Z(jMarker, Center_Aux[2]+VarCoord[2]);
+    }
+  }
+
+  /*--- Set the moment computation center to the new location after
+   incrementing the position with the rotation. ---*/
+  
+  for (jMarker=0; jMarker<config->GetnMarker_Monitoring(); jMarker++) {
+      
+    Center_Aux[0] = config->GetRefOriginMoment_X(jMarker);
+    Center_Aux[1] = config->GetRefOriginMoment_Y(jMarker);
+    Center_Aux[2] = config->GetRefOriginMoment_Z(jMarker);
+
+    /*--- Calculate non-dim. position from rotation center ---*/
+    
+    for (iDim = 0; iDim < nDim; iDim++)
+      r[iDim] = (Center_Aux[iDim]-Center[iDim])/Lref;
+    if (nDim == 2) r[nDim] = 0.0;
+    
+    /*--- Compute transformed point coordinates ---*/
+    
+    rotCoord[0] = rotMatrix[0][0]*r[0]
+    + rotMatrix[0][1]*r[1]
+    + rotMatrix[0][2]*r[2] + Center[0];
+    
+    rotCoord[1] = rotMatrix[1][0]*r[0]
+    + rotMatrix[1][1]*r[1]
+    + rotMatrix[1][2]*r[2] + Center[1];
+    
+    rotCoord[2] = rotMatrix[2][0]*r[0]
+    + rotMatrix[2][1]*r[1]
+    + rotMatrix[2][2]*r[2] + Center[2];
+    
+    /*--- Calculate delta change in the x, y, & z directions ---*/
+    for (iDim = 0; iDim < nDim; iDim++)
+      VarCoord[iDim] = (rotCoord[iDim]-Center_Aux[iDim])/Lref;
+    if (nDim == 2) VarCoord[nDim] = 0.0;
+    
+    config->SetRefOriginMoment_X(jMarker, Center_Aux[0]+VarCoord[0]);
+    config->SetRefOriginMoment_Y(jMarker, Center_Aux[1]+VarCoord[1]);
+    config->SetRefOriginMoment_Z(jMarker, Center_Aux[2]+VarCoord[2]);
+  }
+}
+
+void CSurfaceMovement::AeroelasticDeform(CGeometry *geometry, CConfig *config, unsigned long ExtIter, unsigned short iMarker, unsigned short iMarker_Monitoring, vector<su2double>& displacements) {
+  
+  /* The sign conventions of these are those of the Typical Section Wing Model, below the signs are corrected */
+  su2double dh = -displacements[0];           // relative plunge
+  su2double dalpha = -displacements[1];       // relative pitch
+  su2double dh_x, dh_y;
+  su2double Center[2];
+  unsigned short iDim;
+  su2double Lref = config->GetLength_Ref();
+  su2double *Coord;
+  unsigned long iPoint, iVertex;
+  su2double x_new, y_new;
+  su2double VarCoord[3];
+  string Monitoring_Tag = config->GetMarker_Monitoring(iMarker_Monitoring);
+  
+  /*--- Calculate the plunge displacement for the Typical Section Wing Model taking into account rotation ---*/
+  if (config->GetKind_GridMovement(ZONE_0) == AEROELASTIC_RIGID_MOTION) {
+    su2double Omega, dt, psi;
+    dt = config->GetDelta_UnstTimeND();
+    Omega  = (config->GetRotation_Rate_Z(ZONE_0)/config->GetOmega_Ref());
+    psi = Omega*(dt*ExtIter);
+    
+    /* --- Correct for the airfoil starting position (This is hardcoded in here) --- */
+    if (Monitoring_Tag == "Airfoil1") {
+      psi = psi + 0.0;
+    }
+    else if (Monitoring_Tag == "Airfoil2") {
+      psi = psi + 2.0/3.0*PI_NUMBER;
+    }
+    else if (Monitoring_Tag == "Airfoil3") {
+      psi = psi + 4.0/3.0*PI_NUMBER;
+    }
+    else
+      cout << "WARNING: There is a marker that we are monitoring that doesn't match the values hardcoded above!" << endl;
+    
+    dh_x = -dh*sin(psi);
+    dh_y = dh*cos(psi);
+    
+  } else {
+    dh_x = 0;
+    dh_y = dh;
+  }
+  
+  /*--- Pitching origin from config. ---*/
+  
+  Center[0] = config->GetRefOriginMoment_X(iMarker_Monitoring);
+  Center[1] = config->GetRefOriginMoment_Y(iMarker_Monitoring);
+  
+  for (iVertex = 0; iVertex < geometry->nVertex[iMarker]; iVertex++) {
+    iPoint = geometry->vertex[iMarker][iVertex]->GetNode();
+    /*--- Coordinates of the current point ---*/
+    Coord = geometry->node[iPoint]->GetCoord();
+    
+    /*--- Calculate non-dim. position from rotation center ---*/
+    su2double r[2] = {0,0};
+    for (iDim = 0; iDim < geometry->GetnDim(); iDim++)
+        r[iDim] = (Coord[iDim]-Center[iDim])/Lref;
+    
+    /*--- Compute delta of transformed point coordinates ---*/
+    // The deltas are needed for the FEA grid deformation Method.
+    // rotation contribution - previous position + plunging contribution
+    x_new = cos(dalpha)*r[0] - sin(dalpha)*r[1] -r[0] + dh_x;
+    y_new = sin(dalpha)*r[0] + cos(dalpha)*r[1] -r[1] + dh_y;
+    
+    VarCoord[0] = x_new;
+    VarCoord[1] = y_new;
+    VarCoord[2] = 0.0;
+    
+    /*--- Store new delta node locations for the surface ---*/
+    geometry->vertex[iMarker][iVertex]->SetVarCoord(VarCoord);
+  }
+  /*--- Set the elastic axis to the new location after incrementing the position with the plunge ---*/
+  config->SetRefOriginMoment_X(iMarker_Monitoring, Center[0]+dh_x);
+  config->SetRefOriginMoment_Y(iMarker_Monitoring, Center[1]+dh_y);
+
+  
+}
+
+void CSurfaceMovement::SetBoundary_Flutter3D(CGeometry *geometry, CConfig *config,
+                                             CFreeFormDefBox **FFDBox, unsigned long iter, unsigned short iZone) {
+	
+	su2double omega, deltaT;
+  su2double alpha, alpha_new, alpha_old;
+  su2double time_new, time_old;
+  su2double Center[3], Omega[3], Ampl[3], Phase[3];
+  su2double DEG2RAD = PI_NUMBER/180.0;
+  int rank;
+  bool adjoint = config->GetAdjoint();
+    
+#ifdef HAVE_MPI
+	MPI_Comm_rank(MPI_COMM_WORLD, &rank);
+#else
+	rank = MASTER_NODE;
+#endif
+	
+  /*--- Retrieve values from the config file ---*/
+  
+  deltaT = config->GetDelta_UnstTimeND();
+  
+  /*--- Pitching origin, frequency, and amplitude from config. ---*/
+  
+  Center[0] = config->GetMotion_Origin_X(iZone);
+  Center[1] = config->GetMotion_Origin_Y(iZone);
+  Center[2] = config->GetMotion_Origin_Z(iZone);
+  Omega[0]  = (config->GetPitching_Omega_X(iZone)/config->GetOmega_Ref());
+  Omega[1]  = (config->GetPitching_Omega_Y(iZone)/config->GetOmega_Ref());
+  Omega[2]  = (config->GetPitching_Omega_Z(iZone)/config->GetOmega_Ref());
+  Ampl[0]   = config->GetPitching_Ampl_X(iZone)*DEG2RAD;
+  Ampl[1]   = config->GetPitching_Ampl_Y(iZone)*DEG2RAD;
+  Ampl[2]   = config->GetPitching_Ampl_Z(iZone)*DEG2RAD;
+  Phase[0]   = config->GetPitching_Phase_X(iZone)*DEG2RAD;
+  Phase[1]   = config->GetPitching_Phase_Y(iZone)*DEG2RAD;
+  Phase[2]   = config->GetPitching_Phase_Z(iZone)*DEG2RAD;
+  
+  /*--- Compute delta time based on physical time step ---*/
+  
+  if (adjoint) {
+    
+    /*--- For the unsteady adjoint, we integrate backwards through
+     physical time, so perform mesh motion in reverse. ---*/
+    
+    unsigned long nFlowIter  = config->GetnExtIter();
+    unsigned long directIter = nFlowIter - iter - 1;
+    time_new = static_cast<su2double>(directIter)*deltaT;
+    time_old = time_new;
+    if (iter != 0) time_old = (static_cast<su2double>(directIter)+1.0)*deltaT;
+  } else {
+    
+    /*--- Forward time for the direct problem ---*/
+    
+    time_new = static_cast<su2double>(iter)*deltaT;
+    time_old = time_new;
+    if (iter != 0) time_old = (static_cast<su2double>(iter)-1.0)*deltaT;
+  }
+	
+  /*--- Update the pitching angle at this time step. Flip sign for
+   nose-up positive convention. ---*/
+  
+  omega     = Omega[2];
+  alpha_new = Ampl[2]*sin(omega*time_new);
+  alpha_old = Ampl[2]*sin(omega*time_old);
+  alpha     = (1E-10 + (alpha_new - alpha_old))*(-PI_NUMBER/180.0);
+	
+	if (rank == MASTER_NODE)
+		cout << "New dihedral angle (alpha): " << alpha_new/DEG2RAD << " degrees." << endl;
+	
+	unsigned short iOrder, jOrder, kOrder;
+	short iFFDBox;
+  su2double movement[3] = {0.0,0.0,0.0};
+	bool *move = new bool [nFFDBox];
+	unsigned short *index = new unsigned short[3];
+	
+	move[0] = true; move[1] = true; move[2] = true;	
+
+	/*--- Change the value of the control point if move is true ---*/
+  
+	for (iFFDBox = 0; iFFDBox < nFFDBox; iFFDBox++)
+		if (move[iFFDBox])
+			for (iOrder = 0; iOrder < FFDBox[iFFDBox]->GetlOrder(); iOrder++)
+				for (jOrder = 0; jOrder < FFDBox[iFFDBox]->GetmOrder(); jOrder++)
+					for (kOrder = 0; kOrder < FFDBox[iFFDBox]->GetnOrder(); kOrder++) {
+						index[0] = iOrder; index[1] = jOrder; index[2] = kOrder;
+						su2double *coord = FFDBox[iFFDBox]->GetCoordControlPoints(iOrder, jOrder, kOrder);
+						movement[0] = 0.0; movement[1] = 0.0; movement[2] = coord[1]*tan(alpha);
+						FFDBox[iFFDBox]->SetControlPoints(index, movement);
+					}
+	
+	/*--- Recompute cartesian coordinates using the new control points position ---*/
+  
+	for (iFFDBox = 0; iFFDBox < nFFDBox; iFFDBox++)
+		SetCartesianCoord(geometry, config, FFDBox[iFFDBox], iFFDBox);
+	
+}
+
+void CSurfaceMovement::SetExternal_Deformation(CGeometry *geometry, CConfig *config, unsigned short iZone, unsigned long iter) {
+  
+  int rank = MASTER_NODE;
+#ifdef HAVE_MPI
+	MPI_Comm_rank(MPI_COMM_WORLD, &rank);
+#endif
+  
+  /*--- Local variables ---*/
+  
+	unsigned short iDim, nDim; 
+	unsigned long iPoint = 0, flowIter = 0;
+  unsigned long jPoint, GlobalIndex;
+	su2double VarCoord[3], *Coord_Old = NULL, *Coord_New = NULL, Center[3] = {0.0,0.0,0.0};
+  su2double Lref   = config->GetLength_Ref();
+  su2double NewCoord[3] = {0.0,0.0,0.0}, rotMatrix[3][3] = {{0.0,0.0,0.0}, {0.0,0.0,0.0}, {0.0,0.0,0.0}};
+  su2double r[3] = {0.0,0.0,0.0}, rotCoord[3] = {0.0,0.0,0.0};
+  unsigned long iVertex;
+  unsigned short iMarker;
+  char buffer[50];
+  string motion_filename, UnstExt, text_line;
+  ifstream motion_file;
+  bool unsteady = config->GetUnsteady_Simulation();
+  bool adjoint = config->GetAdjoint();
+  
+	/*--- Load stuff from config ---*/
+  
+	nDim = geometry->GetnDim();
+  motion_filename = config->GetMotion_FileName();
+  
+  /*--- Set the extension for the correct unsteady mesh motion file ---*/
+  
+  if (unsteady) {
+    if (adjoint) {
+      /*--- For the unsteady adjoint, we integrate backwards through
+       physical time, so perform mesh motion in reverse. ---*/
+      unsigned long nFlowIter = config->GetnExtIter() - 1;
+      flowIter  = nFlowIter - iter;
+      unsigned short lastindex = motion_filename.find_last_of(".");
+      motion_filename = motion_filename.substr(0, lastindex);
+      if ((SU2_TYPE::Int(flowIter) >= 0) && (SU2_TYPE::Int(flowIter) < 10)) SPRINTF (buffer, "_0000%d.dat", SU2_TYPE::Int(flowIter));
+      if ((SU2_TYPE::Int(flowIter) >= 10) && (SU2_TYPE::Int(flowIter) < 100)) SPRINTF (buffer, "_000%d.dat", SU2_TYPE::Int(flowIter));
+      if ((SU2_TYPE::Int(flowIter) >= 100) && (SU2_TYPE::Int(flowIter) < 1000)) SPRINTF (buffer, "_00%d.dat", SU2_TYPE::Int(flowIter));
+      if ((SU2_TYPE::Int(flowIter) >= 1000) && (SU2_TYPE::Int(flowIter) < 10000)) SPRINTF (buffer, "_0%d.dat", SU2_TYPE::Int(flowIter));
+      if (SU2_TYPE::Int(flowIter) >= 10000) SPRINTF (buffer, "_%d.dat", SU2_TYPE::Int(flowIter));
+      UnstExt = string(buffer);
+      motion_filename.append(UnstExt);
+    } else {
+      /*--- Forward time for the direct problem ---*/
+      flowIter = iter;
+      unsigned short lastindex = motion_filename.find_last_of(".");
+      motion_filename = motion_filename.substr(0, lastindex);
+      if ((SU2_TYPE::Int(flowIter) >= 0) && (SU2_TYPE::Int(flowIter) < 10)) SPRINTF (buffer, "_0000%d.dat", SU2_TYPE::Int(flowIter));
+      if ((SU2_TYPE::Int(flowIter) >= 10) && (SU2_TYPE::Int(flowIter) < 100)) SPRINTF (buffer, "_000%d.dat", SU2_TYPE::Int(flowIter));
+      if ((SU2_TYPE::Int(flowIter) >= 100) && (SU2_TYPE::Int(flowIter) < 1000)) SPRINTF (buffer, "_00%d.dat", SU2_TYPE::Int(flowIter));
+      if ((SU2_TYPE::Int(flowIter) >= 1000) && (SU2_TYPE::Int(flowIter) < 10000)) SPRINTF (buffer, "_0%d.dat", SU2_TYPE::Int(flowIter));
+      if (SU2_TYPE::Int(flowIter) >= 10000) SPRINTF (buffer, "_%d.dat", SU2_TYPE::Int(flowIter));
+      UnstExt = string(buffer);
+      motion_filename.append(UnstExt);
+    }
+    
+    if (rank == MASTER_NODE)
+      cout << "Reading in the arbitrary mesh motion from direct iteration " << flowIter << "." << endl;
+  }
+  
+  /*--- Open the motion file ---*/
+
+  motion_file.open(motion_filename.data(), ios::in);
+  /*--- Throw error if there is no file ---*/
+  if (motion_file.fail()) {
+    cout << "There is no mesh motion file!" << endl;
+    exit(EXIT_FAILURE);
+  }
+  
+  /*--- Read in and store the new mesh node locations ---*/ 
+  
+  while (getline(motion_file, text_line)) {
+    istringstream point_line(text_line);
+    if (nDim == 2) point_line >> iPoint >> NewCoord[0] >> NewCoord[1];
+    if (nDim == 3) point_line >> iPoint >> NewCoord[0] >> NewCoord[1] >> NewCoord[2];
+    for (iMarker = 0; iMarker < config->GetnMarker_All(); iMarker++) {
+      if (config->GetMarker_All_Moving(iMarker) == YES) {
+        for (iVertex = 0; iVertex < geometry->nVertex[iMarker]; iVertex++) {
+          jPoint = geometry->vertex[iMarker][iVertex]->GetNode();
+          GlobalIndex = geometry->node[jPoint]->GetGlobalIndex();
+          if (GlobalIndex == iPoint) {
+            geometry->vertex[iMarker][iVertex]->SetVarCoord(NewCoord);
+            break;
+          }
+        }
+      }
+    }
+  }
+  /*--- Close the restart file ---*/
+  motion_file.close();
+  
+  /*--- If rotating as well, prepare the rotation matrix ---*/
+  
+  if (config->GetGrid_Movement() &&
+      config->GetKind_GridMovement(iZone) == EXTERNAL_ROTATION) {
+    
+    /*--- Variables needed only for rotation ---*/
+    
+    su2double Omega[3], dt;
+    su2double dtheta, dphi, dpsi, cosTheta, sinTheta;
+    su2double cosPhi, sinPhi, cosPsi, sinPsi;
+    
+    /*--- Center of rotation & angular velocity vector from config ---*/
+    Center[0] = config->GetMotion_Origin_X(iZone);
+    Center[1] = config->GetMotion_Origin_Y(iZone);
+    Center[2] = config->GetMotion_Origin_Z(iZone);
+    
+    /*--- Angular velocity vector from config ---*/
+    
+    dt = static_cast<su2double>(iter)*config->GetDelta_UnstTimeND();
+    Omega[0]  = config->GetRotation_Rate_X(iZone);
+    Omega[1]  = config->GetRotation_Rate_Y(iZone);
+    Omega[2]  = config->GetRotation_Rate_Z(iZone);
+    
+    /*--- For the unsteady adjoint, use reverse time ---*/
+    if (adjoint) {
+      /*--- Set the first adjoint mesh position to the final direct one ---*/
+      if (iter == 0) dt = ((su2double)config->GetnExtIter()-1) * dt;
+      /*--- Reverse the rotation direction for the adjoint ---*/
+      else dt = -1.0*dt;
+    } else {
+      /*--- No rotation at all for the first direct solution ---*/
+      if (iter == 0) dt = 0;
+    }
+    
+    /*--- Compute delta change in the angle about the x, y, & z axes. ---*/
+    
+    dtheta = Omega[0]*dt;   
+    dphi   = Omega[1]*dt; 
+    dpsi   = Omega[2]*dt;
+    
+    /*--- Store angles separately for clarity. Compute sines/cosines. ---*/
+    
+    cosTheta = cos(dtheta);  cosPhi = cos(dphi);  cosPsi = cos(dpsi);
+    sinTheta = sin(dtheta);  sinPhi = sin(dphi);  sinPsi = sin(dpsi);
+    
+    /*--- Compute the rotation matrix. Note that the implicit
+     ordering is rotation about the x-axis, y-axis, then z-axis. ---*/
+    
+    rotMatrix[0][0] = cosPhi*cosPsi;
+    rotMatrix[1][0] = cosPhi*sinPsi;
+    rotMatrix[2][0] = -sinPhi;
+    
+    rotMatrix[0][1] = sinTheta*sinPhi*cosPsi - cosTheta*sinPsi;
+    rotMatrix[1][1] = sinTheta*sinPhi*sinPsi + cosTheta*cosPsi;
+    rotMatrix[2][1] = sinTheta*cosPhi;
+    
+    rotMatrix[0][2] = cosTheta*sinPhi*cosPsi + sinTheta*sinPsi;
+    rotMatrix[1][2] = cosTheta*sinPhi*sinPsi - sinTheta*cosPsi;
+    rotMatrix[2][2] = cosTheta*cosPhi;
+    
+  }
+  
+  /*--- Loop through to find only moving surface markers ---*/
+  
+  for (iMarker = 0; iMarker < config->GetnMarker_All(); iMarker++) {
+    if (config->GetMarker_All_Moving(iMarker) == YES) {
+      
+      /*--- Loop over all surface points for this marker ---*/
+      
+      for (iVertex = 0; iVertex < geometry->nVertex[iMarker]; iVertex++) {
+        iPoint = geometry->vertex[iMarker][iVertex]->GetNode();
+        
+        /*--- Get current and new coordinates from file ---*/
+        
+        Coord_Old = geometry->node[iPoint]->GetCoord();
+        Coord_New = geometry->vertex[iMarker][iVertex]->GetVarCoord();
+        
+        /*--- If we're also rotating, multiply each point by the
+         rotation matrix. It is assumed that the coordinates in
+         Coord_Old have already been rotated using SetRigid_Rotation(). ---*/
+        
+        if (config->GetGrid_Movement() &&
+            config->GetKind_GridMovement(iZone) == EXTERNAL_ROTATION) {
+          
+          /*--- Calculate non-dim. position from rotation center ---*/
+          
+          for (iDim = 0; iDim < nDim; iDim++)
+            r[iDim] = (Coord_New[iDim]-Center[iDim])/Lref;
+          if (nDim == 2) r[nDim] = 0.0;
+          
+          /*--- Compute transformed point coordinates ---*/
+          
+          rotCoord[0] = rotMatrix[0][0]*r[0] 
+                      + rotMatrix[0][1]*r[1] 
+                      + rotMatrix[0][2]*r[2] + Center[0];
+          
+          rotCoord[1] = rotMatrix[1][0]*r[0] 
+                      + rotMatrix[1][1]*r[1] 
+                      + rotMatrix[1][2]*r[2] + Center[1];
+          
+          rotCoord[2] = rotMatrix[2][0]*r[0] 
+                      + rotMatrix[2][1]*r[1] 
+                      + rotMatrix[2][2]*r[2] + Center[2];
+          
+          /*--- Copy rotated coords back to original array for consistency ---*/
+          for (iDim = 0; iDim < nDim; iDim++)
+            Coord_New[iDim] = rotCoord[iDim];
+        }
+        
+        /*--- Calculate delta change in the x, y, & z directions ---*/
+        for (iDim = 0; iDim < nDim; iDim++)
+          VarCoord[iDim] = (Coord_New[iDim]-Coord_Old[iDim])/Lref;
+        if (nDim == 2) VarCoord[nDim] = 0.0;
+
+        /*--- Set position changes to be applied by the spring analogy ---*/
+        geometry->vertex[iMarker][iVertex]->SetVarCoord(VarCoord);
+        
+      }
+    }	
+  }
+}
+
+void CSurfaceMovement::SetNACA_4Digits(CGeometry *boundary, CConfig *config) {
+	unsigned long iVertex;
+	unsigned short iMarker;
+	su2double VarCoord[3], *Coord, *Normal, Ycurv, Yesp;
+
+	if (config->GetnDV() != 1) { cout << "This kind of design variable is not prepared for multiple deformations."; cin.get();	}
+
+	su2double Ya = config->GetParamDV(0,0) / 100.0; /*--- Maximum camber as a fraction of the chord 
+					(100 m is the first of the four digits) ---*/
+	su2double Xa = config->GetParamDV(0,1) / 10.0; /*--- Location of maximum camber as a fraction of 
+					the chord (10 p is the second digit in the NACA xxxx description) ---*/
+	su2double t = config->GetParamDV(0,2) / 100.0; /*--- Maximum thickness as a fraction of the
+					  chord (so 100 t gives the last two digits in 
+					  the NACA 4-digit denomination) ---*/
+		
+	for (iMarker = 0; iMarker < config->GetnMarker_All(); iMarker++)
+		for (iVertex = 0; iVertex < boundary->nVertex[iMarker]; iVertex++) {
+			VarCoord[0] = 0.0; VarCoord[1] = 0.0; VarCoord[2] = 0.0;
+			if (config->GetMarker_All_DV(iMarker) == YES) {
+				Coord = boundary->vertex[iMarker][iVertex]->GetCoord();
+				Normal = boundary->vertex[iMarker][iVertex]->GetNormal();
+				
+				if (Coord[0] < Xa) Ycurv = (2.0*Xa*Coord[0]-pow(Coord[0],2.0))*(Ya/pow(Xa,2.0));
+				else Ycurv = ((1.0-2.0*Xa)+2.0*Xa*Coord[0]-pow(Coord[0],2.0))*(Ya/pow((1.0-Xa), 2.0));
+				
+				Yesp = t*(1.4845*sqrt(Coord[0])-0.6300*Coord[0]-1.7580*pow(Coord[0],2.0)+
+						  1.4215*pow(Coord[0],3.0)-0.518*pow(Coord[0],4.0));
+				
+				if (Normal[1] > 0) VarCoord[1] =  (Ycurv + Yesp) - Coord[1];
+				if (Normal[1] < 0) VarCoord[1] =  (Ycurv - Yesp) - Coord[1];
+
+			}
+			boundary->vertex[iMarker][iVertex]->SetVarCoord(VarCoord);
+		}
+}
+
+void CSurfaceMovement::SetParabolic(CGeometry *boundary, CConfig *config) {
+	unsigned long iVertex;
+	unsigned short iMarker;
+	su2double VarCoord[3], *Coord, *Normal;
+	
+	if (config->GetnDV() != 1) { cout << "This kind of design variable is not prepared for multiple deformations."; cin.get();	}
+	
+	su2double c = config->GetParamDV(0,0); /*--- Center of the parabola ---*/
+	su2double t = config->GetParamDV(0,1) / 100.0; /*--- Thickness of the parabola ---*/
+	
+	for (iMarker = 0; iMarker < config->GetnMarker_All(); iMarker++)
+		for (iVertex = 0; iVertex < boundary->nVertex[iMarker]; iVertex++) {
+			VarCoord[0] = 0.0; VarCoord[1] = 0.0; VarCoord[2] = 0.0;
+			if (config->GetMarker_All_DV(iMarker) == YES) {
+				Coord = boundary->vertex[iMarker][iVertex]->GetCoord();
+				Normal = boundary->vertex[iMarker][iVertex]->GetNormal();
+				
+				if (Normal[1] > 0) {
+					VarCoord[1] =  t*(Coord[0]*Coord[0]-Coord[0])/(2.0*(c*c-c)) - Coord[1];
+				}
+				if (Normal[1] < 0) {
+					VarCoord[1] =  t*(Coord[0]-Coord[0]*Coord[0])/(2.0*(c*c-c)) - Coord[1];
+				}
+			}
+			boundary->vertex[iMarker][iVertex]->SetVarCoord(VarCoord);
+		}
+}
+
+void CSurfaceMovement::SetAirfoil(CGeometry *boundary, CConfig *config) {
+  unsigned long iVertex, n_Airfoil = 0;
+  unsigned short iMarker, nUpper, nLower, iUpper, iLower, iVar, iDim;
+  su2double *VarCoord, *Coord, NewYCoord, NewXCoord, *Coord_i, *Coord_ip1, yp1, ypn,
+  Airfoil_Coord[2]= {0.0,0.0}, factor, coeff = 10000, Upper, Lower, Arch = 0.0, TotalArch = 0.0,
+  x_i, x_ip1, y_i, y_ip1, AirfoilScale;
+  vector<su2double> Svalue, Xcoord, Ycoord, Xcoord2, Ycoord2, Xcoord_Aux, Ycoord_Aux;
+  bool AddBegin = true, AddEnd = true;
+  char AirfoilFile[256], AirfoilFormat[15], MeshOrientation[15], AirfoilClose[15];
+  ifstream airfoil_file;
+  string text_line;
+
+  unsigned short nDim = boundary->GetnDim();
+  
+  VarCoord = new su2double[nDim];
+  for (iDim = 0; iDim < nDim; iDim++)
+    VarCoord[iDim] = 0.0;
+
+  /*--- Get the SU2 module. SU2_CFD will use this routine for dynamically
+   deforming meshes (MARKER_MOVING), while SU2_DEF will use it for deforming
+   meshes after imposing design variable surface deformations (DV_MARKER). ---*/
+  
+  unsigned short Kind_SU2 = config->GetKind_SU2();
+  
+  /*--- Read the coordinates. Two main formats:
+   - Selig are in an x, y format starting from trailing edge, along the upper surface to the leading
+   edge and back around the lower surface to trailing edge.
+   - Lednicer are upper surface points leading edge to trailing edge and then lower surface leading
+   edge to trailing edge.
+   ---*/
+  
+  /*--- Open the restart file, throw an error if this fails. ---*/
+  
+  cout << "Enter the name of file with the airfoil information: ";
+  scanf ("%s", AirfoilFile);
+  airfoil_file.open(AirfoilFile, ios::in);
+  if (airfoil_file.fail()) {
+    cout << "There is no airfoil file!! "<< endl;
+    exit(EXIT_FAILURE);
+  }
+  cout << "Enter the format of the airfoil (Selig or Lednicer): ";
+  scanf ("%s", AirfoilFormat);
+
+  cout << "Thickness scaling (1.0 means no scaling)?: ";
+  scanf ("%lf", &AirfoilScale);
+  
+  cout << "Close the airfoil (Yes or No)?: ";
+  scanf ("%s", AirfoilClose);
+  
+  cout << "Surface mesh orientation (clockwise, or anticlockwise): ";
+  scanf ("%s", MeshOrientation);
+  
+  /*--- The first line is the header ---*/
+  
+  getline (airfoil_file, text_line);
+  cout << "File info: " << text_line << endl;
+  
+  if (strcmp (AirfoilFormat,"Selig") == 0) {
+
+    while (getline (airfoil_file, text_line)) {
+      istringstream point_line(text_line);
+      
+      /*--- Read the x & y coordinates from this line of the file (anticlockwise) ---*/
+      
+      point_line >> Airfoil_Coord[0] >> Airfoil_Coord[1];
+      
+      /*--- Close the arifoil ---*/
+      
+      if (strcmp (AirfoilClose,"Yes") == 0)
+        factor = -atan(coeff*(Airfoil_Coord[0]-1.0))*2.0/PI_NUMBER;
+      else factor = 1.0;
+      
+      /*--- Store the coordinates in vectors ---*/
+      
+      Xcoord.push_back(Airfoil_Coord[0]);
+      Ycoord.push_back(Airfoil_Coord[1]*factor*AirfoilScale);
+    }
+    
+  }
+  if (strcmp (AirfoilFormat,"Lednicer") == 0) {
+    
+    /*--- The second line is the number of points ---*/
+
+    getline(airfoil_file, text_line);
+    istringstream point_line(text_line);
+    point_line >> Upper >> Lower;
+    
+    nUpper = SU2_TYPE::Int(Upper);
+    nLower = SU2_TYPE::Int(Lower);
+  
+    Xcoord.resize(nUpper+nLower-1);
+    Ycoord.resize(nUpper+nLower-1);
+    
+    /*--- White line ---*/
+
+    getline (airfoil_file, text_line);
+
+    for (iUpper = 0; iUpper < nUpper; iUpper++) {
+      getline (airfoil_file, text_line);
+      istringstream point_line(text_line);
+      point_line >> Airfoil_Coord[0] >> Airfoil_Coord[1];
+      Xcoord[nUpper-iUpper-1] = Airfoil_Coord[0];
+      
+      if (strcmp (AirfoilClose,"Yes") == 0)
+        factor = -atan(coeff*(Airfoil_Coord[0]-1.0))*2.0/PI_NUMBER;
+      else factor = 1.0;
+      
+      Ycoord[nUpper-iUpper-1] = Airfoil_Coord[1]*AirfoilScale*factor;
+    }
+    
+    getline (airfoil_file, text_line);
+
+    for (iLower = 0; iLower < nLower; iLower++) {
+      getline (airfoil_file, text_line);
+      istringstream point_line(text_line);
+      point_line >> Airfoil_Coord[0] >> Airfoil_Coord[1];
+      
+      if (strcmp (AirfoilClose,"Yes") == 0)
+        factor = -atan(coeff*(Airfoil_Coord[0]-1.0))*2.0/PI_NUMBER;
+      else factor = 1.0;
+      
+      Xcoord[nUpper+iLower-1] = Airfoil_Coord[0];
+      Ycoord[nUpper+iLower-1] = Airfoil_Coord[1]*AirfoilScale*factor;
+    }
+      
+  }
+  
+  /*--- Check the coordinate (1,0) at the beginning and end of the file ---*/
+  
+  if (Xcoord[0] == 1.0) AddBegin = false;
+  if (Xcoord[Xcoord.size()-1] == 1.0) AddEnd = false;
+  
+  if (AddBegin) { Xcoord.insert(Xcoord.begin(), 1.0);   Ycoord.insert(Ycoord.begin(), 0.0);}
+  if (AddEnd) { Xcoord.push_back(1.0);                Ycoord.push_back(0.0);}
+  
+  /*--- Change the orientation (depend on the input file, and the mesh file) ---*/
+  
+  if (strcmp (MeshOrientation,"clockwise") == 0) {
+    for (iVar = 0; iVar < Xcoord.size(); iVar++) {
+      Xcoord_Aux.push_back(Xcoord[iVar]);
+      Ycoord_Aux.push_back(Ycoord[iVar]);
+    }
+    
+    for (iVar = 0; iVar < Xcoord.size(); iVar++) {
+      Xcoord[iVar] = Xcoord_Aux[Xcoord.size()-iVar-1];
+      Ycoord[iVar] = Ycoord_Aux[Xcoord.size()-iVar-1];
+    }
+  }
+  
+  /*--- Compute the total arch length ---*/
+  
+  Arch = 0.0; Svalue.push_back(Arch);
+
+  for (iVar = 0; iVar < Xcoord.size()-1; iVar++) {
+    x_i = Xcoord[iVar];  x_ip1 = Xcoord[iVar+1];
+    y_i = Ycoord[iVar];  y_ip1 = Ycoord[iVar+1];
+    Arch += sqrt((x_ip1-x_i)*(x_ip1-x_i)+(y_ip1-y_i)*(y_ip1-y_i));
+    Svalue.push_back(Arch);
+  }
+  x_i = Xcoord[Xcoord.size()-1];  x_ip1 = Xcoord[0];
+  y_i = Ycoord[Xcoord.size()-1];  y_ip1 = Ycoord[0];
+  Arch += sqrt((x_ip1-x_i)*(x_ip1-x_i)+(y_ip1-y_i)*(y_ip1-y_i));
+  
+  /*--- Non dimensionalization ---*/
+  
+  for (iVar = 0; iVar < Svalue.size(); iVar++) { Svalue[iVar] /= Arch; }
+
+  /*--- Close the restart file ---*/
+  
+  airfoil_file.close();
+  
+  /*--- Create a spline for X and Y coordiantes using the arch length ---*/
+  
+  n_Airfoil = Svalue.size();
+  yp1 = (Xcoord[1]-Xcoord[0])/(Svalue[1]-Svalue[0]);
+  ypn = (Xcoord[n_Airfoil-1]-Xcoord[n_Airfoil-2])/(Svalue[n_Airfoil-1]-Svalue[n_Airfoil-2]);
+  
+  Xcoord2.resize(n_Airfoil+1);
+  boundary->SetSpline(Svalue, Xcoord, n_Airfoil, yp1, ypn, Xcoord2);
+  
+  n_Airfoil = Svalue.size();
+  yp1 = (Ycoord[1]-Ycoord[0])/(Svalue[1]-Svalue[0]);
+  ypn = (Ycoord[n_Airfoil-1]-Ycoord[n_Airfoil-2])/(Svalue[n_Airfoil-1]-Svalue[n_Airfoil-2]);
+  
+  Ycoord2.resize(n_Airfoil+1);
+  boundary->SetSpline(Svalue, Ycoord, n_Airfoil, yp1, ypn, Ycoord2);
+  
+  TotalArch = 0.0;
+  for (iMarker = 0; iMarker < config->GetnMarker_All(); iMarker++) {
+    if (((config->GetMarker_All_Moving(iMarker) == YES) && (Kind_SU2 == SU2_CFD)) ||
+        ((config->GetMarker_All_DV(iMarker) == YES) && (Kind_SU2 == SU2_DEF))) {
+      for (iVertex = 0; iVertex < boundary->nVertex[iMarker]-1; iVertex++) {
+        Coord_i = boundary->vertex[iMarker][iVertex]->GetCoord();
+        Coord_ip1 = boundary->vertex[iMarker][iVertex+1]->GetCoord();
+        
+        x_i = Coord_i[0]; x_ip1 = Coord_ip1[0];
+        y_i = Coord_i[1]; y_ip1 = Coord_ip1[1];
+        
+        TotalArch += sqrt((x_ip1-x_i)*(x_ip1-x_i)+(y_ip1-y_i)*(y_ip1-y_i));
+      }
+      Coord_i = boundary->vertex[iMarker][boundary->nVertex[iMarker]-1]->GetCoord();
+      Coord_ip1 = boundary->vertex[iMarker][0]->GetCoord();
+      x_i = Coord_i[0]; x_ip1 = Coord_ip1[0];
+      y_i = Coord_i[1]; y_ip1 = Coord_ip1[1];
+      TotalArch += sqrt((x_ip1-x_i)*(x_ip1-x_i)+(y_ip1-y_i)*(y_ip1-y_i));
+    }
+  }
+  
+  
+  for (iMarker = 0; iMarker < config->GetnMarker_All(); iMarker++) {
+    Arch = 0.0;
+    for (iVertex = 0; iVertex < boundary->nVertex[iMarker]; iVertex++) {
+      VarCoord[0] = 0.0; VarCoord[1] = 0.0; VarCoord[2] = 0.0;
+      if (((config->GetMarker_All_Moving(iMarker) == YES) && (Kind_SU2 == SU2_CFD)) ||
+          ((config->GetMarker_All_DV(iMarker) == YES) && (Kind_SU2 == SU2_DEF))) {
+        Coord = boundary->vertex[iMarker][iVertex]->GetCoord();
+        
+        if (iVertex == 0) Arch = 0.0;
+        else {
+          Coord_i = boundary->vertex[iMarker][iVertex-1]->GetCoord();
+          Coord_ip1 = boundary->vertex[iMarker][iVertex]->GetCoord();
+          x_i = Coord_i[0]; x_ip1 = Coord_ip1[0];
+          y_i = Coord_i[1]; y_ip1 = Coord_ip1[1];
+          Arch += sqrt((x_ip1-x_i)*(x_ip1-x_i)+(y_ip1-y_i)*(y_ip1-y_i))/TotalArch;
+        }
+        
+        NewXCoord = boundary->GetSpline(Svalue, Xcoord, Xcoord2, n_Airfoil, Arch);
+        NewYCoord = boundary->GetSpline(Svalue, Ycoord, Ycoord2, n_Airfoil, Arch);
+        
+        /*--- Store the delta change in the x & y coordinates ---*/
+        
+        VarCoord[0] = NewXCoord - Coord[0];
+        VarCoord[1] = NewYCoord - Coord[1];
+      }
+
+      boundary->vertex[iMarker][iVertex]->SetVarCoord(VarCoord);
+      
+    }
+  }
+
+  delete [] VarCoord;
+  
+}
+
+void CSurfaceMovement::ReadFFDInfo(CGeometry *geometry, CConfig *config, CFreeFormDefBox **FFDBox, string val_mesh_filename) {
+	
+  string text_line, iTag;
+	ifstream mesh_file;
+	su2double coord[3];
+	unsigned short degree[3], iFFDBox, iCornerPoints, iControlPoints, iMarker, iDegree, jDegree, kDegree,
+  iChar, LevelFFDBox, nParentFFDBox, iParentFFDBox, nChildFFDBox, iChildFFDBox, nMarker, *nCornerPoints,
+  *nControlPoints;
+	unsigned long iSurfacePoints, iPoint, jPoint, iVertex, nVertex, nPoint, iElem = 0,
+  nElem, my_nSurfPoints, nSurfPoints, *nSurfacePoints;
+  
+  unsigned short nDim = geometry->GetnDim();
+  int rank = MASTER_NODE;
+
+#ifdef HAVE_MPI
+	MPI_Comm_rank(MPI_COMM_WORLD, &rank);
+#endif
+	
+	char *cstr = new char [val_mesh_filename.size()+1];
+	strcpy (cstr, val_mesh_filename.c_str());
+	
+	mesh_file.open(cstr, ios::in);
+	if (mesh_file.fail()) {
+		cout << "There is no geometry file (ReadFFDInfo)!!" << endl;
+		exit(EXIT_FAILURE);
+	}
+	
+	while (getline (mesh_file, text_line)) {
+		
+		/*--- Read the inner elements ---*/
+    
+		string::size_type position = text_line.find ("NELEM=",0);
+		if (position != string::npos) {
+			text_line.erase (0,6); nElem = atoi(text_line.c_str());
+			for (iElem = 0; iElem < nElem; iElem++) {
+				getline(mesh_file, text_line);
+			}
+		}
+		
+		/*--- Read the inner points ---*/
+    
+		position = text_line.find ("NPOIN=",0);
+		if (position != string::npos) {
+			text_line.erase (0,6); nPoint = atoi(text_line.c_str());
+			for (iPoint = 0; iPoint < nPoint; iPoint++) {
+				getline(mesh_file, text_line);
+			}
+		}
+
+    /*--- Read the boundaries  ---*/
+    
+		position = text_line.find ("NMARK=",0);
+		if (position != string::npos) {
+			text_line.erase (0,6); nMarker = atoi(text_line.c_str());
+      for (iMarker = 0; iMarker < nMarker; iMarker++) {
+        getline(mesh_file, text_line);
+        getline(mesh_file, text_line);
+        text_line.erase (0,13); nVertex = atoi(text_line.c_str());
+        for (iVertex = 0; iVertex < nVertex; iVertex++) {
+          getline(mesh_file, text_line);
+        }
+      }
+		}
+    
+    /*--- Read the FFDBox information  ---*/
+    
+		position = text_line.find ("FFD_NBOX=",0);
+		if (position != string::npos) {
+			text_line.erase (0,9);
+			nFFDBox = atoi(text_line.c_str());
+      
+			if (rank == MASTER_NODE) cout << nFFDBox << " Free Form Deformation boxes." << endl;
+      
+			nCornerPoints = new unsigned short[nFFDBox];
+			nControlPoints = new unsigned short[nFFDBox];
+			nSurfacePoints = new unsigned long[nFFDBox];
+			
+			getline (mesh_file, text_line);
+			text_line.erase (0,11);
+			nLevel = atoi(text_line.c_str());
+      
+			if (rank == MASTER_NODE) cout << nLevel << " Free Form Deformation nested levels." << endl;
+
+			for (iFFDBox = 0 ; iFFDBox < nFFDBox; iFFDBox++) {
+				
+				/*--- Read the name of the FFD box ---*/
+        
+				getline (mesh_file, text_line);
+				text_line.erase (0,8);
+				
+				/*--- Remove extra data from the FFDBox name ---*/
+        
+				string::size_type position;
+				for (iChar = 0; iChar < 20; iChar++) {
+					position = text_line.find( " ", 0 );
+					if (position != string::npos) text_line.erase (position,1);
+					position = text_line.find( "\r", 0 );
+					if (position != string::npos) text_line.erase (position,1);
+					position = text_line.find( "\n", 0 );
+					if (position != string::npos) text_line.erase (position,1);
+				}
+				
+				string TagFFDBox = text_line.c_str();
+        
+				if (rank == MASTER_NODE) cout << "FFD box tag: " << TagFFDBox <<". ";
+
+				/*--- Read the level of the FFD box ---*/
+        
+				getline (mesh_file, text_line);
+				text_line.erase (0,10);
+				LevelFFDBox = atoi(text_line.c_str());
+        
+				if (rank == MASTER_NODE) cout << "FFD box level: " << LevelFFDBox <<". ";
+				
+				/*--- Read the degree of the FFD box ---*/
+        
+				getline (mesh_file, text_line);
+				text_line.erase (0,13); degree[0] = atoi(text_line.c_str());
+				getline (mesh_file, text_line);
+				text_line.erase (0,13); degree[1] = atoi(text_line.c_str());
+        
+        if (nDim == 2) {
+          degree[2] = 1;
+        }
+        else {
+          getline (mesh_file, text_line);
+          text_line.erase (0,13); degree[2] = atoi(text_line.c_str());
+        }
+        
+				if (rank == MASTER_NODE) {
+          cout << "Degrees: " << degree[0] << ", " << degree[1];
+          if (nDim == 3) cout << ", " << degree[2];
+          cout << ". " << endl;
+        }
+        
+				FFDBox[iFFDBox] = new CFreeFormDefBox(SU2_TYPE::Int(degree[0]), SU2_TYPE::Int(degree[1]), SU2_TYPE::Int(degree[2]));				
+				FFDBox[iFFDBox]->SetTag(TagFFDBox); FFDBox[iFFDBox]->SetLevel(LevelFFDBox);
+
+				/*--- Read the number of parents boxes ---*/
+        
+				getline (mesh_file, text_line);
+				text_line.erase (0,12);
+				nParentFFDBox = atoi(text_line.c_str());
+				if (rank == MASTER_NODE) cout << "Number of parent boxes: " << nParentFFDBox <<". ";
+				for (iParentFFDBox = 0; iParentFFDBox < nParentFFDBox; iParentFFDBox++) {
+					getline(mesh_file, text_line);
+					
+					/*--- Remove extra data from the FFDBox name ---*/
+          
+					string::size_type position;
+					for (iChar = 0; iChar < 20; iChar++) {
+						position = text_line.find( " ", 0 );
+						if (position != string::npos) text_line.erase (position,1);
+						position = text_line.find( "\r", 0 );
+						if (position != string::npos) text_line.erase (position,1);
+						position = text_line.find( "\n", 0 );
+						if (position != string::npos) text_line.erase (position,1);
+					}
+					
+					string ParentFFDBox = text_line.c_str();
+					FFDBox[iFFDBox]->SetParentFFDBox(ParentFFDBox);
+				}
+				
+				/*--- Read the number of children boxes ---*/
+        
+				getline (mesh_file, text_line);
+				text_line.erase (0,13);
+				nChildFFDBox = atoi(text_line.c_str());
+				if (rank == MASTER_NODE) cout << "Number of child boxes: " << nChildFFDBox <<"." << endl;
+        
+        for (iChildFFDBox = 0; iChildFFDBox < nChildFFDBox; iChildFFDBox++) {
+					getline(mesh_file, text_line);
+					
+					/*--- Remove extra data from the FFDBox name ---*/
+          
+					string::size_type position;
+					for (iChar = 0; iChar < 20; iChar++) {
+						position = text_line.find( " ", 0 );
+						if (position != string::npos) text_line.erase (position,1);
+						position = text_line.find( "\r", 0 );
+						if (position != string::npos) text_line.erase (position,1);
+						position = text_line.find( "\n", 0 );
+						if (position != string::npos) text_line.erase (position,1);
+					}
+					
+					string ChildFFDBox = text_line.c_str();
+					FFDBox[iFFDBox]->SetChildFFDBox(ChildFFDBox);
+				}
+
+				/*--- Read the number of the corner points ---*/
+        
+				getline (mesh_file, text_line);
+				text_line.erase (0,18); nCornerPoints[iFFDBox] = atoi(text_line.c_str());
+				if (rank == MASTER_NODE) cout << "Corner points: " << nCornerPoints[iFFDBox] <<". ";
+        if (nDim == 2) nCornerPoints[iFFDBox] = nCornerPoints[iFFDBox]*SU2_TYPE::Int(2);
+
+				/*--- Read the coordinates of the corner points ---*/
+        
+				for (iCornerPoints = 0; iCornerPoints < nCornerPoints[iFFDBox]; iCornerPoints++) {
+          
+          if (nDim == 2) {
+            if (iCornerPoints < nCornerPoints[iFFDBox]/SU2_TYPE::Int(2)) {
+              getline(mesh_file, text_line); istringstream FFDBox_line(text_line);
+              FFDBox_line >> coord[0]; FFDBox_line >> coord[1]; coord[2] = -0.5;
+            }
+            else {
+              coord[0] = FFDBox[iFFDBox]->GetCoordCornerPoints(0, iCornerPoints-nCornerPoints[iFFDBox]/SU2_TYPE::Int(2));
+              coord[1] = FFDBox[iFFDBox]->GetCoordCornerPoints(1, iCornerPoints-nCornerPoints[iFFDBox]/SU2_TYPE::Int(2));
+              coord[2] = 0.5;
+            }
+          }
+          else {
+            getline(mesh_file, text_line); istringstream FFDBox_line(text_line);
+            FFDBox_line >> coord[0]; FFDBox_line >> coord[1]; FFDBox_line >> coord[2];
+          }
+          
+					FFDBox[iFFDBox]->SetCoordCornerPoints(coord, iCornerPoints);
+          
+				}
+				
+				/*--- Read the number of the control points ---*/
+        
+				getline (mesh_file, text_line);
+				text_line.erase (0,19); nControlPoints[iFFDBox] = atoi(text_line.c_str());
+        
+				if (rank == MASTER_NODE) cout << "Control points: " << nControlPoints[iFFDBox] <<". ";
+				
+				/*--- Method to identify if there is a FFDBox definition ---*/
+        
+				if (nControlPoints[iFFDBox] != 0) FFDBoxDefinition = true;
+
+				/*--- Read the coordinates of the control points ---*/
+        
+				for (iControlPoints = 0; iControlPoints < nControlPoints[iFFDBox]; iControlPoints++) {
+					getline(mesh_file, text_line); istringstream FFDBox_line(text_line);
+					FFDBox_line >> iDegree; FFDBox_line >> jDegree; FFDBox_line >> kDegree; 
+					FFDBox_line >> coord[0]; FFDBox_line >> coord[1]; FFDBox_line >> coord[2]; 
+					FFDBox[iFFDBox]->SetCoordControlPoints(coord, iDegree, jDegree, kDegree); 
+					FFDBox[iFFDBox]->SetCoordControlPoints_Copy(coord, iDegree, jDegree, kDegree);
+				}
+				
+				getline (mesh_file, text_line);
+				text_line.erase (0,19); nSurfacePoints[iFFDBox] = atoi(text_line.c_str());
+
+				/*--- The surface points parametric coordinates, all the nodes read the FFD 
+         information but they only store their part ---*/
+        
+        my_nSurfPoints = 0;
+				for (iSurfacePoints = 0; iSurfacePoints < nSurfacePoints[iFFDBox]; iSurfacePoints++) {
+					getline(mesh_file, text_line); istringstream FFDBox_line(text_line);
+					FFDBox_line >> iTag; FFDBox_line >> iPoint;
+          
+          if (config->GetMarker_All_TagBound(iTag) != -1) {
+
+            iMarker = config->GetMarker_All_TagBound(iTag);
+            FFDBox_line >> coord[0]; FFDBox_line >> coord[1]; FFDBox_line >> coord[2];
+            
+            for (iVertex = 0; iVertex < geometry->nVertex[iMarker]; iVertex++) {
+              jPoint =  geometry->vertex[iMarker][iVertex]->GetNode();
+              if (iPoint == geometry->node[jPoint]->GetGlobalIndex()) {
+                FFDBox[iFFDBox]->Set_MarkerIndex(iMarker);
+                FFDBox[iFFDBox]->Set_VertexIndex(iVertex);
+                FFDBox[iFFDBox]->Set_PointIndex(jPoint);
+                FFDBox[iFFDBox]->Set_ParametricCoord(coord);
+                FFDBox[iFFDBox]->Set_CartesianCoord(geometry->node[jPoint]->GetCoord());
+                my_nSurfPoints++;
+              }
+            }
+
+          }
+          
+				}
+        
+        nSurfacePoints[iFFDBox] = my_nSurfPoints;
+        
+#ifdef HAVE_MPI
+        nSurfPoints = 0;
+        SU2_MPI::Allreduce(&my_nSurfPoints, &nSurfPoints, 1, MPI_UNSIGNED_LONG, MPI_SUM, MPI_COMM_WORLD);
+        if (rank == MASTER_NODE) cout << "Surface points: " << nSurfPoints <<"."<< endl;
+#else
+				nSurfPoints = my_nSurfPoints;
+        if (rank == MASTER_NODE) cout << "Surface points: " << nSurfPoints <<"."<< endl;
+#endif
+        
+			}
+			
+			delete [] nCornerPoints;
+			delete [] nControlPoints;
+			delete [] nSurfacePoints;		
+		}
+	}
+	mesh_file.close();
+  
+	if (nFFDBox == 0) {
+		if (rank == MASTER_NODE) cout <<"There is no FFD box definition. Just in case, check the .su2 file" << endl;
+	}
+
+}
+
+void CSurfaceMovement::ReadFFDInfo(CGeometry *geometry, CConfig *config, CFreeFormDefBox **FFDBox) {
+  
+  string text_line, iTag;
+  ifstream mesh_file;
+  su2double coord[3];
+  unsigned short degree[3], iFFDBox, iCornerPoints, LevelFFDBox, nParentFFDBox,
+  iParentFFDBox, nChildFFDBox, iChildFFDBox, *nCornerPoints;
+  
+  unsigned short nDim = geometry->GetnDim();
+  int rank = MASTER_NODE;
+  
+#ifdef HAVE_MPI
+  MPI_Comm_rank(MPI_COMM_WORLD, &rank);
+#endif
+  
+  
+  /*--- Read the FFDBox information from the config file ---*/
+  
+  nFFDBox = config->GetnFFDBox();
+  
+  if (rank == MASTER_NODE) cout << nFFDBox << " Free Form Deformation boxes." << endl;
+  
+  nCornerPoints = new unsigned short[nFFDBox];
+  
+  nLevel = 1; // Nested FFD is not active
+  
+  if (rank == MASTER_NODE) cout << nLevel << " Free Form Deformation nested levels." << endl;
+  
+  for (iFFDBox = 0 ; iFFDBox < nFFDBox; iFFDBox++) {
+    
+    /*--- Read the name of the FFD box ---*/
+    
+    string TagFFDBox = config->GetTagFFDBox(iFFDBox);
+    
+    if (rank == MASTER_NODE) cout << "FFD box tag: " << TagFFDBox <<". ";
+    
+    /*--- Read the level of the FFD box ---*/
+    
+    LevelFFDBox = 0; // Nested FFD is not active
+    
+    if (rank == MASTER_NODE) cout << "FFD box level: " << LevelFFDBox <<". ";
+    
+    /*--- Read the degree of the FFD box ---*/
+    
+    degree[0] = config->GetDegreeFFDBox(iFFDBox, 0);
+    degree[1] = config->GetDegreeFFDBox(iFFDBox, 1);
+    
+    if (nDim == 2) { degree[2] = 1; }
+    else { degree[2] = config->GetDegreeFFDBox(iFFDBox, 2); }
+    
+    if (rank == MASTER_NODE) {
+      cout << "Degrees: " << degree[0] << ", " << degree[1];
+      if (nDim == 3) cout << ", " << degree[2];
+      cout << ". " << endl;
+    }
+    
+    FFDBox[iFFDBox] = new CFreeFormDefBox(SU2_TYPE::Int(degree[0]), SU2_TYPE::Int(degree[1]), SU2_TYPE::Int(degree[2]));
+    FFDBox[iFFDBox]->SetTag(TagFFDBox); FFDBox[iFFDBox]->SetLevel(LevelFFDBox);
+    
+    /*--- Read the number of parents boxes ---*/
+    
+    nParentFFDBox = 0; // Nested FFD is not active
+    if (rank == MASTER_NODE) cout << "Number of parent boxes: " << nParentFFDBox <<". ";
+    
+    for (iParentFFDBox = 0; iParentFFDBox < nParentFFDBox; iParentFFDBox++) {
+      string ParentFFDBox = "NONE"; // Nested FFD is not active
+      FFDBox[iFFDBox]->SetParentFFDBox(ParentFFDBox);
+    }
+    
+    /*--- Read the number of children boxes ---*/
+    
+    nChildFFDBox = 0; // Nested FFD is not active
+    if (rank == MASTER_NODE) cout << "Number of child boxes: " << nChildFFDBox <<"." << endl;
+    
+    for (iChildFFDBox = 0; iChildFFDBox < nChildFFDBox; iChildFFDBox++) {
+      string ChildFFDBox = "NONE"; // Nested FFD is not active
+      FFDBox[iFFDBox]->SetChildFFDBox(ChildFFDBox);
+    }
+    
+    /*--- Read the number of the corner points ---*/
+    
+    nCornerPoints[iFFDBox] = 8;
+    
+    /*--- Read the coordinates of the corner points ---*/
+    
+    for (iCornerPoints = 0; iCornerPoints < nCornerPoints[iFFDBox]; iCornerPoints++) {
+      
+      if (nDim == 2) {
+        if (iCornerPoints < nCornerPoints[iFFDBox]/SU2_TYPE::Int(2)) {
+          coord[0] = config->GetCoordFFDBox(iFFDBox, iCornerPoints*3);
+          coord[1] = config->GetCoordFFDBox(iFFDBox, iCornerPoints*3+1);
+          coord[2] = -0.5;
+        }
+        else {
+          coord[0] = FFDBox[iFFDBox]->GetCoordCornerPoints(0, iCornerPoints-nCornerPoints[iFFDBox]/SU2_TYPE::Int(2));
+          coord[1] = FFDBox[iFFDBox]->GetCoordCornerPoints(1, iCornerPoints-nCornerPoints[iFFDBox]/SU2_TYPE::Int(2));
+          coord[2] = 0.5;
+        }
+      }
+      else {
+        coord[0] = config->GetCoordFFDBox(iFFDBox, iCornerPoints*3);
+        coord[1] = config->GetCoordFFDBox(iFFDBox, iCornerPoints*3+1);
+        coord[2] = config->GetCoordFFDBox(iFFDBox, iCornerPoints*3+2);
+      }
+      
+      FFDBox[iFFDBox]->SetCoordCornerPoints(coord, iCornerPoints);
+      
+    }
+    
+    /*--- Method to identify if there is a FFDBox definition ---*/
+    
+    FFDBoxDefinition = false;
+    
+  }
+  
+  delete [] nCornerPoints;
+  
+  if (nFFDBox == 0) {
+    if (rank == MASTER_NODE) cout <<"There is no FFD box definition. Check the config file." << endl;
+#ifndef HAVE_MPI
+    exit(EXIT_FAILURE);
+#else
+    MPI_Abort(MPI_COMM_WORLD,1);
+    MPI_Finalize();
+#endif
+  }
+  
+}
+
+void CSurfaceMovement::MergeFFDInfo(CGeometry *geometry, CConfig *config) {
+  
+  /*--- Local variables needed on all processors ---*/
+  
+  unsigned long iPoint;
+  unsigned short iFFDBox;
+  
+#ifndef HAVE_MPI
+  
+  /*--- In serial, the single process has access to all geometry, so simply
+   load the coordinates into the data structure. ---*/
+  
+  /*--- Total number of points in each FFD box. ---*/
+  
+  for (iFFDBox = 0 ; iFFDBox < nFFDBox; iFFDBox++) {
+    
+    /*--- Loop over the mesh to collect the coords of the local points. ---*/
+    
+    for (iPoint = 0; iPoint < FFDBox[iFFDBox]->GetnSurfacePoint(); iPoint++) {
+      
+      /*--- Retrieve the current parametric coordinates at this node. ---*/
+      
+      GlobalCoordX[iFFDBox].push_back(FFDBox[iFFDBox]->Get_ParametricCoord(iPoint)[0]);
+      GlobalCoordY[iFFDBox].push_back(FFDBox[iFFDBox]->Get_ParametricCoord(iPoint)[1]);
+      GlobalCoordZ[iFFDBox].push_back(FFDBox[iFFDBox]->Get_ParametricCoord(iPoint)[2]);
+      GlobalPoint[iFFDBox].push_back(FFDBox[iFFDBox]->Get_PointIndex(iPoint));
+      
+      /*--- Marker of the boundary in the local domain. ---*/
+      
+      unsigned short MarkerIndex = FFDBox[iFFDBox]->Get_MarkerIndex(iPoint);
+      string TagBound = config->GetMarker_All_TagBound(MarkerIndex);
+      
+      /*--- Find the Marker of the boundary in the config file. ---*/
+      
+      unsigned short MarkerIndex_CfgFile = config->GetMarker_CfgFile_TagBound(TagBound);
+      string TagBound_CfgFile = config->GetMarker_CfgFile_TagBound(MarkerIndex_CfgFile);
+      
+      /*--- Set the value of the tag at this node. ---*/
+      
+      GlobalTag[iFFDBox].push_back(TagBound_CfgFile);
+      
+    }
+    
+  }
+  
+#else
+  
+  /*--- MPI preprocessing ---*/
+  
+  int iProcessor, nProcessor, rank;
+  MPI_Comm_rank(MPI_COMM_WORLD, &rank);
+  MPI_Comm_size(MPI_COMM_WORLD, &nProcessor);
+  
+  /*--- Local variables needed for merging the geometry with MPI. ---*/
+  
+  unsigned long jPoint, iPointLocal;
+  unsigned long Buffer_Send_nPoint[1], *Buffer_Recv_nPoint = NULL;
+  unsigned long nLocalPoint = 0, MaxLocalPoint = 0;
+  unsigned long nBuffer_Scalar = 0;
+  
+  if (rank == MASTER_NODE) Buffer_Recv_nPoint = new unsigned long[nProcessor];
+  
+  for (iFFDBox = 0 ; iFFDBox < nFFDBox; iFFDBox++) {
+    
+    nLocalPoint = 0;
+    for (iPoint = 0; iPoint < FFDBox[iFFDBox]->GetnSurfacePoint(); iPoint++) {
+      
+      iPointLocal = FFDBox[iFFDBox]->Get_PointIndex(iPoint);
+      
+      if (iPointLocal < geometry->GetnPointDomain()) {
+        nLocalPoint++;
+      }
+      
+    }
+    Buffer_Send_nPoint[0] = nLocalPoint;
+
+    /*--- Communicate the total number of nodes on this domain. ---*/
+    
+    SU2_MPI::Gather(&Buffer_Send_nPoint, 1, MPI_UNSIGNED_LONG,
+               Buffer_Recv_nPoint, 1, MPI_UNSIGNED_LONG, MASTER_NODE, MPI_COMM_WORLD);
+    SU2_MPI::Allreduce(&nLocalPoint, &MaxLocalPoint, 1, MPI_UNSIGNED_LONG, MPI_MAX, MPI_COMM_WORLD);
+    
+    nBuffer_Scalar = MaxLocalPoint;
+
+    /*--- Send and Recv buffers. ---*/
+    
+    su2double *Buffer_Send_X = new su2double[MaxLocalPoint];
+    su2double *Buffer_Recv_X = NULL;
+    
+    su2double *Buffer_Send_Y = new su2double[MaxLocalPoint];
+    su2double *Buffer_Recv_Y = NULL;
+    
+    su2double *Buffer_Send_Z = new su2double[MaxLocalPoint];
+    su2double *Buffer_Recv_Z = NULL;
+    
+    unsigned long *Buffer_Send_Point = new unsigned long[MaxLocalPoint];
+    unsigned long *Buffer_Recv_Point = NULL;
+    
+    unsigned short *Buffer_Send_MarkerIndex_CfgFile = new unsigned short[MaxLocalPoint];
+    unsigned short *Buffer_Recv_MarkerIndex_CfgFile = NULL;
+    
+    /*--- Prepare the receive buffers in the master node only. ---*/
+    
+    if (rank == MASTER_NODE) {
+      
+      Buffer_Recv_X = new su2double[nProcessor*MaxLocalPoint];
+      Buffer_Recv_Y = new su2double[nProcessor*MaxLocalPoint];
+      Buffer_Recv_Z = new su2double[nProcessor*MaxLocalPoint];
+      Buffer_Recv_Point = new unsigned long[nProcessor*MaxLocalPoint];
+      Buffer_Recv_MarkerIndex_CfgFile = new unsigned short[nProcessor*MaxLocalPoint];
+      
+    }
+    
+    /*--- Main communication routine. Loop over each coordinate and perform
+     the MPI comm. Temporary 1-D buffers are used to send the coordinates at
+     all nodes on each partition to the master node. These are then unpacked
+     by the master and sorted by global index in one large n-dim. array. ---*/
+    
+    /*--- Loop over this partition to collect the coords of the local points. ---*/
+    
+    jPoint = 0;
+    for (iPoint = 0; iPoint < FFDBox[iFFDBox]->GetnSurfacePoint(); iPoint++) {
+      
+      iPointLocal = FFDBox[iFFDBox]->Get_PointIndex(iPoint);
+      
+      if (iPointLocal < geometry->GetnPointDomain()) {
+        
+        /*--- Load local coords into the temporary send buffer. ---*/
+        
+        Buffer_Send_X[jPoint] = FFDBox[iFFDBox]->Get_ParametricCoord(iPoint)[0];
+        Buffer_Send_Y[jPoint] = FFDBox[iFFDBox]->Get_ParametricCoord(iPoint)[1];
+        Buffer_Send_Z[jPoint] = FFDBox[iFFDBox]->Get_ParametricCoord(iPoint)[2];
+        
+        /*--- Store the global index for this local node. ---*/
+        
+        Buffer_Send_Point[jPoint] = geometry->node[FFDBox[iFFDBox]->Get_PointIndex(iPoint)]->GetGlobalIndex();
+        
+        /*--- Marker of the boundary in the local domain. ---*/
+        
+        unsigned short MarkerIndex = FFDBox[iFFDBox]->Get_MarkerIndex(iPoint);
+        string TagBound = config->GetMarker_All_TagBound(MarkerIndex);
+        
+        /*--- Find the Marker of the boundary in the config file.---*/
+        
+        unsigned short MarkerIndex_CfgFile = config->GetMarker_CfgFile_TagBound(TagBound);
+        Buffer_Send_MarkerIndex_CfgFile[jPoint] = MarkerIndex_CfgFile;
+        
+        jPoint++;
+        
+      }
+      
+    }
+    
+    /*--- Gather the coordinate data on the master node using MPI. ---*/
+    
+    SU2_MPI::Gather(Buffer_Send_X, nBuffer_Scalar, MPI_DOUBLE, Buffer_Recv_X, nBuffer_Scalar, MPI_DOUBLE, MASTER_NODE, MPI_COMM_WORLD);
+    SU2_MPI::Gather(Buffer_Send_Y, nBuffer_Scalar, MPI_DOUBLE, Buffer_Recv_Y, nBuffer_Scalar, MPI_DOUBLE, MASTER_NODE, MPI_COMM_WORLD);
+    SU2_MPI::Gather(Buffer_Send_Z, nBuffer_Scalar, MPI_DOUBLE, Buffer_Recv_Z, nBuffer_Scalar, MPI_DOUBLE, MASTER_NODE, MPI_COMM_WORLD);
+    SU2_MPI::Gather(Buffer_Send_Point, nBuffer_Scalar, MPI_UNSIGNED_LONG, Buffer_Recv_Point, nBuffer_Scalar, MPI_UNSIGNED_LONG, MASTER_NODE, MPI_COMM_WORLD);
+    SU2_MPI::Gather(Buffer_Send_MarkerIndex_CfgFile, nBuffer_Scalar, MPI_UNSIGNED_SHORT, Buffer_Recv_MarkerIndex_CfgFile, nBuffer_Scalar, MPI_UNSIGNED_SHORT, MASTER_NODE, MPI_COMM_WORLD);
+
+    /*--- The master node unpacks and sorts this variable by global index ---*/
+    
+    if (rank == MASTER_NODE) {
+      
+      jPoint = 0;
+      
+      for (iProcessor = 0; iProcessor < nProcessor; iProcessor++) {
+        for (iPoint = 0; iPoint < Buffer_Recv_nPoint[iProcessor]; iPoint++) {
+          
+          /*--- Get global index, then loop over each variable and store ---*/
+          
+          GlobalCoordX[iFFDBox].push_back(Buffer_Recv_X[jPoint]);
+          GlobalCoordY[iFFDBox].push_back(Buffer_Recv_Y[jPoint]);
+          GlobalCoordZ[iFFDBox].push_back(Buffer_Recv_Z[jPoint]);
+          GlobalPoint[iFFDBox].push_back(Buffer_Recv_Point[jPoint]);
+          
+          string TagBound_CfgFile = config->GetMarker_CfgFile_TagBound(Buffer_Recv_MarkerIndex_CfgFile[jPoint]);
+          GlobalTag[iFFDBox].push_back(TagBound_CfgFile);
+          jPoint++;
+          
+        }
+        
+        /*--- Adjust jPoint to index of next proc's data in the buffers. ---*/
+        
+        jPoint = (iProcessor+1)*nBuffer_Scalar;
+        
+      }
+    }
+    
+    /*--- Immediately release the temporary data buffers. ---*/
+    
+    delete [] Buffer_Send_X;
+    delete [] Buffer_Send_Y;
+    delete [] Buffer_Send_Z;
+    delete [] Buffer_Send_Point;
+    delete [] Buffer_Send_MarkerIndex_CfgFile;
+    
+    if (rank == MASTER_NODE) {
+      delete [] Buffer_Recv_X;
+      delete [] Buffer_Recv_Y;
+      delete [] Buffer_Recv_Z;
+      delete [] Buffer_Recv_Point;
+      delete [] Buffer_Recv_MarkerIndex_CfgFile;
+    }
+    
+  }
+
+  if (rank == MASTER_NODE) {
+    delete [] Buffer_Recv_nPoint;
+  }
+  
+#endif
+  
+}
+
+void CSurfaceMovement::WriteFFDInfo(CGeometry *geometry, CConfig *config) {
+  
+  
+	unsigned short iOrder, jOrder, kOrder, iFFDBox, iCornerPoints, iParentFFDBox, iChildFFDBox;
+	unsigned long iSurfacePoints;
+  char cstr[MAX_STRING_SIZE], mesh_file[MAX_STRING_SIZE];
+  string str;
+  ofstream output_file;
+  su2double *coord;
+  string text_line;
+  
+  int rank = MASTER_NODE;
+  
+#ifdef HAVE_MPI
+  MPI_Comm_rank(MPI_COMM_WORLD, &rank);
+#endif
+
+  unsigned short nDim = geometry->GetnDim();
+  
+  /*--- Merge the FFD info ---*/
+  
+  MergeFFDInfo(geometry, config);
+  
+  /*--- Attach to the mesh file the FFD information ---*/
+  
+  if (rank == MASTER_NODE) {
+    
+    /*--- Read the name of the output file ---*/
+    
+    str = config->GetMesh_Out_FileName();
+    strcpy (mesh_file, str.c_str());
+    strcpy (cstr, mesh_file);
+    
+    output_file.precision(15);
+    output_file.open(cstr, ios::out | ios::app);
+    
+    if (nFFDBox != 0) {
+      output_file << "FFD_NBOX= " << nFFDBox << endl;
+      output_file << "FFD_NLEVEL= " << nLevel << endl;
+    }
+    
+    for (iFFDBox = 0 ; iFFDBox < nFFDBox; iFFDBox++) {
+      
+      output_file << "FFD_TAG= " << FFDBox[iFFDBox]->GetTag() << endl;
+      output_file << "FFD_LEVEL= " << FFDBox[iFFDBox]->GetLevel() << endl;
+      
+      output_file << "FFD_DEGREE_I= " << FFDBox[iFFDBox]->GetlOrder()-1 << endl;
+      output_file << "FFD_DEGREE_J= " << FFDBox[iFFDBox]->GetmOrder()-1 << endl;
+      if (nDim == 3) output_file << "FFD_DEGREE_K= " << FFDBox[iFFDBox]->GetnOrder()-1 << endl;
+      
+      output_file << "FFD_PARENTS= " << FFDBox[iFFDBox]->GetnParentFFDBox() << endl;
+      for (iParentFFDBox = 0; iParentFFDBox < FFDBox[iFFDBox]->GetnParentFFDBox(); iParentFFDBox++)
+        output_file << FFDBox[iFFDBox]->GetParentFFDBoxTag(iParentFFDBox) << endl;
+      output_file << "FFD_CHILDREN= " << FFDBox[iFFDBox]->GetnChildFFDBox() << endl;
+      for (iChildFFDBox = 0; iChildFFDBox < FFDBox[iFFDBox]->GetnChildFFDBox(); iChildFFDBox++)
+        output_file << FFDBox[iFFDBox]->GetChildFFDBoxTag(iChildFFDBox) << endl;
+      
+      if (nDim == 2) {
+        output_file << "FFD_CORNER_POINTS= " << FFDBox[iFFDBox]->GetnCornerPoints()/SU2_TYPE::Int(2) << endl;
+        for (iCornerPoints = 0; iCornerPoints < FFDBox[iFFDBox]->GetnCornerPoints()/SU2_TYPE::Int(2); iCornerPoints++) {
+          coord = FFDBox[iFFDBox]->GetCoordCornerPoints(iCornerPoints);
+          output_file << coord[0] << "\t" << coord[1] << endl;
+        }
+      }
+      else {
+        output_file << "FFD_CORNER_POINTS= " << FFDBox[iFFDBox]->GetnCornerPoints() << endl;
+        for (iCornerPoints = 0; iCornerPoints < FFDBox[iFFDBox]->GetnCornerPoints(); iCornerPoints++) {
+          coord = FFDBox[iFFDBox]->GetCoordCornerPoints(iCornerPoints);
+          output_file << coord[0] << "\t" << coord[1] << "\t" << coord[2] << endl;
+        }
+      }
+      
+      /*--- Writing control points ---*/
+      
+      if (FFDBox[iFFDBox]->GetnControlPoints() == 0) {
+        output_file << "FFD_CONTROL_POINTS= 0" << endl;
+      }
+      else {
+        output_file << "FFD_CONTROL_POINTS= " << FFDBox[iFFDBox]->GetnControlPoints() << endl;
+        for (iOrder = 0; iOrder < FFDBox[iFFDBox]->GetlOrder(); iOrder++)
+          for (jOrder = 0; jOrder < FFDBox[iFFDBox]->GetmOrder(); jOrder++)
+            for (kOrder = 0; kOrder < FFDBox[iFFDBox]->GetnOrder(); kOrder++) {
+              coord = FFDBox[iFFDBox]->GetCoordControlPoints(iOrder, jOrder, kOrder);
+              output_file << iOrder << "\t" << jOrder << "\t" << kOrder << "\t" << coord[0] << "\t" << coord[1] << "\t" << coord[2] << endl;
+            }
+      }
+      
+      /*--- Writing surface points ---*/
+      
+      if (FFDBox[iFFDBox]->GetnControlPoints() == 0) {
+        output_file << "FFD_SURFACE_POINTS= 0" << endl;
+      }
+      else {
+        output_file << "FFD_SURFACE_POINTS= " << GlobalTag[iFFDBox].size() << endl;
+        
+        for (iSurfacePoints = 0; iSurfacePoints < GlobalTag[iFFDBox].size(); iSurfacePoints++) {
+          output_file << scientific << GlobalTag[iFFDBox][iSurfacePoints] << "\t" << GlobalPoint[iFFDBox][iSurfacePoints]
+          << "\t" << GlobalCoordX[iFFDBox][iSurfacePoints] << "\t" << GlobalCoordY[iFFDBox][iSurfacePoints]
+          << "\t" << GlobalCoordZ[iFFDBox][iSurfacePoints] << endl;
+        }
+        
+      }
+      
+    }
+    
+    output_file.close();
+    
+  }
+
+}
+
+CFreeFormDefBox::CFreeFormDefBox(void) : CGridMovement() { }
+
+CFreeFormDefBox::CFreeFormDefBox(unsigned short val_lDegree, unsigned short val_mDegree, unsigned short val_nDegree) : CGridMovement() {
+  
+	unsigned short iCornerPoints, iOrder, jOrder, kOrder, iDim;
+	
+	/*--- FFD is always 3D (even in 2D problems) ---*/
+  
+	nDim = 3;
+	nCornerPoints = 8;
+	
+	/*--- Allocate Corners points ---*/
+  
+	Coord_Corner_Points = new su2double* [nCornerPoints];
+	for (iCornerPoints = 0; iCornerPoints < nCornerPoints; iCornerPoints++)
+		Coord_Corner_Points[iCornerPoints] = new su2double [nDim];
+	
+	ParamCoord = new su2double[nDim]; ParamCoord_ = new su2double[nDim];
+	cart_coord = new su2double[nDim]; cart_coord_ = new su2double[nDim];
+	Gradient = new su2double[nDim];
+
+	lDegree = val_lDegree; lOrder = lDegree+1;
+	mDegree = val_mDegree; mOrder = mDegree+1;
+	nDegree = val_nDegree; nOrder = nDegree+1;
+	nControlPoints = lOrder*mOrder*nOrder;
+  
+  lDegree_Copy = val_lDegree; lOrder_Copy = lDegree+1;
+	mDegree_Copy = val_mDegree; mOrder_Copy = mDegree+1;
+	nDegree_Copy = val_nDegree; nOrder_Copy = nDegree+1;
+	nControlPoints_Copy = lOrder_Copy*mOrder_Copy*nOrder_Copy;
+	
+	Coord_Control_Points = new su2double*** [lOrder];
+	ParCoord_Control_Points = new su2double*** [lOrder];
+	Coord_Control_Points_Copy = new su2double*** [lOrder];
+	for (iOrder = 0; iOrder < lOrder; iOrder++) {
+		Coord_Control_Points[iOrder] = new su2double** [mOrder];
+		ParCoord_Control_Points[iOrder] = new su2double** [mOrder];
+		Coord_Control_Points_Copy[iOrder] = new su2double** [mOrder];
+		for (jOrder = 0; jOrder < mOrder; jOrder++) {
+			Coord_Control_Points[iOrder][jOrder] = new su2double* [nOrder];
+			ParCoord_Control_Points[iOrder][jOrder] = new su2double* [nOrder];
+			Coord_Control_Points_Copy[iOrder][jOrder] = new su2double* [nOrder];
+			for (kOrder = 0; kOrder < nOrder; kOrder++) {
+				Coord_Control_Points[iOrder][jOrder][kOrder] = new su2double [nDim];
+				ParCoord_Control_Points[iOrder][jOrder][kOrder] = new su2double [nDim];
+				Coord_Control_Points_Copy[iOrder][jOrder][kOrder] = new su2double [nDim];
+        for (iDim = 0; iDim < nDim; iDim++) {
+					Coord_Control_Points[iOrder][jOrder][kOrder][iDim] = 0.0;
+          ParCoord_Control_Points[iOrder][jOrder][kOrder][iDim] = 0.0;
+          Coord_Control_Points_Copy[iOrder][jOrder][kOrder][iDim] = 0.0;
+        }
+			}
+		}
+	}
+	 
+}
+
+CFreeFormDefBox::~CFreeFormDefBox(void) {
+	unsigned short iOrder, jOrder, kOrder, iCornerPoints;
+	
+	for (iOrder = 0; iOrder < lOrder; iOrder++) 
+		for (jOrder = 0; jOrder < mOrder; jOrder++) 
+			for (kOrder = 0; kOrder < nOrder; kOrder++) {
+				delete [] Coord_Control_Points[iOrder][jOrder][kOrder];
+				delete [] ParCoord_Control_Points[iOrder][jOrder][kOrder];
+				delete [] Coord_Control_Points_Copy[iOrder][jOrder][kOrder];
+			}
+	delete [] Coord_Control_Points;
+	delete [] ParCoord_Control_Points;
+	delete [] Coord_Control_Points_Copy;
+
+	delete [] ParamCoord;
+	delete [] cart_coord;
+	delete [] Gradient;
+	
+	for (iCornerPoints = 0; iCornerPoints < nCornerPoints; iCornerPoints++)
+		delete [] Coord_Corner_Points[iCornerPoints];
+	delete [] Coord_Corner_Points;
+}
+
+void  CFreeFormDefBox::SetUnitCornerPoints(void) {
+  
+  unsigned short iDim;
+  su2double *coord = new su2double [nDim];
+  
+  for (iDim = 0; iDim < nDim; iDim++) coord[iDim] = 0.0;
+	
+	coord [0] = 0.0; coord [1] = 0.0; coord [2] = 0.0; this->SetCoordCornerPoints(coord, 0);
+	coord [0] = 1.0; coord [1] = 0.0; coord [2] = 0.0; this->SetCoordCornerPoints(coord, 1);
+	coord [0] = 1.0; coord [1] = 1.0; coord [2] = 0.0; this->SetCoordCornerPoints(coord, 2);
+	coord [0] = 0.0; coord [1] = 1.0; coord [2] = 0.0; this->SetCoordCornerPoints(coord, 3);
+	coord [0] = 0.0; coord [1] = 0.0; coord [2] = 1.0; this->SetCoordCornerPoints(coord, 4);
+	coord [0] = 1.0; coord [1] = 0.0; coord [2] = 1.0; this->SetCoordCornerPoints(coord, 5);
+	coord [0] = 1.0; coord [1] = 1.0; coord [2] = 1.0; this->SetCoordCornerPoints(coord, 6);
+	coord [0] = 0.0; coord [1] = 1.0; coord [2] = 1.0; this->SetCoordCornerPoints(coord, 7);
+  
+  delete [] coord;
+  
+}
+
+void CFreeFormDefBox::SetControlPoints_Parallelepiped (void) {
+	unsigned short iDim, iDegree, jDegree, kDegree;
+	
+	/*--- Set base control points according to the notation of Vtk for hexahedrons ---*/
+	for (iDim = 0; iDim < nDim; iDim++) {
+		Coord_Control_Points	[0]			[0]			[0]			[iDim]	= Coord_Corner_Points[0][iDim];
+		Coord_Control_Points	[lOrder-1]	[0]			[0]			[iDim]	= Coord_Corner_Points[1][iDim];
+		Coord_Control_Points	[lOrder-1]	[mOrder-1]	[0]			[iDim]	= Coord_Corner_Points[2][iDim];
+		Coord_Control_Points	[0]			[mOrder-1]	[0]			[iDim]	= Coord_Corner_Points[3][iDim];
+		Coord_Control_Points	[0]			[0]			[nOrder-1]	[iDim]	= Coord_Corner_Points[4][iDim];
+		Coord_Control_Points	[lOrder-1]	[0]			[nOrder-1]	[iDim]	= Coord_Corner_Points[5][iDim];
+		Coord_Control_Points	[lOrder-1]	[mOrder-1]	[nOrder-1]	[iDim]	= Coord_Corner_Points[6][iDim];
+		Coord_Control_Points	[0]			[mOrder-1]	[nOrder-1]	[iDim]	= Coord_Corner_Points[7][iDim];
+	}
+	
+	/*--- Fill the rest of the cubic matrix of control points with uniform spacing (parallelepiped) ---*/
+	for (iDegree = 0; iDegree <= lDegree; iDegree++)
+		for (jDegree = 0; jDegree <= mDegree; jDegree++)
+			for (kDegree = 0; kDegree <= nDegree; kDegree++) {
+				Coord_Control_Points[iDegree][jDegree][kDegree][0] = Coord_Corner_Points[0][0] 
+				+ su2double(iDegree)/su2double(lDegree)*(Coord_Corner_Points[1][0]-Coord_Corner_Points[0][0]);
+				Coord_Control_Points[iDegree][jDegree][kDegree][1] = Coord_Corner_Points[0][1] 
+				+ su2double(jDegree)/su2double(mDegree)*(Coord_Corner_Points[3][1]-Coord_Corner_Points[0][1]);				
+				Coord_Control_Points[iDegree][jDegree][kDegree][2] = Coord_Corner_Points[0][2] 
+				+ su2double(kDegree)/su2double(nDegree)*(Coord_Corner_Points[4][2]-Coord_Corner_Points[0][2]);
+			}
+}
+
+void CFreeFormDefBox::SetSupportCP(CFreeFormDefBox *FFDBox) {
+	unsigned short iDim, iOrder, jOrder, kOrder;
+	unsigned short lOrder = FFDBox->GetlOrder();
+	unsigned short mOrder = FFDBox->GetmOrder();
+	unsigned short nOrder = FFDBox->GetnOrder();
+	
+	Coord_SupportCP = new su2double*** [lOrder];
+	for (iOrder = 0; iOrder < lOrder; iOrder++) {
+		Coord_SupportCP[iOrder] = new su2double** [mOrder];
+		for (jOrder = 0; jOrder < mOrder; jOrder++) {
+			Coord_SupportCP[iOrder][jOrder] = new su2double* [nOrder];
+			for (kOrder = 0; kOrder < nOrder; kOrder++)
+				Coord_SupportCP[iOrder][jOrder][kOrder] = new su2double [nDim];
+		}
+	}
+	
+	/*--- Set base support control points according to the notation of Vtk for hexahedrons ---*/
+	for (iDim = 0; iDim < nDim; iDim++) {
+		Coord_SupportCP	[0]			[0]			[0]			[iDim]	= Coord_Corner_Points[0][iDim];
+		Coord_SupportCP	[lOrder-1]	[0]			[0]			[iDim]	= Coord_Corner_Points[1][iDim];
+		Coord_SupportCP	[lOrder-1]	[mOrder-1]	[0]			[iDim]	= Coord_Corner_Points[2][iDim];
+		Coord_SupportCP	[0]			[mOrder-1]	[0]			[iDim]	= Coord_Corner_Points[3][iDim];
+		Coord_SupportCP	[0]			[0]			[nOrder-1]	[iDim]	= Coord_Corner_Points[4][iDim];
+		Coord_SupportCP	[lOrder-1]	[0]			[nOrder-1]	[iDim]	= Coord_Corner_Points[5][iDim];
+		Coord_SupportCP	[lOrder-1]	[mOrder-1]	[nOrder-1]	[iDim]	= Coord_Corner_Points[6][iDim];
+		Coord_SupportCP	[0]			[mOrder-1]	[nOrder-1]	[iDim]	= Coord_Corner_Points[7][iDim];
+	}
+	
+	/*--- Fill the rest of the cubic matrix of support control points with uniform spacing  ---*/
+	for (iOrder = 0; iOrder < lOrder; iOrder++)
+		for (jOrder = 0; jOrder < mOrder; jOrder++)
+			for (kOrder = 0; kOrder < nOrder; kOrder++) {
+				Coord_SupportCP[iOrder][jOrder][kOrder][0] = Coord_Corner_Points[0][0] 
+				+ su2double(iOrder)/su2double(lOrder-1)*(Coord_Corner_Points[1][0]-Coord_Corner_Points[0][0]);
+				Coord_SupportCP[iOrder][jOrder][kOrder][1] = Coord_Corner_Points[0][1] 
+				+ su2double(jOrder)/su2double(mOrder-1)*(Coord_Corner_Points[3][1]-Coord_Corner_Points[0][1]);				
+				Coord_SupportCP[iOrder][jOrder][kOrder][2] = Coord_Corner_Points[0][2] 
+				+ su2double(kOrder)/su2double(nOrder-1)*(Coord_Corner_Points[4][2]-Coord_Corner_Points[0][2]);
+			}
+}
+
+void CFreeFormDefBox::SetSupportCPChange(CFreeFormDefBox *FFDBox) {
+	unsigned short iDim, iOrder, jOrder, kOrder;
+	su2double *CartCoordNew, *ParamCoord;
+	unsigned short lOrder = FFDBox->GetlOrder();
+	unsigned short mOrder = FFDBox->GetmOrder();
+	unsigned short nOrder = FFDBox->GetnOrder();
+
+	su2double ****ParamCoord_SupportCP = new su2double*** [lOrder];
+	for (iOrder = 0; iOrder < lOrder; iOrder++) {
+		ParamCoord_SupportCP[iOrder] = new su2double** [mOrder];
+		for (jOrder = 0; jOrder < mOrder; jOrder++) {
+			ParamCoord_SupportCP[iOrder][jOrder] = new su2double* [nOrder];
+			for (kOrder = 0; kOrder < nOrder; kOrder++)
+				ParamCoord_SupportCP[iOrder][jOrder][kOrder] = new su2double [nDim];
+		}
+	}
+	
+	for (iOrder = 0; iOrder < lOrder; iOrder++)
+		for (jOrder = 0; jOrder < mOrder; jOrder++)
+			for (kOrder = 0; kOrder < nOrder; kOrder++)
+				for (iDim = 0; iDim < nDim; iDim++)
+					ParamCoord_SupportCP[iOrder][jOrder][kOrder][iDim] = 
+					Coord_SupportCP[iOrder][jOrder][kOrder][iDim];
+	
+	for (iDim = 0; iDim < nDim; iDim++) {
+		Coord_Control_Points[0][0][0][iDim]	= FFDBox->GetCoordCornerPoints(iDim, 0);
+		Coord_Control_Points[1][0][0][iDim]	= FFDBox->GetCoordCornerPoints(iDim, 1);
+		Coord_Control_Points[1][1][0][iDim]	= FFDBox->GetCoordCornerPoints(iDim, 2);
+		Coord_Control_Points[0][1][0][iDim]	= FFDBox->GetCoordCornerPoints(iDim, 3);
+		Coord_Control_Points[0][0][1][iDim]	= FFDBox->GetCoordCornerPoints(iDim, 4);
+		Coord_Control_Points[1][0][1][iDim]	= FFDBox->GetCoordCornerPoints(iDim, 5);
+		Coord_Control_Points[1][1][1][iDim]	= FFDBox->GetCoordCornerPoints(iDim, 6);
+		Coord_Control_Points[0][1][1][iDim]	= FFDBox->GetCoordCornerPoints(iDim, 7);
+	}
+	
+	for (iOrder = 0; iOrder < FFDBox->GetlOrder(); iOrder++) {
+		for (jOrder = 0; jOrder < FFDBox->GetmOrder(); jOrder++) {
+			for (kOrder = 0; kOrder < FFDBox->GetnOrder(); kOrder++) {
+				ParamCoord = ParamCoord_SupportCP[iOrder][jOrder][kOrder];
+				CartCoordNew = EvalCartesianCoord(ParamCoord);
+        FFDBox->SetCoordControlPoints(CartCoordNew, iOrder, jOrder, kOrder);
+        FFDBox->SetCoordControlPoints_Copy(CartCoordNew, iOrder, jOrder, kOrder);
+			}
+    }
+  }
+
+}
+
+void CFreeFormDefBox::SetTecplot(CGeometry *geometry, unsigned short iFFDBox, bool original) {
+  
+	ofstream FFDBox_file;
+  char FFDBox_filename[MAX_STRING_SIZE];
+  bool new_file;
+	unsigned short iDim, iDegree, jDegree, kDegree;
+	
+  nDim = geometry->GetnDim();
+  
+  SPRINTF (FFDBox_filename, "ffd_boxes.dat");
+  
+  if ((original) && (iFFDBox == 0)) new_file = true;
+  else new_file = false;
+  
+	if (new_file) {
+		FFDBox_file.open(FFDBox_filename, ios::out);
+		FFDBox_file << "TITLE = \"Visualization of the FFD boxes generated by SU2_DEF.\"" << endl;
+    if (nDim == 2) FFDBox_file << "VARIABLES = \"x\", \"y\"" << endl;
+		else FFDBox_file << "VARIABLES = \"x\", \"y\", \"z\"" << endl;
+	}
+	else FFDBox_file.open(FFDBox_filename, ios::out | ios::app);
+
+	FFDBox_file << "ZONE T= \"" << Tag;
+  if (original) FFDBox_file << " (Original FFD)\"";
+  else FFDBox_file << " (Deformed FFD)\"";
+  if (nDim == 2) FFDBox_file << ", I="<<lDegree+1<<", J="<<mDegree+1<<", DATAPACKING=POINT" << endl;
+  else FFDBox_file << ", I="<<lDegree+1<<", J="<<mDegree+1<<", K="<<nDegree+1<<", DATAPACKING=POINT" << endl;
+
+	FFDBox_file.precision(15);
+	
+  if (nDim == 2) {
+    for (jDegree = 0; jDegree <= mDegree; jDegree++) {
+      for (iDegree = 0; iDegree <= lDegree; iDegree++) {
+        for (iDim = 0; iDim < nDim; iDim++)
+          FFDBox_file << scientific << Coord_Control_Points[iDegree][jDegree][0][iDim] << "\t";
+        FFDBox_file << "\n";
+      }
+    }
+  }
+  else {
+    for (kDegree = 0; kDegree <= nDegree; kDegree++) {
+      for (jDegree = 0; jDegree <= mDegree; jDegree++) {
+        for (iDegree = 0; iDegree <= lDegree; iDegree++) {
+          for (iDim = 0; iDim < nDim; iDim++)
+            FFDBox_file << scientific << Coord_Control_Points[iDegree][jDegree][kDegree][iDim] << "\t";
+          FFDBox_file << "\n";
+        }
+      }
+    }
+  }
+		
+	FFDBox_file.close();
+}
+
+
+su2double *CFreeFormDefBox::GetParametricCoord_Analytical(su2double *cart_coord) {
+	unsigned short iDim;
+	su2double *e1, *e2, *e3, *e12, *e23, *e13, *p;
+	
+	/*--- Auxiliary Basis Vectors of the deformed FFDBox ---*/
+	e1 = new su2double[3]; e2 = new su2double[3]; e3 = new su2double[3];
+	for (iDim = 0; iDim < nDim; iDim++) {
+		e1[iDim] = Coord_Corner_Points[1][iDim]-Coord_Corner_Points[0][iDim];
+		e2[iDim] = Coord_Corner_Points[3][iDim]-Coord_Corner_Points[0][iDim];
+		e3[iDim] = Coord_Corner_Points[4][iDim]-Coord_Corner_Points[0][iDim];
+	}
+	
+	/*--- Respective Cross-Products ---*/
+	e12 = new su2double[3]; e23 = new su2double[3]; e13 = new su2double[3];
+	CrossProduct(e1, e2, e12);
+	CrossProduct(e1, e3, e13);
+	CrossProduct(e2, e3, e23);
+	
+	/*--- p is Tranlated vector from the origin ---*/
+	p = new su2double[3];
+	for (iDim = 0; iDim < nDim; iDim++)
+		p[iDim] = cart_coord[iDim] - Coord_Corner_Points[0][iDim];
+	
+	ParamCoord[0] = DotProduct(e23, p)/DotProduct(e23, e1);
+	ParamCoord[1] = DotProduct(e13, p)/DotProduct(e13, e2);
+	ParamCoord[2] = DotProduct(e12, p)/DotProduct(e12, e3);
+	
+	delete [] e1;
+  delete [] e2;
+  delete [] e3;
+  delete [] e12;
+  delete [] e23;
+  delete [] e13;
+  delete [] p;
+	
+	return ParamCoord;
+}
+
+su2double *CFreeFormDefBox::EvalCartesianCoord(su2double *ParamCoord) {
+	unsigned short iDim, iDegree, jDegree, kDegree;
+	
+	for (iDim = 0; iDim < nDim; iDim++)
+		cart_coord[iDim] = 0.0;
+	
+	for (iDegree = 0; iDegree <= lDegree; iDegree++)
+		for (jDegree = 0; jDegree <= mDegree; jDegree++)
+			for (kDegree = 0; kDegree <= nDegree; kDegree++)
+				for (iDim = 0; iDim < nDim; iDim++) {
+					cart_coord[iDim] += Coord_Control_Points[iDegree][jDegree][kDegree][iDim]
+					* GetBernstein(lDegree, iDegree, ParamCoord[0])
+					* GetBernstein(mDegree, jDegree, ParamCoord[1])
+					* GetBernstein(nDegree, kDegree, ParamCoord[2]);
+				}
+	
+	return cart_coord;
+}
+
+su2double CFreeFormDefBox::GetBernstein(short val_n, short val_i, su2double val_t) {
+  
+	su2double value = 0.0;
+
+	if (val_i > val_n) { value = 0; return value; }
+	if (val_i == 0) {
+		if (val_t == 0) value = 1;
+		else if (val_t == 1) value = 0;
+		else value = Binomial(val_n, val_i)*(pow(val_t, val_i)) * pow(1.0 - val_t, val_n - val_i);
+	}
+	else if (val_i == val_n) {
+		if (val_t == 0) value = 0;
+		else if (val_t == 1) value = 1;
+		else value = pow(val_t, val_n);
+	}
+	else value = Binomial(val_n, val_i)*(pow(val_t, val_i)) * pow(1.0-val_t, val_n - val_i);
+	
+	return value;
+}
+
+su2double CFreeFormDefBox::GetBernsteinDerivative(short val_n, short val_i, 
+											   su2double val_t, short val_order) {
+	su2double value = 0.0;
+	
+	/*--- Verify this subroutine, it provides negative val_n, 
+	 which is a wrong value for GetBernstein ---*/
+	
+	if (val_order == 0) { 
+		value = GetBernstein(val_n, val_i, val_t); return value; 
+	}
+	
+	if (val_i == 0) { 
+		value = val_n*(-GetBernsteinDerivative(val_n-1, val_i, val_t, val_order-1)); return value; 
+	}
+	else {
+		if (val_n == 0) { 
+			value = val_t; return value; 
+		}
+		else {
+			value = val_n*(GetBernsteinDerivative(val_n-1, val_i-1, val_t, val_order-1) - GetBernsteinDerivative(val_n-1, val_i, val_t, val_order-1));
+			return value;
+		}
+	}
+
+	return value;
+}
+
+su2double *CFreeFormDefBox::GetFFDGradient(su2double *val_coord, su2double *xyz) {
+  
+	unsigned short iDim, jDim, lmn[3];
+  
+  /*--- Set the Degree of the Berstein polynomials ---*/
+  
+  lmn[0] = lDegree; lmn[1] = mDegree; lmn[2] = nDegree;
+  
+  for (iDim = 0; iDim < nDim; iDim++) Gradient[iDim] = 0.0;
+  
+  for (iDim = 0; iDim < nDim; iDim++)
+    for (jDim = 0; jDim < nDim; jDim++)
+      Gradient[jDim] += GetDerivative2(val_coord, iDim, xyz,  lmn) *
+      GetDerivative3(val_coord, iDim, jDim, lmn);
+  
+	return Gradient;
+  
+}
+
+void CFreeFormDefBox::GetFFDHessian(su2double *uvw, su2double *xyz, su2double **val_Hessian) {
+  
+  unsigned short iDim, jDim, lmn[3];
+  
+  /*--- Set the Degree of the Berstein polynomials ---*/
+  
+  lmn[0] = lDegree; lmn[1] = mDegree; lmn[2] = nDegree;
+  
+  for (iDim = 0; iDim < nDim; iDim++)
+    for (jDim = 0; jDim < nDim; jDim++)
+      val_Hessian[iDim][jDim] = 0.0;
+  
+  /*--- Note that being all the functions linear combinations of polynomials, they are C^\infty,
+   and the Hessian will be symmetric; no need to compute the under-diagonal part, for example ---*/
+  
+  for (iDim = 0; iDim < nDim; iDim++) {
+    val_Hessian[0][0] += 2.0 * GetDerivative3(uvw, iDim,0, lmn) * GetDerivative3(uvw, iDim,0, lmn) +
+    GetDerivative2(uvw, iDim,xyz, lmn) * GetDerivative5(uvw, iDim,0,0, lmn);
+    
+    val_Hessian[1][1] += 2.0 * GetDerivative3(uvw, iDim,1, lmn) * GetDerivative3(uvw, iDim,1, lmn) +
+    GetDerivative2(uvw, iDim,xyz, lmn) * GetDerivative5(uvw, iDim,1,1, lmn);
+    
+    val_Hessian[2][2] += 2.0 * GetDerivative3(uvw, iDim,2, lmn) * GetDerivative3(uvw, iDim,2, lmn) +
+    GetDerivative2(uvw, iDim,xyz, lmn) * GetDerivative5(uvw, iDim,2,2, lmn);
+    
+    val_Hessian[0][1] += 2.0 * GetDerivative3(uvw, iDim,0, lmn) * GetDerivative3(uvw, iDim,1, lmn) +
+    GetDerivative2(uvw, iDim,xyz, lmn) * GetDerivative5(uvw, iDim,0,1, lmn);
+    
+    val_Hessian[0][2] += 2.0 * GetDerivative3(uvw, iDim,0, lmn) * GetDerivative3(uvw, iDim,2, lmn) +
+    GetDerivative2(uvw, iDim,xyz, lmn) * GetDerivative5(uvw, iDim,0,2, lmn);
+    
+    val_Hessian[1][2] += 2.0 * GetDerivative3(uvw, iDim,1, lmn) * GetDerivative3(uvw, iDim,2, lmn) +
+    GetDerivative2(uvw, iDim,xyz, lmn) * GetDerivative5(uvw, iDim,1,2, lmn);
+  }
+  
+  val_Hessian[1][0] = val_Hessian[0][1];
+  val_Hessian[2][0] = val_Hessian[0][2];
+  val_Hessian[2][1] = val_Hessian[1][2];
+  
+}
+
+su2double *CFreeFormDefBox::GetParametricCoord_Iterative(unsigned long iPoint, su2double *xyz, su2double *ParamCoordGuess, CConfig *config) {
+  
+  su2double *IndepTerm, SOR_Factor = 1.0, MinNormError, NormError, Determinant, AdjHessian[3][3], Temp[3] = {0.0,0.0,0.0};
+	unsigned short iDim, jDim, RandonCounter;
+	unsigned long iter;
+  
+  su2double tol = config->GetFFD_Tol();
+  unsigned short it_max = config->GetnFFD_Iter();
+  unsigned short Random_Trials = 500;
+  
+	/*--- Allocate the Hessian ---*/
+  
+	Hessian = new su2double* [nDim];
+  IndepTerm = new su2double [nDim];
+	for (iDim = 0; iDim < nDim; iDim++) {
+		Hessian[iDim] = new su2double[nDim];
+		ParamCoord[iDim] = ParamCoordGuess[iDim];
+		IndepTerm [iDim] = 0.0;
+	}
+	
+	RandonCounter = 0; MinNormError = 1E6;
+	
+  /*--- External iteration ---*/
+
+	for (iter = 0; iter < it_max*Random_Trials; iter++) {
+		  
+		/*--- The independent term of the solution of our system is -Gradient(sol_old) ---*/
+
+		Gradient = GetFFDGradient(ParamCoord, xyz);
+    
+    for (iDim = 0; iDim < nDim; iDim++) IndepTerm[iDim] = - Gradient[iDim];
+
+		/*--- Hessian = The Matrix of our system, getHessian(sol_old,xyz,...) ---*/
+    
+		GetFFDHessian(ParamCoord, xyz, Hessian);
+    
+    /*--- Adjoint to Hessian ---*/
+
+    AdjHessian[0][0] = Hessian[1][1]*Hessian[2][2]-Hessian[1][2]*Hessian[2][1];
+    AdjHessian[0][1] = Hessian[0][2]*Hessian[2][1]-Hessian[0][1]*Hessian[2][2];
+    AdjHessian[0][2] = Hessian[0][1]*Hessian[1][2]-Hessian[0][2]*Hessian[1][1];
+    AdjHessian[1][0] = Hessian[1][2]*Hessian[2][0]-Hessian[1][0]*Hessian[2][2];
+    AdjHessian[1][1] = Hessian[0][0]*Hessian[2][2]-Hessian[0][2]*Hessian[2][0];
+    AdjHessian[1][2] = Hessian[0][2]*Hessian[1][0]-Hessian[0][0]*Hessian[1][2];
+    AdjHessian[2][0] = Hessian[1][0]*Hessian[2][1]-Hessian[1][1]*Hessian[2][0];
+    AdjHessian[2][1] = Hessian[0][1]*Hessian[2][0]-Hessian[0][0]*Hessian[2][1];
+    AdjHessian[2][2] = Hessian[0][0]*Hessian[1][1]-Hessian[0][1]*Hessian[1][0];
+    
+    /*--- Determinant of Hessian ---*/
+    
+    Determinant = Hessian[0][0]*AdjHessian[0][0]+Hessian[0][1]*AdjHessian[1][0]+Hessian[0][2]*AdjHessian[2][0];
+    
+    /*--- Hessian inverse ---*/
+    
+    if (Determinant != 0) {
+      for (iDim = 0; iDim < nDim; iDim++) {
+        Temp[iDim] = 0.0;
+        for (jDim = 0; jDim < nDim; jDim++) {
+          Temp[iDim] += AdjHessian[iDim][jDim]*IndepTerm[jDim]/Determinant;
+        }
+      }
+      for (iDim = 0; iDim < nDim; iDim++) {
+        IndepTerm[iDim] = Temp[iDim];
+      }
+    }
+    
+		/*--- Update with Successive over-relaxation ---*/
+    
+		for (iDim = 0; iDim < nDim; iDim++) {
+			ParamCoord[iDim] = (1.0-SOR_Factor)*ParamCoord[iDim] + SOR_Factor*(ParamCoord[iDim] + IndepTerm[iDim]);
+    }
+
+		/*--- If the gradient is small, we have converged ---*/
+    
+		if ((fabs(IndepTerm[0]) < tol) && (fabs(IndepTerm[1]) < tol) && (fabs(IndepTerm[2]) < tol))	break;
+
+    /*--- Compute the norm of the error ---*/
+    
+    NormError = 0.0;
+    for (iDim = 0; iDim < nDim; iDim++)
+      NormError += IndepTerm[iDim]*IndepTerm[iDim];
+    NormError = sqrt(NormError);
+
+		MinNormError = min(NormError, MinNormError);
+		  
+		/*--- If we have no convergence with Random_Trials iterations probably we are in a local minima. ---*/
+    
+		if (((iter % it_max) == 0) && (iter != 0)) {
+      
+			RandonCounter++;
+      if (RandonCounter == Random_Trials) {
+        cout << endl << "Unknown point: "<< iPoint <<" (" << xyz[0] <<", "<< xyz[1] <<", "<< xyz[2] <<"). Min Error: "<< MinNormError <<". Iter: "<< iter <<"."<< endl;
+      }
+      else {
+        SOR_Factor = 0.1;
+        for (iDim = 0; iDim < nDim; iDim++)
+          ParamCoord[iDim] = su2double(rand())/su2double(RAND_MAX);
+      }
+      
+		}
+    
+	}
+	
+	for (iDim = 0; iDim < nDim; iDim++) 
+		delete [] Hessian[iDim];
+	delete [] Hessian;
+  delete [] IndepTerm;
+
+  /*--- The code has hit the max number of iterations ---*/
+
+  if (iter == it_max*Random_Trials) {
+    cout << "Unknown point: (" << xyz[0] <<", "<< xyz[1] <<", "<< xyz[2] <<"). Increase the value of FFD_ITERATIONS." << endl;
+  }
+  
+	/*--- Real Solution is now ParamCoord; Return it ---*/
+
+	return ParamCoord;
+  
+}
+
+unsigned long CFreeFormDefBox::Binomial(unsigned short n, unsigned short m) {
+  
+  unsigned short i, j;
+  unsigned long binomial[1000];
+  
+	binomial[0] = 1;
+	for (i = 1; i <= n; ++i) {
+		binomial[i] = 1;
+		for (j = i-1U; j > 0; --j) {
+			binomial[j] += binomial[j-1U];
+    }
+	}
+
+	return binomial[m];
+  
+}
+
+bool CFreeFormDefBox::GetPointFFD(CGeometry *geometry, CConfig *config, unsigned long iPoint) {
+	su2double Coord[3] = {0.0, 0.0, 0.0};
+	unsigned short iVar, jVar, iDim;
+	bool Inside = false;
+	
+	unsigned short Index[5][7] = {
+		{0, 1, 2, 5, 0, 1, 2},
+		{0, 2, 7, 5, 0, 2, 7},
+		{0, 2, 3, 7, 0, 2, 3},
+		{0, 5, 7, 4, 0, 5, 7},
+		{2, 7, 5, 6, 2, 7, 5}};
+	unsigned short nDim = geometry->GetnDim();
+  
+  for (iDim = 0; iDim < nDim; iDim++)
+    Coord[iDim] = geometry->node[iPoint]->GetCoord(iDim);
+	
+	/*--- 1st tetrahedron {V0, V1, V2, V5}
+	 2nd tetrahedron {V0, V2, V7, V5}
+	 3th tetrahedron {V0, V2, V3, V7}
+	 4th tetrahedron {V0, V5, V7, V4}
+	 5th tetrahedron {V2, V7, V5, V6} ---*/
+	
+	for (iVar = 0; iVar < 5; iVar++) {
+		Inside = true;
+		for (jVar = 0; jVar < 4; jVar++) {
+			su2double Distance_Point = geometry->Point2Plane_Distance(Coord, 
+																														 Coord_Corner_Points[Index[iVar][jVar+1]], 
+																														 Coord_Corner_Points[Index[iVar][jVar+2]], 
+																														 Coord_Corner_Points[Index[iVar][jVar+3]]);
+			
+			su2double Distance_Vertex = geometry->Point2Plane_Distance(Coord_Corner_Points[Index[iVar][jVar]], 
+																															Coord_Corner_Points[Index[iVar][jVar+1]], 
+																															Coord_Corner_Points[Index[iVar][jVar+2]], 
+																															Coord_Corner_Points[Index[iVar][jVar+3]]);
+			if (Distance_Point*Distance_Vertex < 0.0) Inside = false;					
+		}
+		if (Inside) break;
+	}
+	
+	return Inside;
+
+}
+
+void CFreeFormDefBox::SetDeformationZone(CGeometry *geometry, CConfig *config, unsigned short iFFDBox) {
+	su2double *Coord;
+	unsigned short iMarker, iVar, jVar;
+	unsigned long iVertex, iPoint;
+	bool Inside = false;
+	
+	unsigned short Index[5][7] = {
+		{0, 1, 2, 5, 0, 1, 2},
+		{0, 2, 7, 5, 0, 2, 7},
+		{0, 2, 3, 7, 0, 2, 3},
+		{0, 5, 7, 4, 0, 5, 7},
+		{2, 7, 5, 6, 2, 7, 5}};
+	
+	for (iMarker = 0; iMarker < config->GetnMarker_All(); iMarker++)
+		if (config->GetMarker_All_DV(iMarker) == YES)
+			for (iVertex = 0; iVertex < geometry->nVertex[iMarker]; iVertex++) {	
+				iPoint = geometry->vertex[iMarker][iVertex]->GetNode();
+				geometry->node[iPoint]->SetMove(false);
+				
+				Coord = geometry->node[iPoint]->GetCoord();
+				
+				/*--- 1st tetrahedron {V0, V1, V2, V5}
+				 2nd tetrahedron {V0, V2, V7, V5}
+				 3th tetrahedron {V0, V2, V3, V7}
+				 4th tetrahedron {V0, V5, V7, V4}
+				 5th tetrahedron {V2, V7, V5, V6} ---*/
+				
+				for (iVar = 0; iVar < 5; iVar++) {
+					Inside = true;
+					for (jVar = 0; jVar < 4; jVar++) {
+						su2double Distance_Point = geometry->Point2Plane_Distance(Coord, 
+																																	 Coord_Corner_Points[Index[iVar][jVar+1]], 
+																																	 Coord_Corner_Points[Index[iVar][jVar+2]], 
+																																	 Coord_Corner_Points[Index[iVar][jVar+3]]);				
+						su2double Distance_Vertex = geometry->Point2Plane_Distance(Coord_Corner_Points[Index[iVar][jVar]], 
+																																		Coord_Corner_Points[Index[iVar][jVar+1]], 
+																																		Coord_Corner_Points[Index[iVar][jVar+2]], 
+																																		Coord_Corner_Points[Index[iVar][jVar+3]]);
+						if (Distance_Point*Distance_Vertex < 0.0) Inside = false;					
+					}
+					if (Inside) break;
+				}
+				
+				if (Inside) {
+					geometry->node[iPoint]->SetMove(true);
+				}
+				
+			}
+}
+
+su2double CFreeFormDefBox::GetDerivative1(su2double *uvw, unsigned short val_diff, unsigned short *ijk, unsigned short *lmn) {
+	
+  unsigned short iDim;
+  su2double value = 0.0;
+	
+  value = GetBernsteinDerivative(lmn[val_diff], ijk[val_diff], uvw[val_diff], 1);
+	for (iDim = 0; iDim < nDim; iDim++)
+		if (iDim != val_diff)
+			value *= GetBernstein(lmn[iDim], ijk[iDim], uvw[iDim]);
+	
+	return value;
+  
+}
+
+su2double CFreeFormDefBox::GetDerivative2 (su2double *uvw, unsigned short dim, su2double *xyz, unsigned short *lmn) {
+	
+	unsigned short iDegree, jDegree, kDegree;
+	su2double value = 0.0;
+	
+	for (iDegree = 0; iDegree <= lmn[0]; iDegree++)
+		for (jDegree = 0; jDegree <= lmn[1]; jDegree++)
+			for (kDegree = 0; kDegree <= lmn[2]; kDegree++) {
+				value += Coord_Control_Points[iDegree][jDegree][kDegree][dim] 
+				* GetBernstein(lmn[0], iDegree, uvw[0])
+				* GetBernstein(lmn[1], jDegree, uvw[1])
+				* GetBernstein(lmn[2], kDegree, uvw[2]);
+      }
+	 
+	return 2.0*(value - xyz[dim]);
+}
+
+su2double CFreeFormDefBox::GetDerivative3(su2double *uvw, unsigned short dim, unsigned short diff_this, unsigned short *lmn) {
+  
+	unsigned short iDegree, jDegree, kDegree, iDim;
+	su2double value = 0;
+	
+  unsigned short *ijk = new unsigned short[nDim];
+  
+  for (iDim = 0; iDim < nDim; iDim++) ijk[iDim] = 0;
+
+	for (iDegree = 0; iDegree <= lmn[0]; iDegree++)
+		for (jDegree = 0; jDegree <= lmn[1]; jDegree++)
+			for (kDegree = 0; kDegree <= lmn[2]; kDegree++) {
+				ijk[0] = iDegree; ijk[1] = jDegree; ijk[2] = kDegree;
+				value += Coord_Control_Points[iDegree][jDegree][kDegree][dim] * 
+				GetDerivative1(uvw, diff_this, ijk, lmn);
+			}
+	
+  delete [] ijk;
+
+	return value;
+}
+
+su2double CFreeFormDefBox::GetDerivative4(su2double *uvw, unsigned short val_diff, unsigned short val_diff2,
+																			 unsigned short *ijk, unsigned short *lmn) {
+	unsigned short iDim;
+	su2double value = 0.0;
+	
+	if (val_diff == val_diff2) {
+		value = GetBernsteinDerivative(lmn[val_diff], ijk[val_diff], uvw[val_diff], 2);
+		for (iDim = 0; iDim < nDim; iDim++)
+			if (iDim != val_diff)
+				value *= GetBernstein(lmn[iDim], ijk[iDim], uvw[iDim]);
+	}
+	else {
+		value = GetBernsteinDerivative(lmn[val_diff],  ijk[val_diff],  uvw[val_diff], 1) *
+		GetBernsteinDerivative(lmn[val_diff2], ijk[val_diff2], uvw[val_diff2], 1);
+		for (iDim = 0; iDim < nDim; iDim++)
+			if ((iDim != val_diff) && (iDim != val_diff2))
+				value *= GetBernstein(lmn[iDim], ijk[iDim], uvw[iDim]);
+	}
+	
+	return value;
+}
+
+su2double CFreeFormDefBox::GetDerivative5(su2double *uvw, unsigned short dim, unsigned short diff_this, unsigned short diff_this_also, 
+																			unsigned short *lmn) {
+	
+  unsigned short iDegree, jDegree, kDegree, iDim;
+  su2double value = 0.0;
+  
+  unsigned short *ijk = new unsigned short[nDim];
+  
+  for (iDim = 0; iDim < nDim; iDim++) ijk[iDim] = 0;
+  
+  for (iDegree = 0; iDegree <= lmn[0]; iDegree++)
+    for (jDegree = 0; jDegree <= lmn[1]; jDegree++)
+      for (kDegree = 0; kDegree <= lmn[2]; kDegree++) {
+        ijk[0] = iDegree; ijk[1] = jDegree; ijk[2] = kDegree;
+        value += Coord_Control_Points[iDegree][jDegree][kDegree][dim] *
+        GetDerivative4(uvw, diff_this, diff_this_also, ijk, lmn);
+      }
+  
+  delete [] ijk;
+  
+	return value;
+}