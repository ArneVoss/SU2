--- conflicted
+++ resolved
@@ -249,95 +249,6 @@
 
   /*--- Parallel mode. All points are gathered on all ranks. First determine the
         number of points per rank and store them in such a way that the info can
-<<<<<<< HEAD
-        be used directly in Allgatherv. For now, we will use the regular 
-        Allgather until we add Allgatherv to the SU2_MPI wrapper. ---*/
-  
-  int rank, iProcessor, nProcessor;
-  unsigned long  iVertex, nBuffer, ii =0;
-  unsigned short iDim;
-  MPI_Comm_rank(MPI_COMM_WORLD, &rank);
-  MPI_Comm_size(MPI_COMM_WORLD, &nProcessor);
-  
-  unsigned long nLocalVertex = nPoints, nGlobalVertex = 0, MaxLocalVertex = 0;
-  
-  unsigned long *Buffer_Send_nVertex    = new unsigned long [1];
-  unsigned long *Buffer_Receive_nVertex = new unsigned long [nProcessor];
-
-  Buffer_Send_nVertex[0] = nLocalVertex;
-  
-  SU2_MPI::Allreduce(&nLocalVertex, &nGlobalVertex, 1, MPI_UNSIGNED_LONG, MPI_SUM, MPI_COMM_WORLD);
-  SU2_MPI::Allreduce(&nLocalVertex, &MaxLocalVertex, 1, MPI_UNSIGNED_LONG, MPI_MAX, MPI_COMM_WORLD);
-  SU2_MPI::Allgather(Buffer_Send_nVertex, 1, MPI_UNSIGNED_LONG, Buffer_Receive_nVertex, 1, MPI_UNSIGNED_LONG, MPI_COMM_WORLD);
-
-  /*--- Gather the local pointID's and the ranks of the nodes on all ranks. ---*/
-  
-  unsigned long *Buffer_Send = new unsigned long[MaxLocalVertex];
-  unsigned long *Buffer_Recv = new unsigned long[nProcessor*MaxLocalVertex];
-  
-  for (iVertex = 0; iVertex < nLocalVertex; iVertex++) {
-    Buffer_Send[iVertex] = pointID[iVertex];
-  }
-  
-  SU2_MPI::Allgather(Buffer_Send, MaxLocalVertex, MPI_UNSIGNED_LONG, Buffer_Recv, MaxLocalVertex, MPI_UNSIGNED_LONG, MPI_COMM_WORLD);
-  
-  /*--- Unpack the buffer into the local point ID vector. ---*/
-  
-  localPointIDs.resize(nGlobalVertex);
-  
-  ii = 0;
-  for (iProcessor = 0; iProcessor < nProcessor; iProcessor++)
-    for (iVertex = 0; iVertex < Buffer_Receive_nVertex[iProcessor]; iVertex++)
-      localPointIDs[ii++] = Buffer_Recv[iProcessor*MaxLocalVertex + iVertex];
-
-
-  /*--- Now gather the ranks for all points ---*/
-  
-  for (iVertex = 0; iVertex < nLocalVertex; iVertex++) {
-    Buffer_Send[iVertex] = (unsigned long) rank;
-  }
-  
-  SU2_MPI::Allgather(Buffer_Send, MaxLocalVertex, MPI_UNSIGNED_LONG, Buffer_Recv, MaxLocalVertex, MPI_UNSIGNED_LONG, MPI_COMM_WORLD);
-  
-  /*--- Unpack the ranks into the vector and delete buffer memory. ---*/
-  
-  ranksOfPoints.resize(nGlobalVertex);
-
-  ii = 0;
-  for (iProcessor = 0; iProcessor < nProcessor; iProcessor++)
-    for (iVertex = 0; iVertex < Buffer_Receive_nVertex[iProcessor]; iVertex++)
-      ranksOfPoints[ii++] = Buffer_Recv[iProcessor*MaxLocalVertex + iVertex];
-  
-  delete [] Buffer_Send;  delete [] Buffer_Recv;
-  
-  /*--- Gather the coordinates of the points on all ranks. ---*/
-  
-  su2double *Buffer_Send_Coord = new su2double [MaxLocalVertex*nDim];
-  su2double *Buffer_Recv_Coord = new su2double [nProcessor*MaxLocalVertex*nDim];
-  
-  nBuffer = MaxLocalVertex*nDim;
-  
-  for (iVertex = 0; iVertex < nLocalVertex; iVertex++) {
-    for (iDim = 0; iDim < nDim; iDim++)
-    Buffer_Send_Coord[iVertex*nDim + iDim] = coor[iVertex*nDim + iDim];
-  }
-  
-  SU2_MPI::Allgather(Buffer_Send_Coord, nBuffer, MPI_DOUBLE, Buffer_Recv_Coord, nBuffer, MPI_DOUBLE, MPI_COMM_WORLD);
-  
-  /*--- Unpack the coordinates into the vector and delete buffer memory. ---*/
-  
-  coorPoints.resize(nDim*nGlobalVertex);
-  
-  ii = 0;
-  for (iProcessor = 0; iProcessor < nProcessor; iProcessor++)
-    for (iVertex = 0; iVertex < Buffer_Receive_nVertex[iProcessor]; iVertex++)
-      for (iDim = 0; iDim < nDim; iDim++)
-      coorPoints[ii++] = Buffer_Recv_Coord[iProcessor*MaxLocalVertex*nDim + iVertex*nDim + iDim];
-  
-  delete [] Buffer_Send_Coord;   delete [] Buffer_Recv_Coord;
-  delete [] Buffer_Send_nVertex; delete [] Buffer_Receive_nVertex;
-  
-=======
         be used directly in Allgatherv.    ---*/
   int rank, size;
   SU2_MPI::Comm_rank(MPI_COMM_WORLD, &rank);
@@ -370,7 +281,6 @@
   coorPoints.resize(nDim*sizeGlobal);
   SU2_MPI::Allgatherv(coor, nDim*sizeLocal, MPI_DOUBLE, coorPoints.data(),
                       recvCounts.data(), displs.data(), MPI_DOUBLE, MPI_COMM_WORLD); 
->>>>>>> 1871448d
 #else
 
   /*--- Sequential mode. Copy the coordinates and point IDs and
