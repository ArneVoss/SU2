--- conflicted
+++ resolved
@@ -4677,27 +4677,12 @@
 
   Finite_Difference_Mode = false;
 
-<<<<<<< HEAD
    /* --- Throw error if UQ used for any turbulence model other that SST --- */
 
   if (Kind_Solver == MAIN_SOLVER::RANS && Kind_Turb_Model != TURB_MODEL::SST && Kind_Turb_Model != TURB_MODEL::SST_SUST && using_uq){
     SU2_MPI::Error("UQ capabilities only implemented for NAVIER_STOKES solver SST turbulence model", CURRENT_FUNCTION);
   }
 
-=======
-  /* --- Throw error if UQ used for any turbulence model other that SST --- */
-
-  if (Kind_Solver == MAIN_SOLVER::RANS && Kind_Turb_Model != TURB_MODEL::SST && using_uq){
-    SU2_MPI::Error("UQ capabilities only implemented for NAVIER_STOKES solver SST turbulence model", CURRENT_FUNCTION);
-  }
-
-  /* --- Throw error if invalid componentiality used --- */
-
-  if (using_uq && (eig_val_comp > 3 || eig_val_comp < 1)){
-    SU2_MPI::Error("Componentality should be either 1, 2, or 3!", CURRENT_FUNCTION);
-  }
-
->>>>>>> cd2001c6
   /*--- If there are not design variables defined in the file ---*/
 
   if (nDV == 0) {
@@ -5886,18 +5871,10 @@
           case TURB_MODEL::SA_E:      cout << "Edwards Spalart Allmaras" << endl; break;
           case TURB_MODEL::SA_COMP:   cout << "Compressibility Correction Spalart Allmaras" << endl; break;
           case TURB_MODEL::SA_E_COMP: cout << "Compressibility Correction Edwards Spalart Allmaras" << endl; break;
-<<<<<<< HEAD
-          case TURB_MODEL::SST:       
-            cout << "k-omega SST model " << endl;
-            // turbulence options output goes here...
-            break;
-          case TURB_MODEL::SST_SUST:  cout << "Menter's SST with sustaining terms" << endl; break;
-=======
           case TURB_MODEL::SST: case TURB_MODEL::SST_SUST:      
              cout << "Menter's SST"     << endl; 
              if (sstParsedOptions.sust)  cout << "Menter's SST with sustaining terms" << endl; 
              break;
->>>>>>> cd2001c6
         }
         if (QCR) cout << "Using Quadratic Constitutive Relation, 2000 version (QCR2000)" << endl;
         if (Kind_Trans_Model == TURB_TRANS_MODEL::BC) cout << "Using the revised BC transition model (2020)" << endl;
