/*!
 * \file CConfig.cpp
 * \brief Main file for managing the config file
 * \author F. Palacios, T. Economon, B. Tracey, H. Kline
 * \version 7.2.0 "Blackbird"
 *
 * SU2 Project Website: https://su2code.github.io
 *
 * The SU2 Project is maintained by the SU2 Foundation
 * (http://su2foundation.org)
 *
 * Copyright 2012-2021, SU2 Contributors (cf. AUTHORS.md)
 *
 * SU2 is free software; you can redistribute it and/or
 * modify it under the terms of the GNU Lesser General Public
 * License as published by the Free Software Foundation; either
 * version 2.1 of the License, or (at your option) any later version.
 *
 * SU2 is distributed in the hope that it will be useful,
 * but WITHOUT ANY WARRANTY; without even the implied warranty of
 * MERCHANTABILITY or FITNESS FOR A PARTICULAR PURPOSE. See the GNU
 * Lesser General Public License for more details.
 *
 * You should have received a copy of the GNU Lesser General Public
 * License along with SU2. If not, see <http://www.gnu.org/licenses/>.
 */

#define ENABLE_MAPS
#include "../include/CConfig.hpp"
#undef ENABLE_MAPS

#include "../include/fem/fem_gauss_jacobi_quadrature.hpp"
#include "../include/fem/fem_geometry_structure.hpp"

#include "../include/basic_types/ad_structure.hpp"
#include "../include/toolboxes/printing_toolbox.hpp"

using namespace PrintingToolbox;

#ifdef PROFILE
#ifdef HAVE_MKL
#include "mkl.h"
#endif
#endif

vector<string> Profile_Function_tp;       /*!< \brief Vector of string names for profiled functions. */
vector<double> Profile_Time_tp;           /*!< \brief Vector of elapsed time for profiled functions. */
vector<double> Profile_ID_tp;             /*!< \brief Vector of group ID number for profiled functions. */
map<string, vector<int> > Profile_Map_tp; /*!< \brief Map containing the final results for profiled functions. */

map<CLong3T, int> GEMM_Profile_MNK;       /*!< \brief Map, which maps the GEMM size to the index where
                                                      the data for this GEMM is stored in several vectors. */
vector<long>   GEMM_Profile_NCalls;       /*!< \brief Vector, which stores the number of calls to this
                                                      GEMM size. */
vector<double> GEMM_Profile_TotTime;      /*!< \brief Total time spent for this GEMM size. */
vector<double> GEMM_Profile_MinTime;      /*!< \brief Minimum time spent for this GEMM size. */
vector<double> GEMM_Profile_MaxTime;      /*!< \brief Maximum time spent for this GEMM size. */

//#pragma omp threadprivate(Profile_Function_tp, Profile_Time_tp, Profile_ID_tp, Profile_Map_tp)


CConfig::CConfig(char case_filename[MAX_STRING_SIZE], SU2_COMPONENT val_software, bool verb_high) {

  /*--- Set the case name to the base config file name without extension ---*/

  caseName = PrintingToolbox::split(string(case_filename),'.')[0];

  base_config = true;

  /*--- Store MPI rank and size ---*/

  rank = SU2_MPI::GetRank();
  size = SU2_MPI::GetSize();

  iZone = 0;
  nZone = 1;

  Init();

  /*--- Parsing the config file  ---*/

  SetConfig_Parsing(case_filename);

  /*--- Set the default values for all of the options that weren't set ---*/

  SetDefault();

  /*--- Set number of zone ---*/

  SetnZone();

  /*--- Configuration file postprocessing ---*/

  SetPostprocessing(val_software, iZone, 0);

  /*--- Configuration file boundaries/markers setting ---*/

  SetMarkers(val_software);

  /*--- Configuration file output ---*/

  if ((rank == MASTER_NODE) && verb_high)
    SetOutput(val_software, iZone);

}

CConfig::CConfig(istream &case_buffer, SU2_COMPONENT val_software, bool verb_high) {

  base_config = true;

  iZone = 0;
  nZone = 1;

  Init();

  /*--- Parsing the config file  ---*/

  SetConfig_Parsing(case_buffer);

  /*--- Set the default values for all of the options that weren't set ---*/

  SetDefault();

  /*--- Set number of zone ---*/

  SetnZone();

  /*--- Configuration file postprocessing ---*/

  SetPostprocessing(val_software, iZone, 0);

  /*--- Configuration file boundaries/markers setting ---*/

  SetMarkers(val_software);

  /*--- Configuration file output ---*/

  if ((rank == MASTER_NODE) && verb_high)
    SetOutput(val_software, iZone);

}

CConfig::CConfig(CConfig* config, char case_filename[MAX_STRING_SIZE], SU2_COMPONENT val_software, unsigned short val_iZone, unsigned short val_nZone, bool verb_high) {

  caseName = config->GetCaseName();

  unsigned short val_nDim;

  base_config = false;

  iZone = val_iZone;
  nZone = val_nZone;

  Init();

  /*--- Parsing the config file  ---*/

  SetConfig_Parsing(case_filename);

  /*--- Set default options from base config ---*/

  SetDefaultFromConfig(config);

  /*--- Set the default values for all of the options that weren't set ---*/

  SetDefault();

  /*--- Get the dimension --- */

  val_nDim = GetnDim(Mesh_FileName, Mesh_FileFormat);

  /*--- Configuration file postprocessing ---*/

  SetPostprocessing(val_software, val_iZone, val_nDim);

  /*--- Configuration file boundaries/markers setting ---*/

  SetMarkers(val_software);

  /*--- Configuration file output ---*/

  if ((rank == MASTER_NODE) && verb_high)
    SetOutput(val_software, val_iZone);

  Multizone_Problem = config->GetMultizone_Problem();

}

CConfig::CConfig(char case_filename[MAX_STRING_SIZE], SU2_COMPONENT val_software) {

  /*--- Set the case name to the base config file name without extension ---*/

  caseName = PrintingToolbox::split(string(case_filename),'.')[0];

  base_config = true;

  nZone = 1;
  iZone = 0;

  Init();

  /*--- Parsing the config file  ---*/

  SetConfig_Parsing(case_filename);

  /*--- Set the default values for all of the options that weren't set ---*/

  SetDefault();

  /*--- Set number of zones --- */

  SetnZone();

  /*--- Configuration file postprocessing ---*/

  SetPostprocessing(val_software, 0, 1);

  /*--- Configuration file boundaries/markers setting ---*/

  SetMarkers(val_software);

  /*--- Print the header --- */

  SetHeader(val_software);

}

CConfig::CConfig(char case_filename[MAX_STRING_SIZE], CConfig *config) {

  /*--- Set the case name to the base config file name without extension ---*/

  caseName = PrintingToolbox::split(string(case_filename),'.')[0];

  base_config = true;

  bool runtime_file = false;

  Init();

  /*--- Parsing the config file  ---*/

  runtime_file = SetRunTime_Parsing(case_filename);

  /*--- Set the default values for all of the options that weren't set ---*/

  SetDefault();

  /*--- Update original config file ---*/

  if (runtime_file) {
    if (all_options.find("TIME_ITER") == all_options.end())
      config->SetnTime_Iter(nTimeIter);
  }
}

SU2_MPI::Comm CConfig::GetMPICommunicator() const {

  return SU2_Communicator;

}

void CConfig::Init(){

  /*--- Store MPI rank and size ---*/

  rank = SU2_MPI::GetRank();
  size = SU2_MPI::GetSize();

  /*--- Initialize pointers to Null---*/

  SetPointersNull();

  /*--- Reading config options  ---*/

  SetConfig_Options();

}

void CConfig::SetMPICommunicator(SU2_MPI::Comm Communicator) {

  SU2_Communicator = Communicator;

}

void CConfig::addDoubleOption(const string name, su2double & option_field, su2double default_value) {
  // Check if the key is already in the map. If this fails, it is coder error
  // and not user error, so throw.
  assert(option_map.find(name) == option_map.end());

  // Add this option to the list of all the options
  all_options.insert(pair<string, bool>(name, true));

  // Create the parser for a su2double option with a reference to the option_field and the desired
  // default value. This will take the string in the config file, convert it to a su2double, and
  // place that su2double in the memory location specified by the reference.
  COptionBase* val = new COptionDouble(name, option_field, default_value);

  // Create an association between the option name ("CFL") and the parser generated above.
  // During configuration, the parsing script will get the option name, and use this map
  // to find how to parse that option.
  option_map.insert(pair<string, COptionBase *>(name, val));
}

void CConfig::addStringOption(const string name, string & option_field, string default_value) {

  assert(option_map.find(name) == option_map.end());
  all_options.insert(pair<string, bool>(name, true));
  COptionBase* val = new COptionString(name, option_field, default_value);
  option_map.insert(pair<string, COptionBase *>(name, val));
}

void CConfig::addIntegerOption(const string name, int & option_field, int default_value) {
  assert(option_map.find(name) == option_map.end());
  all_options.insert(pair<string, bool>(name, true));
  COptionBase* val = new COptionInt(name, option_field, default_value);
  option_map.insert(pair<string, COptionBase *>(name, val));
}

void CConfig::addUnsignedLongOption(const string name, unsigned long & option_field, unsigned long default_value) {
  assert(option_map.find(name) == option_map.end());
  all_options.insert(pair<string, bool>(name, true));
  COptionBase* val = new COptionULong(name, option_field, default_value);
  option_map.insert(pair<string, COptionBase *>(name, val));
}

void CConfig::addUnsignedShortOption(const string name, unsigned short & option_field, unsigned short default_value) {
  assert(option_map.find(name) == option_map.end());
  all_options.insert(pair<string, bool>(name, true));
  COptionBase* val = new COptionUShort(name, option_field, default_value);
  option_map.insert(pair<string, COptionBase *>(name, val));
}

void CConfig::addLongOption(const string name, long & option_field, long default_value) {
  assert(option_map.find(name) == option_map.end());
  all_options.insert(pair<string, bool>(name, true));
  COptionBase* val = new COptionLong(name, option_field, default_value);
  option_map.insert(pair<string, COptionBase *>(name, val));
}

void CConfig::addBoolOption(const string name, bool & option_field, bool default_value) {
  assert(option_map.find(name) == option_map.end());
  all_options.insert(pair<string, bool>(name, true));
  COptionBase* val = new COptionBool(name, option_field, default_value);
  option_map.insert(pair<string, COptionBase *>(name, val));
}

// enum types work differently than all of the others because there are a small number of valid
// string entries for the type. One must also provide a list of all the valid strings of that type.
template <class Tenum, class TField>
void CConfig::addEnumOption(const string name, TField& option_field, const map<string,Tenum>& enum_map, Tenum default_value) {
  assert(option_map.find(name) == option_map.end());
  all_options.insert(pair<string, bool>(name, true));
  COptionBase* val = new COptionEnum<Tenum, TField>(name, enum_map, option_field, default_value);
  option_map.insert(pair<string, COptionBase *>(name, val));
  return;
}

// input_size is the number of options read in from the config file
template <class Tenum, class TField>
void CConfig::addEnumListOption(const string name, unsigned short& input_size, TField*& option_field, const map<string, Tenum>& enum_map) {
  input_size = 0;
  assert(option_map.find(name) == option_map.end());
  all_options.insert(pair<string, bool>(name, true));
  COptionBase* val = new COptionEnumList<Tenum,TField>(name, enum_map, option_field, input_size);
  option_map.insert( pair<string, COptionBase*>(name, val) );
}

void CConfig::addDoubleArrayOption(const string name, const int size, su2double* option_field) {
  assert(option_map.find(name) == option_map.end());
  all_options.insert(pair<string, bool>(name, true));
  COptionBase* val = new COptionArray<su2double>(name, size, option_field);
  option_map.insert(pair<string, COptionBase *>(name, val));
}

void CConfig::addUShortArrayOption(const string name, const int size, unsigned short* option_field) {
  assert(option_map.find(name) == option_map.end());
  all_options.insert(pair<string, bool>(name, true));
  COptionBase* val = new COptionArray<unsigned short>(name, size, option_field);
  option_map.insert(pair<string, COptionBase *>(name, val));
}

void CConfig::addDoubleListOption(const string name, unsigned short & size, su2double * & option_field) {
  assert(option_map.find(name) == option_map.end());
  all_options.insert(pair<string, bool>(name, true));
  COptionBase* val = new COptionDoubleList(name, size, option_field);
  option_map.insert(pair<string, COptionBase *>(name, val));
}

void CConfig::addShortListOption(const string name, unsigned short & size, short * & option_field) {
  assert(option_map.find(name) == option_map.end());
  all_options.insert(pair<string, bool>(name, true));
  COptionBase* val = new COptionShortList(name, size, option_field);
  option_map.insert(pair<string, COptionBase *>(name, val));
}

void CConfig::addUShortListOption(const string name, unsigned short & size, unsigned short * & option_field) {
  assert(option_map.find(name) == option_map.end());
  all_options.insert(pair<string, bool>(name, true));
  COptionBase* val = new COptionUShortList(name, size, option_field);
  option_map.insert(pair<string, COptionBase *>(name, val));
}

void CConfig::addStringListOption(const string name, unsigned short & num_marker, string* & option_field) {
  assert(option_map.find(name) == option_map.end());
  all_options.insert(pair<string, bool>(name, true));
  COptionBase* val = new COptionStringList(name, num_marker, option_field);
  option_map.insert(pair<string, COptionBase *>(name, val));
}

void CConfig::addConvectOption(const string name, unsigned short & space_field, unsigned short & centered_field, unsigned short & upwind_field) {
  assert(option_map.find(name) == option_map.end());
  all_options.insert(pair<string, bool>(name, true));
  COptionBase* val = new COptionConvect(name, space_field, centered_field, upwind_field);
  option_map.insert(pair<string, COptionBase *>(name, val));
}

void CConfig::addConvectFEMOption(const string name, unsigned short & space_field, unsigned short & fem_field) {
  assert(option_map.find(name) == option_map.end());
  all_options.insert(pair<string, bool>(name, true));
  COptionBase* val = new COptionFEMConvect(name, space_field, fem_field);
  option_map.insert(pair<string, COptionBase *>(name, val));
}

void CConfig::addMathProblemOption(const string name, bool & ContinuousAdjoint, const bool & ContinuousAdjoint_default,
                          bool & DiscreteAdjoint, const bool & DiscreteAdjoint_default,
                          bool & Restart_Flow, const bool & Restart_Flow_default,
                          bool & Reduced_Model, const bool & Reduced_Model_default) {
  assert(option_map.find(name) == option_map.end());
  all_options.insert(pair<string, bool>(name, true));
  COptionBase* val = new COptionMathProblem(name, ContinuousAdjoint, ContinuousAdjoint_default, DiscreteAdjoint, DiscreteAdjoint_default, Restart_Flow, Restart_Flow_default, Reduced_Model, Reduced_Model_default);
  option_map.insert(pair<string, COptionBase *>(name, val));
}

void CConfig::addDVParamOption(const string name, unsigned short & nDV_field, su2double** & paramDV, string* & FFDTag,
                      unsigned short* & design_variable) {
  assert(option_map.find(name) == option_map.end());
  all_options.insert(pair<string, bool>(name, true));
  COptionBase* val = new COptionDVParam(name, nDV_field, paramDV, FFDTag, design_variable);
  option_map.insert(pair<string, COptionBase *>(name, val));
}

void CConfig::addDVValueOption(const string name, unsigned short* & nDVValue_field, su2double** & valueDV, unsigned short & nDV_field,  su2double** & paramDV,
                      unsigned short* & design_variable) {
  assert(option_map.find(name) == option_map.end());
  all_options.insert(pair<string, bool>(name, true));
  COptionBase* val = new COptionDVValue(name, nDVValue_field, valueDV, nDV_field, paramDV, design_variable);
  option_map.insert(pair<string, COptionBase *>(name, val));
}

void CConfig::addFFDDefOption(const string name, unsigned short & nFFD_field, su2double** & coordFFD, string* & FFDTag) {
  assert(option_map.find(name) == option_map.end());
  all_options.insert(pair<string, bool>(name, true));
  COptionBase* val = new COptionFFDDef(name, nFFD_field, coordFFD, FFDTag);
  option_map.insert(pair<string, COptionBase *>(name, val));
}

void CConfig::addFFDDegreeOption(const string name, unsigned short & nFFD_field, unsigned short** & degreeFFD) {
  assert(option_map.find(name) == option_map.end());
  all_options.insert(pair<string, bool>(name, true));
  COptionBase* val = new COptionFFDDegree(name, nFFD_field, degreeFFD);
  option_map.insert(pair<string, COptionBase *>(name, val));
}

void CConfig::addStringDoubleListOption(const string name, unsigned short & list_size, string * & string_field,
                               su2double* & double_field) {
  assert(option_map.find(name) == option_map.end());
  all_options.insert(pair<string, bool>(name, true));
  COptionBase* val = new COptionStringDoubleList(name, list_size, string_field, double_field);
  option_map.insert(pair<string, COptionBase *>(name, val));
}

void CConfig::addInletOption(const string name, unsigned short & nMarker_Inlet, string * & Marker_Inlet,
                    su2double* & Ttotal, su2double* & Ptotal, su2double** & FlowDir) {
  assert(option_map.find(name) == option_map.end());
  all_options.insert(pair<string, bool>(name, true));
  COptionBase* val = new COptionInlet(name, nMarker_Inlet, Marker_Inlet, Ttotal, Ptotal, FlowDir);
  option_map.insert(pair<string, COptionBase *>(name, val));
}

template <class Tenum>
void CConfig::addRiemannOption(const string name, unsigned short & nMarker_Riemann, string * & Marker_Riemann, unsigned short* & option_field, const map<string, Tenum> & enum_map,
                               su2double* & var1, su2double* & var2, su2double** & FlowDir) {
  assert(option_map.find(name) == option_map.end());
  all_options.insert(pair<string, bool>(name, true));
  COptionBase* val = new COptionRiemann<Tenum>(name, nMarker_Riemann, Marker_Riemann, option_field, enum_map, var1, var2, FlowDir);
  option_map.insert(pair<string, COptionBase *>(name, val));
}

template <class Tenum>
void CConfig::addGilesOption(const string name, unsigned short & nMarker_Giles, string * & Marker_Giles, unsigned short* & option_field, const map<string, Tenum> & enum_map,
                             su2double* & var1, su2double* & var2, su2double** & FlowDir, su2double* & relaxfactor1, su2double* & relaxfactor2) {
  assert(option_map.find(name) == option_map.end());
  all_options.insert(pair<string, bool>(name, true));
  COptionBase* val = new COptionGiles<Tenum>(name, nMarker_Giles, Marker_Giles, option_field, enum_map, var1, var2, FlowDir, relaxfactor1, relaxfactor2);
  option_map.insert(pair<string, COptionBase *>(name, val));
}

void CConfig::addExhaustOption(const string name, unsigned short & nMarker_Exhaust, string * & Marker_Exhaust,
                               su2double* & Ttotal, su2double* & Ptotal) {
  assert(option_map.find(name) == option_map.end());
  all_options.insert(pair<string, bool>(name, true));
  COptionBase* val = new COptionExhaust(name, nMarker_Exhaust, Marker_Exhaust, Ttotal, Ptotal);
  option_map.insert(pair<string, COptionBase *>(name, val));
}

void CConfig::addPeriodicOption(const string & name, unsigned short & nMarker_PerBound,
                                string* & Marker_PerBound, string* & Marker_PerDonor,
                                su2double** & RotCenter, su2double** & RotAngles, su2double** & Translation) {
  assert(option_map.find(name) == option_map.end());
  all_options.insert(pair<string, bool>(name, true));
  COptionBase* val = new COptionPeriodic(name, nMarker_PerBound, Marker_PerBound, Marker_PerDonor, RotCenter, RotAngles, Translation);
  option_map.insert(pair<string, COptionBase *>(name, val));
}

void CConfig::addTurboPerfOption(const string & name, unsigned short & nMarker_TurboPerf,
                                 string* & Marker_TurboBoundIn, string* & Marker_TurboBoundOut) {
  assert(option_map.find(name) == option_map.end());
  all_options.insert(pair<string, bool>(name, true));
  COptionBase* val = new COptionTurboPerformance(name, nMarker_TurboPerf, Marker_TurboBoundIn, Marker_TurboBoundOut);
  option_map.insert(pair<string, COptionBase *>(name, val));
}

void CConfig::addActDiskOption(const string & name, unsigned short & nMarker_ActDiskInlet,
                               unsigned short & nMarker_ActDiskOutlet, string* & Marker_ActDiskInlet,
                               string* & Marker_ActDiskOutlet, su2double** & ActDisk_PressJump,
                               su2double** & ActDisk_TempJump, su2double** & ActDisk_Omega) {
  assert(option_map.find(name) == option_map.end());
  all_options.insert(pair<string, bool>(name, true));
  COptionBase* val = new COptionActDisk(name, nMarker_ActDiskInlet, nMarker_ActDiskOutlet, Marker_ActDiskInlet,
                                        Marker_ActDiskOutlet, ActDisk_PressJump, ActDisk_TempJump, ActDisk_Omega);
  option_map.insert(pair<string, COptionBase *>(name, val));
}

void CConfig::addWallFunctionOption(const string &name, unsigned short &list_size, string* &string_field,
                                    WALL_FUNCTIONS* &val_Kind_WF, unsigned short** &val_IntInfo_WF,
                                    su2double** &val_DoubleInfo_WF) {
  assert(option_map.find(name) == option_map.end());
  all_options.insert(pair<string, bool>(name, true));
  COptionBase* val = new COptionWallFunction(name, list_size, string_field, val_Kind_WF,
                                             val_IntInfo_WF, val_DoubleInfo_WF);
  option_map.insert(pair<string, COptionBase *>(name, val));
}

void CConfig::addPythonOption(const string name) {
  assert(option_map.find(name) == option_map.end());
  all_options.insert(pair<string, bool>(name, true));
  COptionBase* val = new COptionPython(name);
  option_map.insert(pair<string, COptionBase *>(name, val));
}

unsigned short CConfig::GetnZone(string val_mesh_filename, unsigned short val_format) {

  int nZone = 1; /* Default value if nothing is specified. */

  switch (val_format) {
    case SU2: {

      /*--- Local variables for reading the SU2 file. ---*/
      string text_line;
      ifstream mesh_file;

      /*--- Check if the mesh file can be opened for reading. ---*/
      mesh_file.open(val_mesh_filename.c_str(), ios::in);
      if (mesh_file.fail())
        SU2_MPI::Error(string("There is no geometry file called ") + val_mesh_filename,
                              CURRENT_FUNCTION);

      /*--- Read the SU2 mesh file until the zone data is reached or
            when it can be decided that it is not present. ---*/
      while( getline (mesh_file, text_line) ) {

        /*--- Search for the "NZONE" keyword to see if there are multiple Zones ---*/
        if(text_line.find ("NZONE=",0) != string::npos) {
          text_line.erase (0,6); nZone = atoi(text_line.c_str());
          break;
        }

        /*--- If one of the keywords IZONE, NELEM or NPOIN, NMARK is encountered,
              it can be assumed that the NZONE keyword is not present and the loop
              can be terminated. ---*/
        if(text_line.find ("IZONE=",0) != string::npos) break;
        if(text_line.find ("NELEM=",0) != string::npos) break;
        if(text_line.find ("NPOIN=",0) != string::npos) break;
        if(text_line.find ("NMARK=",0) != string::npos) break;
      }

      mesh_file.close();
      break;

    }

    case CGNS_GRID: {

#ifdef HAVE_CGNS

      /*--- Local variables which are needed when calling the CGNS mid-level API. ---*/

      int fn, nbases = 0, nzones = 0, file_type;
      int cell_dim = 0, phys_dim = 0;
      char basename[CGNS_STRING_SIZE];

      /*--- Check whether the supplied file is truly a CGNS file. ---*/

      if ( cg_is_cgns(val_mesh_filename.c_str(), &file_type) != CG_OK ) {
        SU2_MPI::Error(val_mesh_filename +
                       string(" was not found or is not a properly formatted CGNS file.\n") +
                       string("Note that SU2 expects unstructured CGNS files in ADF data format."),
                       CURRENT_FUNCTION);
      }

      /*--- Open the CGNS file for reading. The value of fn returned
       is the specific index number for this file and will be
       repeatedly used in the function calls. ---*/

      if (cg_open(val_mesh_filename.c_str(), CG_MODE_READ, &fn)) cg_error_exit();

      /*--- Get the number of databases. This is the highest node
       in the CGNS heirarchy. ---*/

      if (cg_nbases(fn, &nbases)) cg_error_exit();

      /*--- Check if there is more than one database. Throw an
       error if there is because this reader can currently
       only handle one database. ---*/

      if ( nbases > 1 ) {
        SU2_MPI::Error("CGNS reader currently incapable of handling more than 1 database." ,
                       CURRENT_FUNCTION);
      }

      /*--- Read the databases. Note that the indexing starts at 1. ---*/

      for ( int i = 1; i <= nbases; i++ ) {

        if (cg_base_read(fn, i, basename, &cell_dim, &phys_dim)) cg_error_exit();

        /*--- Get the number of zones for this base. ---*/

        if (cg_nzones(fn, i, &nzones)) cg_error_exit();

      }

      /*--- Close the CGNS file. ---*/

      if ( cg_close(fn) ) cg_error_exit();

      /*--- Set the number of zones as read from the CGNS file ---*/

      nZone = nzones;

#else
      SU2_MPI::Error(string(" SU2 built without CGNS support. \n") +
                     string(" To use CGNS, build SU2 accordingly."),
                     CURRENT_FUNCTION);
#endif

      break;
    }
    case RECTANGLE: {
      nZone = 1;
      break;
    }
    case BOX: {
      nZone = 1;
      break;
    }
  }

  return (unsigned short) nZone;

}

unsigned short CConfig::GetnDim(string val_mesh_filename, unsigned short val_format) {

  short nDim = -1;

  switch (val_format) {
    case SU2: {

      /*--- Local variables for reading the SU2 file. ---*/
      string text_line;
      ifstream mesh_file;

      /*--- Open grid file ---*/
      mesh_file.open(val_mesh_filename.c_str(), ios::in);
      if (mesh_file.fail()) {
        SU2_MPI::Error(string("The SU2 mesh file named ") + val_mesh_filename + string(" was not found."), CURRENT_FUNCTION);
      }

      /*--- Read the SU2 mesh file until the dimension data is reached
            or when it can be decided that it is not present. ---*/
      while( getline (mesh_file, text_line) ) {

        /*--- Search for the "NDIME" keyword to determine the number
              of dimensions.  ---*/
        if(text_line.find ("NDIME=",0) != string::npos) {
          text_line.erase (0,6); nDim = atoi(text_line.c_str());
          break;
        }

        /*--- If one of the keywords NELEM or NPOIN, NMARK is encountered,
              it can be assumed that the NZONE keyword is not present and
              the loop can be terminated. ---*/
        if(text_line.find ("NELEM=",0) != string::npos) break;
        if(text_line.find ("NPOIN=",0) != string::npos) break;
        if(text_line.find ("NMARK=",0) != string::npos) break;
      }

      mesh_file.close();

      /*--- Throw an error if the dimension was not found. ---*/
      if (nDim == -1) {
        SU2_MPI::Error(val_mesh_filename + string(" is not an SU2 mesh file or has the wrong format \n ('NDIME=' not found). Please check."),
                       CURRENT_FUNCTION);
      }

      break;
    }

    case CGNS_GRID: {

#ifdef HAVE_CGNS

      /*--- Local variables which are needed when calling the CGNS mid-level API. ---*/
      int fn, nbases, file_type;
      int cell_dim, phys_dim;
      char basename[CGNS_STRING_SIZE];

      /*--- Check whether the supplied file is truly a CGNS file. ---*/
      if ( cg_is_cgns(val_mesh_filename.c_str(), &file_type) != CG_OK ) {
        SU2_MPI::Error(val_mesh_filename +
                       string(" was not found or is not a properly formatted CGNS file.\n") +
                       string("Note that SU2 expects unstructured CGNS files in ADF data format."),
                       CURRENT_FUNCTION);
      }

      /*--- Open the CGNS file for reading. The value of fn returned
            is the specific index number for this file and will be
            repeatedly used in the function calls. ---*/
      if (cg_open(val_mesh_filename.c_str(), CG_MODE_READ, &fn) != CG_OK) cg_error_exit();

      /*--- Get the number of databases. This is the highest node
            in the CGNS heirarchy. ---*/
      if (cg_nbases(fn, &nbases) != CG_OK) cg_error_exit();

      /*--- Check if there is more than one database. Throw an
            error if there is because this reader can currently
            only handle one database. ---*/
      if ( nbases > 1 )
        SU2_MPI::Error("CGNS reader currently incapable of handling more than 1 database." ,
                       CURRENT_FUNCTION);

      /*--- Read the database. Note that the indexing starts at 1.
            Afterwards close the file again. ---*/
      if (cg_base_read(fn, 1, basename, &cell_dim, &phys_dim) != CG_OK) cg_error_exit();
      if (cg_close(fn) != CG_OK) cg_error_exit();

      /*--- Set the problem dimension as read from the CGNS file ---*/
      nDim = cell_dim;

#else
      SU2_MPI::Error(string(" SU2 built without CGNS support. \n") +
                     string(" To use CGNS, build SU2 accordingly."),
                     CURRENT_FUNCTION);
#endif

      break;
    }
    case RECTANGLE: {
      nDim = 2;
      break;
    }
    case BOX: {
      nDim = 3;
      break;
    }
  }

  /*--- After reading the mesh, assert that the dimension is equal to 2 or 3. ---*/
  assert((nDim == 2) || (nDim == 3));

  return (unsigned short) nDim;
}

void CConfig::SetPointersNull(void) {

  Marker_CfgFile_GeoEval      = nullptr;   Marker_All_GeoEval       = nullptr;
  Marker_CfgFile_Monitoring   = nullptr;   Marker_All_Monitoring    = nullptr;
  Marker_CfgFile_Designing    = nullptr;   Marker_All_Designing     = nullptr;
  Marker_CfgFile_Plotting     = nullptr;   Marker_All_Plotting      = nullptr;
  Marker_CfgFile_Analyze      = nullptr;   Marker_All_Analyze       = nullptr;
  Marker_CfgFile_DV           = nullptr;   Marker_All_DV            = nullptr;
  Marker_CfgFile_Moving       = nullptr;   Marker_All_Moving        = nullptr;
  Marker_CfgFile_PerBound     = nullptr;   Marker_All_PerBound      = nullptr;    Marker_PerBound   = nullptr;
  Marker_CfgFile_Turbomachinery = nullptr; Marker_All_Turbomachinery = nullptr;
  Marker_CfgFile_TurbomachineryFlag = nullptr; Marker_All_TurbomachineryFlag = nullptr;
  Marker_CfgFile_MixingPlaneInterface = nullptr; Marker_All_MixingPlaneInterface = nullptr;
  Marker_CfgFile_ZoneInterface = nullptr;
  Marker_CfgFile_Deform_Mesh   = nullptr;  Marker_All_Deform_Mesh   = nullptr;
  Marker_CfgFile_Deform_Mesh_Sym_Plane   = nullptr;  Marker_All_Deform_Mesh_Sym_Plane   = nullptr;
  Marker_CfgFile_Fluid_Load    = nullptr;  Marker_All_Fluid_Load    = nullptr;

  Marker_CfgFile_Turbomachinery       = nullptr; Marker_All_Turbomachinery       = nullptr;
  Marker_CfgFile_TurbomachineryFlag   = nullptr; Marker_All_TurbomachineryFlag   = nullptr;
  Marker_CfgFile_MixingPlaneInterface = nullptr; Marker_All_MixingPlaneInterface = nullptr;

  Marker_CfgFile_PyCustom     = nullptr;   Marker_All_PyCustom      = nullptr;

  Marker_DV                   = nullptr;   Marker_Moving            = nullptr;    Marker_Monitoring = nullptr;
  Marker_Designing            = nullptr;   Marker_GeoEval           = nullptr;    Marker_Plotting   = nullptr;
  Marker_Analyze              = nullptr;   Marker_PyCustom          = nullptr;    Marker_WallFunctions        = nullptr;
  Marker_CfgFile_KindBC       = nullptr;   Marker_All_KindBC        = nullptr;

  Kind_WallFunctions       = nullptr;
  IntInfo_WallFunctions    = nullptr;
  DoubleInfo_WallFunctions = nullptr;
  Kind_Wall                = nullptr;

  Config_Filenames = nullptr;

  /*--- Marker Pointers ---*/

  Marker_Euler                = nullptr;    Marker_FarField             = nullptr;    Marker_Custom              = nullptr;
  Marker_SymWall              = nullptr;    Marker_PerBound             = nullptr;
  Marker_PerDonor             = nullptr;    Marker_NearFieldBound       = nullptr;
  Marker_Deform_Mesh          = nullptr;    Marker_Deform_Mesh_Sym_Plane= nullptr;    Marker_Fluid_Load          = nullptr;
  Marker_Inlet                = nullptr;    Marker_Outlet               = nullptr;
  Marker_Supersonic_Inlet     = nullptr;    Marker_Supersonic_Outlet    = nullptr;    Marker_Smoluchowski_Maxwell= nullptr;
  Marker_Isothermal           = nullptr;    Marker_HeatFlux             = nullptr;    Marker_EngineInflow        = nullptr;
  Marker_Load                 = nullptr;    Marker_Disp_Dir             = nullptr;    Marker_RoughWall           = nullptr;
  Marker_EngineExhaust        = nullptr;    Marker_Displacement         = nullptr;    Marker_Load                = nullptr;
  Marker_Load_Dir             = nullptr;    Marker_Load_Sine            = nullptr;    Marker_Clamped             = nullptr;
  Marker_FlowLoad             = nullptr;    Marker_Internal             = nullptr;
  Marker_All_TagBound         = nullptr;    Marker_CfgFile_TagBound     = nullptr;    Marker_All_KindBC          = nullptr;
  Marker_CfgFile_KindBC       = nullptr;    Marker_All_SendRecv         = nullptr;    Marker_All_PerBound        = nullptr;
  Marker_ZoneInterface        = nullptr;    Marker_All_ZoneInterface    = nullptr;    Marker_Riemann             = nullptr;
  Marker_Fluid_InterfaceBound = nullptr;    Marker_CHTInterface         = nullptr;    Marker_Damper              = nullptr;
  Marker_Emissivity           = nullptr;    Marker_HeatTransfer         = nullptr;

    /*--- Boundary Condition settings ---*/

  Isothermal_Temperature = nullptr;    HeatTransfer_Coeff     = nullptr;    HeatTransfer_WallTemp  = nullptr;
  Heat_Flux              = nullptr;    Displ_Value            = nullptr;    Load_Value             = nullptr;
  FlowLoad_Value         = nullptr;    Damper_Constant        = nullptr;    Wall_Emissivity        = nullptr;
  Roughness_Height       = nullptr;

  /*--- Inlet Outlet Boundary Condition settings ---*/

  Inlet_Ttotal    = nullptr;    Inlet_Ptotal      = nullptr;
  Inlet_FlowDir   = nullptr;    Inlet_Temperature = nullptr;    Inlet_Pressure = nullptr;
  Inlet_Velocity  = nullptr;    Inlet_MassFrac    = nullptr;
  Outlet_Pressure = nullptr;

  /*--- Engine Boundary Condition settings ---*/

  Inflow_Pressure      = nullptr;    Inflow_MassFlow    = nullptr;    Inflow_ReverseMassFlow  = nullptr;
  Inflow_TotalPressure = nullptr;    Inflow_Temperature = nullptr;    Inflow_TotalTemperature = nullptr;
  Inflow_RamDrag       = nullptr;    Inflow_Force       = nullptr;    Inflow_Power            = nullptr;
  Inflow_Mach          = nullptr;

  Exhaust_Pressure        = nullptr;   Exhaust_Temperature        = nullptr;    Exhaust_MassFlow = nullptr;
  Exhaust_TotalPressure   = nullptr;   Exhaust_TotalTemperature   = nullptr;
  Exhaust_GrossThrust     = nullptr;   Exhaust_Force              = nullptr;
  Exhaust_Power           = nullptr;   Exhaust_Temperature_Target = nullptr;
  Exhaust_Pressure_Target = nullptr;

  Engine_Mach  = nullptr;    Engine_Force        = nullptr;
  Engine_Power = nullptr;    Engine_NetThrust    = nullptr;    Engine_GrossThrust = nullptr;
  Engine_Area  = nullptr;    EngineInflow_Target = nullptr;

  Exhaust_Temperature_Target  = nullptr;   Exhaust_Temperature     = nullptr;   Exhaust_Pressure      = nullptr;
  Exhaust_Pressure_Target     = nullptr;   Inlet_Ttotal            = nullptr;   Inlet_Ptotal          = nullptr;
  Inlet_FlowDir               = nullptr;   Inlet_Temperature       = nullptr;   Inlet_Pressure        = nullptr;
  Inlet_Velocity              = nullptr;   Inflow_Mach             = nullptr;   Inflow_Pressure       = nullptr;
  Outlet_Pressure             = nullptr;   Isothermal_Temperature  = nullptr;

  ElasticityMod             = nullptr;     PoissonRatio                = nullptr;     MaterialDensity       = nullptr;

  Load_Dir = nullptr;            Load_Dir_Value = nullptr;          Load_Dir_Multiplier = nullptr;
  Disp_Dir = nullptr;            Disp_Dir_Value = nullptr;          Disp_Dir_Multiplier = nullptr;
  Load_Sine_Dir = nullptr;       Load_Sine_Amplitude = nullptr;     Load_Sine_Frequency = nullptr;
  Electric_Field_Mod = nullptr;  Electric_Field_Dir = nullptr;      RefNode_Displacement = nullptr;

  Electric_Constant = nullptr;

  /*--- Actuator Disk Boundary Condition settings ---*/

  ActDiskInlet_Pressure         = nullptr;    ActDiskInlet_TotalPressure = nullptr;    ActDiskInlet_Temperature = nullptr;
  ActDiskInlet_TotalTemperature = nullptr;    ActDiskInlet_MassFlow      = nullptr;    ActDiskInlet_RamDrag     = nullptr;
  ActDiskInlet_Force            = nullptr;    ActDiskInlet_Power         = nullptr;

  ActDiskOutlet_Pressure      = nullptr;
  ActDiskOutlet_TotalPressure = nullptr;   ActDiskOutlet_GrossThrust = nullptr;  ActDiskOutlet_Force            = nullptr;
  ActDiskOutlet_Power         = nullptr;   ActDiskOutlet_Temperature = nullptr;  ActDiskOutlet_TotalTemperature = nullptr;
  ActDiskOutlet_MassFlow      = nullptr;

  ActDisk_DeltaPress      = nullptr;    ActDisk_DeltaTemp      = nullptr;
  ActDisk_TotalPressRatio = nullptr;    ActDisk_TotalTempRatio = nullptr;    ActDisk_StaticPressRatio = nullptr;
  ActDisk_StaticTempRatio = nullptr;    ActDisk_NetThrust      = nullptr;    ActDisk_GrossThrust      = nullptr;
  ActDisk_Power           = nullptr;    ActDisk_MassFlow       = nullptr;    ActDisk_Area             = nullptr;
  ActDisk_ReverseMassFlow = nullptr;    Surface_MassFlow        = nullptr;   Surface_Mach             = nullptr;
  Surface_Temperature      = nullptr;   Surface_Pressure         = nullptr;  Surface_Density          = nullptr;   Surface_Enthalpy          = nullptr;
  Surface_NormalVelocity   = nullptr;   Surface_TotalTemperature = nullptr;  Surface_TotalPressure    = nullptr;   Surface_PressureDrop    = nullptr;
  Surface_DC60             = nullptr;    Surface_IDC = nullptr;

  Outlet_MassFlow      = nullptr;       Outlet_Density      = nullptr;      Outlet_Area     = nullptr;

  Surface_Uniformity = nullptr; Surface_SecondaryStrength = nullptr; Surface_SecondOverUniform = nullptr;
  Surface_MomentumDistortion = nullptr;

  Surface_IDC_Mach        = nullptr;    Surface_IDR            = nullptr;    ActDisk_Mach             = nullptr;
  ActDisk_Force           = nullptr;    ActDisk_BCThrust       = nullptr;    ActDisk_BCThrust_Old     = nullptr;

  /*--- Miscellaneous/unsorted ---*/

  Aeroelastic_plunge  = nullptr;
  Aeroelastic_pitch   = nullptr;

  CFL_AdaptParam      = nullptr;
  CFL                 = nullptr;
  PlaneTag            = nullptr;
  ParamDV             = nullptr;
  DV_Value            = nullptr;
  Design_Variable     = nullptr;

  TimeDOFsADER_DG           = nullptr;
  TimeIntegrationADER_DG    = nullptr;
  WeightsIntegrationADER_DG = nullptr;
  RK_Alpha_Step             = nullptr;
  MG_CorrecSmooth           = nullptr;
  MG_PreSmooth              = nullptr;
  MG_PostSmooth             = nullptr;
  Int_Coeffs                = nullptr;

  Kind_Inc_Inlet = nullptr;
  Kind_Inc_Outlet = nullptr;

  Kind_ObjFunc   = nullptr;

  Weight_ObjFunc = nullptr;

  /*--- Moving mesh pointers ---*/

  nKind_SurfaceMovement = 0;
  Kind_SurfaceMovement = nullptr;
  LocationStations   = nullptr;
  MarkerMotion_Origin     = nullptr;
  MarkerTranslation_Rate  = nullptr;
  MarkerRotation_Rate     = nullptr;
  MarkerPitching_Omega    = nullptr;
  MarkerPitching_Ampl     = nullptr;
  MarkerPitching_Phase    = nullptr;
  MarkerPlunging_Omega    = nullptr;
  MarkerPlunging_Ampl     = nullptr;
  RefOriginMoment_X   = nullptr;    RefOriginMoment_Y   = nullptr;    RefOriginMoment_Z   = nullptr;
  MoveMotion_Origin   = nullptr;

  /*--- Periodic BC pointers. ---*/

  Periodic_Translate  = nullptr;    Periodic_Rotation   = nullptr;    Periodic_Center     = nullptr;
  Periodic_Translation= nullptr;    Periodic_RotAngles  = nullptr;    Periodic_RotCenter  = nullptr;

  /* Harmonic Balance Frequency pointer */

  Omega_HB = nullptr;

  /*--- Initialize some default arrays to NULL. ---*/

  Riemann_FlowDir       = nullptr;
  Giles_FlowDir         = nullptr;
  CoordFFDBox           = nullptr;
  DegreeFFDBox          = nullptr;
  FFDTag                = nullptr;
  nDV_Value             = nullptr;
  TagFFDBox             = nullptr;

  Kind_Data_Riemann        = nullptr;
  Riemann_Var1             = nullptr;
  Riemann_Var2             = nullptr;
  Kind_Data_Giles          = nullptr;
  Giles_Var1               = nullptr;
  Giles_Var2               = nullptr;
  RelaxFactorAverage       = nullptr;
  RelaxFactorFourier       = nullptr;
  nSpan_iZones             = nullptr;
  Kind_TurboMachinery      = nullptr;

  Marker_MixingPlaneInterface  = nullptr;
  Marker_TurboBoundIn          = nullptr;
  Marker_TurboBoundOut         = nullptr;
  Marker_Giles                 = nullptr;
  Marker_Shroud                = nullptr;

  nBlades                      = nullptr;
  FreeStreamTurboNormal        = nullptr;

  top_optim_kernels       = nullptr;
  top_optim_kernel_params = nullptr;
  top_optim_filter_radius = nullptr;

  ScreenOutput = nullptr;
  HistoryOutput = nullptr;
  VolumeOutput = nullptr;
  VolumeOutputFiles = nullptr;
  ConvField = nullptr;

  /*--- Variable initialization ---*/

  TimeIter   = 0;
  InnerIter  = 0;
  nIntCoeffs = 0;
  OuterIter  = 0;

  AoA_Offset = 0;
  AoS_Offset = 0;

  nMarker_PerBound = 0;
  nPeriodic_Index  = 0;

  Aeroelastic_Simulation = false;

  nSpanMaxAllZones = 1;

  Restart_Bandwidth_Agg = 0.0;

  Mesh_Box_Size = nullptr;

  Time_Ref = 1.0;

  Delta_UnstTime   = 0.0;
  Delta_UnstTimeND = 0.0;
  Total_UnstTime   = 0.0;
  Total_UnstTimeND = 0.0;

  Kind_TimeNumScheme = EULER_IMPLICIT;

  Gas_Composition = nullptr;

}

void CConfig::SetRunTime_Options(void) {

  /* DESCRIPTION: Number of external iterations */

  addUnsignedLongOption("TIME_ITER", nTimeIter, 999999);

  /* DESCRIPTION: CFL Number */

  addDoubleOption("CFL_NUMBER", CFLFineGrid, 10);

}

void CConfig::SetConfig_Options() {

  // This config file is parsed by a number of programs to make it easy to write SU2
  // wrapper scripts (in python, go, etc.) so please do
  // the best you can to follow the established format. It's very hard to parse c++ code
  // and none of us that write the parsers want to write a full c++ interpreter. Please
  // play nice with the existing format so that you don't break the existing scripts.

  /* BEGIN_CONFIG_OPTIONS */

  /*!\par CONFIG_CATEGORY: Problem Definition \ingroup Config */
  /*--- Options related to problem definition and partitioning ---*/

  /*!\brief SOLVER \n DESCRIPTION: Type of solver \n Options: see \link Solver_Map \endlink \n DEFAULT: NO_SOLVER \ingroup Config*/
  addEnumOption("SOLVER", Kind_Solver, Solver_Map, NO_SOLVER);
  /*!\brief MULTIZONE \n DESCRIPTION: Enable multizone mode \ingroup Config*/
  addBoolOption("MULTIZONE", Multizone_Problem, NO);
  /*!\brief PHYSICAL_PROBLEM \n DESCRIPTION: Physical governing equations \n Options: see \link Solver_Map \endlink \n DEFAULT: NO_SOLVER \ingroup Config*/
  addEnumOption("MULTIZONE_SOLVER", Kind_MZSolver, Multizone_Map, ENUM_MULTIZONE::MZ_BLOCK_GAUSS_SEIDEL);
#ifdef CODI_REVERSE_TYPE
  const bool discAdjDefault = true;
#else
  const bool discAdjDefault = false;
#endif
  /*!\brief MATH_PROBLEM  \n DESCRIPTION: Mathematical problem \n  Options: DIRECT, ADJOINT \ingroup Config*/
  addMathProblemOption("MATH_PROBLEM", ContinuousAdjoint, false, DiscreteAdjoint, discAdjDefault, Restart_Flow, false, Reduced_Model, false);
  /*!\brief KIND_TURB_MODEL \n DESCRIPTION: Specify turbulence model \n Options: see \link Turb_Model_Map \endlink \n DEFAULT: NO_TURB_MODEL \ingroup Config*/
  addEnumOption("KIND_TURB_MODEL", Kind_Turb_Model, Turb_Model_Map, NO_TURB_MODEL);
  /*!\brief KIND_TRANS_MODEL \n DESCRIPTION: Specify transition model OPTIONS: see \link Trans_Model_Map \endlink \n DEFAULT: NO_TRANS_MODEL \ingroup Config*/
  addEnumOption("KIND_TRANS_MODEL", Kind_Trans_Model, Trans_Model_Map, NO_TRANS_MODEL);

  /*!\brief KIND_SGS_MODEL \n DESCRIPTION: Specify subgrid scale model OPTIONS: see \link SGS_Model_Map \endlink \n DEFAULT: NO_SGS_MODEL \ingroup Config*/
  addEnumOption("KIND_SGS_MODEL", Kind_SGS_Model, SGS_Model_Map, NO_SGS_MODEL);

  /*!\brief KIND_FEM_DG_SHOCK \n DESCRIPTION: Specify shock capturing method for DG OPTIONS: see \link ShockCapturingDG_Map \endlink \n DEFAULT: NO_SHOCK_CAPTURING \ingroup Config*/
  addEnumOption("KIND_FEM_DG_SHOCK", Kind_FEM_DG_Shock, ShockCapturingDG_Map, NO_SHOCK_CAPTURING);

  /*!\brief KIND_VERIFICATION_SOLUTION \n DESCRIPTION: Specify the verification solution OPTIONS: see \link Verification_Solution_Map \endlink \n DEFAULT: NO_VERIFICATION_SOLUTION \ingroup Config*/
  addEnumOption("KIND_VERIFICATION_SOLUTION", Kind_Verification_Solution, Verification_Solution_Map, NO_VERIFICATION_SOLUTION);

  /*!\brief KIND_MATRIX_COLORING \n DESCRIPTION: Specify the method for matrix coloring for Jacobian computations OPTIONS: see \link MatrixColoring_Map \endlink \n DEFAULT GREEDY_COLORING \ingroup Config*/
  addEnumOption("KIND_MATRIX_COLORING", Kind_Matrix_Coloring, MatrixColoring_Map, GREEDY_COLORING);

  /*!\brief WEAKLY_COUPLED_HEAT_EQUATION \n DESCRIPTION: Enable heat equation for incompressible flows. \ingroup Config*/
  addBoolOption("WEAKLY_COUPLED_HEAT_EQUATION", Weakly_Coupled_Heat, NO);

  /*\brief AXISYMMETRIC \n DESCRIPTION: Axisymmetric simulation \n DEFAULT: false \ingroup Config */
  addBoolOption("AXISYMMETRIC", Axisymmetric, false);
  /* DESCRIPTION: Add the gravity force */
  addBoolOption("GRAVITY_FORCE", GravityForce, false);
  /* DESCRIPTION: Apply a body force as a source term (NO, YES) */
  addBoolOption("BODY_FORCE", Body_Force, false);
  body_force[0] = 0.0; body_force[1] = 0.0; body_force[2] = 0.0;
  /* DESCRIPTION: Vector of body force values (BodyForce_X, BodyForce_Y, BodyForce_Z) */
  addDoubleArrayOption("BODY_FORCE_VECTOR", 3, body_force);

  /* DESCRIPTION: Apply a body force as a source term for periodic boundary conditions \n Options: NONE, PRESSURE_DROP, MASSFLOW \n DEFAULT: NONE \ingroup Config */
  addEnumOption("KIND_STREAMWISE_PERIODIC", Kind_Streamwise_Periodic, Streamwise_Periodic_Map, ENUM_STREAMWISE_PERIODIC::NONE);
  /* DESCRIPTION: Use real periodicity for temperature \n Options: NO, YES \n DEFAULT: NO \ingroup Config */
  addBoolOption("STREAMWISE_PERIODIC_TEMPERATURE", Streamwise_Periodic_Temperature, false);
  /* DESCRIPTION: Heatflux boundary at streamwise periodic 'outlet', choose heat [W] such that net domain heatflux is zero. Only active if STREAMWISE_PERIODIC_TEMPERATURE is active. \n DEFAULT: 0.0 \ingroup Config */
  addDoubleOption("STREAMWISE_PERIODIC_OUTLET_HEAT", Streamwise_Periodic_OutletHeat, 0.0);
  /* DESCRIPTION: Delta pressure [Pa] on which basis body force will be computed, serves as initial value if MASSFLOW is chosen. \n DEFAULT: 1.0 \ingroup Config */
  addDoubleOption("STREAMWISE_PERIODIC_PRESSURE_DROP", Streamwise_Periodic_PressureDrop, 1.0);
  /* DESCRIPTION: Target Massflow [kg/s], Delta P will be adapted until m_dot is met. \n DEFAULT: 0.0 \ingroup Config  */
  addDoubleOption("STREAMWISE_PERIODIC_MASSFLOW", Streamwise_Periodic_TargetMassFlow, 0.0);

  /*!\brief RESTART_SOL \n DESCRIPTION: Restart solution from native solution file \n Options: NO, YES \ingroup Config */
  addBoolOption("RESTART_SOL", Restart, false);
  /*!\brief BINARY_RESTART \n DESCRIPTION: Read binary SU2 native restart files. \n Options: YES, NO \ingroup Config */
  addBoolOption("READ_BINARY_RESTART", Read_Binary_Restart, true);
  /*!\brief SYSTEM_MEASUREMENTS \n DESCRIPTION: System of measurements \n OPTIONS: see \link Measurements_Map \endlink \n DEFAULT: SI \ingroup Config*/
  addEnumOption("SYSTEM_MEASUREMENTS", SystemMeasurements, Measurements_Map, SI);

  /*!\par CONFIG_CATEGORY: FluidModel \ingroup Config*/
  /*!\brief FLUID_MODEL \n DESCRIPTION: Fluid model \n OPTIONS: See \link FluidModel_Map \endlink \n DEFAULT: STANDARD_AIR \ingroup Config*/
  addEnumOption("FLUID_MODEL", Kind_FluidModel, FluidModel_Map, STANDARD_AIR);


  /*!\par CONFIG_CATEGORY: Freestream Conditions \ingroup Config*/
  /*--- Options related to freestream specification ---*/

  /*!\brief GAS_CONSTANT \n DESCRIPTION: Specific gas constant (287.058 J/kg*K (air), only for compressible flows) \ingroup Config*/
  addDoubleOption("GAS_CONSTANT", Gas_Constant, 287.058);
  /*!\brief GAMMA_VALUE  \n DESCRIPTION: Ratio of specific heats (1.4 (air), only for compressible flows) \ingroup Config*/
  addDoubleOption("GAMMA_VALUE", Gamma, 1.4);
  /*!\brief CP_VALUE  \n DESCRIPTION: Specific heat at constant pressure, Cp (1004.703 J/kg*K (air), constant density incompressible fluids only) \ingroup Config*/
  addDoubleOption("SPECIFIC_HEAT_CP", Specific_Heat_Cp, 1004.703);
  /*!\brief CP_VALUE  \n DESCRIPTION: Specific heat at constant volume, Cp (717.645 J/kg*K (air), constant density incompressible fluids only) \ingroup Config*/
  addDoubleOption("SPECIFIC_HEAT_CV", Specific_Heat_Cv, 717.645);
  /*!\brief THERMAL_EXPANSION_COEFF  \n DESCRIPTION: Thermal expansion coefficient (0.00347 K^-1 (air), used for Boussinesq approximation for liquids/non-ideal gases) \ingroup Config*/
  addDoubleOption("THERMAL_EXPANSION_COEFF", Thermal_Expansion_Coeff, 0.00347);
  /*!\brief MOLECULAR_WEIGHT \n DESCRIPTION: Molecular weight for an incompressible ideal gas (28.96 g/mol (air) default) \ingroup Config*/
  addDoubleOption("MOLECULAR_WEIGHT", Molecular_Weight, 28.96);

  ///* DESCRIPTION: Specify if Mutation++ library is used */
  /*--- Reading gas model as string or integer depending on TC library used. ---*/
  /* DESCRIPTION: Specify chemical model for multi-species simulations - read by Mutation++ library*/
  addStringOption("GAS_MODEL", GasModel, string("N2"));
  /* DESCRIPTION: Specify transport coefficient model for multi-species simulations */
  addEnumOption("TRANSPORT_COEFF_MODEL", Kind_TransCoeffModel, TransCoeffModel_Map, TRANSCOEFFMODEL::WILKE);
  /* DESCRIPTION: Specify mass fraction of each species */
  addDoubleListOption("GAS_COMPOSITION", nSpecies, Gas_Composition);
  /* DESCRIPTION: Specify if mixture is frozen */
  addBoolOption("FROZEN_MIXTURE", frozen, false);
  /* DESCRIPTION: Specify if there is ionization */
  addBoolOption("IONIZATION", ionization, false);
  /* DESCRIPTION: Specify if there is VT transfer residual limiting */
  addBoolOption("VT_RESIDUAL_LIMITING", vt_transfer_res_limit, false);
  /* DESCRIPTION: List of catalytic walls */
  addStringListOption("CATALYTIC_WALL", nWall_Catalytic, Wall_Catalytic);
  /*!\brief MARKER_MONITORING\n DESCRIPTION: Marker(s) of the surface where evaluate the non-dimensional coefficients \ingroup Config*/


  /*--- Options related to VAN der WAALS MODEL and PENG ROBINSON ---*/

  /* DESCRIPTION: Critical Temperature, default value for AIR */
  addDoubleOption("CRITICAL_TEMPERATURE", Temperature_Critical, 131.00);
  /* DESCRIPTION: Critical Pressure, default value for MDM */
  addDoubleOption("CRITICAL_PRESSURE", Pressure_Critical, 3588550.0);
  /* DESCRIPTION: Critical Density, default value for MDM */
  addDoubleOption("CRITICAL_DENSITY", Density_Critical, 263.0);

  /*--- Options related to VAN der WAALS MODEL and PENG ROBINSON ---*/
  /* DESCRIPTION: Critical Density, default value for MDM */
   addDoubleOption("ACENTRIC_FACTOR", Acentric_Factor, 0.035);

   /*--- Options related to Viscosity Model ---*/
  /*!\brief VISCOSITY_MODEL \n DESCRIPTION: model of the viscosity \n OPTIONS: See \link ViscosityModel_Map \endlink \n DEFAULT: SUTHERLAND \ingroup Config*/
  addEnumOption("VISCOSITY_MODEL", Kind_ViscosityModel, ViscosityModel_Map, VISCOSITYMODEL::SUTHERLAND);

  /*--- Options related to Constant Viscosity Model ---*/

  /* DESCRIPTION: default value for AIR */
  addDoubleOption("MU_CONSTANT", Mu_Constant , 1.716E-5);

  /*--- Options related to Sutherland Viscosity Model ---*/

  /* DESCRIPTION: Sutherland Viscosity Ref default value for AIR SI */
  addDoubleOption("MU_REF", Mu_Ref, 1.716E-5);
  /* DESCRIPTION: Sutherland Temperature Ref, default value for AIR SI */
  addDoubleOption("MU_T_REF", Mu_Temperature_Ref, 273.15);
  /* DESCRIPTION: Sutherland constant, default value for AIR SI */
  addDoubleOption("SUTHERLAND_CONSTANT", Mu_S, 110.4);

  /*--- Options related to Thermal Conductivity Model ---*/

  addEnumOption("CONDUCTIVITY_MODEL", Kind_ConductivityModel, ConductivityModel_Map, CONDUCTIVITYMODEL::CONSTANT_PRANDTL);

  /* DESCRIPTION: Definition of the turbulent thermal conductivity model (CONSTANT_PRANDTL_TURB (default), NONE). */
  addEnumOption("TURBULENT_CONDUCTIVITY_MODEL", Kind_ConductivityModel_Turb, TurbConductivityModel_Map, CONDUCTIVITYMODEL_TURB::CONSTANT_PRANDTL);

 /*--- Options related to Constant Thermal Conductivity Model ---*/

 /* DESCRIPTION: default value for AIR */
  addDoubleOption("THERMAL_CONDUCTIVITY_CONSTANT", Thermal_Conductivity_Constant , 0.0257);

  /*--- Options related to temperature polynomial coefficients for fluid models. ---*/

  /* DESCRIPTION: Definition of the temperature polynomial coefficients for specific heat Cp. */
  addDoubleArrayOption("CP_POLYCOEFFS", N_POLY_COEFFS, cp_polycoeffs.data());
  /* DESCRIPTION: Definition of the temperature polynomial coefficients for specific heat Cp. */
  addDoubleArrayOption("MU_POLYCOEFFS", N_POLY_COEFFS, mu_polycoeffs.data());
  /* DESCRIPTION: Definition of the temperature polynomial coefficients for specific heat Cp. */
  addDoubleArrayOption("KT_POLYCOEFFS", N_POLY_COEFFS, kt_polycoeffs.data());

  /*!\brief REYNOLDS_NUMBER \n DESCRIPTION: Reynolds number (non-dimensional, based on the free-stream values). Needed for viscous solvers. For incompressible solvers the Reynolds length will always be 1.0 \n DEFAULT: 0.0 \ingroup Config */
  addDoubleOption("REYNOLDS_NUMBER", Reynolds, 0.0);
  /*!\brief REYNOLDS_LENGTH \n DESCRIPTION: Reynolds length (1 m by default). Used for compressible solver: incompressible solver will use 1.0. \ingroup Config */
  addDoubleOption("REYNOLDS_LENGTH", Length_Reynolds, 1.0);
  /*!\brief PRANDTL_LAM \n DESCRIPTION: Laminar Prandtl number (0.72 (air), only for compressible flows) \n DEFAULT: 0.72 \ingroup Config*/
  addDoubleOption("PRANDTL_LAM", Prandtl_Lam, 0.72);
  /*!\brief PRANDTL_TURB \n DESCRIPTION: Turbulent Prandtl number (0.9 (air), only for compressible flows) \n DEFAULT 0.90 \ingroup Config*/
  addDoubleOption("PRANDTL_TURB", Prandtl_Turb, 0.90);
  /*!\brief WALLMODELKAPPA \n DESCRIPTION: von Karman constant used for the wall model \n DEFAULT 0.41 \ingroup Config*/
  addDoubleOption("WALLMODELKAPPA", wallModelKappa, 0.41);
  /*!\brief WALLMODELB \n DESCRIPTION: constant B used for the wall model \n DEFAULT 5.0 \ingroup Config*/
  addDoubleOption("WALLMODELB", wallModelB, 5.5);
  /*!\brief BULK_MODULUS \n DESCRIPTION: Value of the Bulk Modulus  \n DEFAULT 1.42E5 \ingroup Config*/
  addDoubleOption("BULK_MODULUS", Bulk_Modulus, 1.42E5);
  /* DESCRIPTION: Epsilon^2 multipier in Beta calculation for incompressible preconditioner.  */
  addDoubleOption("BETA_FACTOR", Beta_Factor, 4.1);
  /*!\brief MACH_NUMBER  \n DESCRIPTION:  Mach number (non-dimensional, based on the free-stream values). 0.0 by default \ingroup Config*/
  addDoubleOption("MACH_NUMBER", Mach, 0.0);
  /*!\brief INIT_OPTION \n DESCRIPTION: Init option to choose between Reynolds or thermodynamics quantities for initializing the solution \n OPTIONS: see \link InitOption_Map \endlink \n DEFAULT REYNOLDS \ingroup Config*/
  addEnumOption("INIT_OPTION", Kind_InitOption, InitOption_Map, REYNOLDS);
  /* DESCRIPTION: Free-stream option to choose between density and temperature for initializing the solution */
  addEnumOption("FREESTREAM_OPTION", Kind_FreeStreamOption, FreeStreamOption_Map, FREESTREAM_OPTION::TEMPERATURE_FS);
  /*!\brief FREESTREAM_PRESSURE\n DESCRIPTION: Free-stream pressure (101325.0 N/m^2 by default) \ingroup Config*/
  addDoubleOption("FREESTREAM_PRESSURE", Pressure_FreeStream, 101325.0);
  /*!\brief FREESTREAM_DENSITY\n DESCRIPTION: Free-stream density (1.2886 Kg/m^3 (air), 998.2 Kg/m^3 (water)) \n DEFAULT -1.0 (calculated from others) \ingroup Config*/
  addDoubleOption("FREESTREAM_DENSITY", Density_FreeStream, -1.0);
  /*!\brief FREESTREAM_TEMPERATURE\n DESCRIPTION: Free-stream temperature (288.15 K by default) \ingroup Config*/
  addDoubleOption("FREESTREAM_TEMPERATURE", Temperature_FreeStream, 288.15);
  /*!\brief FREESTREAM_TEMPERATURE_VE\n DESCRIPTION: Free-stream vibrational-electronic temperature (288.15 K by default) \ingroup Config*/
  addDoubleOption("FREESTREAM_TEMPERATURE_VE", Temperature_ve_FreeStream, 288.15);


  /*--- Options related to incompressible flow solver ---*/

  /* DESCRIPTION: Option to choose the density model used in the incompressible flow solver. */
  addEnumOption("INC_DENSITY_MODEL", Kind_DensityModel, DensityModel_Map, INC_DENSITYMODEL::CONSTANT);
    /*!\brief ENERGY_EQUATION \n DESCRIPTION: Solve the energy equation in the incompressible flow solver. \ingroup Config*/
  addBoolOption("INC_ENERGY_EQUATION", Energy_Equation, false);
  /*!\brief INC_DENSITY_REF \n DESCRIPTION: Reference density for incompressible flows  \ingroup Config*/
  addDoubleOption("INC_DENSITY_REF", Inc_Density_Ref, 1.0);
  /*!\brief INC_VELOCITY_REF \n DESCRIPTION: Reference velocity for incompressible flows (1.0 by default) \ingroup Config*/
  addDoubleOption("INC_VELOCITY_REF", Inc_Velocity_Ref, 1.0);
  /*!\brief INC_TEMPERATURE_REF \n DESCRIPTION: Reference temperature for incompressible flows with the energy equation (1.0 by default) \ingroup Config*/
  addDoubleOption("INC_TEMPERATURE_REF", Inc_Temperature_Ref, 1.0);
  /*!\brief INC_DENSITY_INIT \n DESCRIPTION: Initial density for incompressible flows (1.2886 kg/m^3 by default) \ingroup Config*/
  addDoubleOption("INC_DENSITY_INIT", Inc_Density_Init, 1.2886);
  /*!\brief INC_VELOCITY_INIT \n DESCRIPTION: Initial velocity for incompressible flows (1.0,0,0 m/s by default) \ingroup Config*/
  vel_init[0] = 1.0; vel_init[1] = 0.0; vel_init[2] = 0.0;
  addDoubleArrayOption("INC_VELOCITY_INIT", 3, vel_init);
  /*!\brief INC_TEMPERATURE_INIT \n DESCRIPTION: Initial temperature for incompressible flows with the energy equation (288.15 K by default) \ingroup Config*/
  addDoubleOption("INC_TEMPERATURE_INIT", Inc_Temperature_Init, 288.15);
  /*!\brief INC_NONDIM \n DESCRIPTION: Non-dimensionalization scheme for incompressible flows. \ingroup Config*/
  addEnumOption("INC_NONDIM", Ref_Inc_NonDim, NonDim_Map, INITIAL_VALUES);
    /*!\brief INC_INLET_USENORMAL \n DESCRIPTION: Use the local boundary normal for the flow direction with the incompressible pressure inlet. \ingroup Config*/
  addBoolOption("INC_INLET_USENORMAL", Inc_Inlet_UseNormal, false);
  /*!\brief INC_INLET_DAMPING \n DESCRIPTION: Damping factor applied to the iterative updates to the velocity at a pressure inlet in incompressible flow (0.1 by default). \ingroup Config*/
  addDoubleOption("INC_INLET_DAMPING", Inc_Inlet_Damping, 0.1);
  /*!\brief INC_OUTLET_DAMPING \n DESCRIPTION: Damping factor applied to the iterative updates to the pressure at a mass flow outlet in incompressible flow (0.1 by default). \ingroup Config*/
  addDoubleOption("INC_OUTLET_DAMPING", Inc_Outlet_Damping, 0.1);

  vel_inf[0] = 1.0; vel_inf[1] = 0.0; vel_inf[2] = 0.0;
  /*!\brief FREESTREAM_VELOCITY\n DESCRIPTION: Free-stream velocity (m/s) */
  addDoubleArrayOption("FREESTREAM_VELOCITY", 3, vel_inf);
  /* DESCRIPTION: Free-stream viscosity (1.853E-5 Ns/m^2 (air), 0.798E-3 Ns/m^2 (water)) */
  addDoubleOption("FREESTREAM_VISCOSITY", Viscosity_FreeStream, -1.0);
  /* DESCRIPTION:  */
  addDoubleOption("FREESTREAM_INTERMITTENCY", Intermittency_FreeStream, 1.0);
  /* DESCRIPTION:  */
  addDoubleOption("FREESTREAM_TURBULENCEINTENSITY", TurbulenceIntensity_FreeStream, 0.05);
  /* DESCRIPTION:  */
  addDoubleOption("FREESTREAM_NU_FACTOR", NuFactor_FreeStream, 3.0);
  /* DESCRIPTION:  */
  addDoubleOption("ENGINE_NU_FACTOR", NuFactor_Engine, 3.0);
  /* DESCRIPTION:  */
  addDoubleOption("ACTDISK_SECONDARY_FLOW", SecondaryFlow_ActDisk, 0.0);
  /* DESCRIPTION:  */
  addDoubleOption("INITIAL_BCTHRUST", Initial_BCThrust, 4000.0);
  /* DESCRIPTION:  */
  addDoubleOption("FREESTREAM_TURB2LAMVISCRATIO", Turb2LamViscRatio_FreeStream, 10.0);
  /* DESCRIPTION: Side-slip angle (degrees, only for compressible flows) */
  addDoubleOption("SIDESLIP_ANGLE", AoS, 0.0);
  /*!\brief AOA  \n DESCRIPTION: Angle of attack (degrees, only for compressible flows) \ingroup Config*/
  addDoubleOption("AOA", AoA, 0.0);
  /* DESCRIPTION: Activate fixed CL mode (specify a CL instead of AoA). */
  addBoolOption("FIXED_CL_MODE", Fixed_CL_Mode, false);
  /* DESCRIPTION: Activate fixed CM mode (specify a CM instead of iH). */
  addBoolOption("FIXED_CM_MODE", Fixed_CM_Mode, false);
  /* DESCRIPTION: Evaluate the dOF_dCL or dOF_dCMy during run time. */
  addBoolOption("EVAL_DOF_DCX", Eval_dOF_dCX, false);
  /* DESCRIPTION: DIscard the angle of attack in the solution and the increment in the geometry files. */
  addBoolOption("DISCARD_INFILES", Discard_InFiles, false);
  /* DESCRIPTION: Specify a fixed coefficient of lift instead of AoA (only for compressible flows) */
  addDoubleOption("TARGET_CL", Target_CL, 0.0);
  /* DESCRIPTION: Specify a fixed coefficient of lift instead of AoA (only for compressible flows) */
  addDoubleOption("TARGET_CM", Target_CM, 0.0);
  /* DESCRIPTION: Damping factor for fixed CL mode. */
  addDoubleOption("DCL_DALPHA", dCL_dAlpha, 0.2);
  /* DESCRIPTION: Damping factor for fixed CL mode. */
  addDoubleOption("DCM_DIH", dCM_diH, 0.05);
  /* DESCRIPTION: Maximum number of iterations between AoA updates for fixed CL problem. */
  addUnsignedLongOption("UPDATE_AOA_ITER_LIMIT", Update_AoA_Iter_Limit, 200);
  /* DESCRIPTION: Number of times Alpha is updated in a fix CL problem. */
  addUnsignedLongOption("UPDATE_IH", Update_iH, 5);
  /* DESCRIPTION: Number of iterations to evaluate dCL_dAlpha . */
  addUnsignedLongOption("ITER_DCL_DALPHA", Iter_dCL_dAlpha, 500);
  /* DESCRIPTION: Damping factor for fixed CL mode. */
  addDoubleOption("DNETTHRUST_DBCTHRUST", dNetThrust_dBCThrust, 1.0);
  /* DESCRIPTION: Number of times Alpha is updated in a fix CL problem. */
  addUnsignedLongOption("UPDATE_BCTHRUST", Update_BCThrust, 5);


  /*!\par CONFIG_CATEGORY: Reference Conditions \ingroup Config*/
  /*--- Options related to reference values for nondimensionalization ---*/

  Length_Ref = 1.0; //<---- NOTE: this should be given an option or set as a const

  /*!\brief REF_ORIGIN_MOMENT_X\n DESCRIPTION: X Reference origin for moment computation \ingroup Config*/
  addDoubleListOption("REF_ORIGIN_MOMENT_X", nRefOriginMoment_X, RefOriginMoment_X);
  /*!\brief REF_ORIGIN_MOMENT_Y\n DESCRIPTION: Y Reference origin for moment computation \ingroup Config*/
  addDoubleListOption("REF_ORIGIN_MOMENT_Y", nRefOriginMoment_Y, RefOriginMoment_Y);
  /*!\brief REF_ORIGIN_MOMENT_Z\n DESCRIPTION: Z Reference origin for moment computation \ingroup Config*/
  addDoubleListOption("REF_ORIGIN_MOMENT_Z", nRefOriginMoment_Z, RefOriginMoment_Z);
  /*!\brief REF_AREA\n DESCRIPTION: Reference area for force coefficients (0 implies automatic calculation) \ingroup Config*/
  addDoubleOption("REF_AREA", RefArea, 1.0);
  /*!\brief SEMI_SPAN\n DESCRIPTION: Wing semi-span (0 implies automatic calculation) \ingroup Config*/
  addDoubleOption("SEMI_SPAN", SemiSpan, 0.0);
  /*!\brief REF_LENGTH\n DESCRIPTION: Reference length for pitching, rolling, and yawing non-dimensional moment \ingroup Config*/
  addDoubleOption("REF_LENGTH", RefLength, 1.0);
  /*!\brief REF_SHARP_EDGES\n DESCRIPTION: Reference coefficient for detecting sharp edges \ingroup Config*/
  addDoubleOption("REF_SHARP_EDGES", RefSharpEdges, 3.0);
  /*!\brief REF_VELOCITY\n DESCRIPTION: Reference velocity (incompressible only)  \ingroup Config*/
  addDoubleOption("REF_VELOCITY", Velocity_Ref, -1.0);
  /* !\brief REF_VISCOSITY  \n DESCRIPTION: Reference viscosity (incompressible only)  \ingroup Config*/
  addDoubleOption("REF_VISCOSITY", Viscosity_Ref, -1.0);
  /* DESCRIPTION: Type of mesh motion */
  addEnumOption("REF_DIMENSIONALIZATION", Ref_NonDim, NonDim_Map, DIMENSIONAL);

  /*!\par CONFIG_CATEGORY: Boundary Markers \ingroup Config*/
  /*--- Options related to various boundary markers ---*/

  /*!\brief HTP_AXIS\n DESCRIPTION: Location of the HTP axis*/
  htp_axis[0] = 0.0; htp_axis[1] = 0.0;
  addDoubleArrayOption("HTP_AXIS", 2, htp_axis);
  /*!\brief MARKER_PLOTTING\n DESCRIPTION: Marker(s) of the surface in the surface flow solution file  \ingroup Config*/
  addStringListOption("MARKER_PLOTTING", nMarker_Plotting, Marker_Plotting);
  /*!\brief MARKER_MONITORING\n DESCRIPTION: Marker(s) of the surface where evaluate the non-dimensional coefficients \ingroup Config*/
  addStringListOption("MARKER_MONITORING", nMarker_Monitoring, Marker_Monitoring);
  /*!\brief MARKER_CONTROL_VOLUME\n DESCRIPTION: Marker(s) of the surface in the surface flow solution file  \ingroup Config*/
  addStringListOption("MARKER_ANALYZE", nMarker_Analyze, Marker_Analyze);
  /*!\brief MARKER_DESIGNING\n DESCRIPTION: Marker(s) of the surface where objective function (design problem) will be evaluated \ingroup Config*/
  addStringListOption("MARKER_DESIGNING", nMarker_Designing, Marker_Designing);
  /*!\brief GEO_MARKER\n DESCRIPTION: Marker(s) of the surface where evaluate the geometrical functions \ingroup Config*/
  addStringListOption("GEO_MARKER", nMarker_GeoEval, Marker_GeoEval);
  /*!\brief MARKER_EULER\n DESCRIPTION: Euler wall boundary marker(s) \ingroup Config*/
  addStringListOption("MARKER_EULER", nMarker_Euler, Marker_Euler);
  /*!\brief MARKER_FAR\n DESCRIPTION: Far-field boundary marker(s) \ingroup Config*/
  addStringListOption("MARKER_FAR", nMarker_FarField, Marker_FarField);
  /*!\brief MARKER_SYM\n DESCRIPTION: Symmetry boundary condition \ingroup Config*/
  addStringListOption("MARKER_SYM", nMarker_SymWall, Marker_SymWall);
  /*!\brief MARKER_NEARFIELD\n DESCRIPTION: Near-Field boundary condition \ingroup Config*/
  addStringListOption("MARKER_NEARFIELD", nMarker_NearFieldBound, Marker_NearFieldBound);
  /*!\brief MARKER_FLUID_INTERFACE\n DESCRIPTION: Fluid interface boundary marker(s) \ingroup Config*/
  addStringListOption("MARKER_FLUID_INTERFACE", nMarker_Fluid_InterfaceBound, Marker_Fluid_InterfaceBound);
  /*!\brief MARKER_DEFORM_MESH\n DESCRIPTION: Deformable marker(s) at the interface \ingroup Config*/
  addStringListOption("MARKER_DEFORM_MESH", nMarker_Deform_Mesh, Marker_Deform_Mesh);
  /*!\brief MARKER_DEFORM_MESH_SYM_PLANE\n DESCRIPTION: Symmetry plane for mesh deformation only \ingroup Config*/
  addStringListOption("MARKER_DEFORM_MESH_SYM_PLANE", nMarker_Deform_Mesh_Sym_Plane, Marker_Deform_Mesh_Sym_Plane);
  /*!\brief MARKER_FLUID_LOAD\n DESCRIPTION: Marker(s) in which the flow load is computed/applied \ingroup Config*/
  addStringListOption("MARKER_FLUID_LOAD", nMarker_Fluid_Load, Marker_Fluid_Load);
  /*!\brief MARKER_FSI_INTERFACE \n DESCRIPTION: ZONE interface boundary marker(s) \ingroup Config*/
  addStringListOption("MARKER_ZONE_INTERFACE", nMarker_ZoneInterface, Marker_ZoneInterface);
  /*!\brief MARKER_CHT_INTERFACE \n DESCRIPTION: CHT interface boundary marker(s) \ingroup Config*/
  addStringListOption("MARKER_CHT_INTERFACE", nMarker_CHTInterface, Marker_CHTInterface);
  /* DESCRIPTION: Internal boundary marker(s) */
  addStringListOption("MARKER_INTERNAL", nMarker_Internal, Marker_Internal);
  /* DESCRIPTION: Custom boundary marker(s) */
  addStringListOption("MARKER_CUSTOM", nMarker_Custom, Marker_Custom);
  /* DESCRIPTION: Periodic boundary marker(s)
   Format: ( periodic marker, donor marker, rotation_center_x, rotation_center_y,
   rotation_center_z, rotation_angle_x-axis, rotation_angle_y-axis,
   rotation_angle_z-axis, translation_x, translation_y, translation_z, ... ) */
  addPeriodicOption("MARKER_PERIODIC", nMarker_PerBound, Marker_PerBound, Marker_PerDonor,
                    Periodic_RotCenter, Periodic_RotAngles, Periodic_Translation);

  /*!\brief MARKER_PYTHON_CUSTOM\n DESCRIPTION: Python customizable marker(s) \ingroup Config*/
  addStringListOption("MARKER_PYTHON_CUSTOM", nMarker_PyCustom, Marker_PyCustom);

  /*!\brief MARKER_WALL_FUNCTIONS\n DESCRIPTION: Viscous wall markers for which wall functions must be applied.
   Format: (Wall function marker, wall function type, ...) \ingroup Config*/
  addWallFunctionOption("MARKER_WALL_FUNCTIONS", nMarker_WallFunctions, Marker_WallFunctions,
                        Kind_WallFunctions, IntInfo_WallFunctions, DoubleInfo_WallFunctions);

  /*!\brief ACTDISK_TYPE  \n DESCRIPTION: Actuator Disk boundary type \n OPTIONS: see \link ActDisk_Map \endlink \n Default: VARIABLES_JUMP \ingroup Config*/
  addEnumOption("ACTDISK_TYPE", Kind_ActDisk, ActDisk_Map, VARIABLES_JUMP);

  /*!\brief MARKER_ACTDISK\n DESCRIPTION: \ingroup Config*/
  addActDiskOption("MARKER_ACTDISK",
                   nMarker_ActDiskInlet, nMarker_ActDiskOutlet,  Marker_ActDiskInlet, Marker_ActDiskOutlet,
                   ActDisk_PressJump, ActDisk_TempJump, ActDisk_Omega);

  /*!\brief ACTDISK_FILENAME \n DESCRIPTION: Input file for a specified actuator disk (w/ extension) \n DEFAULT: actdiskinput.dat \ingroup Config*/
  addStringOption("ACTDISK_FILENAME", ActDisk_FileName, string("actdiskinput.dat"));

  /*!\brief INLET_TYPE  \n DESCRIPTION: Inlet boundary type \n OPTIONS: see \link Inlet_Map \endlink \n DEFAULT: TOTAL_CONDITIONS \ingroup Config*/
  addEnumOption("INLET_TYPE", Kind_Inlet, Inlet_Map, INLET_TYPE::TOTAL_CONDITIONS);
  /*!\brief INC_INLET_TYPE \n DESCRIPTION: List of inlet types for incompressible flows. List length must match number of inlet markers. Options: VELOCITY_INLET, PRESSURE_INLET, INPUT_FILE. \ingroup Config*/
  addEnumListOption("INC_INLET_TYPE", nInc_Inlet, Kind_Inc_Inlet, Inlet_Map);
  addBoolOption("SPECIFIED_INLET_PROFILE", Inlet_From_File, false);
  /*!\brief INLET_FILENAME \n DESCRIPTION: Input file for a specified inlet profile (w/ extension) \n DEFAULT: inlet.dat \ingroup Config*/
  addStringOption("INLET_FILENAME", Inlet_Filename, string("inlet.dat"));
  /*!\brief INLET_MATCHING_TOLERANCE
   * \n DESCRIPTION: If a file is provided to specify the inlet profile,
   * this tolerance will be used to match the coordinates in the input file to
   * the points on the grid. \n DEFAULT: 1E-6 \ingroup Config*/
  addDoubleOption("INLET_MATCHING_TOLERANCE", Inlet_Matching_Tol, 1e-6);
  /*!\brief MARKER_INLET  \n DESCRIPTION: Inlet boundary marker(s) with the following formats,
   Total Conditions: (inlet marker, total temp, total pressure, flow_direction_x,
   flow_direction_y, flow_direction_z, ... ) where flow_direction is
   a unit vector.
   Mass Flow: (inlet marker, density, velocity magnitude, flow_direction_x,
   flow_direction_y, flow_direction_z, ... ) where flow_direction is
   a unit vector. \ingroup Config*/
  addInletOption("MARKER_INLET", nMarker_Inlet, Marker_Inlet, Inlet_Ttotal, Inlet_Ptotal, Inlet_FlowDir);

  /*!\brief MARKER_RIEMANN \n DESCRIPTION: Riemann boundary marker(s) with the following formats, a unit vector.
   * \n OPTIONS: See \link Riemann_Map \endlink. The variables indicated by the option and the flow direction unit vector must be specified. \ingroup Config*/
  addRiemannOption("MARKER_RIEMANN", nMarker_Riemann, Marker_Riemann, Kind_Data_Riemann, Riemann_Map, Riemann_Var1, Riemann_Var2, Riemann_FlowDir);
  /*!\brief MARKER_GILES \n DESCRIPTION: Giles boundary marker(s) with the following formats, a unit vector. */
  /* \n OPTIONS: See \link Giles_Map \endlink. The variables indicated by the option and the flow direction unit vector must be specified. \ingroup Config*/
  addGilesOption("MARKER_GILES", nMarker_Giles, Marker_Giles, Kind_Data_Giles, Giles_Map, Giles_Var1, Giles_Var2, Giles_FlowDir, RelaxFactorAverage, RelaxFactorFourier);
  /*!\brief SPATIAL_FOURIER \n DESCRIPTION: Option to compute the spatial fourier trasformation for the Giles BC. */
  addBoolOption("SPATIAL_FOURIER", SpatialFourier, false);
  /*!\brief GILES_EXTRA_RELAXFACTOR \n DESCRIPTION: the 1st coeff the value of the under relaxation factor to apply to the shroud and hub,
   * the 2nd coefficient is the the percentage of span-wise height influenced by this extra under relaxation factor.*/
  extrarelfac[0] = 0.1; extrarelfac[1] = 0.1;
  addDoubleArrayOption("GILES_EXTRA_RELAXFACTOR", 2, extrarelfac);
  /*!\brief AVERAGE_PROCESS_TYPE \n DESCRIPTION: types of mixing process for averaging quantities at the boundaries.
    \n OPTIONS: see \link MixingProcess_Map \endlink \n DEFAULT: AREA_AVERAGE \ingroup Config*/
  addEnumOption("MIXINGPLANE_INTERFACE_KIND", Kind_MixingPlaneInterface, MixingPlaneInterface_Map, NEAREST_SPAN);
  /*!\brief AVERAGE_PROCESS_KIND \n DESCRIPTION: types of mixing process for averaging quantities at the boundaries.
    \n OPTIONS: see \link MixingProcess_Map \endlink \n DEFAULT: AREA_AVERAGE \ingroup Config*/
  addEnumOption("AVERAGE_PROCESS_KIND", Kind_AverageProcess, AverageProcess_Map, AREA);
  /*!\brief PERFORMANCE_AVERAGE_PROCESS_KIND \n DESCRIPTION: types of mixing process for averaging quantities at the boundaries for performance computation.
      \n OPTIONS: see \link MixingProcess_Map \endlink \n DEFAULT: AREA_AVERAGE \ingroup Config*/
  addEnumOption("PERFORMANCE_AVERAGE_PROCESS_KIND", Kind_PerformanceAverageProcess, AverageProcess_Map, AREA);
  mixedout_coeff[0] = 1.0; mixedout_coeff[1] = 1.0E-05; mixedout_coeff[2] = 15.0;
  /*!\brief MIXEDOUT_COEFF \n DESCRIPTION: the 1st coeff is an under relaxation factor for the Newton method,
   * the 2nd coefficient is the tolerance for the Newton method, 3rd coefficient is the maximum number of
   * iteration for the Newton Method.*/
  addDoubleArrayOption("MIXEDOUT_COEFF", 3, mixedout_coeff);
  /*!\brief RAMP_ROTATING_FRAME\n DESCRIPTION: option to ramp up or down the rotating frame velocity value*/
  addBoolOption("RAMP_ROTATING_FRAME", RampRotatingFrame, false);
  rampRotFrame_coeff[0] = 0; rampRotFrame_coeff[1] = 1.0; rampRotFrame_coeff[2] = 1000.0;
      /*!\brief RAMP_ROTATING_FRAME_COEFF \n DESCRIPTION: the 1st coeff is the staring velocity,
   * the 2nd coeff is the number of iterations for the update, 3rd is the number of iteration */
  addDoubleArrayOption("RAMP_ROTATING_FRAME_COEFF", 3, rampRotFrame_coeff);
  /* DESCRIPTION: AVERAGE_MACH_LIMIT is a limit value for average procedure based on the mass flux. */
  addDoubleOption("AVERAGE_MACH_LIMIT", AverageMachLimit, 0.03);
  /*!\brief RAMP_OUTLET_PRESSURE\n DESCRIPTION: option to ramp up or down the rotating frame velocity value*/
  addBoolOption("RAMP_OUTLET_PRESSURE", RampOutletPressure, false);
  rampOutPres_coeff[0] = 100000.0; rampOutPres_coeff[1] = 1.0; rampOutPres_coeff[2] = 1000.0;
  /*!\brief RAMP_OUTLET_PRESSURE_COEFF \n DESCRIPTION: the 1st coeff is the staring outlet pressure,
   * the 2nd coeff is the number of iterations for the update, 3rd is the number of total iteration till reaching the final outlet pressure value */
  addDoubleArrayOption("RAMP_OUTLET_PRESSURE_COEFF", 3, rampOutPres_coeff);
  /*!\brief MARKER_MIXINGPLANE \n DESCRIPTION: Identify the boundaries in which the mixing plane is applied. \ingroup Config*/
  addStringListOption("MARKER_MIXINGPLANE_INTERFACE", nMarker_MixingPlaneInterface, Marker_MixingPlaneInterface);
  /*!\brief TURBULENT_MIXINGPLANE \n DESCRIPTION: Activate mixing plane also for turbulent quantities \ingroup Config*/
  addBoolOption("TURBULENT_MIXINGPLANE", turbMixingPlane, false);
  /*!\brief MARKER_TURBOMACHINERY \n DESCRIPTION: Identify the inflow and outflow boundaries in which the turbomachinery settings are  applied. \ingroup Config*/
  addTurboPerfOption("MARKER_TURBOMACHINERY", nMarker_Turbomachinery, Marker_TurboBoundIn, Marker_TurboBoundOut);
  /*!\brief NUM_SPANWISE_SECTIONS \n DESCRIPTION: Integer number of spanwise sections to compute 3D turbo BC and Performance for turbomachinery */
  addUnsignedShortOption("NUM_SPANWISE_SECTIONS", nSpanWiseSections_User, 1);
  /*!\brief SPANWISE_KIND \n DESCRIPTION: type of algorithm to identify the span-wise sections at the turbo boundaries.
   \n OPTIONS: see \link SpanWise_Map \endlink \n Default: AUTOMATIC */
  addEnumOption("SPANWISE_KIND", Kind_SpanWise, SpanWise_Map, AUTOMATIC);
  /*!\brief TURBOMACHINERY_KIND \n DESCRIPTION: types of turbomachynery architecture.
      \n OPTIONS: see \link TurboMachinery_Map \endlink \n Default: AXIAL */
  addEnumListOption("TURBOMACHINERY_KIND",nTurboMachineryKind, Kind_TurboMachinery, TurboMachinery_Map);
  /*!\brief MARKER_SHROUD \n DESCRIPTION: markers in which velocity is forced to 0.0 .
   * \n Format: (shroud1, shroud2, ...)*/
  addStringListOption("MARKER_SHROUD", nMarker_Shroud, Marker_Shroud);
  /*!\brief MARKER_SUPERSONIC_INLET  \n DESCRIPTION: Supersonic inlet boundary marker(s)
   * \n   Format: (inlet marker, temperature, static pressure, velocity_x,   velocity_y, velocity_z, ... ), i.e. primitive variables specified. \ingroup Config*/
  addInletOption("MARKER_SUPERSONIC_INLET", nMarker_Supersonic_Inlet, Marker_Supersonic_Inlet, Inlet_Temperature, Inlet_Pressure, Inlet_Velocity);
  /*!\brief MARKER_SUPERSONIC_OUTLET \n DESCRIPTION: Supersonic outlet boundary marker(s) \ingroup Config*/
  addStringListOption("MARKER_SUPERSONIC_OUTLET", nMarker_Supersonic_Outlet, Marker_Supersonic_Outlet);
  /*!\brief MARKER_OUTLET  \n DESCRIPTION: Outlet boundary marker(s)\n
   Format: ( outlet marker, back pressure (static), ... ) \ingroup Config*/
  addStringDoubleListOption("MARKER_OUTLET", nMarker_Outlet, Marker_Outlet, Outlet_Pressure);
  /*!\brief INC_INLET_TYPE \n DESCRIPTION: List of outlet types for incompressible flows. List length must match number of inlet markers. Options: PRESSURE_OUTLET, MASS_FLOW_OUTLET. \ingroup Config*/
  addEnumListOption("INC_OUTLET_TYPE", nInc_Outlet, Kind_Inc_Outlet, Inc_Outlet_Map);
  /*!\brief MARKER_ISOTHERMAL DESCRIPTION: Isothermal wall boundary marker(s)\n
   * Format: ( isothermal marker, wall temperature (static), ... ) \ingroup Config  */
  addStringDoubleListOption("MARKER_ISOTHERMAL", nMarker_Isothermal, Marker_Isothermal, Isothermal_Temperature);
  /*!\brief MARKER_HEATFLUX  \n DESCRIPTION: Specified heat flux wall boundary marker(s)
   Format: ( Heat flux marker, wall heat flux (static), ... ) \ingroup Config*/
  addStringDoubleListOption("MARKER_HEATFLUX", nMarker_HeatFlux, Marker_HeatFlux, Heat_Flux);
  /*!\brief MARKER_HEATTRANSFER DESCRIPTION: Heat flux with specified heat transfer coefficient boundary marker(s)\n
   * Format: ( Heat transfer marker, heat transfer coefficient, wall temperature (static), ... ) \ingroup Config  */
  addExhaustOption("MARKER_HEATTRANSFER", nMarker_HeatTransfer, Marker_HeatTransfer, HeatTransfer_Coeff, HeatTransfer_WallTemp);
  /*!\brief Smluchowski/Maxwell wall boundary marker(s)  \n DESCRIPTION: Slip velocity and temperature jump wall boundary marker(s)
   Format: ( Heat flux marker,  wall temperature (static), momentum accomodation coefficient, thermal accomodation coefficient ... ) \ingroup Config*/
  addStringDoubleListOption("MARKER_SMOLUCHOWSKI_MAXWELL", nMarker_Smoluchowski_Maxwell, Marker_Smoluchowski_Maxwell, Isothermal_Temperature); //Missing TMAC and TAC
  /*!\brief WALL_ROUGHNESS  \n DESCRIPTION: Specified roughness heights at wall boundary marker(s)
   Format: ( Wall marker, roughness_height (static), ... ) \ingroup Config*/
  addStringDoubleListOption("WALL_ROUGHNESS", nRough_Wall, Marker_RoughWall, Roughness_Height);
  /*!\brief MARKER_ENGINE_INFLOW  \n DESCRIPTION: Engine inflow boundary marker(s)
   Format: ( nacelle inflow marker, fan face Mach, ... ) \ingroup Config*/
  addStringDoubleListOption("MARKER_ENGINE_INFLOW", nMarker_EngineInflow, Marker_EngineInflow, EngineInflow_Target);
  /* DESCRIPTION: Highlite area */
  addDoubleOption("HIGHLITE_AREA", Highlite_Area, 1.0);
  /* DESCRIPTION: Fan poly efficiency */
  addDoubleOption("FAN_POLY_EFF", Fan_Poly_Eff, 1.0);
  /*!\brief SUBSONIC_ENGINE\n DESCRIPTION: Engine subsonic intake region \ingroup Config*/
  addBoolOption("INTEGRATED_HEATFLUX", Integrated_HeatFlux, false);
  /*!\brief SUBSONIC_ENGINE\n DESCRIPTION: Engine subsonic intake region \ingroup Config*/
  addBoolOption("SUBSONIC_ENGINE", SubsonicEngine, false);
  /* DESCRIPTION: Actuator disk double surface */
  addBoolOption("ACTDISK_DOUBLE_SURFACE", ActDisk_DoubleSurface, false);
  /* DESCRIPTION: Only half engine is in the computational grid */
  addBoolOption("ENGINE_HALF_MODEL", Engine_HalfModel, false);
  /* DESCRIPTION: Actuator disk double surface */
  addBoolOption("ACTDISK_SU2_DEF", ActDisk_SU2_DEF, false);
  /* DESCRIPTION: Definition of the distortion rack (radial number of proves / circumferential density (degree) */
  distortion[0] =  5.0; distortion[1] =  15.0;
  addDoubleArrayOption("DISTORTION_RACK", 2, distortion);
  /* DESCRIPTION: Values of the box to impose a subsonic nacellle (mach, Pressure, Temperature) */
  eng_val[0]=0.0; eng_val[1]=0.0; eng_val[2]=0.0; eng_val[3]=0.0;  eng_val[4]=0.0;
  addDoubleArrayOption("SUBSONIC_ENGINE_VALUES", 5, eng_val);
  /* DESCRIPTION: Coordinates of the box to impose a subsonic nacellle cylinder (Xmin, Ymin, Zmin, Xmax, Ymax, Zmax, Radius) */
  eng_cyl[0] = 0.0; eng_cyl[1] = 0.0; eng_cyl[2] = 0.0;
  eng_cyl[3] = 1E15; eng_cyl[4] = 1E15; eng_cyl[5] = 1E15; eng_cyl[6] = 1E15;
  addDoubleArrayOption("SUBSONIC_ENGINE_CYL", 7, eng_cyl);
  /* DESCRIPTION: Engine exhaust boundary marker(s)
   Format: (nacelle exhaust marker, total nozzle temp, total nozzle pressure, ... )*/
  addExhaustOption("MARKER_ENGINE_EXHAUST", nMarker_EngineExhaust, Marker_EngineExhaust, Exhaust_Temperature_Target, Exhaust_Pressure_Target);
  /* DESCRIPTION: Clamped boundary marker(s) */
  addStringListOption("MARKER_CLAMPED", nMarker_Clamped, Marker_Clamped);
  /* DESCRIPTION: Displacement boundary marker(s) */
  addStringDoubleListOption("MARKER_NORMAL_DISPL", nMarker_Displacement, Marker_Displacement, Displ_Value);
  /* DESCRIPTION: Load boundary marker(s) - uniform pressure in Pa */
  addStringDoubleListOption("MARKER_PRESSURE", nMarker_Load, Marker_Load, Load_Value);
  /* DESCRIPTION: Load boundary marker(s) */
  addStringDoubleListOption("MARKER_DAMPER", nMarker_Damper, Marker_Damper, Damper_Constant);
  /* DESCRIPTION: Load boundary marker(s)
   Format: (inlet marker, load, multiplier, dir_x, dir_y, dir_z, ... ), i.e. primitive variables specified. */
  addInletOption("MARKER_LOAD", nMarker_Load_Dir, Marker_Load_Dir, Load_Dir_Value, Load_Dir_Multiplier, Load_Dir);
  /* DESCRIPTION: Load boundary marker(s)
   Format: (inlet marker, load, multiplier, dir_x, dir_y, dir_z, ... ), i.e. primitive variables specified. */
  addInletOption("MARKER_DISPLACEMENT", nMarker_Disp_Dir, Marker_Disp_Dir, Disp_Dir_Value, Disp_Dir_Multiplier, Disp_Dir);
  /* DESCRIPTION: Sine load boundary marker(s)
   Format: (inlet marker, load, multiplier, dir_x, dir_y, dir_z, ... ), i.e. primitive variables specified. */
  addInletOption("MARKER_SINE_LOAD", nMarker_Load_Sine, Marker_Load_Sine, Load_Sine_Amplitude, Load_Sine_Frequency, Load_Sine_Dir);
  /*!\brief SINE_LOAD\n DESCRIPTION: option to apply the load as a sine*/
  addBoolOption("SINE_LOAD", Sine_Load, false);
  sineload_coeff[0] = 0.0; sineload_coeff[1] = 0.0; sineload_coeff[2] = 0.0;
  /*!\brief SINE_LOAD_COEFF \n DESCRIPTION: the 1st coeff is the amplitude, the 2nd is the frequency, 3rd is the phase in radians */
  addDoubleArrayOption("SINE_LOAD_COEFF", 3, sineload_coeff);
  /*!\brief RAMP_AND_RELEASE\n DESCRIPTION: release the load after applying the ramp*/
  addBoolOption("RAMP_AND_RELEASE_LOAD", RampAndRelease, false);

  /* DESCRIPTION: Flow load boundary marker(s) */
  addStringDoubleListOption("MARKER_FLOWLOAD", nMarker_FlowLoad, Marker_FlowLoad, FlowLoad_Value);
  /* DESCRIPTION: Damping factor for engine inlet condition */
  addDoubleOption("DAMP_ENGINE_INFLOW", Damp_Engine_Inflow, 0.95);
  /* DESCRIPTION: Damping factor for engine exhaust condition */
  addDoubleOption("DAMP_ENGINE_EXHAUST", Damp_Engine_Exhaust, 0.95);
  /*!\brief ENGINE_INFLOW_TYPE  \n DESCRIPTION: Inlet boundary type \n OPTIONS: see \link Engine_Inflow_Map \endlink \n Default: FAN_FACE_MACH \ingroup Config*/
  addEnumOption("ENGINE_INFLOW_TYPE", Kind_Engine_Inflow, Engine_Inflow_Map, FAN_FACE_MACH);
  /* DESCRIPTION: Evaluate a problem with engines */
  addBoolOption("ENGINE", Engine, false);

  /* DESCRIPTION:  Sharpness coefficient for the buffet sensor */
  addDoubleOption("BUFFET_K", Buffet_k, 10.0);
  /* DESCRIPTION:  Offset parameter for the buffet sensor */
  addDoubleOption("BUFFET_LAMBDA", Buffet_lambda, 0.0);

  /* DESCRIPTION: Use a Newton-Krylov method. */
  addBoolOption("NEWTON_KRYLOV", NewtonKrylov, false);
  /* DESCRIPTION: Integer parameters {startup iters, precond iters, initial tolerance relaxation}. */
  addUShortArrayOption("NEWTON_KRYLOV_IPARAM", NK_IntParam.size(), NK_IntParam.data());
  /* DESCRIPTION: Double parameters {startup residual drop, precond tolerance, full tolerance residual drop, findiff step}. */
  addDoubleArrayOption("NEWTON_KRYLOV_DPARAM", NK_DblParam.size(), NK_DblParam.data());

  /* DESCRIPTION: Number of samples for quasi-Newton methods. */
  addUnsignedShortOption("QUASI_NEWTON_NUM_SAMPLES", nQuasiNewtonSamples, 0);
  /* DESCRIPTION: Whether to use vectorized numerical schemes, less robust against transients. */
  addBoolOption("USE_VECTORIZATION", UseVectorization, false);

  /*!\par CONFIG_CATEGORY: Time-marching \ingroup Config*/
  /*--- Options related to time-marching ---*/

  /* DESCRIPTION: Unsteady simulation  */
  addEnumOption("TIME_MARCHING", TimeMarching, TimeMarching_Map, TIME_MARCHING::STEADY);
  /* DESCRIPTION:  Courant-Friedrichs-Lewy condition of the finest grid */
  addDoubleOption("CFL_NUMBER", CFLFineGrid, 1.25);
  /* DESCRIPTION:  Max time step in local time stepping simulations */
  addDoubleOption("MAX_DELTA_TIME", Max_DeltaTime, 1000000);
  /* DESCRIPTION: Activate The adaptive CFL number. */
  addBoolOption("CFL_ADAPT", CFL_Adapt, false);
  /* !\brief CFL_ADAPT_PARAM
   * DESCRIPTION: Parameters of the adaptive CFL number (factor down, factor up, CFL limit (min and max), acceptable linear residual )
   * Factor down generally <1.0, factor up generally > 1.0 to cause the CFL to increase when the under-relaxation parameter is 1.0
   * and to decrease when the under-relaxation parameter is less than 0.1. Factor is multiplicative. \ingroup Config*/
  default_cfl_adapt[0] = 1.0; default_cfl_adapt[1] = 1.0; default_cfl_adapt[2] = 10.0; default_cfl_adapt[3] = 100.0;
  default_cfl_adapt[4] = 0.001;
  addDoubleListOption("CFL_ADAPT_PARAM", nCFL_AdaptParam, CFL_AdaptParam);
  /* DESCRIPTION: Reduction factor of the CFL coefficient in the adjoint problem */
  addDoubleOption("CFL_REDUCTION_ADJFLOW", CFLRedCoeff_AdjFlow, 0.8);
  /* DESCRIPTION: Reduction factor of the CFL coefficient in the level set problem */
  addDoubleOption("CFL_REDUCTION_TURB", CFLRedCoeff_Turb, 1.0);
  /* DESCRIPTION: Reduction factor of the CFL coefficient in the turbulent adjoint problem */
  addDoubleOption("CFL_REDUCTION_ADJTURB", CFLRedCoeff_AdjTurb, 1.0);
  /* DESCRIPTION: External iteration offset due to restart */
  addUnsignedLongOption("EXT_ITER_OFFSET", ExtIter_OffSet, 0);
  // these options share nRKStep as their size, which is not a good idea in general
  /* DESCRIPTION: Runge-Kutta alpha coefficients */
  addDoubleListOption("RK_ALPHA_COEFF", nRKStep, RK_Alpha_Step);
  /* DESCRIPTION: Number of time levels for time accurate local time stepping. */
  addUnsignedShortOption("LEVELS_TIME_ACCURATE_LTS", nLevels_TimeAccurateLTS, 1);
  /* DESCRIPTION: Number of time DOFs used in the predictor step of ADER-DG. */
  addUnsignedShortOption("TIME_DOFS_ADER_DG", nTimeDOFsADER_DG, 2);
  /* DESCRIPTION: Unsteady Courant-Friedrichs-Lewy number of the finest grid */
  addDoubleOption("UNST_CFL_NUMBER", Unst_CFL, 0.0);
  /* DESCRIPTION: Integer number of periodic time instances for Harmonic Balance */
  addUnsignedShortOption("TIME_INSTANCES", nTimeInstances, 1);
  /* DESCRIPTION: Time period for Harmonic Balance wihtout moving meshes */
  addDoubleOption("HB_PERIOD", HarmonicBalance_Period, -1.0);
  /* DESCRIPTION:  Turn on/off harmonic balance preconditioning */
  addBoolOption("HB_PRECONDITION", HB_Precondition, false);
  /* DESCRIPTION: Starting direct solver iteration for the unsteady adjoint */
  addLongOption("UNST_ADJOINT_ITER", Unst_AdjointIter, 0);
  /* DESCRIPTION: Number of iterations to average the objective */
  addLongOption("ITER_AVERAGE_OBJ", Iter_Avg_Objective , 0);
  /* DESCRIPTION: Time discretization */
  addEnumOption("TIME_DISCRE_FLOW", Kind_TimeIntScheme_Flow, Time_Int_Map, EULER_IMPLICIT);
  /* DESCRIPTION: Time discretization */
  addEnumOption("TIME_DISCRE_FEM_FLOW", Kind_TimeIntScheme_FEM_Flow, Time_Int_Map, RUNGE_KUTTA_EXPLICIT);
  /* DESCRIPTION: ADER-DG predictor step */
  addEnumOption("ADER_PREDICTOR", Kind_ADER_Predictor, Ader_Predictor_Map, ADER_ALIASED_PREDICTOR);
  /* DESCRIPTION: Time discretization */
  addEnumOption("TIME_DISCRE_ADJFLOW", Kind_TimeIntScheme_AdjFlow, Time_Int_Map, EULER_IMPLICIT);
  /* DESCRIPTION: Time discretization */
  addEnumOption("TIME_DISCRE_TURB", Kind_TimeIntScheme_Turb, Time_Int_Map, EULER_IMPLICIT);
  /* DESCRIPTION: Time discretization */
  addEnumOption("TIME_DISCRE_ADJTURB", Kind_TimeIntScheme_AdjTurb, Time_Int_Map, EULER_IMPLICIT);
  /* DESCRIPTION: Time discretization */
  addEnumOption("TIME_DISCRE_FEA", Kind_TimeIntScheme_FEA, Time_Int_Map_FEA, STRUCT_TIME_INT::NEWMARK_IMPLICIT);
  /* DESCRIPTION: Time discretization for radiation problems*/
  addEnumOption("TIME_DISCRE_RADIATION", Kind_TimeIntScheme_Radiation, Time_Int_Map, EULER_IMPLICIT);
  /* DESCRIPTION: Time discretization */
  addEnumOption("TIME_DISCRE_HEAT", Kind_TimeIntScheme_Heat, Time_Int_Map, EULER_IMPLICIT);
  /* DESCRIPTION: Time discretization */
  addEnumOption("TIMESTEP_HEAT", Kind_TimeStep_Heat, Heat_TimeStep_Map, MINIMUM);

  /*!\par CONFIG_CATEGORY: Linear solver definition \ingroup Config*/
  /*--- Options related to the linear solvers ---*/

  /*!\brief LINEAR_SOLVER
   *  \n DESCRIPTION: Linear solver for the implicit, mesh deformation, or discrete adjoint systems \n OPTIONS: see \link Linear_Solver_Map \endlink \n DEFAULT: FGMRES \ingroup Config*/
  addEnumOption("LINEAR_SOLVER", Kind_Linear_Solver, Linear_Solver_Map, FGMRES);
  /*!\brief LINEAR_SOLVER_PREC
   *  \n DESCRIPTION: Preconditioner for the Krylov linear solvers \n OPTIONS: see \link Linear_Solver_Prec_Map \endlink \n DEFAULT: LU_SGS \ingroup Config*/
  addEnumOption("LINEAR_SOLVER_PREC", Kind_Linear_Solver_Prec, Linear_Solver_Prec_Map, ILU);
  /* DESCRIPTION: Minimum error threshold for the linear solver for the implicit formulation */
  addDoubleOption("LINEAR_SOLVER_ERROR", Linear_Solver_Error, 1E-6);
  /* DESCRIPTION: Maximum number of iterations of the linear solver for the implicit formulation */
  addUnsignedLongOption("LINEAR_SOLVER_ITER", Linear_Solver_Iter, 10);
  /* DESCRIPTION: Fill in level for the ILU preconditioner */
  addUnsignedShortOption("LINEAR_SOLVER_ILU_FILL_IN", Linear_Solver_ILU_n, 0);
  /* DESCRIPTION: Maximum number of iterations of the linear solver for the implicit formulation */
  addUnsignedLongOption("LINEAR_SOLVER_RESTART_FREQUENCY", Linear_Solver_Restart_Frequency, 10);
  /* DESCRIPTION: Relaxation factor for iterative linear smoothers (SMOOTHER_ILU/JACOBI/LU-SGS/LINELET) */
  addDoubleOption("LINEAR_SOLVER_SMOOTHER_RELAXATION", Linear_Solver_Smoother_Relaxation, 1.0);
  /* DESCRIPTION: Custom number of threads used for additive domain decomposition for ILU and LU_SGS (0 is "auto"). */
  addUnsignedLongOption("LINEAR_SOLVER_PREC_THREADS", Linear_Solver_Prec_Threads, 0);
  /* DESCRIPTION: Relaxation factor for updates of adjoint variables. */
  addDoubleOption("RELAXATION_FACTOR_ADJOINT", Relaxation_Factor_Adjoint, 1.0);
  /* DESCRIPTION: Relaxation of the CHT coupling */
  addDoubleOption("RELAXATION_FACTOR_CHT", Relaxation_Factor_CHT, 1.0);
  /* DESCRIPTION: Roe coefficient */
  addDoubleOption("ROE_KAPPA", Roe_Kappa, 0.5);
  /* DESCRIPTION: Roe-Turkel preconditioning for low Mach number flows */
  addBoolOption("LOW_MACH_PREC", Low_Mach_Precon, false);
  /* DESCRIPTION: Post-reconstruction correction for low Mach number flows */
  addBoolOption("LOW_MACH_CORR", Low_Mach_Corr, false);
  /* DESCRIPTION: Time Step for dual time stepping simulations (s) */
  addDoubleOption("MIN_ROE_TURKEL_PREC", Min_Beta_RoeTurkel, 0.01);
  /* DESCRIPTION: Time Step for dual time stepping simulations (s) */
  addDoubleOption("MAX_ROE_TURKEL_PREC", Max_Beta_RoeTurkel, 0.2);
  /* DESCRIPTION: Linear solver for the turbulent adjoint systems */
  addEnumOption("ADJTURB_LIN_SOLVER", Kind_AdjTurb_Linear_Solver, Linear_Solver_Map, FGMRES);
  /* DESCRIPTION: Preconditioner for the turbulent adjoint Krylov linear solvers */
  addEnumOption("ADJTURB_LIN_PREC", Kind_AdjTurb_Linear_Prec, Linear_Solver_Prec_Map, ILU);
  /* DESCRIPTION: Minimum error threshold for the turbulent adjoint linear solver for the implicit formulation */
  addDoubleOption("ADJTURB_LIN_ERROR", AdjTurb_Linear_Error, 1E-5);
  /* DESCRIPTION: Maximum number of iterations of the turbulent adjoint linear solver for the implicit formulation */
  addUnsignedShortOption("ADJTURB_LIN_ITER", AdjTurb_Linear_Iter, 10);
  /* DESCRIPTION: Entropy fix factor */
  addDoubleOption("ENTROPY_FIX_COEFF", EntropyFix_Coeff, 0.001);
  /* DESCRIPTION: Linear solver for the discete adjoint systems */
  addEnumOption("DISCADJ_LIN_SOLVER", Kind_DiscAdj_Linear_Solver, Linear_Solver_Map, FGMRES);
  /* DESCRIPTION: Preconditioner for the discrete adjoint Krylov linear solvers */
  addEnumOption("DISCADJ_LIN_PREC", Kind_DiscAdj_Linear_Prec, Linear_Solver_Prec_Map, ILU);
  /* DESCRIPTION: Linear solver for the discete adjoint systems */

  /*!\par CONFIG_CATEGORY: Convergence\ingroup Config*/
  /*--- Options related to convergence ---*/

  // This option is deprecated. After a grace period until 7.2.0 the usage warning should become an error.
  addStringOption("CONV_CRITERIA", ConvCriteria, "this option is deprecated");
  /*!\brief CONV_RESIDUAL_MINVAL\n DESCRIPTION: Min value of the residual (log10 of the residual)\n DEFAULT: -14.0 \ingroup Config*/
  addDoubleOption("CONV_RESIDUAL_MINVAL", MinLogResidual, -14.0);
  /*!\brief CONV_STARTITER\n DESCRIPTION: Iteration number to begin convergence monitoring\n DEFAULT: 5 \ingroup Config*/
  addUnsignedLongOption("CONV_STARTITER", StartConv_Iter, 5);
  /*!\brief CONV_CAUCHY_ELEMS\n DESCRIPTION: Number of elements to apply the criteria. \n DEFAULT 100 \ingroup Config*/
  addUnsignedShortOption("CONV_CAUCHY_ELEMS", Cauchy_Elems, 100);
  /*!\brief CONV_CAUCHY_EPS\n DESCRIPTION: Epsilon to control the series convergence \n DEFAULT: 1e-10 \ingroup Config*/
  addDoubleOption("CONV_CAUCHY_EPS", Cauchy_Eps, 1E-10);
  /*!\brief CONV_FIELD\n DESCRIPTION: Output field to monitor \n Default: depends on solver \ingroup Config*/
  addStringListOption("CONV_FIELD", nConvField, ConvField);

  /*!\brief CONV_WINDOW_STARTITER\n DESCRIPTION: Iteration number after START_ITER_WND  to begin convergence monitoring\n DEFAULT: 15 \ingroup Config*/
  addUnsignedLongOption("CONV_WINDOW_STARTITER", Wnd_StartConv_Iter, 15);
  /*!\brief CONV_WINDOW_CAUCHY_ELEMS\n DESCRIPTION: Number of elements to apply the criteria. \n DEFAULT 100 \ingroup Config*/
  addUnsignedShortOption("CONV_WINDOW_CAUCHY_ELEMS", Wnd_Cauchy_Elems, 100);
  /*!\brief CONV_WINDOW_CAUCHY_EPS\n DESCRIPTION: Epsilon to control the series convergence \n DEFAULT: 1e-3 \ingroup Config*/
  addDoubleOption("CONV_WINDOW_CAUCHY_EPS", Wnd_Cauchy_Eps, 1E-3);
  /*!\brief WINDOW_CAUCHY_CRIT \n DESCRIPTION: Determines, if the cauchy convergence criterion should be used for windowed time averaged objective functions*/
  addBoolOption("WINDOW_CAUCHY_CRIT",Wnd_Cauchy_Crit, false);
  /*!\brief CONV_WINDOW_FIELD
   * \n DESCRIPTION: Output fields  for the Cauchy criterium for the TIME iteration. The criterium is applied to the windowed time average of the chosen funcion. */
  addStringListOption("CONV_WINDOW_FIELD",nWndConvField, WndConvField);
  /*!\par CONFIG_CATEGORY: Multi-grid \ingroup Config*/
  /*--- Options related to Multi-grid ---*/

  /*!\brief START_UP_ITER \n DESCRIPTION: Start up iterations using the fine grid only. DEFAULT: 0 \ingroup Config*/
  addUnsignedShortOption("START_UP_ITER", nStartUpIter, 0);
  /*!\brief MGLEVEL\n DESCRIPTION: Multi-grid Levels. DEFAULT: 0 \ingroup Config*/
  addUnsignedShortOption("MGLEVEL", nMGLevels, 0);
  /*!\brief MGCYCLE\n DESCRIPTION: Multi-grid cycle. OPTIONS: See \link MG_Cycle_Map \endlink. Defualt V_CYCLE \ingroup Config*/
  addEnumOption("MGCYCLE", MGCycle, MG_Cycle_Map, V_CYCLE);
  /*!\brief MG_PRE_SMOOTH\n DESCRIPTION: Multi-grid pre-smoothing level \ingroup Config*/
  addUShortListOption("MG_PRE_SMOOTH", nMG_PreSmooth, MG_PreSmooth);
  /*!\brief MG_POST_SMOOTH\n DESCRIPTION: Multi-grid post-smoothing level \ingroup Config*/
  addUShortListOption("MG_POST_SMOOTH", nMG_PostSmooth, MG_PostSmooth);
  /*!\brief MG_CORRECTION_SMOOTH\n DESCRIPTION: Jacobi implicit smoothing of the correction \ingroup Config*/
  addUShortListOption("MG_CORRECTION_SMOOTH", nMG_CorrecSmooth, MG_CorrecSmooth);
  /*!\brief MG_DAMP_RESTRICTION\n DESCRIPTION: Damping factor for the residual restriction. DEFAULT: 0.75 \ingroup Config*/
  addDoubleOption("MG_DAMP_RESTRICTION", Damp_Res_Restric, 0.75);
  /*!\brief MG_DAMP_PROLONGATION\n DESCRIPTION: Damping factor for the correction prolongation. DEFAULT 0.75 \ingroup Config*/
  addDoubleOption("MG_DAMP_PROLONGATION", Damp_Correc_Prolong, 0.75);

  /*!\par CONFIG_CATEGORY: Spatial Discretization \ingroup Config*/
  /*--- Options related to the spatial discretization ---*/

  /*!\brief NUM_METHOD_GRAD
   *  \n DESCRIPTION: Numerical method for spatial gradients \n OPTIONS: See \link Gradient_Map \endlink. \n DEFAULT: WEIGHTED_LEAST_SQUARES. \ingroup Config*/
  addEnumOption("NUM_METHOD_GRAD", Kind_Gradient_Method, Gradient_Map, WEIGHTED_LEAST_SQUARES);
  /*!\brief NUM_METHOD_GRAD
   *  \n DESCRIPTION: Numerical method for spatial gradients used only for upwind reconstruction \n OPTIONS: See \link Gradient_Map \endlink. \n DEFAULT: NO_GRADIENT. \ingroup Config*/
  addEnumOption("NUM_METHOD_GRAD_RECON", Kind_Gradient_Method_Recon, Gradient_Map, NO_GRADIENT);
  /*!\brief VENKAT_LIMITER_COEFF
   *  \n DESCRIPTION: Coefficient for the limiter. DEFAULT value 0.5. Larger values decrease the extent of limiting, values approaching zero cause lower-order approximation to the solution. \ingroup Config */
  addDoubleOption("VENKAT_LIMITER_COEFF", Venkat_LimiterCoeff, 0.05);
  /*!\brief ADJ_SHARP_LIMITER_COEFF
   *  \n DESCRIPTION: Coefficient for detecting the limit of the sharp edges. DEFAULT value 3.0.  Use with sharp edges limiter. \ingroup Config*/
  addDoubleOption("ADJ_SHARP_LIMITER_COEFF", AdjSharp_LimiterCoeff, 3.0);
  /*!\brief LIMITER_ITER
   *  \n DESCRIPTION: Freeze the value of the limiter after a number of iterations. DEFAULT value 999999. \ingroup Config*/
  addUnsignedLongOption("LIMITER_ITER", LimiterIter, 999999);

  /*!\brief CONV_NUM_METHOD_FLOW
   *  \n DESCRIPTION: Convective numerical method \n OPTIONS: See \link Upwind_Map \endlink , \link Centered_Map \endlink. \ingroup Config*/
  addConvectOption("CONV_NUM_METHOD_FLOW", Kind_ConvNumScheme_Flow, Kind_Centered_Flow, Kind_Upwind_Flow);

  /*!\brief NUM_METHOD_FEM_FLOW
   *  \n DESCRIPTION: Numerical method \n OPTIONS: See \link FEM_Map \endlink , \link Centered_Map \endlink. \ingroup Config*/
  addConvectFEMOption("NUM_METHOD_FEM_FLOW", Kind_ConvNumScheme_FEM_Flow, Kind_FEM_Flow);

  /*!\brief MUSCL_FLOW \n DESCRIPTION: Check if the MUSCL scheme should be used \ingroup Config*/
  addBoolOption("MUSCL_FLOW", MUSCL_Flow, true);
  /*!\brief SLOPE_LIMITER_FLOW
   * DESCRIPTION: Slope limiter for the direct solution. \n OPTIONS: See \link Limiter_Map \endlink \n DEFAULT VENKATAKRISHNAN \ingroup Config*/
  addEnumOption("SLOPE_LIMITER_FLOW", Kind_SlopeLimit_Flow, Limiter_Map, VENKATAKRISHNAN);
  jst_coeff[0] = 0.5; jst_coeff[1] = 0.02;
  /*!\brief JST_SENSOR_COEFF \n DESCRIPTION: 2nd and 4th order artificial dissipation coefficients for the JST method \ingroup Config*/
  addDoubleArrayOption("JST_SENSOR_COEFF", 2, jst_coeff);
  /*!\brief LAX_SENSOR_COEFF \n DESCRIPTION: 1st order artificial dissipation coefficients for the Lax-Friedrichs method. \ingroup Config*/
  addDoubleOption("LAX_SENSOR_COEFF", Kappa_1st_Flow, 0.15);
  ad_coeff_heat[0] = 0.5; ad_coeff_heat[1] = 0.02;
  /*!\brief JST_SENSOR_COEFF_HEAT \n DESCRIPTION: 2nd and 4th order artificial dissipation coefficients for the JST method \ingroup Config*/
  addDoubleArrayOption("JST_SENSOR_COEFF_HEAT", 2, ad_coeff_heat);
  /*!\brief USE_ACCURATE_FLUX_JACOBIANS \n DESCRIPTION: Use numerically computed Jacobians for AUSM+up(2) and SLAU(2) \ingroup Config*/
  addBoolOption("USE_ACCURATE_FLUX_JACOBIANS", Use_Accurate_Jacobians, false);
  /*!\brief CENTRAL_JACOBIAN_FIX_FACTOR \n DESCRIPTION: Improve the numerical properties (diagonal dominance) of the global Jacobian matrix, 3 to 4 is "optimum" (central schemes) \ingroup Config*/
  addDoubleOption("CENTRAL_JACOBIAN_FIX_FACTOR", Cent_Jac_Fix_Factor, 4.0);
  /*!\brief CENTRAL_JACOBIAN_FIX_FACTOR \n DESCRIPTION: Control numerical properties of the global Jacobian matrix using a multiplication factor for incompressible central schemes \ingroup Config*/
  addDoubleOption("CENTRAL_INC_JACOBIAN_FIX_FACTOR", Cent_Inc_Jac_Fix_Factor, 1.0);

  /*!\brief CONV_NUM_METHOD_ADJFLOW
   *  \n DESCRIPTION: Convective numerical method for the adjoint solver.
   *  \n OPTIONS:  See \link Upwind_Map \endlink , \link Centered_Map \endlink. Note: not all methods are guaranteed to be implemented for the adjoint solver. \ingroup Config */
  addConvectOption("CONV_NUM_METHOD_ADJFLOW", Kind_ConvNumScheme_AdjFlow, Kind_Centered_AdjFlow, Kind_Upwind_AdjFlow);
  /*!\brief MUSCL_FLOW \n DESCRIPTION: Check if the MUSCL scheme should be used \ingroup Config*/
  addBoolOption("MUSCL_ADJFLOW", MUSCL_AdjFlow, true);
  /*!\brief SLOPE_LIMITER_ADJFLOW
     * DESCRIPTION: Slope limiter for the adjoint solution. \n OPTIONS: See \link Limiter_Map \endlink \n DEFAULT VENKATAKRISHNAN \ingroup Config*/
  addEnumOption("SLOPE_LIMITER_ADJFLOW", Kind_SlopeLimit_AdjFlow, Limiter_Map, VENKATAKRISHNAN);
  jst_adj_coeff[0] = 0.5; jst_adj_coeff[1] = 0.02;
  /*!\brief ADJ_JST_SENSOR_COEFF \n DESCRIPTION: 2nd and 4th order artificial dissipation coefficients for the adjoint JST method. \ingroup Config*/
  addDoubleArrayOption("ADJ_JST_SENSOR_COEFF", 2, jst_adj_coeff);
  /*!\brief LAX_SENSOR_COEFF \n DESCRIPTION: 1st order artificial dissipation coefficients for the adjoint Lax-Friedrichs method. \ingroup Config*/
  addDoubleOption("ADJ_LAX_SENSOR_COEFF", Kappa_1st_AdjFlow, 0.15);

  /*!\brief MUSCL_FLOW \n DESCRIPTION: Check if the MUSCL scheme should be used \ingroup Config*/
  addBoolOption("MUSCL_TURB", MUSCL_Turb, false);
  /*!\brief SLOPE_LIMITER_TURB
   *  \n DESCRIPTION: Slope limiter  \n OPTIONS: See \link Limiter_Map \endlink \n DEFAULT VENKATAKRISHNAN \ingroup Config*/
  addEnumOption("SLOPE_LIMITER_TURB", Kind_SlopeLimit_Turb, Limiter_Map, VENKATAKRISHNAN);
  /*!\brief CONV_NUM_METHOD_TURB
   *  \n DESCRIPTION: Convective numerical method \ingroup Config*/
  addConvectOption("CONV_NUM_METHOD_TURB", Kind_ConvNumScheme_Turb, Kind_Centered_Turb, Kind_Upwind_Turb);

  /*!\brief MUSCL_FLOW \n DESCRIPTION: Check if the MUSCL scheme should be used \ingroup Config*/
  addBoolOption("MUSCL_ADJTURB", MUSCL_AdjTurb, false);
  /*!\brief SLOPE_LIMITER_ADJTURB
   *  \n DESCRIPTION: Slope limiter \n OPTIONS: See \link Limiter_Map \endlink \n DEFAULT VENKATAKRISHNAN \ingroup Config */
  addEnumOption("SLOPE_LIMITER_ADJTURB", Kind_SlopeLimit_AdjTurb, Limiter_Map, VENKATAKRISHNAN);
  /*!\brief CONV_NUM_METHOD_ADJTURB\n DESCRIPTION: Convective numerical method for the adjoint/turbulent problem \ingroup Config*/
  addConvectOption("CONV_NUM_METHOD_ADJTURB", Kind_ConvNumScheme_AdjTurb, Kind_Centered_AdjTurb, Kind_Upwind_AdjTurb);

  /*!\brief MUSCL_FLOW \n DESCRIPTION: Check if the MUSCL scheme should be used \ingroup Config*/
  addBoolOption("MUSCL_HEAT", MUSCL_Heat, false);
  /*!\brief CONV_NUM_METHOD_HEAT
   *  \n DESCRIPTION: Convective numerical method \n DEFAULT: UPWIND */
  addEnumOption("CONV_NUM_METHOD_HEAT", Kind_ConvNumScheme_Heat, Space_Map, SPACE_UPWIND);

  /*!\par CONFIG_CATEGORY: Adjoint and Gradient \ingroup Config*/
  /*--- Options related to the adjoint and gradient ---*/

  /*!\brief LIMIT_ADJFLOW \n DESCRIPTION: Limit value for the adjoint variable.\n DEFAULT: 1E6. \ingroup Config*/
  addDoubleOption("LIMIT_ADJFLOW", AdjointLimit, 1E6);
  /*!\brief MG_ADJFLOW\n DESCRIPTION: Multigrid with the adjoint problem. \n Defualt: YES \ingroup Config*/
  addBoolOption("MG_ADJFLOW", MG_AdjointFlow, true);

  /*!\brief OBJECTIVE_WEIGHT  \n DESCRIPTION: Adjoint problem boundary condition weights. Applies scaling factor to objective(s) \ingroup Config*/
  addDoubleListOption("OBJECTIVE_WEIGHT", nObjW, Weight_ObjFunc);
  /*!\brief OBJECTIVE_FUNCTION
   *  \n DESCRIPTION: Adjoint problem boundary condition \n OPTIONS: see \link Objective_Map \endlink \n DEFAULT: DRAG_COEFFICIENT \ingroup Config*/
  addEnumListOption("OBJECTIVE_FUNCTION", nObj, Kind_ObjFunc, Objective_Map);

  /* DESCRIPTION: parameter for the definition of a complex objective function */
  addDoubleOption("DCD_DCL_VALUE", dCD_dCL, 0.0);
  /* DESCRIPTION: parameter for the definition of a complex objective function */
  addDoubleOption("DCMX_DCL_VALUE", dCMx_dCL, 0.0);
  /* DESCRIPTION: parameter for the definition of a complex objective function */
  addDoubleOption("DCMY_DCL_VALUE", dCMy_dCL, 0.0);
  /* DESCRIPTION: parameter for the definition of a complex objective function */
  addDoubleOption("DCMZ_DCL_VALUE", dCMz_dCL, 0.0);

  /* DESCRIPTION: parameter for the definition of a complex objective function */
  addDoubleOption("DCD_DCMY_VALUE", dCD_dCMy, 0.0);

  obj_coeff[0]=0.0; obj_coeff[1]=0.0; obj_coeff[2]=0.0; obj_coeff[3]=0.0; obj_coeff[4]=0.0;
  /*!\brief OBJ_CHAIN_RULE_COEFF
  * \n DESCRIPTION: Coefficients defining the objective function gradient using the chain rule
  * with area-averaged outlet primitive variables. This is used with the genereralized outflow
  * objective.  \ingroup Config   */
  addDoubleArrayOption("OBJ_CHAIN_RULE_COEFF", 5, obj_coeff);

  geo_loc[0] = 0.0; geo_loc[1] = 1.0;
  /* DESCRIPTION: Definition of the airfoil section */
  addDoubleArrayOption("GEO_BOUNDS", 2, geo_loc);
  /* DESCRIPTION: Identify the body to slice */
  addEnumOption("GEO_DESCRIPTION", Geo_Description, Geo_Description_Map, WING);
  /* DESCRIPTION: Z location of the waterline */
  addDoubleOption("GEO_WATERLINE_LOCATION", Geo_Waterline_Location, 0.0);
  /* DESCRIPTION: Number of section cuts to make when calculating internal volume */
  addUnsignedShortOption("GEO_NUMBER_STATIONS", nWingStations, 25);
  /* DESCRIPTION: Definition of the airfoil sections */
  addDoubleListOption("GEO_LOCATION_STATIONS", nLocationStations, LocationStations);
  nacelle_location[0] = 0.0; nacelle_location[1] = 0.0; nacelle_location[2] = 0.0;
  nacelle_location[3] = 0.0; nacelle_location[4] = 0.0;
  /* DESCRIPTION: Definition of the nacelle location (higlite coordinates, tilt angle, toe angle) */
  addDoubleArrayOption("GEO_NACELLE_LOCATION", 5, nacelle_location);
  /* DESCRIPTION: Output sectional forces for specified markers. */
  addBoolOption("GEO_PLOT_STATIONS", Plot_Section_Forces, false);
  /* DESCRIPTION: Mode of the GDC code (analysis, or gradient) */
  addEnumOption("GEO_MODE", GeometryMode, GeometryMode_Map, FUNCTION);

  /* DESCRIPTION: Drag weight in sonic boom Objective Function (from 0.0 to 1.0) */
  addDoubleOption("DRAG_IN_SONICBOOM", WeightCd, 0.0);
  /* DESCRIPTION: Sensitivity smoothing  */
  addEnumOption("SENS_SMOOTHING", Kind_SensSmooth, Sens_Smoothing_Map, NO_SMOOTH);
  /* DESCRIPTION: Continuous Adjoint frozen viscosity */
  addBoolOption("FROZEN_VISC_CONT", Frozen_Visc_Cont, true);
  /* DESCRIPTION: Discrete Adjoint frozen viscosity */
  addBoolOption("FROZEN_VISC_DISC", Frozen_Visc_Disc, false);
  /* DESCRIPTION: Discrete Adjoint frozen limiter */
  addBoolOption("FROZEN_LIMITER_DISC", Frozen_Limiter_Disc, false);
  /* DESCRIPTION: Use an inconsistent (primal/dual) discrete adjoint formulation */
  addBoolOption("INCONSISTENT_DISC", Inconsistent_Disc, false);
   /* DESCRIPTION:  */
  addDoubleOption("FIX_AZIMUTHAL_LINE", FixAzimuthalLine, 90.0);
  /*!\brief SENS_REMOVE_SHARP
   * \n DESCRIPTION: Remove sharp edges from the sensitivity evaluation  \n Format: SENS_REMOVE_SHARP = YES \n DEFAULT: NO \ingroup Config*/
  addBoolOption("SENS_REMOVE_SHARP", Sens_Remove_Sharp, false);

  /* DESCRIPTION: Automatically reorient elements that seem flipped */
  addBoolOption("REORIENT_ELEMENTS",ReorientElements, true);

  /*!\par CONFIG_CATEGORY: Reduced Order Modelling specific variables  \ingroup Config */
  /*--- Options related to reduced order modelling ---*/
  
  /*!\brief ROM_TESTBASIS_FILENAME\n DESCRIPTION: ROM test basis input file. \ingroup Config*/
  addStringOption("ROM_TESTBASIS_FILENAME", Rom_FileName, string("pod.txt"));
  /*!\brief INITIAL_SNAPSHOT_FILENAME\n DESCRIPTION: ROM initial snapshot input file. \ingroup Config*/
  addStringOption("INITIAL_SNAPSHOT_FILENAME", Init_Snapshot_FileName, string("NONE"));
  /*!\brief INITIAL_COORD_FILENAME\n DESCRIPTION: ROM initial coordinates input file. \ingroup Config*/
  addStringOption("INITIAL_COORD_FILENAME", Init_Coord_FileName, string("NONE"));
  /*!\brief REF_SNAPSHOT_FILENAME\n DESCRIPTION: ROM reference snapshot input file. \ingroup Config*/
  addStringOption("REF_SNAPSHOT_FILENAME", Ref_Snapshot_FileName, string("ref_snapshot.csv"));
  /*!\brief LIBROM_BASE_FILENAME \n DESCRIPTION: Output base file name for libROM (Reduced order modelling)  \ingroup Config*/
  addStringOption("LIBROM_BASE_FILENAME", libROMbase_FileName, string("su2"));
  /*!\brief SAVE_LIBROM \n DESCRIPTION: Flag for saving data with libROM. */
  addBoolOption("SAVE_LIBROM", libROM, false);
  /*!\brief BASIS_GENERSTION \n DESCRIPTION: Flag for saving data with libROM. */
  addEnumOption("BASIS_GENERATION", POD_Basis_Gen, POD_Map, STATIC_POD);
  /*!\brief BASIS_GENERSTION \n DESCRIPTION: How many nodes to use for hyper-reduction. */
  addUnsignedLongOption("HYPER_NODES", nHyper_Nodes, 1000);
  /*!\brief BASIS_GENERSTION \n DESCRIPTION: How many modes to use from POD matrix. */
  addUnsignedShortOption("POD_MODES", nPOD_Modes, 0);
  
  /*!\par CONFIG_CATEGORY: Input/output files and formats \ingroup Config */
  /*--- Options related to input/output files and formats ---*/

  /*!\brief OUTPUT_FORMAT \n DESCRIPTION: I/O format for output plots. \n OPTIONS: see \link TabOutput_Map \endlink \n DEFAULT: TECPLOT \ingroup Config */
  addEnumOption("TABULAR_FORMAT", Tab_FileFormat, TabOutput_Map, TAB_CSV);
  /*!\brief OUTPUT_PRECISION \n DESCRIPTION: Set <ofstream>.precision(value) to specified value for SU2_DOT and HISTORY output. Useful for exact gradient validation. \n DEFAULT: 6 \ingroup Config */
  addUnsignedShortOption("OUTPUT_PRECISION", output_precision, 10);
  /*!\brief ACTDISK_JUMP \n DESCRIPTION: The jump is given by the difference in values or a ratio */
  addEnumOption("ACTDISK_JUMP", ActDisk_Jump, Jump_Map, DIFFERENCE);
  /*!\brief MESH_FORMAT \n DESCRIPTION: Mesh input file format \n OPTIONS: see \link Input_Map \endlink \n DEFAULT: SU2 \ingroup Config*/
  addEnumOption("MESH_FORMAT", Mesh_FileFormat, Input_Map, SU2);
  /* DESCRIPTION:  Mesh input file */
  addStringOption("MESH_FILENAME", Mesh_FileName, string("mesh.su2"));
  /*!\brief MESH_OUT_FILENAME \n DESCRIPTION: Mesh output file name. Used when converting, scaling, or deforming a mesh. \n DEFAULT: mesh_out.su2 \ingroup Config*/
  addStringOption("MESH_OUT_FILENAME", Mesh_Out_FileName, string("mesh_out.su2"));

  /* DESCRIPTION: List of the number of grid points in the RECTANGLE or BOX grid in the x,y,z directions. (default: (33,33,33) ). */
  addShortListOption("MESH_BOX_SIZE", nMesh_Box_Size, Mesh_Box_Size);

  /* DESCRIPTION: List of the length of the RECTANGLE or BOX grid in the x,y,z directions. (default: (1.0,1.0,1.0) ).  */
  mesh_box_length[0] = 1.0; mesh_box_length[1] = 1.0; mesh_box_length[2] = 1.0;
  addDoubleArrayOption("MESH_BOX_LENGTH", 3, mesh_box_length);

  /* DESCRIPTION: List of the offset from 0.0 of the RECTANGLE or BOX grid in the x,y,z directions. (default: (0.0,0.0,0.0) ). */
  mesh_box_offset[0] = 0.0; mesh_box_offset[1] = 0.0; mesh_box_offset[2] = 0.0;
  addDoubleArrayOption("MESH_BOX_OFFSET", 3, mesh_box_offset);

  /* DESCRIPTION: Determine if the mesh file supports multizone. \n DEFAULT: true (temporarily) */
  addBoolOption("MULTIZONE_MESH", Multizone_Mesh, true);
  /* DESCRIPTION: Determine if we need to allocate memory to store the multizone residual. \n DEFAULT: true (temporarily) */
  addBoolOption("MULTIZONE_RESIDUAL", Multizone_Residual, false);

  /*!\brief CONV_FILENAME \n DESCRIPTION: Output file convergence history (w/o extension) \n DEFAULT: history \ingroup Config*/
  addStringOption("CONV_FILENAME", Conv_FileName, string("history"));
  /*!\brief BREAKDOWN_FILENAME \n DESCRIPTION: Output file forces breakdown \ingroup Config*/
  addStringOption("BREAKDOWN_FILENAME", Breakdown_FileName, string("forces_breakdown.dat"));
  /*!\brief SOLUTION_FLOW_FILENAME \n DESCRIPTION: Restart flow input file (the file output under the filename set by RESTART_FLOW_FILENAME) \n DEFAULT: solution_flow.dat \ingroup Config */
  addStringOption("SOLUTION_FILENAME", Solution_FileName, string("solution.dat"));
  /*!\brief SOLUTION_ADJ_FILENAME\n DESCRIPTION: Restart adjoint input file. Objective function abbreviation is expected. \ingroup Config*/
  addStringOption("SOLUTION_ADJ_FILENAME", Solution_AdjFileName, string("solution_adj.dat"));
  /*!\brief RESTART_FLOW_FILENAME \n DESCRIPTION: Output file restart flow \ingroup Config*/
  addStringOption("RESTART_FILENAME", Restart_FileName, string("restart.dat"));
  /*!\brief RESTART_ADJ_FILENAME  \n DESCRIPTION: Output file restart adjoint. Objective function abbreviation will be appended. \ingroup Config*/
  addStringOption("RESTART_ADJ_FILENAME", Restart_AdjFileName, string("restart_adj.dat"));
  /*!\brief VOLUME_FLOW_FILENAME  \n DESCRIPTION: Output file flow (w/o extension) variables \ingroup Config */
  addStringOption("VOLUME_FILENAME", Volume_FileName, string("vol_solution"));
  /*!\brief VOLUME_ADJ_FILENAME
   *  \n DESCRIPTION: Output file adjoint (w/o extension) variables  \ingroup Config*/
  addStringOption("VOLUME_ADJ_FILENAME", Adj_FileName, string("adj_vol_solution"));
  /*!\brief GRAD_OBJFUNC_FILENAME
   *  \n DESCRIPTION: Output objective function gradient  \ingroup Config*/
  addStringOption("GRAD_OBJFUNC_FILENAME", ObjFunc_Grad_FileName, string("of_grad.dat"));
  /*!\brief VALUE_OBJFUNC_FILENAME
   *  \n DESCRIPTION: Output objective function  \ingroup Config*/
  addStringOption("VALUE_OBJFUNC_FILENAME", ObjFunc_Value_FileName, string("of_func.dat"));
  /*!\brief SURFACE_FLOW_FILENAME
   *  \n DESCRIPTION: Output file surface flow coefficient (w/o extension)  \ingroup Config*/
  addStringOption("SURFACE_FILENAME", SurfCoeff_FileName, string("surface"));
  /*!\brief SURFACE_ADJ_FILENAME
   *  \n DESCRIPTION: Output file surface adjoint coefficient (w/o extension)  \ingroup Config*/
  addStringOption("SURFACE_ADJ_FILENAME", SurfAdjCoeff_FileName, string("surface_adjoint"));
  /*!\brief SURFACE_SENS_FILENAME_FILENAME
   *  \n DESCRIPTION: Output file surface sensitivity (discrete adjoint) (w/o extension)  \ingroup Config*/
  addStringOption("SURFACE_SENS_FILENAME", SurfSens_FileName, string("surface_sens"));
  /*!\brief VOLUME_SENS_FILENAME
   *  \n DESCRIPTION: Output file volume sensitivity (discrete adjoint))  \ingroup Config*/
  addStringOption("VOLUME_SENS_FILENAME", VolSens_FileName, string("volume_sens"));
  /* DESCRIPTION: Output the performance summary to the console at the end of SU2_CFD  \ingroup Config*/
  addBoolOption("WRT_PERFORMANCE", Wrt_Performance, false);
  /* DESCRIPTION: Output the tape statistics (discrete adjoint)  \ingroup Config*/
  addBoolOption("WRT_AD_STATISTICS", Wrt_AD_Statistics, false);
  /*!\brief MARKER_ANALYZE_AVERAGE
   *  \n DESCRIPTION: Output averaged flow values on specified analyze marker.
   *  Options: AREA, MASSFLUX
   *  \n Use with MARKER_ANALYZE. \ingroup Config*/
  addEnumOption("MARKER_ANALYZE_AVERAGE", Kind_Average, Average_Map, AVERAGE_MASSFLUX);
  /*!\brief COMM_LEVEL
   *  \n DESCRIPTION: Level of MPI communications during runtime  \ingroup Config*/
  addEnumOption("COMM_LEVEL", Comm_Level, Comm_Map, COMM_FULL);

  /*!\par CONFIG_CATEGORY: Dynamic mesh definition \ingroup Config*/
  /*--- Options related to dynamic meshes ---*/

  /* DESCRIPTION: Type of mesh motion */
  addEnumOption("GRID_MOVEMENT", Kind_GridMovement, GridMovement_Map, NO_MOVEMENT);
  /* DESCRIPTION: Type of surface motion */
  addEnumListOption("SURFACE_MOVEMENT",nKind_SurfaceMovement, Kind_SurfaceMovement, SurfaceMovement_Map);
  /* DESCRIPTION: Marker(s) of moving surfaces (MOVING_WALL or DEFORMING grid motion). */
  addStringListOption("MARKER_MOVING", nMarker_Moving, Marker_Moving);
  /* DESCRIPTION: Mach number (non-dimensional, based on the mesh velocity and freestream vals.) */
  addDoubleOption("MACH_MOTION", Mach_Motion, 0.0);
  /* DESCRIPTION: Coordinates of the rigid motion origin */
  addDoubleArrayOption("MOTION_ORIGIN", 3, Motion_Origin);
  /* DESCRIPTION: Translational velocity vector (m/s) in the x, y, & z directions (RIGID_MOTION only) */
  addDoubleArrayOption("TRANSLATION_RATE", 3, Translation_Rate);
  /* DESCRIPTION: Angular velocity vector (rad/s) about x, y, & z axes (RIGID_MOTION only) */
  addDoubleArrayOption("ROTATION_RATE", 3, Rotation_Rate);
  /* DESCRIPTION: Pitching angular freq. (rad/s) about x, y, & z axes (RIGID_MOTION only) */
  addDoubleArrayOption("PITCHING_OMEGA", 3, Pitching_Omega);
  /* DESCRIPTION: Pitching amplitude (degrees) about x, y, & z axes (RIGID_MOTION only) */
  addDoubleArrayOption("PITCHING_AMPL", 3, Pitching_Ampl);
  /* DESCRIPTION: Pitching phase offset (degrees) about x, y, & z axes (RIGID_MOTION only) */
  addDoubleArrayOption("PITCHING_PHASE", 3, Pitching_Phase);
  /* DESCRIPTION: Plunging angular freq. (rad/s) in x, y, & z directions (RIGID_MOTION only) */
  addDoubleArrayOption("PLUNGING_OMEGA", 3, Plunging_Omega);
  /* DESCRIPTION: Plunging amplitude (m) in x, y, & z directions (RIGID_MOTION only) */
  addDoubleArrayOption("PLUNGING_AMPL", 3, Plunging_Ampl);
  /* DESCRIPTION: Coordinates of the rigid motion origin */
  addDoubleListOption("SURFACE_MOTION_ORIGIN", nMarkerMotion_Origin, MarkerMotion_Origin);
  /* DESCRIPTION: Translational velocity vector (m/s) in the x, y, & z directions (DEFORMING only) */
  addDoubleListOption("SURFACE_TRANSLATION_RATE", nMarkerTranslation, MarkerTranslation_Rate);
  /* DESCRIPTION: Angular velocity vector (rad/s) about x, y, & z axes (DEFORMING only) */
  addDoubleListOption("SURFACE_ROTATION_RATE", nMarkerRotation_Rate, MarkerRotation_Rate);
  /* DESCRIPTION: Pitching angular freq. (rad/s) about x, y, & z axes (DEFORMING only) */
  addDoubleListOption("SURFACE_PITCHING_OMEGA", nMarkerPitching_Omega, MarkerPitching_Omega);
  /* DESCRIPTION: Pitching amplitude (degrees) about x, y, & z axes (DEFORMING only) */
  addDoubleListOption("SURFACE_PITCHING_AMPL", nMarkerPitching_Ampl, MarkerPitching_Ampl);
  /* DESCRIPTION: Pitching phase offset (degrees) about x, y, & z axes (DEFORMING only) */
  addDoubleListOption("SURFACE_PITCHING_PHASE", nMarkerPitching_Phase, MarkerPitching_Phase);
  /* DESCRIPTION: Plunging angular freq. (rad/s) in x, y, & z directions (DEFORMING only) */
  addDoubleListOption("SURFACE_PLUNGING_OMEGA", nMarkerPlunging_Omega, MarkerPlunging_Omega);
  /* DESCRIPTION: Plunging amplitude (m) in x, y, & z directions (DEFORMING only) */
  addDoubleListOption("SURFACE_PLUNGING_AMPL", nMarkerPlunging_Ampl, MarkerPlunging_Ampl);
  /* DESCRIPTION: Value to move motion origins (1 or 0) */
  addUShortListOption("MOVE_MOTION_ORIGIN", nMoveMotion_Origin, MoveMotion_Origin);

  /* DESCRIPTION: Before each computation, implicitly smooth the nodal coordinates */
  addUnsignedShortOption("SMOOTH_GEOMETRY", SmoothNumGrid, 0);

  /*!\par CONFIG_CATEGORY: Aeroelastic Simulation (Typical Section Model) \ingroup Config*/
  /*--- Options related to aeroelastic simulations using the Typical Section Model) ---*/
  /* DESCRIPTION: The flutter speed index (modifies the freestream condition) */
  addDoubleOption("FLUTTER_SPEED_INDEX", FlutterSpeedIndex, 0.6);
  /* DESCRIPTION: Natural frequency of the spring in the plunging direction (rad/s). */
  addDoubleOption("PLUNGE_NATURAL_FREQUENCY", PlungeNaturalFrequency, 100);
  /* DESCRIPTION: Natural frequency of the spring in the pitching direction (rad/s). */
  addDoubleOption("PITCH_NATURAL_FREQUENCY", PitchNaturalFrequency, 100);
  /* DESCRIPTION: The airfoil mass ratio. */
  addDoubleOption("AIRFOIL_MASS_RATIO", AirfoilMassRatio, 60);
  /* DESCRIPTION: Distance in semichords by which the center of gravity lies behind the elastic axis. */
  addDoubleOption("CG_LOCATION", CG_Location, 1.8);
  /* DESCRIPTION: The radius of gyration squared (expressed in semichords) of the typical section about the elastic axis. */
  addDoubleOption("RADIUS_GYRATION_SQUARED", RadiusGyrationSquared, 3.48);
  /* DESCRIPTION: Solve the aeroelastic equations every given number of internal iterations. */
  addUnsignedShortOption("AEROELASTIC_ITER", AeroelasticIter, 3);

  /*!\par CONFIG_CATEGORY: Optimization Problem*/

  /* DESCRIPTION: Scale the line search in the optimizer */
  addDoubleOption("OPT_RELAX_FACTOR", Opt_RelaxFactor, 1.0);

  /* DESCRIPTION: Bound the line search in the optimizer */
  addDoubleOption("OPT_LINE_SEARCH_BOUND", Opt_LineSearch_Bound, 1E6);

  /*!\par CONFIG_CATEGORY: Wind Gust \ingroup Config*/
  /*--- Options related to wind gust simulations ---*/

  /* DESCRIPTION: Apply a wind gust */
  addBoolOption("WIND_GUST", Wind_Gust, false);
  /* DESCRIPTION: Type of gust */
  addEnumOption("GUST_TYPE", Gust_Type, Gust_Type_Map, NO_GUST);
  /* DESCRIPTION: Gust wavelenght (meters) */
  addDoubleOption("GUST_WAVELENGTH", Gust_WaveLength, 0.0);
  /* DESCRIPTION: Number of gust periods */
  addDoubleOption("GUST_PERIODS", Gust_Periods, 1.0);
  /* DESCRIPTION: Gust amplitude (m/s) */
  addDoubleOption("GUST_AMPL", Gust_Ampl, 0.0);
  /* DESCRIPTION: Time at which to begin the gust (sec) */
  addDoubleOption("GUST_BEGIN_TIME", Gust_Begin_Time, 0.0);
  /* DESCRIPTION: Location at which the gust begins (meters) */
  addDoubleOption("GUST_BEGIN_LOC", Gust_Begin_Loc, 0.0);
  /* DESCRIPTION: Direction of the gust X or Y dir */
  addEnumOption("GUST_DIR", Gust_Dir, Gust_Dir_Map, Y_DIR);

  /* Fixed values for turbulence quantities to keep them at inflow conditions. */
  /* DESCRIPTION: Fix turbulence quantities to far-field values inside an upstream half-space. */
  addBoolOption("TURB_FIXED_VALUES", Turb_Fixed_Values, false);
  /* DESCRIPTION: Shift of the fixed values half-space, in length units in the direction of far-field velocity. */
  addDoubleOption("TURB_FIXED_VALUES_DOMAIN", Turb_Fixed_Values_MaxScalarProd, numeric_limits<su2double>::lowest());

  /* Harmonic Balance config */
  /* DESCRIPTION: Omega_HB = 2*PI*frequency - frequencies for Harmonic Balance method */
  addDoubleListOption("OMEGA_HB", nOmega_HB, Omega_HB);

  /*!\par CONFIG_CATEGORY: Equivalent Area \ingroup Config*/
  /*--- Options related to the equivalent area ---*/

  /* DESCRIPTION: Evaluate equivalent area on the Near-Field  */
  addBoolOption("EQUIV_AREA", EquivArea, false);
  ea_lim[0] = 0.0; ea_lim[1] = 1.0; ea_lim[2] = 1.0;
  /* DESCRIPTION: Integration limits of the equivalent area ( xmin, xmax, Dist_NearField ) */
  addDoubleArrayOption("EA_INT_LIMIT", 3, ea_lim);
  /* DESCRIPTION: Equivalent area scaling factor */
  addDoubleOption("EA_SCALE_FACTOR", EA_ScaleFactor, 1.0);

  // these options share nDV as their size in the option references; not a good idea
  /*!\par CONFIG_CATEGORY: Grid deformation \ingroup Config*/
  /*--- Options related to the grid deformation ---*/

  /* DESCRIPTION: Kind of deformation */
  addEnumListOption("DV_KIND", nDV, Design_Variable, Param_Map);
  /* DESCRIPTION: Marker of the surface to which we are going apply the shape deformation */
  addStringListOption("DV_MARKER", nMarker_DV, Marker_DV);
  /* DESCRIPTION: Parameters of the shape deformation
   - FFD_CONTROL_POINT_2D ( FFDBox ID, i_Ind, j_Ind, x_Disp, y_Disp )
   - FFD_RADIUS_2D ( FFDBox ID )
   - FFD_CAMBER_2D ( FFDBox ID, i_Ind )
   - FFD_THICKNESS_2D ( FFDBox ID, i_Ind )
   - HICKS_HENNE ( Lower Surface (0)/Upper Surface (1)/Only one Surface (2), x_Loc )
   - SURFACE_BUMP ( x_start, x_end, x_Loc )
   - CST ( Lower Surface (0)/Upper Surface (1), Kulfan parameter number, Total number of Kulfan parameters for surface )
   - NACA_4DIGITS ( 1st digit, 2nd digit, 3rd and 4th digit )
   - PARABOLIC ( Center, Thickness )
   - TRANSLATION ( x_Disp, y_Disp, z_Disp )
   - ROTATION ( x_Orig, y_Orig, z_Orig, x_End, y_End, z_End )
   - OBSTACLE ( Center, Bump size )
   - SPHERICAL ( ControlPoint_Index, Theta_Disp, R_Disp )
   - FFD_CONTROL_POINT ( FFDBox ID, i_Ind, j_Ind, k_Ind, x_Disp, y_Disp, z_Disp )
   - FFD_TWIST ( FFDBox ID, x_Orig, y_Orig, z_Orig, x_End, y_End, z_End )
   - FFD_TWIST_2D ( FFDBox ID, x_Orig, y_Orig, z_Orig, x_End, y_End, z_End )
   - FFD_ROTATION ( FFDBox ID, x_Orig, y_Orig, z_Orig, x_End, y_End, z_End )
   - FFD_CONTROL_SURFACE ( FFDBox ID, x_Orig, y_Orig, z_Orig, x_End, y_End, z_End )
   - FFD_CAMBER ( FFDBox ID, i_Ind, j_Ind )
   - FFD_THICKNESS ( FFDBox ID, i_Ind, j_Ind ) */
  addDVParamOption("DV_PARAM", nDV, ParamDV, FFDTag, Design_Variable);
  /* DESCRIPTION: New value of the shape deformation */
  addDVValueOption("DV_VALUE", nDV_Value, DV_Value, nDV, ParamDV, Design_Variable);
  /* DESCRIPTION: Provide a file of surface positions from an external parameterization. */
  addStringOption("DV_FILENAME", DV_Filename, string("surface_positions.dat"));
  /* DESCRIPTION: File of sensitivities as an unordered ASCII file with rows of x, y, z, dJ/dx, dJ/dy, dJ/dz for each volume grid point. */
  addStringOption("DV_UNORDERED_SENS_FILENAME", DV_Unordered_Sens_Filename, string("unordered_sensitivity.dat"));
  /* DESCRIPTION: File of sensitivities as an ASCII file with rows of x, y, z, dJ/dx, dJ/dy, dJ/dz for each surface grid point. */
  addStringOption("DV_SENS_FILENAME", DV_Sens_Filename, string("surface_sensitivity.dat"));
  /*!\brief OUTPUT_FORMAT \n DESCRIPTION: I/O format for output plots. \n OPTIONS: see \link Output_Map \endlink \n DEFAULT: TECPLOT \ingroup Config */
  addEnumOption("DV_SENSITIVITY_FORMAT", Sensitivity_FileFormat, Sensitivity_Map, SU2_NATIVE);
  /* DESCRIPTION: Hold the grid fixed in a region */
  addBoolOption("HOLD_GRID_FIXED", Hold_GridFixed, false);
  grid_fix[0] = -1E15; grid_fix[1] = -1E15; grid_fix[2] = -1E15;
  grid_fix[3] =  1E15; grid_fix[4] =  1E15; grid_fix[5] =  1E15;
  /* DESCRIPTION: Coordinates of the box where the grid will be deformed (Xmin, Ymin, Zmin, Xmax, Ymax, Zmax) */
  addDoubleArrayOption("HOLD_GRID_FIXED_COORD", 6, grid_fix);

  /*!\par CONFIG_CATEGORY: Deformable mesh \ingroup Config*/
  /*--- option related to deformable meshes ---*/
  /* DESCRIPTION: Decide whether the mesh will undergo deformations */
  addBoolOption("DEFORM_MESH", Deform_Mesh, false);
  /* DESCRIPTION: Print the residuals during mesh deformation to the console */
  addBoolOption("DEFORM_CONSOLE_OUTPUT", Deform_Output, false);
  /* DESCRIPTION: Number of nonlinear deformation iterations (surface deformation increments) */
  addUnsignedLongOption("DEFORM_NONLINEAR_ITER", GridDef_Nonlinear_Iter, 1);
  /* DESCRIPTION: Deform coefficient (-1.0 to 0.5) */
  addDoubleOption("DEFORM_COEFF", Deform_Coeff, 1E6);
  /* DESCRIPTION: Deform limit in m or inches */
  addDoubleOption("DEFORM_LIMIT", Deform_Limit, 1E6);
  /* DESCRIPTION: Type of element stiffness imposed for FEA mesh deformation (INVERSE_VOLUME, WALL_DISTANCE, CONSTANT_STIFFNESS) */
  addEnumOption("DEFORM_STIFFNESS_TYPE", Deform_StiffnessType, Deform_Stiffness_Map, SOLID_WALL_DISTANCE);
  /* DESCRIPTION: Poisson's ratio for constant stiffness FEA method of grid deformation */
  addDoubleOption("DEFORM_ELASTICITY_MODULUS", Deform_ElasticityMod, 2E11);
  /* DESCRIPTION: Young's modulus and Poisson's ratio for constant stiffness FEA method of grid deformation */
  addDoubleOption("DEFORM_POISSONS_RATIO", Deform_PoissonRatio, 0.3);
  /* DESCRIPTION: Size of the layer of highest stiffness for wall distance-based mesh stiffness */
  addDoubleOption("DEFORM_STIFF_LAYER_SIZE", Deform_StiffLayerSize, 0.0);
  /*  DESCRIPTION: Linear solver for the mesh deformation\n OPTIONS: see \link Linear_Solver_Map \endlink \n DEFAULT: FGMRES \ingroup Config*/
  addEnumOption("DEFORM_LINEAR_SOLVER", Kind_Deform_Linear_Solver, Linear_Solver_Map, FGMRES);
  /*  \n DESCRIPTION: Preconditioner for the Krylov linear solvers \n OPTIONS: see \link Linear_Solver_Prec_Map \endlink \n DEFAULT: LU_SGS \ingroup Config*/
  addEnumOption("DEFORM_LINEAR_SOLVER_PREC", Kind_Deform_Linear_Solver_Prec, Linear_Solver_Prec_Map, ILU);
  /* DESCRIPTION: Minimum error threshold for the linear solver for the implicit formulation */
  addDoubleOption("DEFORM_LINEAR_SOLVER_ERROR", Deform_Linear_Solver_Error, 1E-14);
  /* DESCRIPTION: Maximum number of iterations of the linear solver for the implicit formulation */
  addUnsignedLongOption("DEFORM_LINEAR_SOLVER_ITER", Deform_Linear_Solver_Iter, 1000);

  /*!\par CONFIG_CATEGORY: Rotorcraft problem \ingroup Config*/
  /*--- option related to rotorcraft problems ---*/

  /* DESCRIPTION: MISSING ---*/
  addDoubleOption("CYCLIC_PITCH", Cyclic_Pitch, 0.0);
  /* DESCRIPTION: MISSING ---*/
  addDoubleOption("COLLECTIVE_PITCH", Collective_Pitch, 0.0);

  /*!\par CONFIG_CATEGORY: FEM flow solver definition \ingroup Config*/
  /*--- Options related to the finite element flow solver---*/

  /* DESCRIPTION: Riemann solver used for DG (ROE, LAX-FRIEDRICH, AUSM, AUSMPW+, HLLC, VAN_LEER) */
  addEnumOption("RIEMANN_SOLVER_FEM", Riemann_Solver_FEM, Upwind_Map, ROE);
  /* DESCRIPTION: Constant factor applied for quadrature with straight elements (2.0 by default) */
  addDoubleOption("QUADRATURE_FACTOR_STRAIGHT_FEM", Quadrature_Factor_Straight, 2.0);
  /* DESCRIPTION: Constant factor applied for quadrature with curved elements (3.0 by default) */
  addDoubleOption("QUADRATURE_FACTOR_CURVED_FEM", Quadrature_Factor_Curved, 3.0);
  /* DESCRIPTION: Factor applied during quadrature in time for ADER-DG. (2.0 by default) */
  addDoubleOption("QUADRATURE_FACTOR_TIME_ADER_DG", Quadrature_Factor_Time_ADER_DG, 2.0);
  /* DESCRIPTION: Factor for the symmetrizing terms in the DG FEM discretization (1.0 by default) */
  addDoubleOption("THETA_INTERIOR_PENALTY_DG_FEM", Theta_Interior_Penalty_DGFEM, 1.0);
  /* DESCRIPTION: Compute the entropy in the fluid model (YES, NO) */
  addBoolOption("COMPUTE_ENTROPY_FLUID_MODEL", Compute_Entropy, true);
  /* DESCRIPTION: Use the lumped mass matrix for steady DGFEM computations */
  addBoolOption("USE_LUMPED_MASSMATRIX_DGFEM", Use_Lumped_MassMatrix_DGFEM, false);
  /* DESCRIPTION: Only compute the exact Jacobian of the spatial discretization (NO, YES) */
  addBoolOption("JACOBIAN_SPATIAL_DISCRETIZATION_ONLY", Jacobian_Spatial_Discretization_Only, false);

  /* DESCRIPTION: Number of aligned bytes for the matrix multiplications. Multiple of 64. (128 by default) */
  addUnsignedShortOption("ALIGNED_BYTES_MATMUL", byteAlignmentMatMul, 128);

  /*!\par CONFIG_CATEGORY: FEA solver \ingroup Config*/
  /*--- Options related to the FEA solver ---*/

  /*!\brief FEA_FILENAME \n DESCRIPTION: Filename to input for element-based properties \n Default: element_properties.dat \ingroup Config */
  addStringOption("FEA_FILENAME", FEA_FileName, string("default_element_properties.dat"));
  /* DESCRIPTION: Determine if advanced features are used from the element-based FEA analysis (NO, YES = experimental) */
  addBoolOption("FEA_ADVANCED_MODE", FEAAdvancedMode, false);

  /* DESCRIPTION: Modulus of elasticity */
  addDoubleListOption("ELASTICITY_MODULUS", nElasticityMod, ElasticityMod);
  /* DESCRIPTION: Poisson ratio */
  addDoubleListOption("POISSON_RATIO", nPoissonRatio, PoissonRatio);
  /* DESCRIPTION: Material density */
  addDoubleListOption("MATERIAL_DENSITY", nMaterialDensity, MaterialDensity);
  /* DESCRIPTION: Knowles B constant */
  addDoubleOption("KNOWLES_B", Knowles_B, 1.0);
  /* DESCRIPTION: Knowles N constant */
  addDoubleOption("KNOWLES_N", Knowles_N, 1.0);

  /*  DESCRIPTION: Include DE effects
  *  Options: NO, YES \ingroup Config */
  addBoolOption("DE_EFFECTS", DE_Effects, false);
  /*!\brief ELECTRIC_FIELD_CONST \n DESCRIPTION: Value of the Dielectric Elastomer constant */
  addDoubleListOption("ELECTRIC_FIELD_CONST", nElectric_Constant, Electric_Constant);
  /* DESCRIPTION: Modulus of the Electric Fields */
  addDoubleListOption("ELECTRIC_FIELD_MOD", nElectric_Field, Electric_Field_Mod);
  /* DESCRIPTION: Direction of the Electic Fields */
  addDoubleListOption("ELECTRIC_FIELD_DIR", nDim_Electric_Field, Electric_Field_Dir);

  /*!\brief DESIGN_VARIABLE_FEA
   *  \n DESCRIPTION: Design variable for FEA problems \n OPTIONS: See \link DVFEA_Map \endlink \n DEFAULT VENKATAKRISHNAN \ingroup Config */
  addEnumOption("DESIGN_VARIABLE_FEA", Kind_DV_FEA, DVFEA_Map, NODV_FEA);

  /*  DESCRIPTION: Consider a reference solution for the structure (optimization applications)
  *  Options: NO, YES \ingroup Config */
  addBoolOption("REFERENCE_GEOMETRY", RefGeom, false);
  /*!\brief REFERENCE_GEOMETRY_PENALTY\n DESCRIPTION: Penalty weight value for the objective function \ingroup Config*/
  addDoubleOption("REFERENCE_GEOMETRY_PENALTY", RefGeom_Penalty, 1E6);
  /*!\brief REFERENCE_GEOMETRY_FILENAME \n DESCRIPTION: Reference geometry filename \n Default: reference_geometry.dat \ingroup Config */
  addStringOption("REFERENCE_GEOMETRY_FILENAME", RefGeom_FEMFileName, string("reference_geometry.dat"));
  /*!\brief REFERENCE_GEOMETRY_FORMAT \n DESCRIPTION: Format of the reference geometry file \n OPTIONS: see \link Input_Ref_Map \endlink \n DEFAULT: SU2 \ingroup Config*/
  addEnumOption("REFERENCE_GEOMETRY_FORMAT", RefGeom_FileFormat, Input_Ref_Map, SU2_REF);
  /*!\brief REFERENCE_GEOMETRY_SURFACE\n DESCRIPTION: If true consider only the surfaces where loads are applied. \ingroup Config*/
  addBoolOption("REFERENCE_GEOMETRY_SURFACE", RefGeomSurf, false);

  /*!\brief TOTAL_DV_PENALTY\n DESCRIPTION: Penalty weight value to maintain the total sum of DV constant \ingroup Config*/
  addDoubleOption("TOTAL_DV_PENALTY", DV_Penalty, 0);

  /*!\brief REFERENCE_NODE\n  DESCRIPTION: Reference node for the structure (optimization applications) */
  addUnsignedLongOption("REFERENCE_NODE", refNodeID, 0);
  /*!\brief REFERENCE_NODE_DISPLACEMENT\n DESCRIPTION: Target displacement of the reference node \ingroup Config*/
  addDoubleListOption("REFERENCE_NODE_DISPLACEMENT", nDim_RefNode, RefNode_Displacement);
  /*!\brief REFERENCE_NODE_PENALTY\n DESCRIPTION: Penalty weight value for the objective function \ingroup Config*/
  addDoubleOption("REFERENCE_NODE_PENALTY", RefNode_Penalty, 1E3);

  /*!\brief STRESS_PENALTY_PARAM\n DESCRIPTION: Maximum allowed stress and KS exponent for structural optimization \ingroup Config*/
  addDoubleArrayOption("STRESS_PENALTY_PARAM", 2, StressPenaltyParam.data());

  /*!\brief REGIME_TYPE \n  DESCRIPTION: Geometric condition \n OPTIONS: see \link Struct_Map \endlink \ingroup Config*/
  addEnumOption("GEOMETRIC_CONDITIONS", Kind_Struct_Solver, Struct_Map, STRUCT_DEFORMATION::SMALL);
  /*!\brief REGIME_TYPE \n  DESCRIPTION: Material model \n OPTIONS: see \link Material_Map \endlink \ingroup Config*/
  addEnumOption("MATERIAL_MODEL", Kind_Material, Material_Map, STRUCT_MODEL::LINEAR_ELASTIC);
  /*!\brief REGIME_TYPE \n  DESCRIPTION: Compressibility of the material \n OPTIONS: see \link MatComp_Map \endlink \ingroup Config*/
  addEnumOption("MATERIAL_COMPRESSIBILITY", Kind_Material_Compress, MatComp_Map, STRUCT_COMPRESS::COMPRESSIBLE);

  /*  DESCRIPTION: Consider a prestretch in the structural domain
  *  Options: NO, YES \ingroup Config */
  addBoolOption("PRESTRETCH", Prestretch, false);
  /*!\brief PRESTRETCH_FILENAME \n DESCRIPTION: Filename to input for prestretching membranes \n Default: prestretch_file.dat \ingroup Config */
  addStringOption("PRESTRETCH_FILENAME", Prestretch_FEMFileName, string("prestretch_file.dat"));

  /* DESCRIPTION: Iterative method for non-linear structural analysis */
  addEnumOption("NONLINEAR_FEM_SOLUTION_METHOD", Kind_SpaceIteScheme_FEA, Space_Ite_Map_FEA, STRUCT_SPACE_ITE::NEWTON);
  /* DESCRIPTION: Formulation for bidimensional elasticity solver */
  addEnumOption("FORMULATION_ELASTICITY_2D", Kind_2DElasForm, ElasForm_2D, STRUCT_2DFORM::PLANE_STRAIN);
  /*  DESCRIPTION: Apply dead loads
  *  Options: NO, YES \ingroup Config */
  addBoolOption("DEAD_LOAD", DeadLoad, false);
  /*  DESCRIPTION: Temporary: pseudo static analysis (no density in dynamic analysis)
  *  Options: NO, YES \ingroup Config */
  addBoolOption("PSEUDO_STATIC", PseudoStatic, false);
  /* DESCRIPTION: Dynamic or static structural analysis */
  addEnumOption("DYNAMIC_ANALYSIS", Dynamic_Analysis, Dynamic_Map, STATIC);
  /* DESCRIPTION: Time Step for dynamic analysis (s) */
  addDoubleOption("DYN_TIMESTEP", Delta_DynTime, 0.0);
  /* DESCRIPTION: Total Physical Time for dual time stepping simulations (s) */
  addDoubleOption("DYN_TIME", Total_DynTime, 1.0);
  /* DESCRIPTION: Parameter alpha for Newmark scheme (s) */
  addDoubleOption("NEWMARK_BETA", Newmark_beta, 0.25);
  /* DESCRIPTION: Parameter delta for Newmark scheme (s) */
  addDoubleOption("NEWMARK_GAMMA", Newmark_gamma, 0.5);
  /* DESCRIPTION: Apply the load as a ramp */
  addBoolOption("RAMP_LOADING", Ramp_Load, false);
  /* DESCRIPTION: Time while the load is to be increased linearly */
  addDoubleOption("RAMP_TIME", Ramp_Time, 1.0);
  /* DESCRIPTION: Transfer method used for multiphysics problems */
  addEnumOption("DYNAMIC_LOAD_TRANSFER", Dynamic_LoadTransfer, Dyn_Transfer_Method_Map, POL_ORDER_1);

  /* DESCRIPTION: Newmark - Generalized alpha - coefficients */
  addDoubleListOption("TIME_INT_STRUCT_COEFFS", nIntCoeffs, Int_Coeffs);

  /*  DESCRIPTION: Apply dead loads. Options: NO, YES \ingroup Config */
  addBoolOption("INCREMENTAL_LOAD", IncrementalLoad, false);
  /* DESCRIPTION: Maximum number of increments of the  */
  addUnsignedLongOption("NUMBER_INCREMENTS", IncLoad_Nincrements, 10);

  inc_crit[0] = 0.0; inc_crit[1] = 0.0; inc_crit[2] = 0.0;
  /* DESCRIPTION: Definition of the  UTOL RTOL ETOL*/
  addDoubleArrayOption("INCREMENTAL_CRITERIA", 3, inc_crit);

  /* DESCRIPTION: Use of predictor */
  addBoolOption("PREDICTOR", Predictor, false);
  /* DESCRIPTION: Order of the predictor */
  addUnsignedShortOption("PREDICTOR_ORDER", Pred_Order, 0);

  /* DESCRIPTION: Topology optimization options */
  addBoolOption("TOPOLOGY_OPTIMIZATION", topology_optimization, false);
  addStringOption("TOPOL_OPTIM_OUTFILE", top_optim_output_file, string("element_derivatives.dat"));
  addDoubleOption("TOPOL_OPTIM_SIMP_EXPONENT", simp_exponent, 1.0);
  addDoubleOption("TOPOL_OPTIM_SIMP_MINSTIFF", simp_minimum_stiffness, 0.001);
  addEnumListOption("TOPOL_OPTIM_FILTER_KERNEL", top_optim_nKernel, top_optim_kernels, Filter_Kernel_Map);
  addDoubleListOption("TOPOL_OPTIM_FILTER_RADIUS", top_optim_nRadius, top_optim_filter_radius);
  addDoubleListOption("TOPOL_OPTIM_KERNEL_PARAM", top_optim_nKernelParams, top_optim_kernel_params);
  addUnsignedShortOption("TOPOL_OPTIM_SEARCH_LIMIT", top_optim_search_lim, 0);
  addEnumOption("TOPOL_OPTIM_PROJECTION_TYPE", top_optim_proj_type, Projection_Function_Map, ENUM_PROJECTION_FUNCTION::NONE);
  addDoubleOption("TOPOL_OPTIM_PROJECTION_PARAM", top_optim_proj_param, 0.0);

  /* CONFIG_CATEGORY: FSI solver */
  /*--- Options related to the FSI solver ---*/

  /* DESCRIPTION: ID of the region we want to compute the sensitivities using direct differentiation */
  addUnsignedShortOption("FEA_ID_DIRECTDIFF", nID_DV, 0);

  /* DESCRIPTION: Restart from a steady state (sets grid velocities to 0 when loading the restart). */
  addBoolOption("RESTART_STEADY_STATE", SteadyRestart, false);

  /*!\par CONFIG_CATEGORY: Multizone definition \ingroup Config*/
  /*--- Options related to multizone problems ---*/

  /*!\brief MARKER_PLOTTING\n DESCRIPTION: Marker(s) of the surface in the surface flow solution file  \ingroup Config*/
  addStringListOption("CONFIG_LIST", nConfig_Files, Config_Filenames);

  /* DESCRIPTION: Determines if the multizone problem is solved for time-domain. */
  addBoolOption("TIME_DOMAIN", Time_Domain, false);
  /* DESCRIPTION: Number of outer iterations in the multizone problem. */
  addUnsignedLongOption("OUTER_ITER", nOuterIter, 1);
  /* DESCRIPTION: Number of inner iterations in each multizone block. */
  addUnsignedLongOption("INNER_ITER", nInnerIter, 1);
  /* DESCRIPTION: Number of time steps solved in the multizone problem. */
  addUnsignedLongOption("TIME_ITER", nTimeIter, 1);
  /* DESCRIPTION: Number of iterations in each single-zone block. */
  addUnsignedLongOption("ITER", nIter, 1000);
  /* DESCRIPTION: Restart iteration in the multizone problem. */
  addUnsignedLongOption("RESTART_ITER", Restart_Iter, 1);
  /* DESCRIPTION: Minimum error threshold for the linear solver for the implicit formulation */
  addDoubleOption("TIME_STEP", Time_Step, 0.0);
  /* DESCRIPTION: Total Physical Time for time-domain problems (s) */
  addDoubleOption("MAX_TIME", Max_Time, 1.0);
  /* DESCRIPTION: Determines if the single-zone driver is used. (TEMPORARY) */
  addBoolOption("SINGLEZONE_DRIVER", SinglezoneDriver, true);
  /* DESCRIPTION: Determines if the special output is written out */
  addBoolOption("SPECIAL_OUTPUT", SpecialOutput, false);

  /* DESCRIPTION: Determines if the convergence history of each individual zone is written to screen */
  addBoolOption("WRT_ZONE_CONV", Wrt_ZoneConv, false);
  /* DESCRIPTION: Determines if the convergence history of each individual zone is written to file */
  addBoolOption("WRT_ZONE_HIST", Wrt_ZoneHist, false);

  /* DESCRIPTION: Determines if the special output is written out */
  addBoolOption("WRT_FORCES_BREAKDOWN", Wrt_ForcesBreakdown, false);


  /*!\par KIND_INTERPOLATION \n
   * DESCRIPTION: Type of interpolation to use for multi-zone problems. \n OPTIONS: see \link Interpolator_Map \endlink
   * Sets Kind_Interpolation \ingroup Config
   */
  addEnumOption("KIND_INTERPOLATION", Kind_Interpolation, Interpolator_Map, INTERFACE_INTERPOLATOR::NEAREST_NEIGHBOR);

  /*  DESCRIPTION: Use conservative approach for interpolating between meshes. */
  addBoolOption("CONSERVATIVE_INTERPOLATION", ConservativeInterpolation, true);

  addUnsignedShortOption("NUM_NEAREST_NEIGHBORS", NumNearestNeighbors, 1);

  /*!\par KIND_INTERPOLATION \n
   * DESCRIPTION: Type of radial basis function to use for radial basis function interpolation. \n OPTIONS: see \link RadialBasis_Map \endlink
   * Sets Kind_RadialBasis \ingroup Config
   */
  addEnumOption("KIND_RADIAL_BASIS_FUNCTION", Kind_RadialBasisFunction, RadialBasisFunction_Map, RADIAL_BASIS::WENDLAND_C2);

  /*  DESCRIPTION: Use polynomial term in radial basis function interpolation.
  *  Options: NO, YES \ingroup Config */
  addBoolOption("RADIAL_BASIS_FUNCTION_POLYNOMIAL_TERM", RadialBasisFunction_PolynomialOption, true);

  /* DESCRIPTION: Radius for radial basis function. */
  addDoubleOption("RADIAL_BASIS_FUNCTION_PARAMETER", RadialBasisFunction_Parameter, 1.0);

  /* DESCRIPTION: Tolerance to prune small coefficients from the RBF interpolation matrix. */
  addDoubleOption("RADIAL_BASIS_FUNCTION_PRUNE_TOLERANCE", RadialBasisFunction_PruneTol, 1e-6);

   /*!\par INLETINTERPOLATION \n
   * DESCRIPTION: Type of spanwise interpolation to use for the inlet face. \n OPTIONS: see \link Inlet_SpanwiseInterpolation_Map \endlink
   * Sets Kind_InletInterpolation \ingroup Config
   */
  addEnumOption("INLET_INTERPOLATION_FUNCTION",Kind_InletInterpolationFunction, Inlet_SpanwiseInterpolation_Map, INLET_SPANWISE_INTERP::NONE);

   /*!\par INLETINTERPOLATION \n
   * DESCRIPTION: Type of spanwise interpolation to use for the inlet face. \n OPTIONS: see \link Inlet_SpanwiseInterpolation_Map \endlink
   * Sets Kind_InletInterpolation \ingroup Config
   */
  addEnumOption("INLET_INTERPOLATION_DATA_TYPE", Kind_Inlet_InterpolationType, Inlet_SpanwiseInterpolationType_Map, INLET_INTERP_TYPE::VR_VTHETA);

  addBoolOption("PRINT_INLET_INTERPOLATED_DATA", PrintInlet_InterpolatedData, false);

  /* DESCRIPTION: Number of FSI iterations during which a ramp is applied */
  addUnsignedShortOption("RAMP_FSI_ITER", nIterFSI_Ramp, 2);
  /* DESCRIPTION: Aitken's static relaxation factor */
  addDoubleOption("STAT_RELAX_PARAMETER", AitkenStatRelax, 0.4);
  /* DESCRIPTION: Aitken's dynamic maximum relaxation factor for the first iteration */
  addDoubleOption("AITKEN_DYN_MAX_INITIAL", AitkenDynMaxInit, 0.5);
  /* DESCRIPTION: Aitken's dynamic minimum relaxation factor for the first iteration */
  addDoubleOption("AITKEN_DYN_MIN_INITIAL", AitkenDynMinInit, 0.5);
  /* DESCRIPTION: Kind of relaxation */
  addEnumOption("BGS_RELAXATION", Kind_BGS_RelaxMethod, AitkenForm_Map, BGS_RELAXATION::NONE);
  /* DESCRIPTION: Relaxation required */
  addBoolOption("RELAXATION", Relaxation, false);

  /*!\par CONFIG_CATEGORY: Radiation solver \ingroup Config*/
  /*--- Options related to the radiation solver ---*/

  /* DESCRIPTION: Type of radiation model */
  addEnumOption("RADIATION_MODEL", Kind_Radiation, Radiation_Map, RADIATION_MODEL::NONE);

  /* DESCRIPTION: Kind of initialization of the P1 model  */
  addEnumOption("P1_INITIALIZATION", Kind_P1_Init, P1_Init_Map, P1_INIT::TEMPERATURE);

  /* DESCRIPTION: Absorption coefficient */
  addDoubleOption("ABSORPTION_COEFF", Absorption_Coeff, 1.0);
  /* DESCRIPTION: Scattering coefficient */
  addDoubleOption("SCATTERING_COEFF", Scattering_Coeff, 0.0);

  /* DESCRIPTION: Apply a volumetric heat source as a source term (NO, YES) in the form of an ellipsoid*/
  addBoolOption("HEAT_SOURCE", HeatSource, false);
  /* DESCRIPTION: Value of the volumetric heat source */
  addDoubleOption("HEAT_SOURCE_VAL", ValHeatSource, 0.0);
  /* DESCRIPTION: Rotation of the volumetric heat source respect to Z axis */
  addDoubleOption("HEAT_SOURCE_ROTATION_Z", Heat_Source_Rot_Z, 0.0);
  /* DESCRIPTION: Position of heat source center (Heat_Source_Center_X, Heat_Source_Center_Y, Heat_Source_Center_Z) */
  hs_center[0] = 0.0; hs_center[1] = 0.0; hs_center[2] = 0.0;
  addDoubleArrayOption("HEAT_SOURCE_CENTER", 3, hs_center);
  /* DESCRIPTION: Vector of heat source radii (Heat_Source_Axes_A, Heat_Source_Axes_B, Heat_Source_Axes_C) */
  hs_axes[0] = 1.0; hs_axes[1] = 1.0; hs_axes[2] = 1.0;
  addDoubleArrayOption("HEAT_SOURCE_AXES", 3, hs_axes);

  /*!\brief MARKER_EMISSIVITY DESCRIPTION: Wall emissivity of the marker for radiation purposes \n
   * Format: ( marker, emissivity of the marker, ... ) \ingroup Config  */
  addStringDoubleListOption("MARKER_EMISSIVITY", nMarker_Emissivity, Marker_Emissivity, Wall_Emissivity);

  /* DESCRIPTION:  Courant-Friedrichs-Lewy condition of the finest grid in radiation solvers */
  addDoubleOption("CFL_NUMBER_RAD", CFL_Rad, 1.0);

  /*!\par CONFIG_CATEGORY: Heat solver \ingroup Config*/
  /*--- options related to the heat solver ---*/

  /* DESCRIPTION: CHT interface coupling methods */
  /*  Options: NO, YES \ingroup Config */
  addEnumOption("CHT_COUPLING_METHOD", Kind_CHT_Coupling, CHT_Coupling_Map, CHT_COUPLING::DIRECT_TEMPERATURE_ROBIN_HEATFLUX);

  /*!\par CONFIG_CATEGORY: Visualize Control Volumes \ingroup Config*/
  /*--- options related to visualizing control volumes ---*/

  /* DESCRIPTION: Node number for the CV to be visualized */
  addLongOption("VISUALIZE_CV", Visualize_CV, -1);

  /*!\par CONFIG_CATEGORY: Inverse design problem \ingroup Config*/
  /*--- options related to inverse design problem ---*/

  /* DESCRIPTION: Evaluate inverse design on the surface  */
  addBoolOption("INV_DESIGN_CP", InvDesign_Cp, false);

  /* DESCRIPTION: Evaluate inverse design on the surface  */
  addBoolOption("INV_DESIGN_HEATFLUX", InvDesign_HeatFlux, false);

  /*!\par CONFIG_CATEGORY: Unsupported options \ingroup Config*/
  /*--- Options that are experimental and not intended for general use ---*/

  /* DESCRIPTION: Write extra output */
  addBoolOption("EXTRA_OUTPUT", ExtraOutput, false);

  /* DESCRIPTION: Write extra heat output for a given zone heat solver zone */
  addLongOption("EXTRA_HEAT_ZONE_OUTPUT", ExtraHeatOutputZone, -1);

  /*--- options related to the FFD problem ---*/
  /*!\par CONFIG_CATEGORY:FFD point inversion \ingroup Config*/

  /* DESCRIPTION: Fix I plane */
  addShortListOption("FFD_FIX_I", nFFD_Fix_IDir, FFD_Fix_IDir);

  /* DESCRIPTION: Fix J plane */
  addShortListOption("FFD_FIX_J", nFFD_Fix_JDir, FFD_Fix_JDir);

  /* DESCRIPTION: Fix K plane */
  addShortListOption("FFD_FIX_K", nFFD_Fix_KDir, FFD_Fix_KDir);

  /* DESCRIPTION: FFD symmetry plane (j=0) */
  addBoolOption("FFD_SYMMETRY_PLANE", FFD_Symmetry_Plane, false);

  /* DESCRIPTION: Define different coordinates systems for the FFD */
  addEnumOption("FFD_COORD_SYSTEM", FFD_CoordSystem, CoordSystem_Map, CARTESIAN);

  /* DESCRIPTION: Axis information for the spherical and cylindrical coord system */
  ffd_axis[0] = 0.0; ffd_axis[1] = 0.0; ffd_axis[2] =0.0;
  addDoubleArrayOption("FFD_AXIS", 3, ffd_axis);

  /* DESCRIPTION: Number of total iterations in the FFD point inversion */
  addUnsignedShortOption("FFD_ITERATIONS", nFFD_Iter, 500);

  /* DESCRIPTION: Free surface damping coefficient */
  addDoubleOption("FFD_TOLERANCE", FFD_Tol, 1E-10);

  /* DESCRIPTION: Procedure to prevent self-intersections within the FFD box based on Jacobian determinant */
  addBoolOption("FFD_INTPREV", FFD_IntPrev, NO);

  /* DESCRIPTION: Number of total iterations in the convexity check procedure */
  addUnsignedShortOption("FFD_INTPREV_ITER", FFD_IntPrev_MaxIter, 10);

  /* DESCRIPTION: Recursion depth in the FFD self-intersection prevention */
  addUnsignedShortOption("FFD_INTPREV_DEPTH", FFD_IntPrev_MaxDepth, 3);

  /* DESCRIPTION: Convexity check on all mesh elements */
  addBoolOption("CONVEXITY_CHECK", ConvexityCheck, NO);

  /* DESCRIPTION: Number of total iterations in the convexity check procedure */
  addUnsignedShortOption("CONVEXITY_CHECK_ITER", ConvexityCheck_MaxIter, 10);

  /* DESCRIPTION: Recursion depth in the FFD self-intersection prevention */
  addUnsignedShortOption("CONVEXITY_CHECK_DEPTH", ConvexityCheck_MaxDepth, 3);

  /* DESCRIPTION: Definition of the FFD boxes */
  addFFDDefOption("FFD_DEFINITION", nFFDBox, CoordFFDBox, TagFFDBox);

  /* DESCRIPTION: Definition of the FFD boxes */
  addFFDDegreeOption("FFD_DEGREE", nFFDBox, DegreeFFDBox);

  /* DESCRIPTION: Surface continuity at the intersection with the FFD */
  addEnumOption("FFD_CONTINUITY", FFD_Continuity, Continuity_Map, DERIVATIVE_2ND);

  /* DESCRIPTION: Kind of blending for the FFD definition */
  addEnumOption("FFD_BLENDING", FFD_Blending, Blending_Map, BEZIER );

  /* DESCRIPTION: Order of the BSplines for BSpline Blending function */
  ffd_coeff[0] = 2; ffd_coeff[1] = 2; ffd_coeff[2] = 2;
  addDoubleArrayOption("FFD_BSPLINE_ORDER", 3, ffd_coeff);

  /*--- Options for the automatic differentiation methods ---*/
  /*!\par CONFIG_CATEGORY: Automatic Differentation options\ingroup Config*/

  /* DESCRIPTION: Direct differentiation mode (forward) */
  addEnumOption("DIRECT_DIFF", DirectDiff, DirectDiff_Var_Map, NO_DERIVATIVE);

  /* DESCRIPTION: Automatic differentiation mode (reverse) */
  addBoolOption("AUTO_DIFF", AD_Mode, NO);

  /* DESCRIPTION: Preaccumulation in the AD mode. */
  addBoolOption("PREACC", AD_Preaccumulation, YES);

  /*--- options that are used in the python optimization scripts. These have no effect on the c++ toolsuite ---*/
  /*!\par CONFIG_CATEGORY:Python Options\ingroup Config*/

  /* DESCRIPTION: Gradient method */
  addPythonOption("GRADIENT_METHOD");

  /* DESCRIPTION: Geometrical Parameter */
  addPythonOption("GEO_PARAM");

  /* DESCRIPTION: Setup for design variables */
  addPythonOption("DEFINITION_DV");

  /* DESCRIPTION: Maximum number of iterations */
  addPythonOption("OPT_ITERATIONS");

  /* DESCRIPTION: Requested accuracy */
  addPythonOption("OPT_ACCURACY");

  /*!\brief OPT_COMBINE_OBJECTIVE
   *  \n DESCRIPTION: Flag specifying whether to internally combine a multi-objective function or treat separately */
  addPythonOption("OPT_COMBINE_OBJECTIVE");

  /* DESCRIPTION: Current value of the design variables */
  addPythonOption("DV_VALUE_NEW");

  /* DESCRIPTION: Previous value of the design variables */
  addPythonOption("DV_VALUE_OLD");

  /* DESCRIPTION: Number of partitions of the mesh */
  addPythonOption("NUMBER_PART");

  /* DESCRIPTION: Optimization objective function with optional scaling factor*/
  addPythonOption("OPT_OBJECTIVE");

  /* DESCRIPTION: Optimization constraint functions with optional scaling factor */
  addPythonOption("OPT_CONSTRAINT");

  /* DESCRIPTION: Finite different step for gradient estimation */
  addPythonOption("FIN_DIFF_STEP");

  /* DESCRIPTION: Verbosity of the python scripts to Stdout */
  addPythonOption("CONSOLE");

  /* DESCRIPTION: Flag specifying if the mesh was decomposed */
  addPythonOption("DECOMPOSED");

  /* DESCRIPTION: Optimization gradient factor */
  addPythonOption("OPT_GRADIENT_FACTOR");

  /* DESCRIPTION: Upper bound for the optimizer */
  addPythonOption("OPT_BOUND_UPPER");

  /* DESCRIPTION: Lower bound for the optimizer */
  addPythonOption("OPT_BOUND_LOWER");

  /* DESCRIPTION: Number of zones of the problem */
  addPythonOption("NZONES");

  /* DESCRIPTION: ParMETIS load balancing tolerance */
  addDoubleOption("PARMETIS_TOLERANCE", ParMETIS_tolerance, 0.02);

  /* DESCRIPTION: ParMETIS load balancing weight for points */
  addLongOption("PARMETIS_POINT_WEIGHT", ParMETIS_pointWgt, 0);

  /* DESCRIPTION: ParMETIS load balancing weight for edges (equiv. to neighbors) */
  addLongOption("PARMETIS_EDGE_WEIGHT", ParMETIS_edgeWgt, 1);

  /*--- options that are used in the Hybrid RANS/LES Simulations  ---*/
  /*!\par CONFIG_CATEGORY:Hybrid_RANSLES Options\ingroup Config*/

  /* DESCRIPTION: Starting Iteration for windowing approach */
  addUnsignedLongOption("WINDOW_START_ITER", StartWindowIteration, 0);

  /* DESCRIPTION: Window (weight) function for the cost-functional in the reverse sweep */
  addEnumOption("WINDOW_FUNCTION", Kind_WindowFct, Window_Map, WINDOW_FUNCTION::SQUARE);

  /* DESCRIPTION: DES Constant */
  addDoubleOption("DES_CONST", Const_DES, 0.65);

  /* DESCRIPTION: Specify Hybrid RANS/LES model */
  addEnumOption("HYBRID_RANSLES", Kind_HybridRANSLES, HybridRANSLES_Map, NO_HYBRIDRANSLES);

  /* DESCRIPTION: Roe with low dissipation for unsteady flows */
  addEnumOption("ROE_LOW_DISSIPATION", Kind_RoeLowDiss, RoeLowDiss_Map, NO_ROELOWDISS);

  /* DESCRIPTION: Activate SA Quadratic Constitutive Relation, 2000 version */
  addBoolOption("SA_QCR", QCR, false);

  /* DESCRIPTION: Compute Average for unsteady simulations */
  addBoolOption("COMPUTE_AVERAGE", Compute_Average, false);

  /* DESCRIPTION: Multipoint design Mach number*/
  addPythonOption("MULTIPOINT_MACH_NUMBER");

  /* DESCRIPTION: Multipoint design Weight */
  addPythonOption("MULTIPOINT_WEIGHT");

  /* DESCRIPTION: Multipoint design Angle of Attack */
  addPythonOption("MULTIPOINT_AOA");

  /* DESCRIPTION: Multipoint design Sideslip angle */
  addPythonOption("MULTIPOINT_SIDESLIP_ANGLE");

  /* DESCRIPTION: Multipoint design target CL*/
  addPythonOption("MULTIPOINT_TARGET_CL");

  /* DESCRIPTION: Multipoint design Reynolds number */
  addPythonOption("MULTIPOINT_REYNOLDS_NUMBER");

  /* DESCRIPTION: Multipoint design freestream temperature */
  addPythonOption("MULTIPOINT_FREESTREAM_TEMPERATURE");

  /* DESCRIPTION: Multipoint design freestream pressure */
  addPythonOption("MULTIPOINT_FREESTREAM_PRESSURE");

  /* DESCRIPTION: Multipoint design for outlet quantities (varying back pressure or mass flow operating points). */
  addPythonOption("MULTIPOINT_OUTLET_VALUE");

  /* DESCRIPTION: Multipoint mesh filenames, if using different meshes for each point */
  addPythonOption("MULTIPOINT_MESH_FILENAME");

  /*--- options that are used for the output ---*/
  /*!\par CONFIG_CATEGORY:Output Options\ingroup Config*/

  /* DESCRIPTION: Type of screen output */
  addStringListOption("SCREEN_OUTPUT", nScreenOutput, ScreenOutput);
  /* DESCRIPTION: Type of output printed to the history file */
  addStringListOption("HISTORY_OUTPUT", nHistoryOutput, HistoryOutput);
  /* DESCRIPTION: Type of output printed to the volume solution file */
  addStringListOption("VOLUME_OUTPUT", nVolumeOutput, VolumeOutput);

  /* DESCRIPTION: History writing frequency (INNER_ITER) */
  addUnsignedLongOption("HISTORY_WRT_FREQ_INNER", HistoryWrtFreq[2], 1);
  /* DESCRIPTION: History writing frequency (OUTER_ITER) */
  addUnsignedLongOption("HISTORY_WRT_FREQ_OUTER", HistoryWrtFreq[1], 1);
  /* DESCRIPTION: History writing frequency (TIME_ITER) */
  addUnsignedLongOption("HISTORY_WRT_FREQ_TIME", HistoryWrtFreq[0], 1);

  /* DESCRIPTION: Screen writing frequency (INNER_ITER) */
  addUnsignedLongOption("SCREEN_WRT_FREQ_INNER", ScreenWrtFreq[2], 1);
  /* DESCRIPTION: Screen writing frequency (OUTER_ITER) */
  addUnsignedLongOption("SCREEN_WRT_FREQ_OUTER", ScreenWrtFreq[1], 1);
  /* DESCRIPTION: Screen writing frequency (TIME_ITER) */
  addUnsignedLongOption("SCREEN_WRT_FREQ_TIME", ScreenWrtFreq[0], 1);
  /* DESCRIPTION: Volume solution writing frequency */
  addUnsignedLongOption("OUTPUT_WRT_FREQ", VolumeWrtFreq, 250);
  /* DESCRIPTION: Volume solution files */
  addEnumListOption("OUTPUT_FILES", nVolumeOutputFiles, VolumeOutputFiles, Output_Map);

  /* DESCRIPTION: Using Uncertainty Quantification with SST Turbulence Model */
  addBoolOption("USING_UQ", using_uq, false);

  /* DESCRIPTION: Parameter to perturb eigenvalues */
  addDoubleOption("UQ_DELTA_B", uq_delta_b, 1.0);

  /* DESCRIPTION: Parameter to determine kind of perturbation */
  addUnsignedShortOption("UQ_COMPONENT", eig_val_comp, 1);

  /* DESCRIPTION: Parameter to perturb eigenvalues */
  addDoubleOption("UQ_URLX", uq_urlx, 0.1);

  /* DESCRIPTION: Permuting eigenvectors for UQ analysis */
  addBoolOption("UQ_PERMUTE", uq_permute, false);

  /* DESCRIPTION: Number of calls to 'Build' that trigger re-factorization (0 means only once). */
  addUnsignedLongOption("PASTIX_FACTORIZATION_FREQUENCY", pastix_fact_freq, 1);

  /* DESCRIPTION: 0 - Quiet, 1 - During factorization and cleanup, 2 - Even more detail. */
  addUnsignedShortOption("PASTIX_VERBOSITY_LEVEL", pastix_verb_lvl, 0);

  /* DESCRIPTION: Level of fill for PaStiX incomplete LU factorization. */
  addUnsignedShortOption("PASTIX_FILL_LEVEL", pastix_fill_lvl, 1);

  /* DESCRIPTION: Size of the edge groups colored for thread parallel edge loops (0 forces the reducer strategy). */
  addUnsignedLongOption("EDGE_COLORING_GROUP_SIZE", edgeColorGroupSize, 512);
  
  /*--- options that are used for libROM ---*/
  /*!\par CONFIG_CATEGORY:libROM options \ingroup Config*/
  
  /*!\brief SAVE_LIBROM \n DESCRIPTION: Flag for saving data with libROM. */
  addBoolOption("SAVE_LIBROM", libROM, false);
  
  /*!\brief LIBROM_BASE_FILENAME \n DESCRIPTION: Output base file name for libROM   \ingroup Config*/
  addStringOption("LIBROM_BASE_FILENAME", libROMbase_FileName, string("su2"));
  
  /*!\brief BASIS_GENERATION \n DESCRIPTION: Flag for saving data with libROM. */
  addEnumOption("BASIS_GENERATION", POD_Basis_Gen, POD_Map, POD_KIND::STATIC);
  
  /*!\brief MAX_BASIS_DIM \n DESCRIPTION: Maximum number of basis vectors.*/
  addUnsignedShortOption("MAX_BASIS_DIM", maxBasisDim, 100);
  
  /*!\brief MAX_BASIS_DIM \n DESCRIPTION: Maximum number of basis vectors.*/
  addUnsignedShortOption("ROM_SAVE_FREQ", rom_save_freq, 1);
  
  /* END_CONFIG_OPTIONS */

}

void CConfig::SetConfig_Parsing(char case_filename[MAX_STRING_SIZE]) {

  ifstream case_file;

  /*--- Read the configuration file ---*/

  case_file.open(case_filename, ios::in);

  if (case_file.fail()) {
    SU2_MPI::Error("The configuration file (.cfg) is missing!!", CURRENT_FUNCTION);
  }

  SetConfig_Parsing(case_file);

  case_file.close();

}

void CConfig::SetConfig_Parsing(istream& config_buffer){

  string text_line, option_name;
  vector<string> option_value;

  string errorString;

  const int max_err_count = 30; // Maximum number of errors to print before stopping
  int err_count = 0;  // How many errors have we found in the config file
  int line_count = 1;

  map<string, bool> included_options;

  /*--- Parse the configuration file and set the options ---*/

  while (getline (config_buffer, text_line)) {

    if (err_count >= max_err_count) {
      errorString.append("Too many errors, stopping parse.");
      break;
    }

     PrintingToolbox::trim(text_line);

    /*--- Check if there is a line continuation character at the
     * end of the current line or somewhere in between (the rest is ignored then).
     * If yes, read until there is a line without one or an empty line.
     * If there is a statement after a cont. char
     * throw an error. ---*/

     if (text_line.size() && (text_line.front() != '%')){
       while (text_line.back() == '\\' ||
              (PrintingToolbox::split(text_line, '\\').size() > 1)){
         string tmp;
         getline (config_buffer, tmp);
         line_count++;
         if (tmp.find_first_of('=') != string::npos){
           errorString.append("Line " + to_string(line_count)  + ": Statement found after continuation character.\n");
         }
         PrintingToolbox::trim(tmp);
         if (tmp.front() != '%'){
           text_line = PrintingToolbox::split(text_line, '\\')[0];
           text_line += " " + tmp;
         }
       }
     }

    if (TokenizeString(text_line, option_name, option_value)) {

      /*--- See if it's a python option ---*/

      if (option_map.find(option_name) == option_map.end()) {
          string newString;
          newString.append("Line " + to_string(line_count)  + " " + option_name);
          newString.append(": invalid option name");
          newString.append(". Check current SU2 options in config_template.cfg.");
          newString.append("\n");
          if (!option_name.compare("RELAXATION_FACTOR_ADJFLOW"))
            newString.append("Option RELAXATION_FACTOR_ADJFLOW is now RELAXATION_FACTOR_ADJOINT, "
                             "and it also applies to discrete adjoint problems.\n\n");
          else if (!option_name.compare("WRT_MESH_QUALITY"))
            newString.append("WRT_MESH_QUALITY is deprecated. Use VOLUME_OUTPUT= (MESH_QUALITY, ...) instead.\n\n");
          else if (!option_name.compare("VISUALIZE_SURFACE_DEF"))
            newString.append("VISUALIZE_SURFACE_DEF is deprecated. Simply add a surface format to OUTPUT_FILES.\n\n");
          else if (!option_name.compare("VISUALIZE_VOLUME_DEF"))
            newString.append("VISUALIZE_VOLUME_DEF is deprecated. Simply add a volume format to OUTPUT_FILES.\n\n");
          else if (!option_name.compare("WRT_BINARY_RESTART"))
            newString.append("WRT_BINARY_RESTART is deprecated. The type of restart is determined from the OUTPUT_FILES list.\n\n");
          else if (!option_name.compare("WRT_RESIDUALS"))
            newString.append("WRT_RESIDUALS is deprecated. Use VOLUME_OUTPUT= ( RESIDUAL, ... ) instead.\n\n");
          else if (!option_name.compare("WRT_LIMITERS"))
            newString.append("WRT_LIMITERS is deprecated. Use VOLUME_OUTPUT= ( LIMITER, ... ) instead.\n\n");
          else if (!option_name.compare("WRT_CON_FREQ"))
            newString.append("WRT_CON_FREQ is deprecated. Use SCREEN_WRT_FREQ_INNER or SCREEN_WRT_FREQ_OUTER for multizone cases instead.\n\n");
          else if (!option_name.compare("WRT_CON_FREQ_DUALTIME"))
            newString.append("WRT_CON_FREQ_DUALTIME is deprecated. Use SCREEN_WRT_FREQ_TIME instead.\n\n");
          else if (!option_name.compare("WRT_SRF_SOL"))
            newString.append("WRT_SRF_SOL is deprecated. Simply add a surface format to OUTPUT_FILES.\n\n");
          else if (!option_name.compare("WRT_CSV_SOL"))
            newString.append("WRT_CSV_SOL is deprecated. Simply add a CSV format to OUTPUT_FILES.\n\n");
          else if (!option_name.compare("WRT_SOL_FREQ"))
            newString.append("WRT_SOL_FREQ is deprecated. Use OUTPUT_WRT_FREQ instead.\n\n");
          else if (!option_name.compare("WRT_SOL_FREQ_DUALTIME"))
            newString.append("WRT_SOL_FREQ_DUALTIME is deprecated. Use OUTPUT_WRT_FREQ instead.\n\n");
          else if (!option_name.compare("UNST_RESTART_ITER"))
            newString.append("UNST_RESTART_ITER is deprecated. Use RESTART_ITER instead.\n\n");
          else if (!option_name.compare("DYN_RESTART_ITER"))
            newString.append("DYN_RESTART_ITER is deprecated. Use RESTART_ITER instead.\n\n");
          // This option is deprecated. After a grace period until 7.2.0 the usage warning should become an error.
          /*else if (!option_name.compare("CONV_CRITERIA"))
            newString.append(string("CONV_CRITERIA is deprecated. SU2 will choose the criteria automatically based on the CONV_FIELD.\n") +
                             string("RESIDUAL for any RMS_* BGS_* value. CAUCHY for coefficients like DRAG etc.\n\n"));*/
          if (!option_name.compare("THERMAL_DIFFUSIVITY"))
            newString.append("THERMAL_DIFFUSIVITY is deprecated. See the INC_ENERGY_EQUATION options instead.\n\n");
          if (!option_name.compare("THERMAL_DIFFUSIVITY_SOLID"))
            newString.append("THERMAL_DIFFUSIVITY_SOLID is deprecated. Set THERMAL_CONDUCTIVITY_CONSTANT, MATERIAL_DENSITY and SPECIFIC_HEAT_CP instead.\n\n");
          if (!option_name.compare("SOLID_THERMAL_CONDUCTIVITY"))
            newString.append("SOLID_THERMAL_CONDUCTIVITY is deprecated. Use THERMAL_CONDUCTIVITY_CONSTANT instead.\n\n");
          if (!option_name.compare("SOLID_DENSITY"))
            newString.append("SOLID_DENSITY is deprecated. Use MATERIAL_DENSITY instead.\n\n");
          if (!option_name.compare("SOLID_TEMPERATURE_INIT"))
            newString.append("SOLID_TEMPERATURE_INIT is deprecated. Use FREESTREAM_TEMPERATURE instead.\n\n");
          else {
            /*--- Find the most likely candidate for the unrecognized option, based on the length
             of start and end character sequences shared by candidates and the option. ---*/
            auto countMatchChars = [&option_name](const string& candidate) {
              const size_t sz1 = option_name.size(), sz2 = candidate.size();
              size_t nMatch = 0;
              for (size_t i=0; i<min(sz1,sz2); ++i) {
                if (option_name[i] == candidate[i]) nMatch++;
                else break;
              }
              for (size_t i=0; i<min(sz1,sz2); ++i) {
                if (option_name[sz1-1-i] == candidate[sz2-1-i]) nMatch++;
                else break;
              }
              return nMatch;
            };
            string match;
            size_t maxScore = 0;
            for (auto& candidate : option_map) {
              auto score = countMatchChars(candidate.first);
              if (score > maxScore) {
                maxScore = score;
                match = candidate.first;
              }
            }
            newString.append("Did you mean ");
            newString.append(match);
            newString.append("?\n");
          }
          errorString.append(newString);
          err_count++;
          line_count++;
        continue;
      }

      /*--- Option exists, check if the option has already been in the config file ---*/

      if (included_options.find(option_name) != included_options.end()) {
        string newString;
        newString.append("Line " + to_string(line_count)  + " " + option_name);
        newString.append(": option appears twice");
        newString.append("\n");
        errorString.append(newString);
        err_count++;
        line_count++;
        continue;
      }

      /*--- New found option. Add it to the map, and delete from all options ---*/

      included_options.insert(pair<string, bool>(option_name, true));
      all_options.erase(option_name);

      /*--- Set the value and check error ---*/

      string out = option_map[option_name]->SetValue(option_value);
      if (out.compare("") != 0) {
        errorString.append(out);
        errorString.append("\n");
        err_count++;
      }
    }
    line_count++;
  }

  /*--- See if there were any errors parsing the config file ---*/

  if (errorString.size() != 0) {
    SU2_MPI::Error(errorString, CURRENT_FUNCTION);
  }
}

void CConfig::SetDefaultFromConfig(CConfig *config){

  map<string, bool> noInheritance = {{"SCREEN_OUTPUT", true},{"HISTORY_OUTPUT", true}};

  map<string, bool>::iterator iter = all_options.begin(), curr_iter;

  while (iter != all_options.end()){
    curr_iter = iter++;
    if (config->option_map[curr_iter->first]->GetValue().size() > 0 && !noInheritance[curr_iter->first]){
      option_map[curr_iter->first]->SetValue(config->option_map[curr_iter->first]->GetValue());
      all_options.erase(curr_iter);
    }
  }
}

void CConfig::SetDefault(){

  /*--- Set the default values for all of the options that weren't set ---*/

  for (map<string, bool>::iterator iter = all_options.begin(); iter != all_options.end(); ++iter) {
    if (option_map[iter->first]->GetValue().size() == 0)
      option_map[iter->first]->SetDefault();
  }
}

bool CConfig::SetRunTime_Parsing(char case_filename[MAX_STRING_SIZE]) {
  string text_line, option_name;
  ifstream case_file;
  vector<string> option_value;

  /*--- Read the configuration file ---*/

  case_file.open(case_filename, ios::in);

  if (case_file.fail()) { return false; }

  string errorString;

  int err_count = 0;  // How many errors have we found in the config file
  const int max_err_count = 30; // Maximum number of errors to print before stopping

  map<string, bool> included_options;

  /*--- Parse the configuration file and set the options ---*/

  while (getline (case_file, text_line)) {

    if (err_count >= max_err_count) {
      errorString.append("Too many errors, stopping parse.");
      break;
    }

    if (TokenizeString(text_line, option_name, option_value)) {

      if (option_map.find(option_name) == option_map.end()) {

        /*--- See if it's a python option ---*/

        string newString;
        newString.append(option_name);
        newString.append(": invalid option name");
        newString.append("\n");
        errorString.append(newString);
        err_count++;
        continue;
      }

      /*--- Option exists, check if the option has already been in the config file ---*/

      if (included_options.find(option_name) != included_options.end()) {
        string newString;
        newString.append(option_name);
        newString.append(": option appears twice");
        newString.append("\n");
        errorString.append(newString);
        err_count++;
        continue;
      }

      /*--- New found option. Add it to the map, and delete from all options ---*/

      included_options.insert(pair<string, bool>(option_name, true));
      all_options.erase(option_name);

      /*--- Set the value and check error ---*/

      string out = option_map[option_name]->SetValue(option_value);
      if (out.compare("") != 0) {
        errorString.append(out);
        errorString.append("\n");
        err_count++;
      }

    }
  }

  /*--- Set the default values for all of the options that weren't set ---*/

  for (map<string, bool>::iterator iter = all_options.begin(); iter != all_options.end(); ++iter) {
    option_map[iter->first]->SetDefault();
  }

  /*--- See if there were any errors parsing the runtime file ---*/

  if (errorString.size() != 0) {
    SU2_MPI::Error(errorString, CURRENT_FUNCTION);
  }

  case_file.close();

  return true;

}

void CConfig::SetHeader(SU2_COMPONENT val_software) const{

  if ((iZone == 0) && (rank == MASTER_NODE)){
    cout << endl << "-------------------------------------------------------------------------" << endl;
    cout << "|    ___ _   _ ___                                                      |" << endl;
    cout << "|   / __| | | |_  )   Release 7.2.0 \"Blackbird\"                         |" << endl;
    cout << "|   \\__ \\ |_| |/ /                                                      |" << endl;
    switch (val_software) {
    case SU2_COMPONENT::SU2_CFD: cout << "|   |___/\\___//___|   Suite (Computational Fluid Dynamics Code)         |" << endl; break;
    case SU2_COMPONENT::SU2_DEF: cout << "|   |___/\\___//___|   Suite (Mesh Deformation Code)                     |" << endl; break;
    case SU2_COMPONENT::SU2_DOT: cout << "|   |___/\\___//___|   Suite (Gradient Projection Code)                  |" << endl; break;
    case SU2_COMPONENT::SU2_GEO: cout << "|   |___/\\___//___|   Suite (Geometry Definition Code)                  |" << endl; break;
    case SU2_COMPONENT::SU2_SOL: cout << "|   |___/\\___//___|   Suite (Solution Exporting Code)                   |" << endl; break;
    }

    cout << "|                                                                       |" << endl;
    cout <<"-------------------------------------------------------------------------" << endl;
    cout << "| SU2 Project Website: https://su2code.github.io                        |" << endl;
    cout << "|                                                                       |" << endl;
    cout << "| The SU2 Project is maintained by the SU2 Foundation                   |" << endl;
    cout << "| (http://su2foundation.org)                                            |" << endl;
    cout <<"-------------------------------------------------------------------------" << endl;
    cout << "| Copyright 2012-2021, SU2 Contributors                                 |" << endl;
    cout << "|                                                                       |" << endl;
    cout << "| SU2 is free software; you can redistribute it and/or                  |" << endl;
    cout << "| modify it under the terms of the GNU Lesser General Public            |" << endl;
    cout << "| License as published by the Free Software Foundation; either          |" << endl;
    cout << "| version 2.1 of the License, or (at your option) any later version.    |" << endl;
    cout << "|                                                                       |" << endl;
    cout << "| SU2 is distributed in the hope that it will be useful,                |" << endl;
    cout << "| but WITHOUT ANY WARRANTY; without even the implied warranty of        |" << endl;
    cout << "| MERCHANTABILITY or FITNESS FOR A PARTICULAR PURPOSE. See the GNU      |" << endl;
    cout << "| Lesser General Public License for more details.                       |" << endl;
    cout << "|                                                                       |" << endl;
    cout << "| You should have received a copy of the GNU Lesser General Public      |" << endl;
    cout << "| License along with SU2. If not, see <http://www.gnu.org/licenses/>.   |" << endl;
    cout <<"-------------------------------------------------------------------------" << endl;
  }

}

void CConfig::SetnZone(){

  /*--- Just as a clarification --- */

  if (Multizone_Problem == NO && Kind_Solver != MULTIPHYSICS){
    nZone = 1;
  }

  if (Kind_Solver == MULTIPHYSICS){
    Multizone_Problem = YES;
    if (nConfig_Files == 0){
      SU2_MPI::Error("CONFIG_LIST must be provided if PHYSICAL_PROBLEM=MULTIPHYSICS", CURRENT_FUNCTION);
    }
  }

  if (Multizone_Problem == YES){

    /*--- Some basic multizone checks ---*/

    if (nMarker_ZoneInterface % 2 != 0){
      SU2_MPI::Error("Number of markers in MARKER_ZONE_INTERFACE must be a multiple of 2", CURRENT_FUNCTION);
    }

    SinglezoneDriver  = NO;

    if (Multizone_Mesh){

      /*--- Get the number of zones from the mesh file --- */

      nZone = GetnZone(Mesh_FileName, Mesh_FileFormat);

      /*--- If config list is set, make sure number matches number of zones in mesh file --- */

      if (nConfig_Files != 0 && (nZone != nConfig_Files)){
        SU2_MPI::Error("Number of CONFIG_LIST must match number of zones in mesh file.", CURRENT_FUNCTION);
      }
    } else {

      /*--- Number of zones is determined from the number of config files provided --- */

      if (nConfig_Files == 0){
        SU2_MPI::Error("If MULTIZONE_MESH is set to YES, you must provide a list of config files using CONFIG_LIST option", CURRENT_FUNCTION);
      }
      nZone = nConfig_Files;

    }

    /*--- Check if subconfig files exist --- */

    if (nConfig_Files != 0){
      for (unsigned short iConfig = 0; iConfig < nConfig_Files; iConfig++){
        ifstream f(Config_Filenames[iConfig].c_str());
        if (!f.good()){
          SU2_MPI::Error("Config file " + Config_Filenames[iConfig] + " defined in CONFIG_FILES does not exist", CURRENT_FUNCTION);
        }
      }
    }

  }

}

void CConfig::SetPostprocessing(SU2_COMPONENT val_software, unsigned short val_izone, unsigned short val_nDim) {

  unsigned short iCFL, iMarker;
  bool ideal_gas = ((Kind_FluidModel == STANDARD_AIR) ||
                    (Kind_FluidModel == IDEAL_GAS) ||
                    (Kind_FluidModel == INC_IDEAL_GAS) ||
                    (Kind_FluidModel == INC_IDEAL_GAS_POLY) ||
                    (Kind_FluidModel == CONSTANT_DENSITY));
  bool noneq_gas = ((Kind_FluidModel == MUTATIONPP) ||
                    (Kind_FluidModel == SU2_NONEQ));
  bool standard_air = ((Kind_FluidModel == STANDARD_AIR));
  bool nemo = GetNEMOProblem();

  if (nZone > 1){
    Multizone_Problem = YES;
  }

  /*--- Set the default output files ---*/
  if (!OptionIsSet("OUTPUT_FILES")){
    nVolumeOutputFiles = 3;
    VolumeOutputFiles = new unsigned short[nVolumeOutputFiles];
    VolumeOutputFiles[0] = RESTART_BINARY;
    VolumeOutputFiles[1] = PARAVIEW_XML;
    VolumeOutputFiles[2] = SURFACE_PARAVIEW_XML;
  }

  /*--- Check if SU2 was build with TecIO support, as that is required for Tecplot Binary output. ---*/
#ifndef HAVE_TECIO
  for (unsigned short iVolumeFile = 0; iVolumeFile < nVolumeOutputFiles; iVolumeFile++){
    if (VolumeOutputFiles[iVolumeFile] == TECPLOT_BINARY ||
        VolumeOutputFiles[iVolumeFile] == SURFACE_TECPLOT_BINARY) {
      SU2_MPI::Error(string("Tecplot binary file requested in option OUTPUT_FILES but SU2 was built without TecIO support.\n"), CURRENT_FUNCTION);
    }
  }
#endif

  /*--- STL_BINARY output not implelemted yet, but already a value in option_structure.hpp---*/
  for (unsigned short iVolumeFile = 0; iVolumeFile < nVolumeOutputFiles; iVolumeFile++) {
    if (VolumeOutputFiles[iVolumeFile] == STL_BINARY){
      SU2_MPI::Error(string("OUTPUT_FILES: 'STL_BINARY' output not implemented. Use 'STL' for ASCII output.\n"), CURRENT_FUNCTION);
    }
    if (val_nDim == 2 && (VolumeOutputFiles[iVolumeFile] == STL || VolumeOutputFiles[iVolumeFile] == STL_BINARY)) {
      SU2_MPI::Error(string("OUTPUT_FILES: 'STL(_BINARY)' output only reasonable for 3D cases.\n"), CURRENT_FUNCTION);
    }
  }

  /*--- Check if MESH_QUALITY is requested in VOLUME_OUTPUT and set the config boolean accordingly. ---*/
  Wrt_MeshQuality = false;
  for (unsigned short iField = 0; iField < nVolumeOutput; iField++) {
    if(VolumeOutput[iField].find("MESH_QUALITY") != string::npos) {
      Wrt_MeshQuality = true;
    }
  }

  /*--- Check if MULTIGRID is requested in VOLUME_OUTPUT and set the config boolean accordingly. ---*/
  Wrt_MultiGrid = false;
  for (unsigned short iField = 0; iField < nVolumeOutput; iField++) {
    if(VolumeOutput[iField].find("MULTIGRID") != string::npos) {
      Wrt_MultiGrid = true;
    }
  }

  if (Kind_Solver == NAVIER_STOKES && Kind_Turb_Model != NONE){
    SU2_MPI::Error("KIND_TURB_MODEL must be NONE if SOLVER= NAVIER_STOKES", CURRENT_FUNCTION);
  }
  if (Kind_Solver == INC_NAVIER_STOKES && Kind_Turb_Model != NONE){
    SU2_MPI::Error("KIND_TURB_MODEL must be NONE if SOLVER= INC_NAVIER_STOKES", CURRENT_FUNCTION);
  }
  if (Kind_Solver == RANS && Kind_Turb_Model == NONE){
    SU2_MPI::Error("A turbulence model must be specified with KIND_TURB_MODEL if SOLVER= RANS", CURRENT_FUNCTION);
  }
  if (Kind_Solver == INC_RANS && Kind_Turb_Model == NONE){
    SU2_MPI::Error("A turbulence model must be specified with KIND_TURB_MODEL if SOLVER= INC_RANS", CURRENT_FUNCTION);
  }

  /*--- Set the boolean Wall_Functions equal to true if there is a
   definition for the wall founctions ---*/

  Wall_Functions = false;
  if (nMarker_WallFunctions > 0) {
    for (iMarker = 0; iMarker < nMarker_WallFunctions; iMarker++) {
      if (Kind_WallFunctions[iMarker] != WALL_FUNCTIONS::NONE)
        Wall_Functions = true;

      if ((Kind_WallFunctions[iMarker] == WALL_FUNCTIONS::ADAPTIVE_FUNCTION) || (Kind_WallFunctions[iMarker] == WALL_FUNCTIONS::SCALABLE_FUNCTION)
        || (Kind_WallFunctions[iMarker] == WALL_FUNCTIONS::NONEQUILIBRIUM_MODEL))

        SU2_MPI::Error(string("For RANS problems, use NONE, STANDARD_WALL_FUNCTION or EQUILIBRIUM_WALL_MODEL.\n"), CURRENT_FUNCTION);

    }
  }

  /*--- Fixed CM mode requires a static movement of the grid ---*/

  if (Fixed_CM_Mode) {
    Kind_GridMovement = MOVING_HTP;
  }

  /*--- Initialize the AoA and Sideslip variables for the incompressible
   solver. This is typically unused (often internal flows). Also fixed CL
   mode for incompressible flows is not implemented ---*/

  if (Kind_Solver == INC_EULER ||
      Kind_Solver == INC_NAVIER_STOKES ||
      Kind_Solver == INC_RANS) {

    /*--- Compute x-velocity with a safegaurd for 0.0. ---*/

    su2double Vx = 1e-10;
    if (vel_init[0] != 0.0) {
      Vx = vel_init[0];
    }

    /*--- Compute the angle-of-attack and sideslip. ---*/

    su2double alpha = 0.0, beta = 0.0;
    if (val_nDim == 2) {
      alpha = atan(vel_init[1]/Vx)*180.0/PI_NUMBER;
    } else {
      alpha = atan(vel_init[2]/Vx)*180.0/PI_NUMBER;
      beta  = atan(vel_init[1]/Vx)*180.0/PI_NUMBER;
    }

    /*--- Set alpha and beta in the config class. ---*/

    SetAoA(alpha);
    SetAoS(beta);

    if (Fixed_CL_Mode) {
      SU2_MPI::Error(string("Fixed CL mode not implemented for the incompressible solver. \n"), CURRENT_FUNCTION);
    }

    /*--- Inc CHT simulation, but energy equation of fluid is inactive. ---*/
    if (Multizone_Problem && (nMarker_CHTInterface > 0) && !Energy_Equation)
      SU2_MPI::Error(string("You probably want to set INC_ENERGY_EQUATION= YES for the fluid solver. \n"), CURRENT_FUNCTION);
  }

  /*--- By default, in 2D we should use TWOD_AIRFOIL (independenly from the input file) ---*/

  if (val_nDim == 2) Geo_Description = TWOD_AIRFOIL;

  /*--- Store the SU2 module that we are executing. ---*/

  Kind_SU2 = val_software;

  /*--- Set limiter for no MUSCL reconstructions ---*/

  if ((!MUSCL_Flow) || (Kind_ConvNumScheme_Flow == SPACE_CENTERED)) Kind_SlopeLimit_Flow = NO_LIMITER;
  if ((!MUSCL_Turb) || (Kind_ConvNumScheme_Turb == SPACE_CENTERED)) Kind_SlopeLimit_Turb = NO_LIMITER;
  if ((!MUSCL_AdjFlow) || (Kind_ConvNumScheme_AdjFlow == SPACE_CENTERED)) Kind_SlopeLimit_AdjFlow = NO_LIMITER;
  if ((!MUSCL_AdjTurb) || (Kind_ConvNumScheme_AdjTurb == SPACE_CENTERED)) Kind_SlopeLimit_AdjTurb = NO_LIMITER;

  /*--- Set the default for thrust in ActDisk ---*/

  if ((Kind_ActDisk == NET_THRUST) || (Kind_ActDisk == BC_THRUST)
      || (Kind_ActDisk == DRAG_MINUS_THRUST) || (Kind_ActDisk == MASSFLOW)
      || (Kind_ActDisk == POWER))
    ActDisk_Jump = RATIO;

  /*--- Error-catching and automatic array adjustments for objective, marker, and weights arrays --- */

  /*--- If Kind_Obj has not been specified, these arrays need to take a default --*/

  if (Weight_ObjFunc == nullptr && Kind_ObjFunc == nullptr) {
    Kind_ObjFunc = new unsigned short[1];
    Kind_ObjFunc[0] = DRAG_COEFFICIENT;
    Weight_ObjFunc = new su2double[1];
    Weight_ObjFunc[0] = 1.0;
    nObj=1;
    nObjW=1;
  }

  /*--- Maker sure that arrays are the same length ---*/

  if (nObj>0) {
    if (nMarker_Monitoring!=nObj && Marker_Monitoring!= nullptr) {
      if (nMarker_Monitoring==1) {
        /*-- If only one marker was listed with multiple objectives, set that marker as the marker for each objective ---*/
        nMarker_Monitoring = nObj;
        string marker = Marker_Monitoring[0];
        delete[] Marker_Monitoring;
        Marker_Monitoring = new string[nMarker_Monitoring];
        for (iMarker=0; iMarker<nMarker_Monitoring; iMarker++)
          Marker_Monitoring[iMarker] = marker;
      }
      else if(nObj==1){
        /*--- If one objective and more than one marker: repeat objective over each marker, evenly weighted ---*/
        unsigned int obj = Kind_ObjFunc[0];
        su2double wt=1.0;
        delete[] Kind_ObjFunc;
        if (Weight_ObjFunc!=nullptr){
         wt = Weight_ObjFunc[0];
         delete[] Weight_ObjFunc;
        }
        Kind_ObjFunc = new short unsigned int[nMarker_Monitoring];
        Weight_ObjFunc = new su2double[nMarker_Monitoring];
        for (unsigned short iObj=0; iObj<nMarker_Monitoring; iObj++){
          Kind_ObjFunc[iObj] = obj;
          Weight_ObjFunc[iObj] = wt;
        }
        nObjW = nObj;
      }
      else if(nObj>1) {
        SU2_MPI::Error(string("When using more than one OBJECTIVE_FUNCTION, MARKER_MONITORING must be the same length or length 1.\n ") +
                       string("For multiple surfaces per objective, either use one objective or list the objective multiple times.\n") +
                       string("For multiple objectives per marker either use one marker or list the marker multiple times.\n")+
                       string("Similar rules apply for multi-objective optimization using OPT_OBJECTIVE rather than OBJECTIVE_FUNCTION."),
                       CURRENT_FUNCTION);
      }
    }
  }

  /*-- Correct for case where Weight_ObjFunc has not been provided or has length < kind_objfunc---*/

  if (nObjW<nObj) {
    if (Weight_ObjFunc!= nullptr && nObjW>1) {
      SU2_MPI::Error(string("The option OBJECTIVE_WEIGHT must either have the same length as OBJECTIVE_FUNCTION,\n") +
                     string("be lenght 1, or be deleted from the config file (equal weights will be applied)."), CURRENT_FUNCTION);
    }
    Weight_ObjFunc = new su2double[nObj];
    for (unsigned short iObj=0; iObj<nObj; iObj++)
      Weight_ObjFunc[iObj] = 1.0;
  }

  /*--- One final check for multi-objective with the set of objectives
   that are not counted per-surface. We will disable multi-objective here. ---*/

  if (nObj > 1) {
    unsigned short Obj_0 = Kind_ObjFunc[0];
    for (unsigned short iObj=1; iObj<nObj; iObj++){
      switch(Kind_ObjFunc[iObj]) {
        case INVERSE_DESIGN_PRESSURE:
        case INVERSE_DESIGN_HEATFLUX:
        case THRUST_COEFFICIENT:
        case TORQUE_COEFFICIENT:
        case FIGURE_OF_MERIT:
        case SURFACE_TOTAL_PRESSURE:
        case SURFACE_STATIC_PRESSURE:
        case SURFACE_STATIC_TEMPERATURE:
        case SURFACE_MASSFLOW:
        case SURFACE_UNIFORMITY:
        case SURFACE_SECONDARY:
        case SURFACE_MOM_DISTORTION:
        case SURFACE_SECOND_OVER_UNIFORM:
        case SURFACE_PRESSURE_DROP:
        case CUSTOM_OBJFUNC:
          if (Kind_ObjFunc[iObj] != Obj_0) {
            SU2_MPI::Error(string("The following objectives can only be used for the first surface in a multi-objective \n")+
                           string("problem or as a single objective applied to multiple monitoring markers:\n")+
                           string("INVERSE_DESIGN_PRESSURE, INVERSE_DESIGN_HEATFLUX, THRUST_COEFFICIENT, TORQUE_COEFFICIENT\n")+
                           string("FIGURE_OF_MERIT, SURFACE_TOTAL_PRESSURE, SURFACE_STATIC_PRESSURE, SURFACE_MASSFLOW\n")+
                           string("SURFACE_UNIFORMITY, SURFACE_SECONDARY, SURFACE_MOM_DISTORTION, SURFACE_SECOND_OVER_UNIFORM\n")+
                           string("SURFACE_PRESSURE_DROP, SURFACE_STATIC_TEMPERATURE, CUSTOM_OBJFUNC.\n"), CURRENT_FUNCTION);
          }
          break;
        default:
          break;
      }
    }
  }

  /*--- Check for unsteady problem ---*/

  if ((TimeMarching == TIME_MARCHING::TIME_STEPPING ||
       TimeMarching == TIME_MARCHING::DT_STEPPING_1ST ||
       TimeMarching == TIME_MARCHING::DT_STEPPING_2ND) && !Time_Domain){
    SU2_MPI::Error("TIME_DOMAIN must be set to YES if TIME_MARCHING is "
                   "TIME_STEPPING, DUAL_TIME_STEPPING-1ST_ORDER or DUAL_TIME_STEPPING-2ND_ORDER", CURRENT_FUNCTION);
  }

  if (Time_Domain){
    Delta_UnstTime = Time_Step;
    Delta_DynTime  = Time_Step;

    if (TimeMarching == TIME_MARCHING::TIME_STEPPING){ InnerIter = 1; }

    /*--- Set the default write frequency to 1 if unsteady instead of 250 ---*/
    if (!OptionIsSet("OUTPUT_WRT_FREQ")) { VolumeWrtFreq = 1; }

    /*--- Set History write freq for inner and outer iteration to zero by default, so only time iterations write. ---*/
    if (!OptionIsSet("HISTORY_WRT_FREQ_INNER")) { HistoryWrtFreq[2] = 0; }
    if (!OptionIsSet("HISTORY_WRT_FREQ_OUTER")) { HistoryWrtFreq[1] = 0; }

    if (Restart == NO) {
      Restart_Iter = 0;
    } else {
      if(nTimeIter <= Restart_Iter) SU2_MPI::Error("TIME_ITER must be larger than RESTART_ITER.", CURRENT_FUNCTION);
    }

    if (Time_Step <= 0.0 && Unst_CFL == 0.0){ SU2_MPI::Error("Invalid value for TIME_STEP.", CURRENT_FUNCTION); }
  } else {
    nTimeIter = 1;
    Time_Step = 0;

    /*--- Entry 0 corresponds to unsteady simulation so for steady simulation are just set to 1. ---*/
    ScreenWrtFreq[0]  = 1;
    HistoryWrtFreq[0] = 1;

    if (TimeMarching != TIME_MARCHING::HARMONIC_BALANCE) { TimeMarching = TIME_MARCHING::STEADY; }
  }

  /*--- Ensure that Discard_InFiles is false, owerwise the gradient could be wrong ---*/

  if ((ContinuousAdjoint || DiscreteAdjoint) && Fixed_CL_Mode && !Eval_dOF_dCX)
    Discard_InFiles = false;

  /*--- Deactivate the multigrid in the adjoint problem ---*/

  if ((ContinuousAdjoint && !MG_AdjointFlow) ||
      (TimeMarching == TIME_MARCHING::TIME_STEPPING)) { nMGLevels = 0; }

  if (Kind_Solver == EULER ||
      Kind_Solver == NAVIER_STOKES ||
      Kind_Solver == RANS ||
      Kind_Solver == NEMO_EULER ||
      Kind_Solver == NEMO_NAVIER_STOKES ||
      Kind_Solver == FEM_EULER ||
      Kind_Solver == FEM_NAVIER_STOKES ||
      Kind_Solver == FEM_RANS ||
      Kind_Solver == FEM_LES){
    Kind_Regime = ENUM_REGIME::COMPRESSIBLE;
  } else if (Kind_Solver == INC_EULER ||
             Kind_Solver == INC_NAVIER_STOKES ||
             Kind_Solver == INC_RANS){
    Kind_Regime = ENUM_REGIME::INCOMPRESSIBLE;
  }  else {
    Kind_Regime = ENUM_REGIME::NO_FLOW;
  }

  if ((rank == MASTER_NODE) && ContinuousAdjoint && (Ref_NonDim == DIMENSIONAL) && (Kind_SU2 == SU2_COMPONENT::SU2_CFD)) {
    cout << "WARNING: The adjoint solver should use a non-dimensional flow solution." << endl;
  }

  /*--- Initialize non-physical points/reconstructions to zero ---*/

  Nonphys_Points   = 0;
  Nonphys_Reconstr = 0;

  /*--- Set the number of external iterations to 1 for the steady state problem ---*/

  if (Kind_Solver == FEM_ELASTICITY) {
    nMGLevels = 0;
    if (Kind_Struct_Solver == STRUCT_DEFORMATION::SMALL){
      MinLogResidual = log10(Linear_Solver_Error);
    }
  }

  Radiation = (Kind_Radiation != RADIATION_MODEL::NONE);

  /*--- Check for unsupported features. ---*/

  if ((Kind_Solver != EULER && Kind_Solver != NAVIER_STOKES && Kind_Solver != RANS) && (TimeMarching == TIME_MARCHING::HARMONIC_BALANCE)){
    SU2_MPI::Error("Harmonic Balance not yet implemented for the incompressible solver.", CURRENT_FUNCTION);
  }

  /*--- Check for Fluid model consistency ---*/

  if (standard_air) {
    if (Gamma != 1.4 || Gas_Constant != 287.058) {
      Gamma = 1.4;
      Gas_Constant = 287.058;
    }
  }

  /*--- Overrule the default values for viscosity if the US measurement system is used. ---*/

  if (SystemMeasurements == US) {

    /* Correct the viscosities, if they contain the default SI values. */
    if(fabs(Mu_Constant-1.716E-5) < 1.0E-15) Mu_Constant /= 47.88025898;
    if(fabs(Mu_Ref-1.716E-5)      < 1.0E-15) Mu_Ref      /= 47.88025898;

    /* Correct the values with temperature dimension, if they contain the default SI values. */
    if(fabs(Mu_Temperature_Ref-273.15) < 1.0E-8) Mu_Temperature_Ref *= 1.8;
    if(fabs(Mu_S-110.4)                < 1.0E-8) Mu_S               *= 1.8;

    /* Correct the thermal conductivity, if it contains the default SI value. */
    if(fabs(Thermal_Conductivity_Constant-0.0257) < 1.0E-10) Thermal_Conductivity_Constant *= 0.577789317;
  }

  /*--- Check for Measurement System ---*/

  if (SystemMeasurements == US && !standard_air) {
    SU2_MPI::Error("Only STANDARD_AIR fluid model can be used with US Measurement System", CURRENT_FUNCTION);
  }

  if (Kind_FluidModel == SU2_NONEQ && Kind_TransCoeffModel != TRANSCOEFFMODEL::WILKE ) {
    SU2_MPI::Error("Only WILKE transport model is stable for the NEMO solver using SU2TClib. Use Mutation++ instead.", CURRENT_FUNCTION);
  }

  if (Kind_FluidModel == MUTATIONPP && (Kind_TransCoeffModel != TRANSCOEFFMODEL::WILKE && Kind_TransCoeffModel != TRANSCOEFFMODEL::CHAPMANN_ENSKOG)) {
    SU2_MPI::Error("Only WILKE and Chapmann-Enskog transport model can be used with Mutation++ at the moment.", CURRENT_FUNCTION);
  }

  if (!ideal_gas && !nemo) {
    if (Kind_Upwind_Flow != ROE && Kind_Upwind_Flow != HLLC && Kind_Centered_Flow != JST) {
      SU2_MPI::Error("Only ROE Upwind, HLLC Upwind scheme, and JST scheme can be used for Non-Ideal Compressible Fluids", CURRENT_FUNCTION);
    }
  }

  if (nemo){
    if (Kind_Upwind_Flow == AUSMPWPLUS)
      SU2_MPI::Error("AUSMPW+ is extremely unstable. Feel free to fix me!", CURRENT_FUNCTION);
  }

<<<<<<< HEAD
  if (GetKind_FluidModel() == MUTATIONPP && GetFrozen() == true){
      SU2_MPI::Error("The option of FROZEN_MIXTURE is not yet working with Mutation++ support.", CURRENT_FUNCTION);
  }

=======
>>>>>>> ecb9f5c7
  if(GetBoolTurbomachinery()){
    nBlades = new su2double[nZone];
    FreeStreamTurboNormal= new su2double[3];
  }

  /*--- Check if Giles are used with turbo markers ---*/

  if (nMarker_Giles > 0 && !GetBoolTurbomachinery()){
    SU2_MPI::Error("Giles Boundary conditions can only be used with turbomachinery markers", CURRENT_FUNCTION);
  }

  /*--- Check for Boundary condition available for NICFD ---*/

  if ((!ideal_gas) && (!noneq_gas)) {
    if (nMarker_Inlet != 0) {
      SU2_MPI::Error("Riemann Boundary conditions or Giles must be used for inlet and outlet with Not Ideal Compressible Fluids ", CURRENT_FUNCTION);
    }
    if (nMarker_Outlet != 0) {
      SU2_MPI::Error("Riemann Boundary conditions or Giles must be used outlet with Not Ideal Compressible Fluids ", CURRENT_FUNCTION);
    }

    if (nMarker_FarField != 0) {
      SU2_MPI::Error("Riemann Boundary conditions or Giles must be used outlet with Not Ideal Compressible Fluids ", CURRENT_FUNCTION);
    }

  }

  /*--- Check for Boundary condition available for NICF ---*/

  if (ideal_gas && (Kind_Solver != INC_EULER && Kind_Solver != INC_NAVIER_STOKES && Kind_Solver != INC_RANS)) {
    if (SystemMeasurements == US && standard_air) {
      if (Kind_ViscosityModel != VISCOSITYMODEL::SUTHERLAND) {
        SU2_MPI::Error("Only SUTHERLAND viscosity model can be used with US Measurement", CURRENT_FUNCTION);
      }
    }
    if (Kind_ConductivityModel != CONDUCTIVITYMODEL::CONSTANT_PRANDTL ) {
      SU2_MPI::Error("Only CONSTANT_PRANDTL thermal conductivity model can be used with STANDARD_AIR and IDEAL_GAS", CURRENT_FUNCTION);
    }

  }
    /*--- Check for Boundary condition option agreement ---*/
  if (Kind_InitOption == REYNOLDS){
    if ((Kind_Solver == NAVIER_STOKES || Kind_Solver == RANS) && Reynolds <=0){
      SU2_MPI::Error("Reynolds number required for NAVIER_STOKES and RANS !!", CURRENT_FUNCTION);
    }
  }

  if (nKind_SurfaceMovement != nMarker_Moving) {
    SU2_MPI::Error("Number of SURFACE_MOVEMENT must match number of MARKER_MOVING", CURRENT_FUNCTION);
  }

  if (TimeMarching == TIME_MARCHING::TIME_STEPPING){
    nIter      = 1;
    nInnerIter  = 1;
  }

  if (!Multizone_Problem){
    ScreenWrtFreq[1]  = 0;
    HistoryWrtFreq[1] = 0;
    if (!Time_Domain){
      /*--- If not running multizone or unsteady, INNER_ITER and ITER are interchangeable,
       * but precedence will be given to INNER_ITER if both options are present. ---*/
      if (!OptionIsSet("INNER_ITER")){
        nInnerIter = nIter;
      }
    }
  }


  if ((Multizone_Problem || Time_Domain) && OptionIsSet("ITER")){
    SU2_MPI::Error("ITER must not be used when running multizone and/or unsteady problems.\n"
                   "Use TIME_ITER, OUTER_ITER or INNER_ITER to specify number of time iterations,\n"
                   "outer iterations or inner iterations, respectively.", CURRENT_FUNCTION);
  }

  /*--- If we're solving a purely steady problem with no prescribed grid
   movement (both rotating frame and moving walls can be steady), make sure that
   there is no grid motion ---*/

  if (GetGrid_Movement()){
    if ((Kind_SU2 == SU2_COMPONENT::SU2_CFD || Kind_SU2 == SU2_COMPONENT::SU2_SOL) &&
        (TimeMarching == TIME_MARCHING::STEADY && !Time_Domain)){

      if((Kind_GridMovement != ROTATING_FRAME) &&
         (Kind_GridMovement != STEADY_TRANSLATION) &&
         (Kind_GridMovement != NONE)){
        SU2_MPI::Error("Unsupported kind of grid movement for steady state problems.", CURRENT_FUNCTION);
      }
      for (iMarker = 0; iMarker < nMarker_Moving; iMarker++){
        if (Kind_SurfaceMovement[iMarker] != MOVING_WALL){
          SU2_MPI::Error("Unsupported kind of surface movement for steady state problems.", CURRENT_FUNCTION);
        }
      }
    }
  }

  /*--- The Line Search should be applied only in the deformation stage. ---*/

  if (Kind_SU2 != SU2_COMPONENT::SU2_DEF) {
    Opt_RelaxFactor = 1.0;
  }

  /*--- If it is not specified, set the mesh motion mach number
   equal to the freestream value. ---*/

  if (GetDynamic_Grid() && Mach_Motion == 0.0)
    Mach_Motion = Mach;

  /*--- Set the boolean flag if we are in a rotating frame (source term). ---*/

  if (Kind_GridMovement == ROTATING_FRAME)
    Rotating_Frame = true;
  else
    Rotating_Frame = false;

  /*--- In case the grid movement parameters have not been declared in the
   config file, set them equal to zero for safety. Also check to make sure
   that for each option, a value has been declared for each moving marker. ---*/

  if (nMarker_Moving > 0){
    if (nMarkerMotion_Origin == 0){
      nMarkerMotion_Origin = 3*nMarker_Moving;
      MarkerMotion_Origin = new su2double[nMarkerMotion_Origin] ();
    }
    if (nMarkerMotion_Origin/3 != nMarker_Moving){
      SU2_MPI::Error("Number of SURFACE_MOTION_ORIGIN must be three times the number of MARKER_MOVING, (x,y,z) per marker.", CURRENT_FUNCTION);
    }
    if (nMarkerTranslation == 0){
      nMarkerTranslation = 3*nMarker_Moving;
      MarkerTranslation_Rate = new su2double[nMarkerTranslation] ();
    }
    if (nMarkerTranslation/3 != nMarker_Moving){
      SU2_MPI::Error("Number of SURFACE_TRANSLATION_RATE must be three times the number of MARKER_MOVING, (x,y,z) per marker.", CURRENT_FUNCTION);
    }
    if (nMarkerRotation_Rate == 0){
      nMarkerRotation_Rate = 3*nMarker_Moving;
      MarkerRotation_Rate = new su2double[nMarkerRotation_Rate] ();
    }
    if (nMarkerRotation_Rate/3 != nMarker_Moving){
      SU2_MPI::Error("Number of SURFACE_ROTATION_RATE must be three times the number of MARKER_MOVING, (x,y,z) per marker.", CURRENT_FUNCTION);
    }
    if (nMarkerPlunging_Ampl == 0){
      nMarkerPlunging_Ampl = 3*nMarker_Moving;
      MarkerPlunging_Ampl = new su2double[nMarkerPlunging_Ampl] ();
    }
    if (nMarkerPlunging_Ampl/3 != nMarker_Moving){
      SU2_MPI::Error("Number of SURFACE_PLUNGING_AMPL must be three times the number of MARKER_MOVING, (x,y,z) per marker.", CURRENT_FUNCTION);
    }
    if (nMarkerPlunging_Omega == 0){
      nMarkerPlunging_Omega = 3*nMarker_Moving;
      MarkerPlunging_Omega = new su2double[nMarkerPlunging_Omega] ();
    }
    if (nMarkerPlunging_Omega/3 != nMarker_Moving){
      SU2_MPI::Error("Number of SURFACE_PLUNGING_OMEGA must be three times the number of MARKER_MOVING, (x,y,z) per marker.", CURRENT_FUNCTION);
    }
    if (nMarkerPitching_Ampl == 0){
      nMarkerPitching_Ampl = 3*nMarker_Moving;
      MarkerPitching_Ampl = new su2double[nMarkerPitching_Ampl] ();
    }
    if (nMarkerPitching_Ampl/3 != nMarker_Moving){
      SU2_MPI::Error("Number of SURFACE_PITCHING_AMPL must be three times the number of MARKER_MOVING, (x,y,z) per marker.", CURRENT_FUNCTION);
    }
    if (nMarkerPitching_Omega == 0){
      nMarkerPitching_Omega = 3*nMarker_Moving;
      MarkerPitching_Omega = new su2double[nMarkerPitching_Omega] ();
    }
    if (nMarkerPitching_Omega/3 != nMarker_Moving){
      SU2_MPI::Error("Number of SURFACE_PITCHING_OMEGA must be three times the number of MARKER_MOVING, (x,y,z) per marker.", CURRENT_FUNCTION);
    }
    if (nMarkerPitching_Phase == 0){
      nMarkerPitching_Phase = 3*nMarker_Moving;
      MarkerPitching_Phase = new su2double[nMarkerPitching_Phase] ();
    }
    if (nMarkerPitching_Phase/3 != nMarker_Moving){
      SU2_MPI::Error("Number of SURFACE_PITCHING_PHASE must be three times the number of MARKER_MOVING, (x,y,z) per marker.", CURRENT_FUNCTION);
    }

    if (nMoveMotion_Origin == 0){
      nMoveMotion_Origin = nMarker_Moving;
      MoveMotion_Origin = new unsigned short[nMoveMotion_Origin];
      for (iMarker = 0; iMarker < nMarker_Moving; iMarker++){
        MoveMotion_Origin[iMarker] = NO;
      }
    }
    if (nMoveMotion_Origin != nMarker_Moving){
      SU2_MPI::Error("Number of MOVE_MOTION_ORIGIN must match number of MARKER_MOVING.", CURRENT_FUNCTION);
    }
  }

  /*-- Setting Harmonic Balance period from the config file */

  if (TimeMarching == TIME_MARCHING::HARMONIC_BALANCE) {
    HarmonicBalance_Period = GetHarmonicBalance_Period();
    if (HarmonicBalance_Period < 0)  {
      SU2_MPI::Error("Not a valid value for time period!!", CURRENT_FUNCTION);
    }
    /* Initialize the Harmonic balance Frequency pointer */
    if (Omega_HB == nullptr) {
      Omega_HB = new su2double[nOmega_HB];
      for (unsigned short iZone = 0; iZone < nOmega_HB; iZone++ )
        Omega_HB[iZone] = 0.0;
  } else {
      if (nOmega_HB != nTimeInstances) {
        SU2_MPI::Error("Length of omega_HB  must match the number TIME_INSTANCES!!" , CURRENT_FUNCTION);
      }
    }
  }

  /*--- Force number of span-wise section to 1 if 2D case ---*/
  if(val_nDim ==2){
    nSpanWiseSections_User=1;
    Kind_SpanWise= EQUISPACED;
  }

  /*--- Set number of TurboPerformance markers ---*/
  if(nMarker_Turbomachinery > 0){
    if(nMarker_Turbomachinery > 1){
      nMarker_TurboPerformance = nMarker_Turbomachinery + SU2_TYPE::Int(nMarker_Turbomachinery/2) + 1;
    }else{
      nMarker_TurboPerformance = nMarker_Turbomachinery;
    }
  } else {
    nMarker_TurboPerformance = 0;
    nSpanWiseSections =1;
  }

  /*--- Set number of TurboPerformance markers ---*/
  if(nMarker_Turbomachinery != 0){
    nSpan_iZones = new unsigned short[nZone];
  }

  /*--- Set number of TurboPerformance markers ---*/
  if(GetGrid_Movement() && RampRotatingFrame && !DiscreteAdjoint){
    FinalRotation_Rate_Z = Rotation_Rate[2];
    if(abs(FinalRotation_Rate_Z) > 0.0){
      Rotation_Rate[2] = rampRotFrame_coeff[0];
    }
  }

  if(RampOutletPressure && !DiscreteAdjoint){
    for (iMarker = 0; iMarker < nMarker_Giles; iMarker++){
      if (Kind_Data_Giles[iMarker] == STATIC_PRESSURE || Kind_Data_Giles[iMarker] == STATIC_PRESSURE_1D || Kind_Data_Giles[iMarker] == RADIAL_EQUILIBRIUM ){
        FinalOutletPressure = Giles_Var1[iMarker];
        Giles_Var1[iMarker] = rampOutPres_coeff[0];
      }
    }
    for (iMarker = 0; iMarker < nMarker_Riemann; iMarker++){
      if (Kind_Data_Riemann[iMarker] == STATIC_PRESSURE || Kind_Data_Riemann[iMarker] == RADIAL_EQUILIBRIUM){
        FinalOutletPressure = Riemann_Var1[iMarker];
        Riemann_Var1[iMarker] = rampOutPres_coeff[0];
      }
    }
  }

  /*--- Check on extra Relaxation factor for Giles---*/
  if(extrarelfac[1] > 0.5){
    extrarelfac[1] = 0.5;
  }
    /*--- Use the various rigid-motion input frequencies to determine the period to be used with harmonic balance cases.
     There are THREE types of motion to consider, namely: rotation, pitching, and plunging.
     The largest period of motion is the one to be used for harmonic balance  calculations. ---*/

  /*if (Unsteady_Simulation == HARMONIC_BALANCE) {
    if (!(GetGrid_Movement())) {
      // No grid movement - Time period from config file //
      HarmonicBalance_Period = GetHarmonicBalance_Period();
    }

    else {
      unsigned short N_MOTION_TYPES = 3;
      su2double *periods;
      periods = new su2double[N_MOTION_TYPES];

      //--- rotation: ---//

      su2double Omega_mag_rot = sqrt(pow(Rotation_Rate_X[ZONE_0],2)+pow(Rotation_Rate_Y[ZONE_0],2)+pow(Rotation_Rate_Z[ZONE_0],2));
      if (Omega_mag_rot > 0)
          periods[0] = 2*PI_NUMBER/Omega_mag_rot;
      else
          periods[0] = 0.0;

      //--- pitching: ---//

      su2double Omega_mag_pitch = sqrt(pow(Pitching_Omega_X[ZONE_0],2)+pow(Pitching_Omega_Y[ZONE_0],2)+pow(Pitching_Omega_Z[ZONE_0],2));
      if (Omega_mag_pitch > 0)
          periods[1] = 2*PI_NUMBER/Omega_mag_pitch;
      else
          periods[1] = 0.0;

      //--- plunging: ---//

      su2double Omega_mag_plunge = sqrt(pow(Plunging_Omega_X[ZONE_0],2)+pow(Plunging_Omega_Y[ZONE_0],2)+pow(Plunging_Omega_Z[ZONE_0],2));
      if (Omega_mag_plunge > 0)
          periods[2] = 2*PI_NUMBER/Omega_mag_plunge;
      else
          periods[2] = 0.0;

      //--- determine which period is largest ---//

      unsigned short iVar;
      HarmonicBalance_Period = 0.0;
      for (iVar = 0; iVar < N_MOTION_TYPES; iVar++) {
          if (periods[iVar] > HarmonicBalance_Period)
              HarmonicBalance_Period = periods[iVar];
      }

      delete periods;
    }

  }*/


  /*--- In case the moment origin coordinates have not been declared in the
   config file, set them equal to zero for safety. Also check to make sure
   that for each marker, a value has been declared for the moment origin.
   Unless only one value was specified, then set this value for all the markers
   being monitored. ---*/


  if ((nRefOriginMoment_X != nRefOriginMoment_Y) || (nRefOriginMoment_X != nRefOriginMoment_Z) ) {
    SU2_MPI::Error("ERROR: Length of REF_ORIGIN_MOMENT_X, REF_ORIGIN_MOMENT_Y and REF_ORIGIN_MOMENT_Z must be the same!!", CURRENT_FUNCTION);
  }

  if (RefOriginMoment_X == nullptr) {
    RefOriginMoment_X = new su2double[nMarker_Monitoring];
    for (iMarker = 0; iMarker < nMarker_Monitoring; iMarker++ )
      RefOriginMoment_X[iMarker] = 0.0;
  } else {
    if (nRefOriginMoment_X == 1) {

      su2double aux_RefOriginMoment_X = RefOriginMoment_X[0];
      delete [] RefOriginMoment_X;
      RefOriginMoment_X = new su2double[nMarker_Monitoring];
      nRefOriginMoment_X = nMarker_Monitoring;

      for (iMarker = 0; iMarker < nMarker_Monitoring; iMarker++ )
        RefOriginMoment_X[iMarker] = aux_RefOriginMoment_X;
    }
    else if (nRefOriginMoment_X != nMarker_Monitoring) {
      SU2_MPI::Error("ERROR: Length of REF_ORIGIN_MOMENT_X must match number of Monitoring Markers!!", CURRENT_FUNCTION);
    }
  }

  if (RefOriginMoment_Y == nullptr) {
    RefOriginMoment_Y = new su2double[nMarker_Monitoring];
    for (iMarker = 0; iMarker < nMarker_Monitoring; iMarker++ )
      RefOriginMoment_Y[iMarker] = 0.0;
  } else {
    if (nRefOriginMoment_Y == 1) {

      su2double aux_RefOriginMoment_Y = RefOriginMoment_Y[0];
      delete [] RefOriginMoment_Y;
      RefOriginMoment_Y = new su2double[nMarker_Monitoring];
      nRefOriginMoment_Y = nMarker_Monitoring;

      for (iMarker = 0; iMarker < nMarker_Monitoring; iMarker++ )
        RefOriginMoment_Y[iMarker] = aux_RefOriginMoment_Y;
    }
    else if (nRefOriginMoment_Y != nMarker_Monitoring) {
      SU2_MPI::Error("ERROR: Length of REF_ORIGIN_MOMENT_Y must match number of Monitoring Markers!!", CURRENT_FUNCTION);
    }
  }

  if (RefOriginMoment_Z == nullptr) {
    RefOriginMoment_Z = new su2double[nMarker_Monitoring];
    for (iMarker = 0; iMarker < nMarker_Monitoring; iMarker++ )
      RefOriginMoment_Z[iMarker] = 0.0;
  } else {
    if (nRefOriginMoment_Z == 1) {

      su2double aux_RefOriginMoment_Z = RefOriginMoment_Z[0];
      delete [] RefOriginMoment_Z;
      RefOriginMoment_Z = new su2double[nMarker_Monitoring];
      nRefOriginMoment_Z = nMarker_Monitoring;

      for (iMarker = 0; iMarker < nMarker_Monitoring; iMarker++ )
        RefOriginMoment_Z[iMarker] = aux_RefOriginMoment_Z;
    }
    else if (nRefOriginMoment_Z != nMarker_Monitoring) {
      SU2_MPI::Error("ERROR: Length of REF_ORIGIN_MOMENT_Z must match number of Monitoring Markers!!", CURRENT_FUNCTION);
    }
  }

  /*--- Set the boolean flag if we are carrying out an aeroelastic simulation. ---*/

  if (GetGrid_Movement() && (GetSurface_Movement(AEROELASTIC) || GetSurface_Movement(AEROELASTIC_RIGID_MOTION))) Aeroelastic_Simulation = true;
  else Aeroelastic_Simulation = false;

  /*--- Initializing the size for the solutions of the Aeroelastic problem. ---*/


  if (GetGrid_Movement() && Aeroelastic_Simulation) {
    Aeroelastic_np1.resize(nMarker_Monitoring);
    Aeroelastic_n.resize(nMarker_Monitoring);
    Aeroelastic_n1.resize(nMarker_Monitoring);
    for (iMarker = 0; iMarker < nMarker_Monitoring; iMarker++) {
      Aeroelastic_np1[iMarker].resize(2);
      Aeroelastic_n[iMarker].resize(2);
      Aeroelastic_n1[iMarker].resize(2);
      for (int i =0; i<2; i++) {
        Aeroelastic_np1[iMarker][i].resize(2);
        Aeroelastic_n[iMarker][i].resize(2);
        Aeroelastic_n1[iMarker][i].resize(2);
        for (int j=0; j<2; j++) {
          Aeroelastic_np1[iMarker][i][j] = 0.0;
          Aeroelastic_n[iMarker][i][j] = 0.0;
          Aeroelastic_n1[iMarker][i][j] = 0.0;
        }
      }
    }
  }

  /*--- Allocate memory for the plunge and pitch and initialized them to zero ---*/

  if (GetGrid_Movement() && Aeroelastic_Simulation) {
    Aeroelastic_pitch = new su2double[nMarker_Monitoring];
    Aeroelastic_plunge = new su2double[nMarker_Monitoring];
    for (iMarker = 0; iMarker < nMarker_Monitoring; iMarker++ ) {
      Aeroelastic_pitch[iMarker] = 0.0;
      Aeroelastic_plunge[iMarker] = 0.0;
    }
  }

  FinestMesh = MESH_0;
  if (MGCycle == FULLMG_CYCLE) FinestMesh = nMGLevels;

  if ((Kind_Solver == NAVIER_STOKES) &&
      (Kind_Turb_Model != NONE))
    Kind_Solver = RANS;

  if ((Kind_Solver == INC_NAVIER_STOKES) &&
      (Kind_Turb_Model != NONE))
    Kind_Solver = INC_RANS;

  if (Kind_Solver == EULER ||
      Kind_Solver == INC_EULER ||
      Kind_Solver == NEMO_EULER ||
      Kind_Solver == FEM_EULER)
    Kind_Turb_Model = NONE;

  Kappa_2nd_Flow = jst_coeff[0];
  Kappa_4th_Flow = jst_coeff[1];
  Kappa_2nd_AdjFlow = jst_adj_coeff[0];
  Kappa_4th_AdjFlow = jst_adj_coeff[1];
  Kappa_2nd_Heat = ad_coeff_heat[0];
  Kappa_4th_Heat = ad_coeff_heat[1];

  /*--- Make the MG_PreSmooth, MG_PostSmooth, and MG_CorrecSmooth
   arrays consistent with nMGLevels ---*/

  unsigned short * tmp_smooth = new unsigned short[nMGLevels+1];

  if ((nMG_PreSmooth != nMGLevels+1) && (nMG_PreSmooth != 0)) {
    if (nMG_PreSmooth > nMGLevels+1) {

      /*--- Truncate by removing unnecessary elements at the end ---*/

      for (unsigned int i = 0; i <= nMGLevels; i++)
        tmp_smooth[i] = MG_PreSmooth[i];
      delete [] MG_PreSmooth;
      MG_PreSmooth=nullptr;
    }
    else {

      /*--- Add additional elements equal to last element ---*/

      for (unsigned int i = 0; i < nMG_PreSmooth; i++)
        tmp_smooth[i] = MG_PreSmooth[i];
      for (unsigned int i = nMG_PreSmooth; i <= nMGLevels; i++)
        tmp_smooth[i] = MG_PreSmooth[nMG_PreSmooth-1];
      delete [] MG_PreSmooth;
      MG_PreSmooth=nullptr;
    }

    nMG_PreSmooth = nMGLevels+1;
    MG_PreSmooth = new unsigned short[nMG_PreSmooth];
    for (unsigned int i = 0; i < nMG_PreSmooth; i++)
      MG_PreSmooth[i] = tmp_smooth[i];
  }
  if ((nMGLevels != 0) && (nMG_PreSmooth == 0)) {
    delete [] MG_PreSmooth;
    nMG_PreSmooth = nMGLevels+1;
    MG_PreSmooth = new unsigned short[nMG_PreSmooth];
    for (unsigned int i = 0; i < nMG_PreSmooth; i++)
      MG_PreSmooth[i] = i+1;
  }

  if ((nMG_PostSmooth != nMGLevels+1) && (nMG_PostSmooth != 0)) {
    if (nMG_PostSmooth > nMGLevels+1) {

      /*--- Truncate by removing unnecessary elements at the end ---*/

      for (unsigned int i = 0; i <= nMGLevels; i++)
        tmp_smooth[i] = MG_PostSmooth[i];
      delete [] MG_PostSmooth;
      MG_PostSmooth=nullptr;
    }
    else {

      /*--- Add additional elements equal to last element ---*/

      for (unsigned int i = 0; i < nMG_PostSmooth; i++)
        tmp_smooth[i] = MG_PostSmooth[i];
      for (unsigned int i = nMG_PostSmooth; i <= nMGLevels; i++)
        tmp_smooth[i] = MG_PostSmooth[nMG_PostSmooth-1];
      delete [] MG_PostSmooth;
      MG_PostSmooth=nullptr;
    }

    nMG_PostSmooth = nMGLevels+1;
    MG_PostSmooth = new unsigned short[nMG_PostSmooth];
    for (unsigned int i = 0; i < nMG_PostSmooth; i++)
      MG_PostSmooth[i] = tmp_smooth[i];

  }

  if ((nMGLevels != 0) && (nMG_PostSmooth == 0)) {
    delete [] MG_PostSmooth;
    nMG_PostSmooth = nMGLevels+1;
    MG_PostSmooth = new unsigned short[nMG_PostSmooth];
    for (unsigned int i = 0; i < nMG_PostSmooth; i++)
      MG_PostSmooth[i] = 0;
  }

  if ((nMG_CorrecSmooth != nMGLevels+1) && (nMG_CorrecSmooth != 0)) {
    if (nMG_CorrecSmooth > nMGLevels+1) {

      /*--- Truncate by removing unnecessary elements at the end ---*/

      for (unsigned int i = 0; i <= nMGLevels; i++)
        tmp_smooth[i] = MG_CorrecSmooth[i];
      delete [] MG_CorrecSmooth;
      MG_CorrecSmooth = nullptr;
    }
    else {

      /*--- Add additional elements equal to last element ---*/

      for (unsigned int i = 0; i < nMG_CorrecSmooth; i++)
        tmp_smooth[i] = MG_CorrecSmooth[i];
      for (unsigned int i = nMG_CorrecSmooth; i <= nMGLevels; i++)
        tmp_smooth[i] = MG_CorrecSmooth[nMG_CorrecSmooth-1];
      delete [] MG_CorrecSmooth;
      MG_CorrecSmooth = nullptr;
    }
    nMG_CorrecSmooth = nMGLevels+1;
    MG_CorrecSmooth = new unsigned short[nMG_CorrecSmooth];
    for (unsigned int i = 0; i < nMG_CorrecSmooth; i++)
      MG_CorrecSmooth[i] = tmp_smooth[i];
  }

  if ((nMGLevels != 0) && (nMG_CorrecSmooth == 0)) {
    delete [] MG_CorrecSmooth;
    nMG_CorrecSmooth = nMGLevels+1;
    MG_CorrecSmooth = new unsigned short[nMG_CorrecSmooth];
    for (unsigned int i = 0; i < nMG_CorrecSmooth; i++)
      MG_CorrecSmooth[i] = 0;
  }

  /*--- Override MG Smooth parameters ---*/

  if (nMG_PreSmooth != 0) MG_PreSmooth[MESH_0] = 1;
  if (nMG_PostSmooth != 0) {
    MG_PostSmooth[MESH_0] = 0;
    MG_PostSmooth[nMGLevels] = 0;
  }
  if (nMG_CorrecSmooth != 0) MG_CorrecSmooth[nMGLevels] = 0;

  if (Restart) MGCycle = V_CYCLE;

  if (ContinuousAdjoint) {
    if (Kind_Solver == EULER) Kind_Solver = ADJ_EULER;
    if (Kind_Solver == NAVIER_STOKES) Kind_Solver = ADJ_NAVIER_STOKES;
    if (Kind_Solver == RANS) Kind_Solver = ADJ_RANS;
  }

  nCFL = nMGLevels+1;
  CFL = new su2double[nCFL];
  CFL[0] = CFLFineGrid;

  /*--- Handle optional CFL adapt parameter values ---*/

  if (nCFL_AdaptParam < default_cfl_adapt.size()) {
    auto newParam = new su2double [default_cfl_adapt.size()];
    for (iCFL = 0; iCFL < default_cfl_adapt.size(); ++iCFL) {
      if (iCFL < nCFL_AdaptParam) newParam[iCFL] = CFL_AdaptParam[iCFL];
      else newParam[iCFL] = default_cfl_adapt[iCFL];
    }
    swap(newParam, CFL_AdaptParam);
    delete [] newParam;
    nCFL_AdaptParam = default_cfl_adapt.size();
  }

  /*--- Evaluate when the Cl should be evaluated ---*/

  Iter_Fixed_CM        = SU2_TYPE::Int(nInnerIter / (su2double(Update_iH)+1));
  Iter_Fixed_NetThrust = SU2_TYPE::Int(nInnerIter / (su2double(Update_BCThrust)+1));

  /*--- Setting relaxation factor and CFL for the adjoint runs ---*/

  if (ContinuousAdjoint) {
    CFL[0] = CFL[0] * CFLRedCoeff_AdjFlow;
    CFL_AdaptParam[2] *= CFLRedCoeff_AdjFlow;
    CFL_AdaptParam[3] *= CFLRedCoeff_AdjFlow;
    Iter_Fixed_CM = SU2_TYPE::Int(su2double (Iter_Fixed_CM) / CFLRedCoeff_AdjFlow);
    Iter_Fixed_NetThrust = SU2_TYPE::Int(su2double (Iter_Fixed_NetThrust) / CFLRedCoeff_AdjFlow);
  }

  if ((DiscreteAdjoint) && (Inconsistent_Disc)) {
    Kind_ConvNumScheme_Flow = Kind_ConvNumScheme_AdjFlow;
    Kind_Centered_Flow = Kind_Centered_AdjFlow;
    Kind_Upwind_Flow = Kind_Upwind_AdjFlow;
    Kappa_2nd_Flow = jst_adj_coeff[0];
    Kappa_4th_Flow = jst_adj_coeff[1];
  }

  if (Update_AoA_Iter_Limit == 0 && Fixed_CL_Mode) {
    SU2_MPI::Error("ERROR: Please specify non-zero UPDATE_AOA_ITER_LIMIT.", CURRENT_FUNCTION);
  }
  if (Iter_Fixed_CM == 0) { Iter_Fixed_CM = nInnerIter+1; Update_iH = 0; }
  if (Iter_Fixed_NetThrust == 0) { Iter_Fixed_NetThrust = nInnerIter+1; Update_BCThrust = 0; }

  for (iCFL = 1; iCFL < nCFL; iCFL++)
    CFL[iCFL] = CFL[iCFL-1];

  if (nRKStep == 0) {
    nRKStep = 1;
    RK_Alpha_Step = new su2double[1]; RK_Alpha_Step[0] = 1.0;
  }

  /* Check if the byte alignment of the matrix multiplications is a
     multiple of 64. */
  if( byteAlignmentMatMul%64 ) {
    SU2_MPI::Error("ALIGNED_BYTES_MATMUL must be a multiple of 64.", CURRENT_FUNCTION);
  }

  /* Determine the value of sizeMatMulPadding, which is the matrix size in
     the vectorization direction when padding is applied to have optimal
     performance in the matrix multiplications. */
  sizeMatMulPadding = byteAlignmentMatMul/sizeof(passivedouble);

  /* Correct the number of time levels for time accurate local time
     stepping, if needed.  */
  if (nLevels_TimeAccurateLTS == 0)  nLevels_TimeAccurateLTS =  1;
  if (nLevels_TimeAccurateLTS  > 15) nLevels_TimeAccurateLTS = 15;

  /* Check that no time accurate local time stepping is specified for time
     integration schemes other than ADER. */
  if (Kind_TimeIntScheme_FEM_Flow != ADER_DG && nLevels_TimeAccurateLTS != 1) {

    if (rank==MASTER_NODE) {
      cout << endl << "WARNING: "
           << nLevels_TimeAccurateLTS << " levels specified for time accurate local time stepping." << endl
           << "Time accurate local time stepping is only possible for ADER, hence this option is not used." << endl
           << endl;
    }

    nLevels_TimeAccurateLTS = 1;
  }

  if (Kind_TimeIntScheme_FEM_Flow == ADER_DG) {

    TimeMarching = TIME_MARCHING::TIME_STEPPING;  // Only time stepping for ADER.

    /* If time accurate local time stepping is used, make sure that an unsteady
       CFL is specified. If not, terminate. */
    if (nLevels_TimeAccurateLTS != 1) {
      if(Unst_CFL == 0.0)
        SU2_MPI::Error("ERROR: Unsteady CFL not specified for time accurate local time stepping.",
                       CURRENT_FUNCTION);
    }

    /* Determine the location of the ADER time DOFs, which are the Gauss-Legendre
       integration points corresponding to the number of time DOFs. */
    vector<passivedouble> GLPoints(nTimeDOFsADER_DG), GLWeights(nTimeDOFsADER_DG);
    CGaussJacobiQuadrature GaussJacobi;
    GaussJacobi.GetQuadraturePoints(0.0, 0.0, -1.0, 1.0, GLPoints, GLWeights);

    TimeDOFsADER_DG = new su2double[nTimeDOFsADER_DG];
    for(unsigned short i=0; i<nTimeDOFsADER_DG; ++i)
      TimeDOFsADER_DG[i] = GLPoints[i];

    /* Determine the number of integration points in time, their locations
       on the interval [-1..1] and their integration weights. */
    unsigned short orderExact = ceil(Quadrature_Factor_Time_ADER_DG*(nTimeDOFsADER_DG-1));
    nTimeIntegrationADER_DG = orderExact/2 + 1;
    nTimeIntegrationADER_DG = max(nTimeIntegrationADER_DG, nTimeDOFsADER_DG);
    GLPoints.resize(nTimeIntegrationADER_DG);
    GLWeights.resize(nTimeIntegrationADER_DG);
    GaussJacobi.GetQuadraturePoints(0.0, 0.0, -1.0, 1.0, GLPoints, GLWeights);

    TimeIntegrationADER_DG    = new su2double[nTimeIntegrationADER_DG];
    WeightsIntegrationADER_DG = new su2double[nTimeIntegrationADER_DG];
    for(unsigned short i=0; i<nTimeIntegrationADER_DG; ++i) {
      TimeIntegrationADER_DG[i]    = GLPoints[i];
      WeightsIntegrationADER_DG[i] = GLWeights[i];
    }
  }

  if (nIntCoeffs == 0) {
    nIntCoeffs = 2;
    Int_Coeffs = new su2double[2]; Int_Coeffs[0] = 0.25; Int_Coeffs[1] = 0.5;
  }

  if (nElasticityMod == 0) {
    nElasticityMod = 1;
    ElasticityMod = new su2double[1]; ElasticityMod[0] = 2E11;
  }

  if (nPoissonRatio == 0) {
    nPoissonRatio = 1;
    PoissonRatio = new su2double[1]; PoissonRatio[0] = 0.30;
  }

  if (nMaterialDensity == 0) {
    nMaterialDensity = 1;
    MaterialDensity = new su2double[1]; MaterialDensity[0] = 7854;
  }

  if (nElectric_Constant == 0) {
    nElectric_Constant = 1;
    Electric_Constant = new su2double[1]; Electric_Constant[0] = 0.0;
  }

  if (nElectric_Field == 0) {
    nElectric_Field = 1;
    Electric_Field_Mod = new su2double[1]; Electric_Field_Mod[0] = 0.0;
  }

  if (nDim_RefNode == 0) {
    nDim_RefNode = 3;
    RefNode_Displacement = new su2double[3];
    RefNode_Displacement[0] = 0.0; RefNode_Displacement[1] = 0.0; RefNode_Displacement[2] = 0.0;
  }

  if (nDim_Electric_Field == 0) {
    nDim_Electric_Field = 2;
    Electric_Field_Dir = new su2double[2]; Electric_Field_Dir[0] = 0.0;  Electric_Field_Dir[1] = 1.0;
  }

  if ((Kind_SU2 == SU2_COMPONENT::SU2_CFD) && (Kind_Solver == NO_SOLVER)) {
    SU2_MPI::Error("PHYSICAL_PROBLEM must be set in the configuration file", CURRENT_FUNCTION);
  }

  /*--- Set a flag for viscous simulations ---*/

  Viscous = (( Kind_Solver == NAVIER_STOKES          ) ||
             ( Kind_Solver == NEMO_NAVIER_STOKES     ) ||
             ( Kind_Solver == ADJ_NAVIER_STOKES      ) ||
             ( Kind_Solver == RANS                   ) ||
             ( Kind_Solver == ADJ_RANS               ) ||
             ( Kind_Solver == FEM_NAVIER_STOKES      ) ||
             ( Kind_Solver == FEM_RANS               ) ||
             ( Kind_Solver == FEM_LES                ) ||
             ( Kind_Solver == INC_NAVIER_STOKES      ) ||
             ( Kind_Solver == INC_RANS               ) );

  /*--- To avoid boundary intersections, let's add a small constant to the planes. ---*/

  if (Geo_Description == NACELLE) {
    for (unsigned short iSections = 0; iSections < nLocationStations; iSections++) {
      if (LocationStations[iSections] == 0) LocationStations[iSections] = 1E-6;
      if (LocationStations[iSections] == 360) LocationStations[iSections] = 359.999999;
    }
  }
  else {
    for (unsigned short iSections = 0; iSections < nLocationStations; iSections++) {
      LocationStations[iSections] += EPS;
    }
    geo_loc[0] += EPS;
    geo_loc[1] += EPS;
  }

  /*--- Length based parameter for slope limiters uses a default value of
   0.1m ---*/

  RefElemLength = 1.0;
  if (SystemMeasurements == US) RefElemLength /= 0.3048;

  /*--- Re-scale the length based parameters. The US system uses feet,
   but SU2 assumes that the grid is in inches ---*/

  if ((SystemMeasurements == US) && (Kind_SU2 == SU2_COMPONENT::SU2_CFD)) {

    for (iMarker = 0; iMarker < nMarker_Monitoring; iMarker++) {
      RefOriginMoment_X[iMarker] = RefOriginMoment_X[iMarker]/12.0;
      RefOriginMoment_Y[iMarker] = RefOriginMoment_Y[iMarker]/12.0;
      RefOriginMoment_Z[iMarker] = RefOriginMoment_Z[iMarker]/12.0;
    }

    for (iMarker = 0; iMarker < nMarker_Moving; iMarker++){
      for (unsigned short iDim = 0; iDim < 3; iDim++){
        MarkerMotion_Origin[3*iMarker+iDim] /= 12.0;
      }
    }

    RefLength = RefLength/12.0;

    if ((val_nDim == 2) && (!Axisymmetric)) RefArea = RefArea/12.0;
    else RefArea = RefArea/144.0;
    Length_Reynolds = Length_Reynolds/12.0;
    Highlite_Area = Highlite_Area/144.0;
    SemiSpan = SemiSpan/12.0;

    ea_lim[0] /= 12.0;
    ea_lim[1] /= 12.0;
    ea_lim[2] /= 12.0;

    if (Geo_Description != NACELLE) {
      for (unsigned short iSections = 0; iSections < nLocationStations; iSections++) {
        LocationStations[iSections] = LocationStations[iSections]/12.0;
      }
      geo_loc[0] /= 12.0;
      geo_loc[1] /= 12.0;
    }

    for (int i=0; i<7; ++i) eng_cyl[i] /= 12.0;
  }

  if ((Kind_Turb_Model != SA) && (Kind_Trans_Model == BC)){
    SU2_MPI::Error("BC transition model currently only available in combination with SA turbulence model!", CURRENT_FUNCTION);
  }

  if (Kind_Trans_Model == LM) {
    SU2_MPI::Error("The LM transition model is under maintenance.", CURRENT_FUNCTION);
  }

  if(Turb_Fixed_Values && !OptionIsSet("TURB_FIXED_VALUES_DOMAIN")){
    SU2_MPI::Error("TURB_FIXED_VALUES activated, but no domain set with TURB_FIXED_VALUES_DOMAIN.", CURRENT_FUNCTION);
  }

  /*--- Check for constant lift mode. Initialize the update flag for
   the AoA with each iteration to false  ---*/

  if (Fixed_CL_Mode) Update_AoA = false;
  if (Fixed_CM_Mode) Update_HTPIncidence = false;

  if (DirectDiff != NO_DERIVATIVE) {
#ifndef CODI_FORWARD_TYPE
    if (Kind_SU2 == SU2_COMPONENT::SU2_CFD) {
      SU2_MPI::Error("SU2_CFD: Config option DIRECT_DIFF= YES requires AD support.\n"
                     "Please use SU2_CFD_DIRECTDIFF (meson.py ... -Denable-directdiff=true ...).",
                     CURRENT_FUNCTION);
    }
#endif
    /*--- Initialize the derivative values ---*/
    switch (DirectDiff) {
      case D_MACH:
        SU2_TYPE::SetDerivative(Mach, 1.0);
        break;
      case D_AOA:
        SU2_TYPE::SetDerivative(AoA, 1.0);
        break;
      case D_SIDESLIP:
        SU2_TYPE::SetDerivative(AoS, 1.0);
        break;
      case D_REYNOLDS:
        SU2_TYPE::SetDerivative(Reynolds, 1.0);
        break;
      case D_TURB2LAM:
       SU2_TYPE::SetDerivative(Turb2LamViscRatio_FreeStream, 1.0);
        break;
      default:
        /*--- All other cases are handled in the specific solver ---*/
        break;
      }
  }

#if defined CODI_REVERSE_TYPE
  AD_Mode = YES;

  AD::PreaccEnabled = AD_Preaccumulation;

#else
  if (AD_Mode == YES) {
    SU2_MPI::Error("Config option AUTO_DIFF= YES requires AD support.\n"
                   "Please use SU2_???_AD (meson.py ... -Denable-autodiff=true ...).",
                   CURRENT_FUNCTION);
  }
#endif

  delete [] tmp_smooth;

  /*--- Make sure that implicit time integration is disabled
        for the FEM fluid solver (numerics). ---*/
  if ((Kind_Solver == FEM_EULER)         ||
      (Kind_Solver == FEM_NAVIER_STOKES) ||
      (Kind_Solver == FEM_RANS)          ||
      (Kind_Solver == FEM_LES)) {
     Kind_TimeIntScheme_Flow = Kind_TimeIntScheme_FEM_Flow;
  }

  /*--- Set up the time stepping / unsteady CFL options. ---*/
  if ((TimeMarching == TIME_MARCHING::TIME_STEPPING) && (Unst_CFL != 0.0)) {
    for (iCFL = 0; iCFL < nCFL; iCFL++)
      CFL[iCFL] = Unst_CFL;
  }


  /*--- If it is a fixed mode problem, then we will add Iter_dCL_dAlpha iterations to
    evaluate the derivatives with respect to a change in the AoA and CL ---*/

  if (!ContinuousAdjoint & !DiscreteAdjoint) {
    if (Fixed_CL_Mode) nInnerIter += Iter_dCL_dAlpha;

    if (Fixed_CM_Mode) {
      nInnerIter += Iter_dCL_dAlpha;
      MinLogResidual = -24;
    }
  }

  /* --- Set Finite Difference mode to false by default --- */

  Finite_Difference_Mode = false;

  /* --- Throw error if UQ used for any turbulence model other that SST --- */

  if (Kind_Solver == RANS && Kind_Turb_Model != SST && Kind_Turb_Model != SST_SUST && using_uq){
    SU2_MPI::Error("UQ capabilities only implemented for NAVIER_STOKES solver SST turbulence model", CURRENT_FUNCTION);
  }

  /* --- Throw error if invalid componentiality used --- */

  if (using_uq && (eig_val_comp > 3 || eig_val_comp < 1)){
    SU2_MPI::Error("Componentality should be either 1, 2, or 3!", CURRENT_FUNCTION);
  }

  /*--- If there are not design variables defined in the file ---*/

  if (nDV == 0) {
    nDV = 1;
    Design_Variable = new unsigned short [nDV];
    Design_Variable[0] = NO_DEFORMATION;
  }

  /*--- Checks for incompressible flow problems. ---*/

  if (Kind_Solver == INC_EULER) {
    /*--- Force inviscid problems to use constant density and disable energy. ---*/
    if (Kind_DensityModel != INC_DENSITYMODEL::CONSTANT || Energy_Equation == true) {
      SU2_MPI::Error("Inviscid incompressible problems must be constant density (no energy eqn.).\n Use DENSITY_MODEL= CONSTANT and ENERGY_EQUATION= NO.", CURRENT_FUNCTION);
    }
  }

  /*--- Default values should recover original incompressible behavior (for old config files). ---*/

  if (Kind_Solver == INC_EULER || Kind_Solver == INC_NAVIER_STOKES || Kind_Solver == INC_RANS) {
    if ((Kind_DensityModel == INC_DENSITYMODEL::CONSTANT) || (Kind_DensityModel == INC_DENSITYMODEL::BOUSSINESQ))
      Kind_FluidModel = CONSTANT_DENSITY;
  }

  /*--- Energy equation must be active for any fluid models other than constant density. ---*/

  if (Kind_DensityModel != INC_DENSITYMODEL::CONSTANT) Energy_Equation = true;

  if (Kind_DensityModel == INC_DENSITYMODEL::BOUSSINESQ) {
    Energy_Equation = true;
    if (Body_Force) {
      SU2_MPI::Error("Body force and Boussinesq source terms are not currently compatible.", CURRENT_FUNCTION);
    }
  }

  if (Kind_DensityModel == INC_DENSITYMODEL::VARIABLE) {
    if (Kind_FluidModel != INC_IDEAL_GAS && Kind_FluidModel != INC_IDEAL_GAS_POLY) {
      SU2_MPI::Error("Variable density incompressible solver limited to ideal gases.\n Check the fluid model options (use INC_IDEAL_GAS, INC_IDEAL_GAS_POLY).", CURRENT_FUNCTION);
    }
  }

  if (Kind_Solver != INC_EULER && Kind_Solver != INC_NAVIER_STOKES && Kind_Solver != INC_RANS) {
    if ((Kind_FluidModel == CONSTANT_DENSITY) || (Kind_FluidModel == INC_IDEAL_GAS) || (Kind_FluidModel == INC_IDEAL_GAS_POLY)) {
      SU2_MPI::Error("Fluid model not compatible with compressible flows.\n CONSTANT_DENSITY/INC_IDEAL_GAS/INC_IDEAL_GAS_POLY are for incompressible only.", CURRENT_FUNCTION);
    }
  }

  if (Kind_Solver == INC_NAVIER_STOKES || Kind_Solver == INC_RANS) {
    if (Kind_ViscosityModel == VISCOSITYMODEL::SUTHERLAND) {
      if ((Kind_FluidModel != INC_IDEAL_GAS) && (Kind_FluidModel != INC_IDEAL_GAS_POLY)) {
        SU2_MPI::Error("Sutherland's law only valid for ideal gases in incompressible flows.\n Must use VISCOSITY_MODEL=CONSTANT_VISCOSITY and set viscosity with\n MU_CONSTANT, or use DENSITY_MODEL= VARIABLE with FLUID_MODEL= INC_IDEAL_GAS or INC_IDEAL_GAS_POLY for VISCOSITY_MODEL=SUTHERLAND.\n NOTE: FREESTREAM_VISCOSITY is no longer used for incompressible flows!", CURRENT_FUNCTION);
      }
    }
  }

  /*--- Check the coefficients for the polynomial models. ---*/

  if (Kind_Solver != INC_EULER && Kind_Solver != INC_NAVIER_STOKES && Kind_Solver != INC_RANS) {
    if ((Kind_ViscosityModel == VISCOSITYMODEL::POLYNOMIAL) || (Kind_ConductivityModel == CONDUCTIVITYMODEL::POLYNOMIAL) || (Kind_FluidModel == INC_IDEAL_GAS_POLY)) {
      SU2_MPI::Error("POLYNOMIAL_VISCOSITY and POLYNOMIAL_CONDUCTIVITY are for incompressible only currently.", CURRENT_FUNCTION);
    }
  }

  if ((Kind_Solver == INC_EULER || Kind_Solver == INC_NAVIER_STOKES || Kind_Solver == INC_RANS) && (Kind_FluidModel == INC_IDEAL_GAS_POLY)) {
    su2double sum = 0.0;
    for (unsigned short iVar = 0; iVar < N_POLY_COEFFS; iVar++) {
      sum += GetCp_PolyCoeff(iVar);
    }
    if ((N_POLY_COEFFS < 1) || (sum == 0.0))
      SU2_MPI::Error(string("CP_POLYCOEFFS not set for fluid model INC_IDEAL_GAS_POLY. \n"), CURRENT_FUNCTION);
  }

  if (((Kind_Solver == INC_EULER || Kind_Solver == INC_NAVIER_STOKES || Kind_Solver == INC_RANS)) && (Kind_ViscosityModel == VISCOSITYMODEL::POLYNOMIAL)) {
    su2double sum = 0.0;
    for (unsigned short iVar = 0; iVar < N_POLY_COEFFS; iVar++) {
      sum += GetMu_PolyCoeff(iVar);
    }
    if ((N_POLY_COEFFS < 1) || (sum == 0.0))
      SU2_MPI::Error(string("MU_POLYCOEFFS not set for viscosity model POLYNOMIAL_VISCOSITY. \n"), CURRENT_FUNCTION);
  }

  if ((Kind_Solver == INC_EULER || Kind_Solver == INC_NAVIER_STOKES || Kind_Solver == INC_RANS) && (Kind_ConductivityModel == CONDUCTIVITYMODEL::POLYNOMIAL)) {
    su2double sum = 0.0;
    for (unsigned short iVar = 0; iVar < N_POLY_COEFFS; iVar++) {
      sum += GetKt_PolyCoeff(iVar);
    }
    if ((N_POLY_COEFFS < 1) || (sum == 0.0))
      SU2_MPI::Error(string("KT_POLYCOEFFS not set for conductivity model POLYNOMIAL_CONDUCTIVITY. \n"), CURRENT_FUNCTION);
  }

  /*--- Incompressible solver currently limited to SI units. ---*/

  if ((Kind_Solver == INC_EULER || Kind_Solver == INC_NAVIER_STOKES || Kind_Solver == INC_RANS) && (SystemMeasurements == US)) {
    SU2_MPI::Error("Must use SI units for incompressible solver.", CURRENT_FUNCTION);
  }

  /*--- Check that the non-dim type is valid. ---*/

  if ((Kind_Solver == INC_EULER || Kind_Solver == INC_NAVIER_STOKES || Kind_Solver == INC_RANS)) {
    if ((Ref_Inc_NonDim != INITIAL_VALUES) && (Ref_Inc_NonDim != REFERENCE_VALUES) && (Ref_Inc_NonDim != DIMENSIONAL)) {
      SU2_MPI::Error("Incompressible non-dim. scheme invalid.\n Must use INITIAL_VALUES, REFERENCE_VALUES, or DIMENSIONAL.", CURRENT_FUNCTION);
    }
  }

  /*--- Check that the incompressible inlets are correctly specified. ---*/

  if ((Kind_Solver == INC_EULER || Kind_Solver == INC_NAVIER_STOKES || Kind_Solver == INC_RANS) && (nMarker_Inlet != 0)) {
    if (nMarker_Inlet != nInc_Inlet) {
      SU2_MPI::Error("Inlet types for incompressible problem improperly specified.\n Use INC_INLET_TYPE= VELOCITY_INLET or PRESSURE_INLET.\n Must list a type for each inlet marker, including duplicates, e.g.,\n INC_INLET_TYPE= VELOCITY_INLET VELOCITY_INLET PRESSURE_INLET", CURRENT_FUNCTION);
    }
    for (unsigned short iInlet = 0; iInlet < nInc_Inlet; iInlet++){
      if ((Kind_Inc_Inlet[iInlet] != INLET_TYPE::VELOCITY_INLET) && (Kind_Inc_Inlet[iInlet] != INLET_TYPE::PRESSURE_INLET)) {
        SU2_MPI::Error("Undefined incompressible inlet type. VELOCITY_INLET or PRESSURE_INLET possible.", CURRENT_FUNCTION);
      }
    }
  }

  /*--- Check that the incompressible inlets are correctly specified. ---*/

  if ((Kind_Solver == INC_EULER || Kind_Solver == INC_NAVIER_STOKES || Kind_Solver == INC_RANS) && (nMarker_Outlet != 0)) {
    if (nMarker_Outlet != nInc_Outlet) {
      SU2_MPI::Error("Outlet types for incompressible problem improperly specified.\n Use INC_OUTLET_TYPE= PRESSURE_OUTLET or MASS_FLOW_OUTLET.\n Must list a type for each inlet marker, including duplicates, e.g.,\n INC_OUTLET_TYPE= PRESSURE_OUTLET PRESSURE_OUTLET MASS_FLOW_OUTLET", CURRENT_FUNCTION);
    }
    for (unsigned short iInlet = 0; iInlet < nInc_Outlet; iInlet++){
      if ((Kind_Inc_Outlet[iInlet] != INC_OUTLET_TYPE::PRESSURE_OUTLET) && (Kind_Inc_Outlet[iInlet] != INC_OUTLET_TYPE::MASS_FLOW_OUTLET)) {
        SU2_MPI::Error("Undefined incompressible outlet type. PRESSURE_OUTLET or MASS_FLOW_OUTLET possible.", CURRENT_FUNCTION);
      }
    }
  }

  /*--- Assert that there are two markers being analyzed if the
   pressure drop objective function is selected. ---*/

  for (unsigned short iObj = 0; iObj < nObj; iObj++) {
    if ((Kind_ObjFunc[iObj] == SURFACE_PRESSURE_DROP) && (nMarker_Analyze != 2)) {
      SU2_MPI::Error("Must list two markers for the pressure drop objective function.\n Expected format: MARKER_ANALYZE= (outlet_name, inlet_name).", CURRENT_FUNCTION);
    }
  }

  /*--- Check feassbility for Streamwise Periodic flow ---*/
  if (Kind_Streamwise_Periodic != ENUM_STREAMWISE_PERIODIC::NONE) {
    if (Kind_Regime != ENUM_REGIME::INCOMPRESSIBLE)
      SU2_MPI::Error("Streamwise Periodic Flow currently only implemented for incompressible flow.", CURRENT_FUNCTION);
    if (Kind_Solver == INC_EULER)
      SU2_MPI::Error("Streamwise Periodic Flow + Incompressible Euler: Not tested yet.", CURRENT_FUNCTION);
    if (nMarker_PerBound == 0)
      SU2_MPI::Error("A MARKER_PERIODIC pair has to be set with KIND_STREAMWISE_PERIODIC != NONE.", CURRENT_FUNCTION);
    if (Energy_Equation && Streamwise_Periodic_Temperature && nMarker_Isothermal != 0)
      SU2_MPI::Error("No MARKER_ISOTHERMAL marker allowed with STREAMWISE_PERIODIC_TEMPERATURE= YES, only MARKER_HEATFLUX & MARKER_SYM.", CURRENT_FUNCTION);
    if (DiscreteAdjoint && Kind_Streamwise_Periodic == ENUM_STREAMWISE_PERIODIC::MASSFLOW)
      SU2_MPI::Error("Discrete Adjoint currently not validated for prescribed MASSFLOW.", CURRENT_FUNCTION);
    if (Ref_Inc_NonDim != DIMENSIONAL)
      SU2_MPI::Error("Streamwise Periodicity only works with \"INC_NONDIM= DIMENSIONAL\", the nondimensionalization with source terms doesn;t work in general.", CURRENT_FUNCTION);
    if (Axisymmetric)
      SU2_MPI::Error("Streamwise Periodicity terms does not not have axisymmetric corrections.", CURRENT_FUNCTION);
    if (!Energy_Equation) Streamwise_Periodic_Temperature = false;
  } else {
    /*--- Safety measure ---*/
    Streamwise_Periodic_Temperature = false;
  }

  /*--- Check that if the wall roughness array are compatible and set deafult values if needed. ---*/
   if ((nMarker_HeatFlux > 0) || (nMarker_Isothermal > 0) || (nMarker_HeatTransfer) || (nMarker_CHTInterface > 0)) {

     /*--- The total number of wall markers. ---*/
     unsigned short nWall = nMarker_HeatFlux + nMarker_Isothermal + nMarker_HeatTransfer + nMarker_CHTInterface;

     /*--- If no roughness is specified all walls are assumed to be smooth. ---*/
     if (nRough_Wall == 0) {

       nRough_Wall = nWall;
       Roughness_Height = new su2double [nWall];
       Kind_Wall = new WALL_TYPE [nWall];
       for (iMarker = 0; iMarker < nMarker_HeatFlux; iMarker++) {
         Roughness_Height[iMarker] = 0.0;
         Kind_Wall[iMarker] = WALL_TYPE::SMOOTH;
       }
       for (iMarker = 0; iMarker < nMarker_Isothermal; iMarker++) {
         Roughness_Height[nMarker_HeatFlux + iMarker] = 0.0;
         Kind_Wall[nMarker_HeatFlux + iMarker] = WALL_TYPE::SMOOTH;
       }
       for (iMarker = 0; iMarker < nMarker_HeatTransfer; iMarker++) {
         Roughness_Height[nMarker_HeatFlux + nMarker_Isothermal + iMarker] = 0.0;
         Kind_Wall[nMarker_HeatFlux + nMarker_Isothermal + iMarker] = WALL_TYPE::SMOOTH;
       }
       for (iMarker = 0; iMarker < nMarker_CHTInterface; iMarker++) {
         Roughness_Height[nMarker_HeatFlux + nMarker_Isothermal + nMarker_HeatTransfer + iMarker] = 0.0;
         Kind_Wall[nMarker_HeatFlux + nMarker_Isothermal + nMarker_HeatTransfer + iMarker] = WALL_TYPE::SMOOTH;
       }

       /*--- Check for mismatch in number of rough walls and solid walls. ---*/
     } else if (nRough_Wall > nWall) {
        SU2_MPI::Error("Mismatch in number of rough walls and solid walls. Number of rough walls cannot be more than solid walls.", CURRENT_FUNCTION);
       /*--- Check name of the marker and assign the corresponding roughness. ---*/
     } else {
       /*--- Store roughness heights in a temp array. ---*/
       vector<su2double> temp_rough;
       for (iMarker = 0; iMarker < nRough_Wall; iMarker++)
         temp_rough.push_back(Roughness_Height[iMarker]);

       /*--- Reallocate the roughness arrays in case not all walls are rough. ---*/
       delete Roughness_Height;
       delete Kind_Wall;
       Roughness_Height = new su2double [nWall];
       Kind_Wall = new WALL_TYPE [nWall];
       unsigned short jMarker, chkRough = 0;

       /*--- Initialize everything to smooth. ---*/
       for (iMarker = 0; iMarker < nWall; iMarker++) {
         Roughness_Height[iMarker] = 0.0;
         Kind_Wall[iMarker] = WALL_TYPE::SMOOTH;
       }

       /*--- Look through heat flux, isothermal, heat transfer and cht_interface markers and assign proper values. ---*/
       for (iMarker = 0; iMarker < nRough_Wall; iMarker++) {
         for (jMarker = 0; jMarker < nMarker_HeatFlux; jMarker++)
           if (Marker_HeatFlux[jMarker].compare(Marker_RoughWall[iMarker]) == 0) {
             Roughness_Height[jMarker] = temp_rough[iMarker];
             chkRough++;
           }

         for (jMarker = 0; jMarker < nMarker_Isothermal; jMarker++)
           if (Marker_Isothermal[jMarker].compare(Marker_RoughWall[iMarker]) == 0) {
             Roughness_Height[nMarker_HeatFlux + jMarker] = temp_rough[iMarker];
             chkRough++;
           }

         for (jMarker = 0; jMarker < nMarker_HeatTransfer; jMarker++)
           if (Marker_HeatTransfer[jMarker].compare(Marker_RoughWall[iMarker]) == 0) {
             Roughness_Height[nMarker_HeatFlux + nMarker_Isothermal + jMarker] = temp_rough[iMarker];
             chkRough++;
           }

         for (jMarker = 0; jMarker < nMarker_CHTInterface; jMarker++)
           if (Marker_CHTInterface[jMarker].compare(Marker_RoughWall[iMarker]) == 0) {
             Roughness_Height[nMarker_HeatFlux + nMarker_Isothermal + nMarker_HeatTransfer + jMarker] = temp_rough[iMarker];
             chkRough++;
           }
       }

       /*--- Update kind_wall when a non zero roughness value is specified. ---*/
       for (iMarker = 0; iMarker < nWall; iMarker++)
         if (Roughness_Height[iMarker] != 0.0)
           Kind_Wall[iMarker] = WALL_TYPE::ROUGH;

       /*--- Check if a non solid wall marker was specified as rough. ---*/
       if (chkRough != nRough_Wall)
         SU2_MPI::Error("Only solid walls can be rough.", CURRENT_FUNCTION);
     }
   }

  /*--- Handle default options for topology optimization ---*/

  if (topology_optimization && top_optim_nKernel==0) {
    top_optim_nKernel = 1;
    top_optim_kernels = new ENUM_FILTER_KERNEL [1];
    top_optim_kernels[0] = ENUM_FILTER_KERNEL::CONICAL_WEIGHT;
  }

  if (top_optim_nKernel != 0) {
    /*--- Set default value of kernel parameters ---*/
    if (top_optim_nKernelParams == 0) {
      top_optim_nKernelParams = top_optim_nKernel;
      top_optim_kernel_params = new su2double [top_optim_nKernel];
      for (unsigned short i=0; i<top_optim_nKernel; ++i) top_optim_kernel_params[i] = 1.0;
    }
    /*--- Broadcast the only value provided ---*/
    else if (top_optim_nKernelParams==1 && top_optim_nKernel>1) {
      su2double tmp = top_optim_kernel_params[0];
      delete [] top_optim_kernel_params;
      top_optim_nKernelParams = top_optim_nKernel;
      top_optim_kernel_params = new su2double [top_optim_nKernel];
      for (unsigned short i=0; i<top_optim_nKernel; ++i) top_optim_kernel_params[i] = tmp;
    }
    /*--- Numbers do not match ---*/
    else if (top_optim_nKernelParams != top_optim_nKernel) {
      SU2_MPI::Error("Different number of topology filter kernels and respective parameters.", CURRENT_FUNCTION);
    }

    /*--- Set default value of filter radius ---*/
    if (top_optim_nRadius == 0) {
      top_optim_nRadius = top_optim_nKernel;
      top_optim_filter_radius = new su2double [top_optim_nKernel];
      for (unsigned short i=0; i<top_optim_nKernel; ++i) top_optim_filter_radius[i] = 1.0e-6;
    }
    /*--- Broadcast the only value provided ---*/
    else if (top_optim_nRadius==1 && top_optim_nKernel>1) {
      su2double tmp = top_optim_filter_radius[0];
      delete [] top_optim_filter_radius;
      top_optim_nRadius = top_optim_nKernel;
      top_optim_filter_radius = new su2double [top_optim_nKernel];
      for (unsigned short i=0; i<top_optim_nKernel; ++i) top_optim_filter_radius[i] = tmp;
    }
    /*--- Numbers do not match ---*/
    else if (top_optim_nRadius != top_optim_nKernel) {
      SU2_MPI::Error("Different number of topology filter kernels and respective radii.", CURRENT_FUNCTION);
    }
  }

  /*--- If we are executing SU2_DOT in surface file mode, then
   force the projected surface sensitivity file to be written. ---*/

  Wrt_Projected_Sensitivity = false;
  if ((Kind_SU2 == SU2_COMPONENT::SU2_DOT) && (Design_Variable[0] == SURFACE_FILE)) {
    Wrt_Projected_Sensitivity = true;
  }

  /*--- Delay the output until exit for minimal communication mode. ---*/

  if (Comm_Level != COMM_FULL) {

    /*--- Disable the use of Comm_Level = NONE until we have properly
     implemented it. ---*/

    if (Comm_Level == COMM_NONE)
      SU2_MPI::Error("COMM_LEVEL = NONE not yet implemented.", CURRENT_FUNCTION);
  }

  /*--- Check the conductivity model. Deactivate the turbulent component
   if we are not running RANS. ---*/

  if ((Kind_Solver != RANS) &&
      (Kind_Solver != ADJ_RANS) &&
      (Kind_Solver != DISC_ADJ_RANS) &&
      (Kind_Solver != INC_RANS) &&
      (Kind_Solver != DISC_ADJ_INC_RANS)){
    Kind_ConductivityModel_Turb = CONDUCTIVITYMODEL_TURB::NONE;
  }

  /* Set a default for the size of the RECTANGLE / BOX grid sizes. */

  if (nMesh_Box_Size == 0) {
    nMesh_Box_Size = 3;
    Mesh_Box_Size = new short [nMesh_Box_Size];
    Mesh_Box_Size[0] = 33;
    Mesh_Box_Size[1] = 33;
    Mesh_Box_Size[2] = 33;
  } else if (nMesh_Box_Size != 3) {
    SU2_MPI::Error(string("MESH_BOX_SIZE specified without 3 values.\n"),
                   CURRENT_FUNCTION);
  }

  /* Force the lowest memory preconditioner when direct solvers are used. */

  auto isPastix = [](unsigned short kindSolver) {
    return kindSolver == PASTIX_LDLT || kindSolver == PASTIX_LU;
  };

  if (isPastix(Kind_Linear_Solver)) Kind_Linear_Solver_Prec = LU_SGS;
  if (isPastix(Kind_DiscAdj_Linear_Solver)) Kind_DiscAdj_Linear_Prec = LU_SGS;
  if (isPastix(Kind_Deform_Linear_Solver)) Kind_Deform_Linear_Solver_Prec = LU_SGS;


  if (DiscreteAdjoint) {
#if !defined CODI_REVERSE_TYPE
    if (Kind_SU2 == SU2_COMPONENT::SU2_CFD) {
      SU2_MPI::Error(string("SU2_CFD: Config option MATH_PROBLEM= DISCRETE_ADJOINT requires AD support!\n") +
                     string("Please use SU2_CFD_AD (configuration/compilation is done using the preconfigure.py script)."),
                     CURRENT_FUNCTION);
    }
#endif

    /*--- Use the same linear solver on the primal as the one used in the adjoint. ---*/
    Kind_Linear_Solver = Kind_DiscAdj_Linear_Solver;
    Kind_Linear_Solver_Prec = Kind_DiscAdj_Linear_Prec;

    if (Time_Domain) {

      Restart_Flow = false;

      if (Unst_AdjointIter- long(nTimeIter) < 0){
        SU2_MPI::Error(string("Invalid iteration number requested for unsteady adjoint.\n" ) +
                       string("Make sure EXT_ITER is larger or equal than UNST_ADJOINT_ITER."),
                       CURRENT_FUNCTION);
      }

      /*--- If the averaging interval is not set, we average over all time-steps ---*/

      if (Iter_Avg_Objective == 0.0) {
        Iter_Avg_Objective = nTimeIter;
      }

    }

    /*--- Note that this is deliberatly done at the end of this routine! ---*/
    switch(Kind_Solver) {
      case EULER:
        Kind_Solver = DISC_ADJ_EULER;
        break;
      case RANS:
        Kind_Solver = DISC_ADJ_RANS;
        break;
      case NAVIER_STOKES:
        Kind_Solver = DISC_ADJ_NAVIER_STOKES;
        break;
      case INC_EULER:
        Kind_Solver = DISC_ADJ_INC_EULER;
        break;
      case INC_RANS:
        Kind_Solver = DISC_ADJ_INC_RANS;
        break;
      case INC_NAVIER_STOKES:
        Kind_Solver = DISC_ADJ_INC_NAVIER_STOKES;
        break;
      case FEM_EULER :
        Kind_Solver = DISC_ADJ_FEM_EULER;
        break;
      case FEM_RANS :
        Kind_Solver = DISC_ADJ_FEM_RANS;
        break;
      case FEM_NAVIER_STOKES :
        Kind_Solver = DISC_ADJ_FEM_NS;
        break;
      case FEM_ELASTICITY:
        Kind_Solver = DISC_ADJ_FEM;
        break;
      case HEAT_EQUATION:
        Kind_Solver = DISC_ADJ_HEAT;
        break;
      default:
        break;
    }

    RampOutletPressure = false;
    RampRotatingFrame = false;
  }

  /* 2nd-order MUSCL is not possible for the continuous adjoint
   turbulence model. */

  if (MUSCL_AdjTurb) {
    SU2_MPI::Error(string("MUSCL_ADJTURB= YES not currently supported.\n") +
                   string("Please select MUSCL_ADJTURB= NO (first-order)."),
                   CURRENT_FUNCTION);
  }

  /* Check for whether we need a second gradient method to calculate
   gradients for uwpind reconstruction. Set additional booleans to
   minimize overhead as appropriate. */

  if (MUSCL_Flow || MUSCL_Turb || MUSCL_Heat || MUSCL_AdjFlow) {

    ReconstructionGradientRequired = true;

    if ((Kind_Gradient_Method_Recon == NO_GRADIENT) ||
        (Kind_Gradient_Method_Recon == Kind_Gradient_Method)) {

      /* The default behavior if no reconstruction gradient is specified
       is to use the same gradient as needed for the viscous/source terms
       without recomputation. If they are using the same method, then
       we also want to avoid recomputation. */

      ReconstructionGradientRequired = false;
      Kind_Gradient_Method_Recon     = Kind_Gradient_Method;
    }

  }

  if (ReconstructionGradientRequired && GetFluidProblem() && Kind_ConvNumScheme_Flow == SPACE_CENTERED)
    SU2_MPI::Error("For centered schemes the option NUM_METHOD_GRAD_RECON should not be set.", CURRENT_FUNCTION);

  /* Simpler boolean to control allocation of least-squares memory. */

  LeastSquaresRequired = false;
  if ((Kind_Gradient_Method_Recon == LEAST_SQUARES) ||
      (Kind_Gradient_Method_Recon == WEIGHTED_LEAST_SQUARES) ||
      (Kind_Gradient_Method       == LEAST_SQUARES) ||
      (Kind_Gradient_Method       == WEIGHTED_LEAST_SQUARES)) {
    LeastSquaresRequired = true;
  }

  if (Kind_Gradient_Method == LEAST_SQUARES) {
    SU2_MPI::Error(string("LEAST_SQUARES gradient method not allowed for viscous / source terms.\n") +
                   string("Please select either WEIGHTED_LEAST_SQUARES or GREEN_GAUSS."),
                   CURRENT_FUNCTION);
  }

  /* Protect against using CFL adaption for non-flow or certain
   unsteady flow problems. */

  if (CFL_Adapt && !GetFluidProblem()) {
    SU2_MPI::Error(string("CFL adaption only available for finite-volume fluid solvers.\n") +
                   string("Please select CFL_ADAPT = NO."),
                   CURRENT_FUNCTION);
  }

  if (CFL_Adapt && (TimeMarching == TIME_MARCHING::TIME_STEPPING)) {
    SU2_MPI::Error(string("CFL adaption not available for TIME_STEPPING integration.\n") +
                   string("Please select CFL_ADAPT = NO."),
                   CURRENT_FUNCTION);
  }

  /* Protect against using incorrect CFL adaption parameters. */

  if (CFL_Adapt && (CFL_AdaptParam[0] > 1.0)) {
    SU2_MPI::Error(string("CFL adaption factor down should be less than 1.0."), CURRENT_FUNCTION);
  }

  if (CFL_Adapt && (CFL_AdaptParam[1] < 1.0)) {
    SU2_MPI::Error(string("CFL adaption factor up should be greater than 1.0."), CURRENT_FUNCTION);
  }

  if (CFL_Adapt && (CFL_AdaptParam[2] > CFL_AdaptParam[3])) {
    SU2_MPI::Error(string("CFL adaption minimum CFL is larger than the maximum CFL."), CURRENT_FUNCTION);
  }

  /*--- 0 in the config file means "disable" which can be done using a very large group. ---*/
  if (edgeColorGroupSize==0) edgeColorGroupSize = 1<<30;

  /*--- Specifying a deforming surface requires a mesh deformation solver. ---*/
  if (GetSurface_Movement(DEFORMING)) Deform_Mesh = true;

  if (GetGasModel() == "ARGON") {monoatomic = true;}
  else {monoatomic = false;}

  // This option is deprecated. After a grace period until 7.2.0 the usage warning should become an error.
  if(OptionIsSet("CONV_CRITERIA") && rank == MASTER_NODE) {
    cout << "\n\nWARNING: CONV_CRITERIA is deprecated. SU2 will choose the criteria automatically based on the CONV_FIELD.\n"
            "That is, RESIDUAL for any RMS_* BGS_* value, and CAUCHY for coefficients such as DRAG etc.\n" << endl;
  }
}

void CConfig::SetMarkers(SU2_COMPONENT val_software) {

  unsigned short iMarker_All, iMarker_CfgFile, iMarker_Euler, iMarker_Custom,
  iMarker_FarField, iMarker_SymWall, iMarker_PerBound,
  iMarker_NearFieldBound, iMarker_Fluid_InterfaceBound,
  iMarker_Inlet, iMarker_Riemann, iMarker_Giles, iMarker_Outlet,
  iMarker_Smoluchowski_Maxwell,
  iMarker_Isothermal,iMarker_HeatFlux,iMarker_HeatTansfer,
  iMarker_EngineInflow, iMarker_EngineExhaust, iMarker_Damper,
  iMarker_Displacement, iMarker_Load, iMarker_FlowLoad, iMarker_Internal,
  iMarker_Monitoring, iMarker_Designing, iMarker_GeoEval, iMarker_Plotting, iMarker_Analyze,
  iMarker_DV, iMarker_Moving, iMarker_PyCustom, iMarker_Supersonic_Inlet, iMarker_Supersonic_Outlet,
  iMarker_Clamped, iMarker_ZoneInterface, iMarker_CHTInterface, iMarker_Load_Dir, iMarker_Disp_Dir, iMarker_Load_Sine,
  iMarker_Fluid_Load, iMarker_Deform_Mesh, iMarker_Deform_Mesh_Sym_Plane,
  iMarker_ActDiskInlet, iMarker_ActDiskOutlet,
  iMarker_Turbomachinery, iMarker_MixingPlaneInterface;

  int size = SINGLE_NODE;
  SU2_MPI::Comm_size(SU2_MPI::GetComm(), &size);

  /*--- Compute the total number of markers in the config file ---*/
  nMarker_CfgFile = nMarker_Euler + nMarker_FarField + nMarker_SymWall +
  nMarker_PerBound + nMarker_NearFieldBound + nMarker_Fluid_InterfaceBound +
  nMarker_CHTInterface + nMarker_Inlet + nMarker_Riemann + nMarker_Smoluchowski_Maxwell +
  nMarker_Giles + nMarker_Outlet + nMarker_Isothermal +
  nMarker_HeatFlux + nMarker_HeatTransfer +
  nMarker_EngineInflow + nMarker_EngineExhaust + nMarker_Internal +
  nMarker_Supersonic_Inlet + nMarker_Supersonic_Outlet + nMarker_Displacement + nMarker_Load +
  nMarker_FlowLoad + nMarker_Custom + nMarker_Damper + nMarker_Fluid_Load +
  nMarker_Clamped + nMarker_Load_Sine + nMarker_Load_Dir + nMarker_Disp_Dir +
  nMarker_ActDiskInlet + nMarker_ActDiskOutlet + nMarker_ZoneInterface;

  /*--- Add the possible send/receive domains ---*/

  nMarker_Max = nMarker_CfgFile + OVERHEAD*size;

  /*--- Basic dimensionalization of the markers (worst scenario) ---*/

  nMarker_All = nMarker_Max;

  /*--- Allocate the memory (markers in each domain) ---*/

  Marker_All_TagBound       = new string[nMarker_All];    // Store the tag that correspond with each marker.
  Marker_All_SendRecv       = new short[nMarker_All] ();   // +#domain (send), -#domain (receive).
  Marker_All_KindBC         = new unsigned short[nMarker_All] (); // Store the kind of boundary condition.
  Marker_All_Monitoring     = new unsigned short[nMarker_All] (); // Store whether the boundary should be monitored.
  Marker_All_Designing      = new unsigned short[nMarker_All] (); // Store whether the boundary should be designed.
  Marker_All_Plotting       = new unsigned short[nMarker_All] (); // Store whether the boundary should be plotted.
  Marker_All_Analyze        = new unsigned short[nMarker_All] (); // Store whether the boundary should be plotted.
  Marker_All_ZoneInterface  = new unsigned short[nMarker_All] (); // Store whether the boundary is in the FSI interface.
  Marker_All_GeoEval        = new unsigned short[nMarker_All] (); // Store whether the boundary should be geometry evaluation.
  Marker_All_DV             = new unsigned short[nMarker_All] (); // Store whether the boundary should be affected by design variables.
  Marker_All_Moving         = new unsigned short[nMarker_All] (); // Store whether the boundary should be in motion.
  Marker_All_Deform_Mesh    = new unsigned short[nMarker_All] (); // Store whether the boundary is deformable.
  Marker_All_Deform_Mesh_Sym_Plane = new unsigned short[nMarker_All] (); //Store wheter the boundary will follow the deformation
  Marker_All_Fluid_Load     = new unsigned short[nMarker_All] (); // Store whether the boundary computes/applies fluid loads.
  Marker_All_PyCustom       = new unsigned short[nMarker_All] (); // Store whether the boundary is Python customizable.
  Marker_All_PerBound       = new short[nMarker_All] ();          // Store whether the boundary belongs to a periodic boundary.
  Marker_All_Turbomachinery       = new unsigned short[nMarker_All] (); // Store whether the boundary is in needed for Turbomachinery computations.
  Marker_All_TurbomachineryFlag   = new unsigned short[nMarker_All] (); // Store whether the boundary has a flag for Turbomachinery computations.
  Marker_All_MixingPlaneInterface = new unsigned short[nMarker_All] (); // Store whether the boundary has a in the MixingPlane interface.

  for (iMarker_All = 0; iMarker_All < nMarker_All; iMarker_All++) {
    Marker_All_TagBound[iMarker_All] = "SEND_RECEIVE";
  }

  /*--- Allocate the memory (markers in the config file) ---*/

  Marker_CfgFile_TagBound             = new string[nMarker_CfgFile];
  Marker_CfgFile_KindBC               = new unsigned short[nMarker_CfgFile] ();
  Marker_CfgFile_Monitoring           = new unsigned short[nMarker_CfgFile] ();
  Marker_CfgFile_Designing            = new unsigned short[nMarker_CfgFile] ();
  Marker_CfgFile_Plotting             = new unsigned short[nMarker_CfgFile] ();
  Marker_CfgFile_Analyze              = new unsigned short[nMarker_CfgFile] ();
  Marker_CfgFile_GeoEval              = new unsigned short[nMarker_CfgFile] ();
  Marker_CfgFile_ZoneInterface        = new unsigned short[nMarker_CfgFile] ();
  Marker_CfgFile_DV                   = new unsigned short[nMarker_CfgFile] ();
  Marker_CfgFile_Moving               = new unsigned short[nMarker_CfgFile] ();
  Marker_CfgFile_Deform_Mesh          = new unsigned short[nMarker_CfgFile] ();
  Marker_CfgFile_Deform_Mesh_Sym_Plane= new unsigned short[nMarker_CfgFile] ();
  Marker_CfgFile_Fluid_Load           = new unsigned short[nMarker_CfgFile] ();
  Marker_CfgFile_PerBound             = new unsigned short[nMarker_CfgFile] ();
  Marker_CfgFile_Turbomachinery       = new unsigned short[nMarker_CfgFile] ();
  Marker_CfgFile_TurbomachineryFlag   = new unsigned short[nMarker_CfgFile] ();
  Marker_CfgFile_MixingPlaneInterface = new unsigned short[nMarker_CfgFile] ();
  Marker_CfgFile_PyCustom             = new unsigned short[nMarker_CfgFile] ();

  for (iMarker_CfgFile = 0; iMarker_CfgFile < nMarker_CfgFile; iMarker_CfgFile++) {
    Marker_CfgFile_TagBound[iMarker_CfgFile] = "SEND_RECEIVE";
  }

  /*--- Allocate memory to store surface information (Analyze BC) ---*/

  Surface_MassFlow = new su2double[nMarker_Analyze] ();
  Surface_Mach = new su2double[nMarker_Analyze] ();
  Surface_Temperature = new su2double[nMarker_Analyze] ();
  Surface_Pressure = new su2double[nMarker_Analyze] ();
  Surface_Density = new su2double[nMarker_Analyze] ();
  Surface_Enthalpy = new su2double[nMarker_Analyze] ();
  Surface_NormalVelocity = new su2double[nMarker_Analyze] ();
  Surface_Uniformity = new su2double[nMarker_Analyze] ();
  Surface_SecondaryStrength = new su2double[nMarker_Analyze] ();
  Surface_SecondOverUniform = new su2double[nMarker_Analyze] ();
  Surface_MomentumDistortion = new su2double[nMarker_Analyze] ();
  Surface_TotalTemperature = new su2double[nMarker_Analyze] ();
  Surface_TotalPressure = new su2double[nMarker_Analyze] ();
  Surface_PressureDrop = new su2double[nMarker_Analyze] ();
  Surface_DC60 = new su2double[nMarker_Analyze] ();
  Surface_IDC = new su2double[nMarker_Analyze] ();
  Surface_IDC_Mach = new su2double[nMarker_Analyze] ();
  Surface_IDR = new su2double[nMarker_Analyze] ();

  /*--- Populate the marker information in the config file (all domains) ---*/

  iMarker_CfgFile = 0;
  for (iMarker_Euler = 0; iMarker_Euler < nMarker_Euler; iMarker_Euler++) {
    Marker_CfgFile_TagBound[iMarker_CfgFile] = Marker_Euler[iMarker_Euler];
    Marker_CfgFile_KindBC[iMarker_CfgFile] = EULER_WALL;
    iMarker_CfgFile++;
  }

  for (iMarker_FarField = 0; iMarker_FarField < nMarker_FarField; iMarker_FarField++) {
    Marker_CfgFile_TagBound[iMarker_CfgFile] = Marker_FarField[iMarker_FarField];
    Marker_CfgFile_KindBC[iMarker_CfgFile] = FAR_FIELD;
    iMarker_CfgFile++;
  }

  for (iMarker_SymWall = 0; iMarker_SymWall < nMarker_SymWall; iMarker_SymWall++) {
    Marker_CfgFile_TagBound[iMarker_CfgFile] = Marker_SymWall[iMarker_SymWall];
    Marker_CfgFile_KindBC[iMarker_CfgFile] = SYMMETRY_PLANE;
    iMarker_CfgFile++;
  }

  for (iMarker_PerBound = 0; iMarker_PerBound < nMarker_PerBound; iMarker_PerBound++) {
    Marker_CfgFile_TagBound[iMarker_CfgFile] = Marker_PerBound[iMarker_PerBound];
    Marker_CfgFile_KindBC[iMarker_CfgFile] = PERIODIC_BOUNDARY;
    Marker_CfgFile_PerBound[iMarker_CfgFile] = iMarker_PerBound + 1;
    iMarker_CfgFile++;
  }

  ActDisk_DeltaPress = new su2double[nMarker_ActDiskInlet] ();
  ActDisk_DeltaTemp = new su2double[nMarker_ActDiskInlet] ();
  ActDisk_TotalPressRatio = new su2double[nMarker_ActDiskInlet] ();
  ActDisk_TotalTempRatio = new su2double[nMarker_ActDiskInlet] ();
  ActDisk_StaticPressRatio = new su2double[nMarker_ActDiskInlet] ();
  ActDisk_StaticTempRatio = new su2double[nMarker_ActDiskInlet] ();
  ActDisk_Power = new su2double[nMarker_ActDiskInlet] ();
  ActDisk_MassFlow = new su2double[nMarker_ActDiskInlet] ();
  ActDisk_Mach = new su2double[nMarker_ActDiskInlet] ();
  ActDisk_Force = new su2double[nMarker_ActDiskInlet] ();
  ActDisk_NetThrust = new su2double[nMarker_ActDiskInlet] ();
  ActDisk_BCThrust = new su2double[nMarker_ActDiskInlet] ();
  ActDisk_BCThrust_Old = new su2double[nMarker_ActDiskInlet] ();
  ActDisk_GrossThrust = new su2double[nMarker_ActDiskInlet] ();
  ActDisk_Area = new su2double[nMarker_ActDiskInlet] ();
  ActDisk_ReverseMassFlow = new su2double[nMarker_ActDiskInlet] ();

  ActDiskInlet_MassFlow = new su2double[nMarker_ActDiskInlet] ();
  ActDiskInlet_Temperature = new su2double[nMarker_ActDiskInlet] ();
  ActDiskInlet_TotalTemperature = new su2double[nMarker_ActDiskInlet] ();
  ActDiskInlet_Pressure = new su2double[nMarker_ActDiskInlet] ();
  ActDiskInlet_TotalPressure = new su2double[nMarker_ActDiskInlet] ();
  ActDiskInlet_RamDrag = new su2double[nMarker_ActDiskInlet] ();
  ActDiskInlet_Force = new su2double[nMarker_ActDiskInlet] ();
  ActDiskInlet_Power = new su2double[nMarker_ActDiskInlet] ();

  for (iMarker_ActDiskInlet = 0; iMarker_ActDiskInlet < nMarker_ActDiskInlet; iMarker_ActDiskInlet++) {
    Marker_CfgFile_TagBound[iMarker_CfgFile] = Marker_ActDiskInlet[iMarker_ActDiskInlet];
    Marker_CfgFile_KindBC[iMarker_CfgFile] = ACTDISK_INLET;
    iMarker_CfgFile++;
  }

  ActDiskOutlet_MassFlow = new su2double[nMarker_ActDiskOutlet] ();
  ActDiskOutlet_Temperature = new su2double[nMarker_ActDiskOutlet] ();
  ActDiskOutlet_TotalTemperature = new su2double[nMarker_ActDiskOutlet] ();
  ActDiskOutlet_Pressure = new su2double[nMarker_ActDiskOutlet] ();
  ActDiskOutlet_TotalPressure = new su2double[nMarker_ActDiskOutlet] ();
  ActDiskOutlet_GrossThrust = new su2double[nMarker_ActDiskOutlet] ();
  ActDiskOutlet_Force = new su2double[nMarker_ActDiskOutlet] ();
  ActDiskOutlet_Power = new su2double[nMarker_ActDiskOutlet] ();

  for (iMarker_ActDiskOutlet = 0; iMarker_ActDiskOutlet < nMarker_ActDiskOutlet; iMarker_ActDiskOutlet++) {
    Marker_CfgFile_TagBound[iMarker_CfgFile] = Marker_ActDiskOutlet[iMarker_ActDiskOutlet];
    Marker_CfgFile_KindBC[iMarker_CfgFile] = ACTDISK_OUTLET;
    iMarker_CfgFile++;
  }

  Outlet_MassFlow = new su2double[nMarker_Outlet] ();
  Outlet_Density  = new su2double[nMarker_Outlet] ();
  Outlet_Area     = new su2double[nMarker_Outlet] ();

  for (iMarker_NearFieldBound = 0; iMarker_NearFieldBound < nMarker_NearFieldBound; iMarker_NearFieldBound++) {
    Marker_CfgFile_TagBound[iMarker_CfgFile] = Marker_NearFieldBound[iMarker_NearFieldBound];
    Marker_CfgFile_KindBC[iMarker_CfgFile] = NEARFIELD_BOUNDARY;
    iMarker_CfgFile++;
  }

  for (iMarker_Fluid_InterfaceBound = 0; iMarker_Fluid_InterfaceBound < nMarker_Fluid_InterfaceBound; iMarker_Fluid_InterfaceBound++) {
    Marker_CfgFile_TagBound[iMarker_CfgFile] = Marker_Fluid_InterfaceBound[iMarker_Fluid_InterfaceBound];
    Marker_CfgFile_KindBC[iMarker_CfgFile] = FLUID_INTERFACE;
    iMarker_CfgFile++;
  }

  for (iMarker_CHTInterface = 0; iMarker_CHTInterface < nMarker_CHTInterface; iMarker_CHTInterface++) {
    Marker_CfgFile_TagBound[iMarker_CfgFile] = Marker_CHTInterface[iMarker_CHTInterface];
    Marker_CfgFile_KindBC[iMarker_CfgFile] = CHT_WALL_INTERFACE;
    iMarker_CfgFile++;
  }

  for (iMarker_Inlet = 0; iMarker_Inlet < nMarker_Inlet; iMarker_Inlet++) {
    Marker_CfgFile_TagBound[iMarker_CfgFile] = Marker_Inlet[iMarker_Inlet];
    Marker_CfgFile_KindBC[iMarker_CfgFile] = INLET_FLOW;
    iMarker_CfgFile++;
  }

  for (iMarker_Riemann = 0; iMarker_Riemann < nMarker_Riemann; iMarker_Riemann++) {
    Marker_CfgFile_TagBound[iMarker_CfgFile] = Marker_Riemann[iMarker_Riemann];
    Marker_CfgFile_KindBC[iMarker_CfgFile] = RIEMANN_BOUNDARY;
    iMarker_CfgFile++;
  }

  for (iMarker_Giles = 0; iMarker_Giles < nMarker_Giles; iMarker_Giles++) {
    Marker_CfgFile_TagBound[iMarker_CfgFile] = Marker_Giles[iMarker_Giles];
    Marker_CfgFile_KindBC[iMarker_CfgFile] = GILES_BOUNDARY;
    iMarker_CfgFile++;
  }

  Engine_Power       = new su2double[nMarker_EngineInflow] ();
  Engine_Mach        = new su2double[nMarker_EngineInflow] ();
  Engine_Force       = new su2double[nMarker_EngineInflow] ();
  Engine_NetThrust   = new su2double[nMarker_EngineInflow] ();
  Engine_GrossThrust = new su2double[nMarker_EngineInflow] ();
  Engine_Area        = new su2double[nMarker_EngineInflow] ();

  Inflow_Mach = new su2double[nMarker_EngineInflow] ();
  Inflow_Pressure = new su2double[nMarker_EngineInflow] ();
  Inflow_MassFlow = new su2double[nMarker_EngineInflow] ();
  Inflow_ReverseMassFlow = new su2double[nMarker_EngineInflow] ();
  Inflow_TotalPressure = new su2double[nMarker_EngineInflow] ();
  Inflow_Temperature = new su2double[nMarker_EngineInflow] ();
  Inflow_TotalTemperature = new su2double[nMarker_EngineInflow] ();
  Inflow_RamDrag = new su2double[nMarker_EngineInflow] ();
  Inflow_Force = new su2double[nMarker_EngineInflow] ();
  Inflow_Power = new su2double[nMarker_EngineInflow] ();

  for (iMarker_EngineInflow = 0; iMarker_EngineInflow < nMarker_EngineInflow; iMarker_EngineInflow++) {
    Marker_CfgFile_TagBound[iMarker_CfgFile] = Marker_EngineInflow[iMarker_EngineInflow];
    Marker_CfgFile_KindBC[iMarker_CfgFile] = ENGINE_INFLOW;
    iMarker_CfgFile++;
  }

  Exhaust_Pressure = new su2double[nMarker_EngineExhaust] ();
  Exhaust_Temperature = new su2double[nMarker_EngineExhaust] ();
  Exhaust_MassFlow = new su2double[nMarker_EngineExhaust] ();
  Exhaust_TotalPressure = new su2double[nMarker_EngineExhaust] ();
  Exhaust_TotalTemperature = new su2double[nMarker_EngineExhaust] ();
  Exhaust_GrossThrust = new su2double[nMarker_EngineExhaust] ();
  Exhaust_Force = new su2double[nMarker_EngineExhaust] ();
  Exhaust_Power = new su2double[nMarker_EngineExhaust] ();

  for (iMarker_EngineExhaust = 0; iMarker_EngineExhaust < nMarker_EngineExhaust; iMarker_EngineExhaust++) {
    Marker_CfgFile_TagBound[iMarker_CfgFile] = Marker_EngineExhaust[iMarker_EngineExhaust];
    Marker_CfgFile_KindBC[iMarker_CfgFile] = ENGINE_EXHAUST;
    iMarker_CfgFile++;
  }

  for (iMarker_Supersonic_Inlet = 0; iMarker_Supersonic_Inlet < nMarker_Supersonic_Inlet; iMarker_Supersonic_Inlet++) {
    Marker_CfgFile_TagBound[iMarker_CfgFile] = Marker_Supersonic_Inlet[iMarker_Supersonic_Inlet];
    Marker_CfgFile_KindBC[iMarker_CfgFile] = SUPERSONIC_INLET;
    iMarker_CfgFile++;
  }

  for (iMarker_Supersonic_Outlet = 0; iMarker_Supersonic_Outlet < nMarker_Supersonic_Outlet; iMarker_Supersonic_Outlet++) {
    Marker_CfgFile_TagBound[iMarker_CfgFile] = Marker_Supersonic_Outlet[iMarker_Supersonic_Outlet];
    Marker_CfgFile_KindBC[iMarker_CfgFile] = SUPERSONIC_OUTLET;
    iMarker_CfgFile++;
  }

  for (iMarker_Internal = 0; iMarker_Internal < nMarker_Internal; iMarker_Internal++) {
    Marker_CfgFile_TagBound[iMarker_CfgFile] = Marker_Internal[iMarker_Internal];
    Marker_CfgFile_KindBC[iMarker_CfgFile] = INTERNAL_BOUNDARY;
    iMarker_CfgFile++;
  }

  for (iMarker_Custom = 0; iMarker_Custom < nMarker_Custom; iMarker_Custom++) {
    Marker_CfgFile_TagBound[iMarker_CfgFile] = Marker_Custom[iMarker_Custom];
    Marker_CfgFile_KindBC[iMarker_CfgFile] = CUSTOM_BOUNDARY;
    iMarker_CfgFile++;
  }

  for (iMarker_Outlet = 0; iMarker_Outlet < nMarker_Outlet; iMarker_Outlet++) {
    Marker_CfgFile_TagBound[iMarker_CfgFile] = Marker_Outlet[iMarker_Outlet];
    Marker_CfgFile_KindBC[iMarker_CfgFile] = OUTLET_FLOW;
    iMarker_CfgFile++;
  }

  for (iMarker_Isothermal = 0; iMarker_Isothermal < nMarker_Isothermal; iMarker_Isothermal++) {
    Marker_CfgFile_TagBound[iMarker_CfgFile] = Marker_Isothermal[iMarker_Isothermal];
    Marker_CfgFile_KindBC[iMarker_CfgFile] = ISOTHERMAL;
    iMarker_CfgFile++;
  }

  for (iMarker_Smoluchowski_Maxwell = 0; iMarker_Smoluchowski_Maxwell < nMarker_Smoluchowski_Maxwell; iMarker_Smoluchowski_Maxwell++) {
    Marker_CfgFile_TagBound[iMarker_CfgFile] = Marker_Smoluchowski_Maxwell[iMarker_Smoluchowski_Maxwell];
    Marker_CfgFile_KindBC[iMarker_CfgFile] = SMOLUCHOWSKI_MAXWELL;
    iMarker_CfgFile++;
  }

  for (iMarker_HeatFlux = 0; iMarker_HeatFlux < nMarker_HeatFlux; iMarker_HeatFlux++) {
    Marker_CfgFile_TagBound[iMarker_CfgFile] = Marker_HeatFlux[iMarker_HeatFlux];
    Marker_CfgFile_KindBC[iMarker_CfgFile] = HEAT_FLUX;
    iMarker_CfgFile++;
  }

  for (iMarker_HeatTansfer = 0; iMarker_HeatTansfer < nMarker_HeatTransfer; iMarker_HeatTansfer++) {
    Marker_CfgFile_TagBound[iMarker_CfgFile] = Marker_HeatTransfer[iMarker_HeatTansfer];
    Marker_CfgFile_KindBC[iMarker_CfgFile] = HEAT_TRANSFER;
    iMarker_CfgFile++;
  }

  for (iMarker_Clamped = 0; iMarker_Clamped < nMarker_Clamped; iMarker_Clamped++) {
    Marker_CfgFile_TagBound[iMarker_CfgFile] = Marker_Clamped[iMarker_Clamped];
    Marker_CfgFile_KindBC[iMarker_CfgFile] = CLAMPED_BOUNDARY;
    iMarker_CfgFile++;
  }

  for (iMarker_Displacement = 0; iMarker_Displacement < nMarker_Displacement; iMarker_Displacement++) {
    Marker_CfgFile_TagBound[iMarker_CfgFile] = Marker_Displacement[iMarker_Displacement];
    Marker_CfgFile_KindBC[iMarker_CfgFile] = DISPLACEMENT_BOUNDARY;
    iMarker_CfgFile++;
  }

  for (iMarker_Load = 0; iMarker_Load < nMarker_Load; iMarker_Load++) {
    Marker_CfgFile_TagBound[iMarker_CfgFile] = Marker_Load[iMarker_Load];
    Marker_CfgFile_KindBC[iMarker_CfgFile] = LOAD_BOUNDARY;
    iMarker_CfgFile++;
  }

  for (iMarker_Damper = 0; iMarker_Damper < nMarker_Damper; iMarker_Damper++) {
    Marker_CfgFile_TagBound[iMarker_CfgFile] = Marker_Damper[iMarker_Damper];
    Marker_CfgFile_KindBC[iMarker_CfgFile] = DAMPER_BOUNDARY;
    iMarker_CfgFile++;
  }

  for (iMarker_Load_Dir = 0; iMarker_Load_Dir < nMarker_Load_Dir; iMarker_Load_Dir++) {
    Marker_CfgFile_TagBound[iMarker_CfgFile] = Marker_Load_Dir[iMarker_Load_Dir];
    Marker_CfgFile_KindBC[iMarker_CfgFile] = LOAD_DIR_BOUNDARY;
    iMarker_CfgFile++;
  }

  for (iMarker_Disp_Dir = 0; iMarker_Disp_Dir < nMarker_Disp_Dir; iMarker_Disp_Dir++) {
    Marker_CfgFile_TagBound[iMarker_CfgFile] = Marker_Disp_Dir[iMarker_Disp_Dir];
    Marker_CfgFile_KindBC[iMarker_CfgFile] = DISP_DIR_BOUNDARY;
    iMarker_CfgFile++;
  }

  for (iMarker_Load_Sine = 0; iMarker_Load_Sine < nMarker_Load_Sine; iMarker_Load_Sine++) {
    Marker_CfgFile_TagBound[iMarker_CfgFile] = Marker_Load_Sine[iMarker_Load_Sine];
    Marker_CfgFile_KindBC[iMarker_CfgFile] = LOAD_SINE_BOUNDARY;
    iMarker_CfgFile++;
  }

  for (iMarker_Fluid_Load = 0; iMarker_Fluid_Load < nMarker_Fluid_Load; iMarker_Fluid_Load++) {
    Marker_CfgFile_TagBound[iMarker_CfgFile] = Marker_Fluid_Load[iMarker_Fluid_Load];
    iMarker_CfgFile++;
  }

  for (iMarker_FlowLoad = 0; iMarker_FlowLoad < nMarker_FlowLoad; iMarker_FlowLoad++) {
    Marker_CfgFile_TagBound[iMarker_CfgFile] = Marker_FlowLoad[iMarker_FlowLoad];
    Marker_CfgFile_KindBC[iMarker_CfgFile] = FLOWLOAD_BOUNDARY;
    iMarker_CfgFile++;
  }

  for (iMarker_CfgFile = 0; iMarker_CfgFile < nMarker_CfgFile; iMarker_CfgFile++) {
    Marker_CfgFile_Monitoring[iMarker_CfgFile] = NO;
    for (iMarker_Monitoring = 0; iMarker_Monitoring < nMarker_Monitoring; iMarker_Monitoring++)
      if (Marker_CfgFile_TagBound[iMarker_CfgFile] == Marker_Monitoring[iMarker_Monitoring])
        Marker_CfgFile_Monitoring[iMarker_CfgFile] = YES;
  }

  for (iMarker_CfgFile = 0; iMarker_CfgFile < nMarker_CfgFile; iMarker_CfgFile++) {
    Marker_CfgFile_GeoEval[iMarker_CfgFile] = NO;
    for (iMarker_GeoEval = 0; iMarker_GeoEval < nMarker_GeoEval; iMarker_GeoEval++)
      if (Marker_CfgFile_TagBound[iMarker_CfgFile] == Marker_GeoEval[iMarker_GeoEval])
        Marker_CfgFile_GeoEval[iMarker_CfgFile] = YES;
  }

  for (iMarker_CfgFile = 0; iMarker_CfgFile < nMarker_CfgFile; iMarker_CfgFile++) {
    Marker_CfgFile_Designing[iMarker_CfgFile] = NO;
    for (iMarker_Designing = 0; iMarker_Designing < nMarker_Designing; iMarker_Designing++)
      if (Marker_CfgFile_TagBound[iMarker_CfgFile] == Marker_Designing[iMarker_Designing])
        Marker_CfgFile_Designing[iMarker_CfgFile] = YES;
  }

  for (iMarker_CfgFile = 0; iMarker_CfgFile < nMarker_CfgFile; iMarker_CfgFile++) {
    Marker_CfgFile_Plotting[iMarker_CfgFile] = NO;
    for (iMarker_Plotting = 0; iMarker_Plotting < nMarker_Plotting; iMarker_Plotting++)
      if (Marker_CfgFile_TagBound[iMarker_CfgFile] == Marker_Plotting[iMarker_Plotting])
        Marker_CfgFile_Plotting[iMarker_CfgFile] = YES;
  }

  for (iMarker_CfgFile = 0; iMarker_CfgFile < nMarker_CfgFile; iMarker_CfgFile++) {
    Marker_CfgFile_Analyze[iMarker_CfgFile] = NO;
    for (iMarker_Analyze = 0; iMarker_Analyze < nMarker_Analyze; iMarker_Analyze++)
      if (Marker_CfgFile_TagBound[iMarker_CfgFile] == Marker_Analyze[iMarker_Analyze])
        Marker_CfgFile_Analyze[iMarker_CfgFile] = YES;
  }

  /*--- Identification of multi-physics interface markers ---*/

  for (iMarker_CfgFile = 0; iMarker_CfgFile < nMarker_CfgFile; iMarker_CfgFile++) {
    Marker_CfgFile_ZoneInterface[iMarker_CfgFile] = NO;
    for (iMarker_ZoneInterface = 0; iMarker_ZoneInterface < nMarker_ZoneInterface; iMarker_ZoneInterface++)
      if (Marker_CfgFile_TagBound[iMarker_CfgFile] == Marker_ZoneInterface[iMarker_ZoneInterface])
        Marker_CfgFile_ZoneInterface[iMarker_CfgFile] = YES;
  }

  /*--- Identification of Turbomachinery markers and flag them---*/

  for (iMarker_CfgFile = 0; iMarker_CfgFile < nMarker_CfgFile; iMarker_CfgFile++) {
    unsigned short indexMarker=0;
    Marker_CfgFile_Turbomachinery[iMarker_CfgFile] = NO;
    Marker_CfgFile_TurbomachineryFlag[iMarker_CfgFile] = NO;
    for (iMarker_Turbomachinery = 0; iMarker_Turbomachinery < nMarker_Turbomachinery; iMarker_Turbomachinery++){
      if (Marker_CfgFile_TagBound[iMarker_CfgFile] == Marker_TurboBoundIn[iMarker_Turbomachinery]){
        indexMarker=(iMarker_Turbomachinery+1);
        Marker_CfgFile_Turbomachinery[iMarker_CfgFile] = indexMarker;
        Marker_CfgFile_TurbomachineryFlag[iMarker_CfgFile] = INFLOW;
      }
      if (Marker_CfgFile_TagBound[iMarker_CfgFile] == Marker_TurboBoundOut[iMarker_Turbomachinery]){
        indexMarker=(iMarker_Turbomachinery+1);
        Marker_CfgFile_Turbomachinery[iMarker_CfgFile] = indexMarker;
        Marker_CfgFile_TurbomachineryFlag[iMarker_CfgFile] = OUTFLOW;
      }
    }
  }

  /*--- Identification of MixingPlane interface markers ---*/

  for (iMarker_CfgFile = 0; iMarker_CfgFile < nMarker_CfgFile; iMarker_CfgFile++) {
    unsigned short indexMarker=0;
    Marker_CfgFile_MixingPlaneInterface[iMarker_CfgFile] = NO;
    for (iMarker_MixingPlaneInterface = 0; iMarker_MixingPlaneInterface < nMarker_MixingPlaneInterface; iMarker_MixingPlaneInterface++)
      if (Marker_CfgFile_TagBound[iMarker_CfgFile] == Marker_MixingPlaneInterface[iMarker_MixingPlaneInterface])
        indexMarker=(int)(iMarker_MixingPlaneInterface/2+1);
    Marker_CfgFile_MixingPlaneInterface[iMarker_CfgFile] = indexMarker;
  }

  for (iMarker_CfgFile = 0; iMarker_CfgFile < nMarker_CfgFile; iMarker_CfgFile++) {
    Marker_CfgFile_DV[iMarker_CfgFile] = NO;
    for (iMarker_DV = 0; iMarker_DV < nMarker_DV; iMarker_DV++)
      if (Marker_CfgFile_TagBound[iMarker_CfgFile] == Marker_DV[iMarker_DV])
        Marker_CfgFile_DV[iMarker_CfgFile] = YES;
  }

  /*--- Add an extra check for DV_MARKER to make sure that any given marker
   *    name is recognized as an existing boundary in the problem. ---*/

  for (iMarker_DV = 0; iMarker_DV < nMarker_DV; iMarker_DV++) {
    bool found = false;
    for (iMarker_CfgFile = 0; iMarker_CfgFile < nMarker_CfgFile; iMarker_CfgFile++) {
      if (Marker_CfgFile_TagBound[iMarker_CfgFile] == Marker_DV[iMarker_DV]) {
        found = true;
        break;
      }
    }
    if(!found) {
      SU2_MPI::Error("DV_MARKER contains marker names that do not exist in the lists of BCs in the config file.", CURRENT_FUNCTION);
    }
  }

  for (iMarker_CfgFile = 0; iMarker_CfgFile < nMarker_CfgFile; iMarker_CfgFile++) {
    Marker_CfgFile_Moving[iMarker_CfgFile] = NO;
    for (iMarker_Moving = 0; iMarker_Moving < nMarker_Moving; iMarker_Moving++)
      if (Marker_CfgFile_TagBound[iMarker_CfgFile] == Marker_Moving[iMarker_Moving])
        Marker_CfgFile_Moving[iMarker_CfgFile] = YES;
  }

  for (iMarker_CfgFile = 0; iMarker_CfgFile < nMarker_CfgFile; iMarker_CfgFile++) {
    Marker_CfgFile_Deform_Mesh[iMarker_CfgFile] = NO;
    for (iMarker_Deform_Mesh = 0; iMarker_Deform_Mesh < nMarker_Deform_Mesh; iMarker_Deform_Mesh++)
      if (Marker_CfgFile_TagBound[iMarker_CfgFile] == Marker_Deform_Mesh[iMarker_Deform_Mesh])
        Marker_CfgFile_Deform_Mesh[iMarker_CfgFile] = YES;
  }

  for (iMarker_CfgFile = 0; iMarker_CfgFile < nMarker_CfgFile; iMarker_CfgFile++) {
    Marker_CfgFile_Deform_Mesh_Sym_Plane[iMarker_CfgFile] = NO;
    for (iMarker_Deform_Mesh_Sym_Plane = 0; iMarker_Deform_Mesh_Sym_Plane < nMarker_Deform_Mesh_Sym_Plane; iMarker_Deform_Mesh_Sym_Plane++)
      if (Marker_CfgFile_TagBound[iMarker_CfgFile] == Marker_Deform_Mesh_Sym_Plane[iMarker_Deform_Mesh_Sym_Plane])
        Marker_CfgFile_Deform_Mesh_Sym_Plane[iMarker_CfgFile] = YES;
  }

  for (iMarker_CfgFile = 0; iMarker_CfgFile < nMarker_CfgFile; iMarker_CfgFile++) {
    Marker_CfgFile_Fluid_Load[iMarker_CfgFile] = NO;
    for (iMarker_Fluid_Load = 0; iMarker_Fluid_Load < nMarker_Fluid_Load; iMarker_Fluid_Load++)
      if (Marker_CfgFile_TagBound[iMarker_CfgFile] == Marker_Fluid_Load[iMarker_Fluid_Load])
        Marker_CfgFile_Fluid_Load[iMarker_CfgFile] = YES;
  }

  for (iMarker_CfgFile=0; iMarker_CfgFile < nMarker_CfgFile; iMarker_CfgFile++) {
    Marker_CfgFile_PyCustom[iMarker_CfgFile] = NO;
    for(iMarker_PyCustom=0; iMarker_PyCustom < nMarker_PyCustom; iMarker_PyCustom++)
      if (Marker_CfgFile_TagBound[iMarker_CfgFile] == Marker_PyCustom[iMarker_PyCustom])
        Marker_CfgFile_PyCustom[iMarker_CfgFile] = YES;
  }

}

void CConfig::SetOutput(SU2_COMPONENT val_software, unsigned short val_izone) {

  unsigned short iMarker_Euler, iMarker_Custom, iMarker_FarField,
  iMarker_SymWall, iMarker_PerBound, iMarker_NearFieldBound,
  iMarker_Fluid_InterfaceBound, iMarker_Inlet, iMarker_Riemann,
  iMarker_Deform_Mesh, iMarker_Deform_Mesh_Sym_Plane, iMarker_Fluid_Load,
  iMarker_Smoluchowski_Maxwell, iWall_Catalytic,
  iMarker_Giles, iMarker_Outlet, iMarker_Isothermal, iMarker_HeatFlux, iMarker_HeatTransfer,
  iMarker_EngineInflow, iMarker_EngineExhaust, iMarker_Displacement, iMarker_Damper,
  iMarker_Load, iMarker_FlowLoad, iMarker_Internal, iMarker_Monitoring,
  iMarker_Designing, iMarker_GeoEval, iMarker_Plotting, iMarker_Analyze, iMarker_DV, iDV_Value,
  iMarker_ZoneInterface, iMarker_PyCustom, iMarker_Load_Dir, iMarker_Disp_Dir, iMarker_Load_Sine, iMarker_Clamped,
  iMarker_Moving, iMarker_Supersonic_Inlet, iMarker_Supersonic_Outlet, iMarker_ActDiskInlet,
  iMarker_Emissivity,
  iMarker_ActDiskOutlet, iMarker_MixingPlaneInterface;

  bool fea = ((Kind_Solver == FEM_ELASTICITY) || (Kind_Solver == DISC_ADJ_FEM));

  cout << endl <<"----------------- Physical Case Definition ( Zone "  << iZone << " ) -------------------" << endl;
  if (val_software == SU2_COMPONENT::SU2_CFD) {
    if (FSI_Problem)
     cout << "Fluid-Structure Interaction." << endl;

    if (DiscreteAdjoint) {
     cout <<"Discrete Adjoint equations using Algorithmic Differentiation\n";
     cout <<"based on the physical case: ";
    }
    switch (Kind_Solver) {
      case EULER:     case DISC_ADJ_EULER:
      case INC_EULER: case DISC_ADJ_INC_EULER:
      case FEM_EULER: case DISC_ADJ_FEM_EULER:
        if (Kind_Regime == ENUM_REGIME::COMPRESSIBLE) cout << "Compressible Euler equations." << endl;
        if (Kind_Regime == ENUM_REGIME::INCOMPRESSIBLE) cout << "Incompressible Euler equations." << endl;
        break;
      case NAVIER_STOKES:     case DISC_ADJ_NAVIER_STOKES:
      case INC_NAVIER_STOKES: case DISC_ADJ_INC_NAVIER_STOKES:
      case FEM_NAVIER_STOKES: case DISC_ADJ_FEM_NS:
        if (Kind_Regime == ENUM_REGIME::COMPRESSIBLE) cout << "Compressible Laminar Navier-Stokes' equations." << endl;
        if (Kind_Regime == ENUM_REGIME::INCOMPRESSIBLE) cout << "Incompressible Laminar Navier-Stokes' equations." << endl;
        break;
      case RANS:     case DISC_ADJ_RANS:
      case INC_RANS: case DISC_ADJ_INC_RANS:
      case FEM_RANS: case DISC_ADJ_FEM_RANS:
        if (Kind_Regime == ENUM_REGIME::COMPRESSIBLE) cout << "Compressible RANS equations." << endl;
        if (Kind_Regime == ENUM_REGIME::INCOMPRESSIBLE) cout << "Incompressible RANS equations." << endl;
        cout << "Turbulence model: ";
        switch (Kind_Turb_Model) {
          case SA:        cout << "Spalart Allmaras" << endl; break;
          case SA_NEG:    cout << "Negative Spalart Allmaras" << endl; break;
          case SA_E:      cout << "Edwards Spalart Allmaras" << endl; break;
          case SA_COMP:   cout << "Compressibility Correction Spalart Allmaras" << endl; break;
          case SA_E_COMP: cout << "Compressibility Correction Edwards Spalart Allmaras" << endl; break;
          case SST:       cout << "Menter's SST"     << endl; break;
          case SST_SUST:  cout << "Menter's SST with sustaining terms" << endl; break;
        }
        if (QCR) cout << "Using Quadratic Constitutive Relation, 2000 version (QCR2000)" << endl;
        if (Kind_Trans_Model == BC) cout << "Using the revised BC transition model (2020)" << endl;
        cout << "Hybrid RANS/LES: ";
        switch (Kind_HybridRANSLES){
          case NO_HYBRIDRANSLES: cout <<  "No Hybrid RANS/LES" << endl; break;
          case SA_DES:   cout << "Detached Eddy Simulation (DES97) " << endl; break;
          case SA_DDES:  cout << "Delayed Detached Eddy Simulation (DDES) with Standard SGS" << endl; break;
          case SA_ZDES:  cout << "Delayed Detached Eddy Simulation (DDES) with Vorticity-based SGS" << endl; break;
          case SA_EDDES: cout << "Delayed Detached Eddy Simulation (DDES) with Shear-layer Adapted SGS" << endl; break;
        }
        if (using_uq){
          cout << "Perturbing Reynold's Stress Matrix towards "<< eig_val_comp << " component turbulence"<< endl;
          if (uq_permute) cout << "Permuting eigenvectors" << endl;
        }
        break;
      case NEMO_EULER:
        if (Kind_Regime == ENUM_REGIME::COMPRESSIBLE) cout << "Compressible two-temperature thermochemical non-equilibrium Euler equations." << endl;
        if(Kind_FluidModel == SU2_NONEQ){
          if ((GasModel != "N2") && (GasModel != "AIR-5") && (GasModel != "ARGON"))
          SU2_MPI::Error("The GAS_MODEL given as input is not valid. Choose one of the options: N2, AIR-5, ARGON.", CURRENT_FUNCTION);
        }
        break;
      case NEMO_NAVIER_STOKES:
        if (Kind_Regime == ENUM_REGIME::COMPRESSIBLE) cout << "Compressible two-temperature thermochemical non-equilibrium Navier-Stokes equations." << endl;
        if(Kind_FluidModel == SU2_NONEQ){
          if ((GasModel != "N2") && (GasModel != "AIR-5") && (GasModel != "ARGON"))
          SU2_MPI::Error("The GAS_MODEL given as input is not valid. Choose one of the options: N2, AIR-5, ARGON.", CURRENT_FUNCTION);
        }
        break;
      case FEM_LES:
        if (Kind_Regime == ENUM_REGIME::COMPRESSIBLE)   cout << "Compressible LES equations." << endl;
        if (Kind_Regime == ENUM_REGIME::INCOMPRESSIBLE) cout << "Incompressible LES equations." << endl;
        cout << "Subgrid Scale model: ";
        switch (Kind_SGS_Model) {
          case IMPLICIT_LES: cout << "Implicit LES" << endl; break;
          case SMAGORINSKY:  cout << "Smagorinsky " << endl; break;
          case WALE:         cout << "WALE"         << endl; break;
          case VREMAN:       cout << "VREMAN"         << endl; break;
          default:
            SU2_MPI::Error("Subgrid Scale model not specified.", CURRENT_FUNCTION);

        }
        break;
      case FEM_ELASTICITY: case DISC_ADJ_FEM:
        if (Kind_Struct_Solver == STRUCT_DEFORMATION::SMALL) cout << "Geometrically linear elasticity solver." << endl;
        if (Kind_Struct_Solver == STRUCT_DEFORMATION::LARGE) cout << "Geometrically non-linear elasticity solver." << endl;
        if (Kind_Material == STRUCT_MODEL::LINEAR_ELASTIC) cout << "Linear elastic material." << endl;
        if (Kind_Material == STRUCT_MODEL::NEO_HOOKEAN) {
          if (Kind_Material_Compress == STRUCT_COMPRESS::COMPRESSIBLE)
            cout << "Compressible Neo-Hookean material model." << endl;
        }
        break;
      case ADJ_EULER: cout << "Continuous Euler adjoint equations." << endl; break;
      case ADJ_NAVIER_STOKES:
        if (Frozen_Visc_Cont)
          cout << "Continuous Navier-Stokes adjoint equations with frozen (laminar) viscosity." << endl;
        else
          cout << "Continuous Navier-Stokes adjoint equations." << endl;
        break;
      case ADJ_RANS:
        if (Frozen_Visc_Cont)
          cout << "Continuous RANS adjoint equations with frozen (laminar and eddy) viscosity." << endl;
        else
          cout << "Continuous RANS adjoint equations." << endl;

        break;

    }

    if ((Kind_Regime == ENUM_REGIME::COMPRESSIBLE) && (Kind_Solver != FEM_ELASTICITY)) {
      cout << "Mach number: " << Mach <<"."<< endl;
      cout << "Angle of attack (AoA): " << AoA <<" deg, and angle of sideslip (AoS): " << AoS <<" deg."<< endl;
      if ((Kind_Solver == NAVIER_STOKES) || (Kind_Solver == ADJ_NAVIER_STOKES) ||
          (Kind_Solver == RANS) || (Kind_Solver == ADJ_RANS) ||
          (Kind_Solver == NEMO_NAVIER_STOKES))
        cout << "Reynolds number: " << Reynolds <<". Reference length "  << Length_Reynolds << "." << endl;
      if (Fixed_CL_Mode) {
        cout << "Fixed CL mode, target value: " << Target_CL << "." << endl;
      }
      if (Fixed_CM_Mode) {
          cout << "Fixed CM mode, target value:  " << Target_CM << "." << endl;
          cout << "HTP rotation axis (X,Z): ("<< htp_axis[0] <<", "<< htp_axis[1] <<")."<< endl;
      }
    }

    if (EquivArea) {
      cout <<"The equivalent area is going to be evaluated on the near-field."<< endl;
      cout <<"The lower integration limit is "<<ea_lim[0]<<", and the upper is "<<ea_lim[1]<<"."<< endl;
      cout <<"The near-field is situated at "<<ea_lim[2]<<"."<< endl;
    }

    if (GetGrid_Movement()) {
      cout << "Performing a dynamic mesh simulation: ";
      switch (Kind_GridMovement) {
        case NO_MOVEMENT:     cout << "no direct movement." << endl; break;
        case RIGID_MOTION:    cout << "rigid mesh motion." << endl; break;
        case MOVING_HTP:      cout << "HTP moving." << endl; break;
        case ROTATING_FRAME:  cout << "rotating reference frame." << endl; break;
        case EXTERNAL:        cout << "externally prescribed motion." << endl; break;
      }
    }

    if (Restart) {
      if (Read_Binary_Restart) cout << "Reading and writing binary SU2 native restart files." << endl;
      else cout << "Reading and writing ASCII SU2 native restart files." << endl;
      if (!ContinuousAdjoint && Kind_Solver != FEM_ELASTICITY) cout << "Read flow solution from: " << Solution_FileName << "." << endl;
      if (ContinuousAdjoint) cout << "Read adjoint solution from: " << Solution_AdjFileName << "." << endl;
    }
    else {
        if (fea) cout << "No restart solution, initialize from undeformed configuration." << endl;
        else cout << "No restart solution, use the values at infinity (freestream)." << endl;
    }
    
    if (Reduced_Model) {
      cout << "Reduced order model definitions:" << endl;
      cout << "   Test basis file name:         " << Rom_FileName << "." << endl;
      cout << "   Inital solution file name:    " << Init_Snapshot_FileName << "." << endl;
      cout << "   Reference solution file name: " << Ref_Snapshot_FileName << "." << endl;
    }
    
    if (ContinuousAdjoint)
      cout << "Read flow solution from: " << Solution_FileName << "." << endl;

    if (!fea){
      if (Kind_Regime == ENUM_REGIME::COMPRESSIBLE) {
        if (Ref_NonDim == DIMENSIONAL) { cout << "Dimensional simulation." << endl; }
        else if (Ref_NonDim == FREESTREAM_PRESS_EQ_ONE) { cout << "Non-Dimensional simulation (P=1.0, Rho=1.0, T=1.0 at the farfield)." << endl; }
        else if (Ref_NonDim == FREESTREAM_VEL_EQ_MACH) { cout << "Non-Dimensional simulation (V=Mach, Rho=1.0, T=1.0 at the farfield)." << endl; }
        else if (Ref_NonDim == FREESTREAM_VEL_EQ_ONE) { cout << "Non-Dimensional simulation (V=1.0, Rho=1.0, T=1.0 at the farfield)." << endl; }
    } else if (Kind_Regime == ENUM_REGIME::INCOMPRESSIBLE) {
        if (Ref_Inc_NonDim == DIMENSIONAL) { cout << "Dimensional simulation." << endl; }
        else if (Ref_Inc_NonDim == INITIAL_VALUES) { cout << "Non-Dimensional simulation using intialization values." << endl; }
        else if (Ref_Inc_NonDim == REFERENCE_VALUES) { cout << "Non-Dimensional simulation using user-specified reference values." << endl; }
      }

      if (RefArea == 0.0) cout << "The reference area will be computed using y(2D) or z(3D) projection." << endl;
      else { cout << "The reference area is " << RefArea;
        if (SystemMeasurements == US) cout << " ft^2." << endl; else cout << " m^2." << endl;
      }

      if (SemiSpan == 0.0) cout << "The semi-span will be computed using the max y(3D) value." << endl;
      else { cout << "The semi-span length area is " << SemiSpan;
        if (SystemMeasurements == US) cout << " ft." << endl; else cout << " m." << endl;
      }

      cout << "The reference length is " << RefLength;
      if (SystemMeasurements == US) cout << " ft." << endl; else cout << " m." << endl;

      if (nMarker_Monitoring != 0){
        if ((nRefOriginMoment_X > 1) || (nRefOriginMoment_Y > 1) || (nRefOriginMoment_Z > 1)) {
          cout << "Surface(s) where the force coefficients are evaluated and \n";
          cout << "their reference origin for moment computation: \n";

          for (iMarker_Monitoring = 0; iMarker_Monitoring < nMarker_Monitoring; iMarker_Monitoring++) {
            cout << "   - " << Marker_Monitoring[iMarker_Monitoring] << " (" << RefOriginMoment_X[iMarker_Monitoring] <<", "<<RefOriginMoment_Y[iMarker_Monitoring] <<", "<< RefOriginMoment_Z[iMarker_Monitoring] << ")";
            if (iMarker_Monitoring < nMarker_Monitoring-1) cout << ".\n";
            else {
              if (SystemMeasurements == US) cout <<" ft."<< endl;
              else cout <<" m."<< endl;
            }

          }
        }
        else {
          cout << "Reference origin for moment evaluation is (" << RefOriginMoment_X[0] << ", " << RefOriginMoment_Y[0] << ", " << RefOriginMoment_Z[0] << ")." << endl;
          cout << "Surface(s) where the force coefficients are evaluated: ";
          for (iMarker_Monitoring = 0; iMarker_Monitoring < nMarker_Monitoring; iMarker_Monitoring++) {
            cout << Marker_Monitoring[iMarker_Monitoring];
            if (iMarker_Monitoring < nMarker_Monitoring-1) cout << ", ";
            else cout <<"."<< endl;
          }
          cout<< endl;
        }
      }
    }

    if (nMarker_Designing != 0) {
      cout << "Surface(s) where the objective function is evaluated: ";
      for (iMarker_Designing = 0; iMarker_Designing < nMarker_Designing; iMarker_Designing++) {
        cout << Marker_Designing[iMarker_Designing];
        if (iMarker_Designing < nMarker_Designing-1) cout << ", ";
        else cout <<".";
      }
      cout<< endl;
    }

    if (nMarker_Plotting != 0) {
      cout << "Surface(s) plotted in the output file: ";
      for (iMarker_Plotting = 0; iMarker_Plotting < nMarker_Plotting; iMarker_Plotting++) {
        cout << Marker_Plotting[iMarker_Plotting];
        if (iMarker_Plotting < nMarker_Plotting-1) cout << ", ";
        else cout <<".";
      }
      cout<< endl;
    }

    if (nMarker_Analyze != 0) {
      cout << "Surface(s) to be analyzed in detail: ";
      for (iMarker_Analyze = 0; iMarker_Analyze < nMarker_Analyze; iMarker_Analyze++) {
        cout << Marker_Analyze[iMarker_Analyze];
        if (iMarker_Analyze < nMarker_Analyze-1) cout << ", ";
        else cout <<".";
      }
      cout<< endl;
    }

    if (nMarker_ZoneInterface != 0) {
      cout << "Surface(s) acting as an interface among zones: ";
      for (iMarker_ZoneInterface = 0; iMarker_ZoneInterface < nMarker_ZoneInterface; iMarker_ZoneInterface++) {
        cout << Marker_ZoneInterface[iMarker_ZoneInterface];
        if (iMarker_ZoneInterface < nMarker_ZoneInterface-1) cout << ", ";
        else cout <<".";
      }
      cout<<endl;
    }

    if(nMarker_PyCustom != 0) {
      cout << "Surface(s) that are customizable in Python: ";
      for(iMarker_PyCustom=0; iMarker_PyCustom < nMarker_PyCustom; iMarker_PyCustom++){
        cout << Marker_PyCustom[iMarker_PyCustom];
        if (iMarker_PyCustom < nMarker_PyCustom-1) cout << ", ";
        else cout << ".";
      }
      cout << endl;
    }

    if (nMarker_DV != 0) {
      cout << "Surface(s) affected by the design variables: ";
      for (iMarker_DV = 0; iMarker_DV < nMarker_DV; iMarker_DV++) {
        cout << Marker_DV[iMarker_DV];
        if (iMarker_DV < nMarker_DV-1) cout << ", ";
        else cout <<".";
      }
      cout<< endl;
    }

    if (nMarker_Moving != 0) {
      cout << "Surface(s) in motion: ";
      for (iMarker_Moving = 0; iMarker_Moving < nMarker_Moving; iMarker_Moving++) {
        cout << Marker_Moving[iMarker_Moving];
        if (iMarker_Moving < nMarker_Moving-1) cout << ", ";
        else cout <<".";
      }
      cout<< endl;
    }

  }

  if (val_software == SU2_COMPONENT::SU2_GEO) {
    if (nMarker_GeoEval != 0) {
      cout << "Surface(s) where the geometrical based functions is evaluated: ";
      for (iMarker_GeoEval = 0; iMarker_GeoEval < nMarker_GeoEval; iMarker_GeoEval++) {
        cout << Marker_GeoEval[iMarker_GeoEval];
        if (iMarker_GeoEval < nMarker_GeoEval-1) cout << ", ";
        else cout <<".";
      }
      cout<< endl;
    }
  }

  cout << "Input mesh file name: " << Mesh_FileName << endl;

  if (val_software == SU2_COMPONENT::SU2_DOT) {
    if (DiscreteAdjoint) {
      cout << "Input sensitivity file name: " << GetObjFunc_Extension(Solution_AdjFileName) << "." << endl;
    }else {
    cout << "Input sensitivity file name: " << SurfAdjCoeff_FileName << "." << endl;
  }
  }

  if (val_software == SU2_COMPONENT::SU2_DEF) {
    cout << endl <<"---------------- Grid deformation parameters ( Zone "  << iZone << " )  ----------------" << endl;
    cout << "Grid deformation using a linear elasticity method." << endl;

    if (Hold_GridFixed == YES) cout << "Hold some regions of the mesh fixed (hardcode implementation)." << endl;
  }

  if (val_software == SU2_COMPONENT::SU2_DOT) {
  cout << endl <<"-------------- Surface deformation parameters ( Zone "  << iZone << " ) ----------------" << endl;
  }

  if (((val_software == SU2_COMPONENT::SU2_DEF) || (val_software == SU2_COMPONENT::SU2_DOT)) && (Design_Variable[0] != NO_DEFORMATION)) {

    for (unsigned short iDV = 0; iDV < nDV; iDV++) {


      if ((Design_Variable[iDV] != NO_DEFORMATION) &&
          (Design_Variable[iDV] != FFD_SETTING) &&
          (Design_Variable[iDV] != SCALE_GRID) &&
          (Design_Variable[iDV] != TRANSLATE_GRID) &&
          (Design_Variable[iDV] != ROTATE_GRID) &&
          (Design_Variable[iDV] != SURFACE_FILE)) {

        if (iDV == 0)
          cout << "Design variables definition (markers <-> value <-> param):" << endl;

        switch (Design_Variable[iDV]) {
          case FFD_CONTROL_POINT_2D:  cout << "FFD 2D (control point) <-> "; break;
          case FFD_CAMBER_2D:         cout << "FFD 2D (camber) <-> "; break;
          case FFD_THICKNESS_2D:      cout << "FFD 2D (thickness) <-> "; break;
          case FFD_TWIST_2D:          cout << "FFD 2D (twist) <-> "; break;
          case HICKS_HENNE:           cout << "Hicks Henne <-> " ; break;
          case SURFACE_BUMP:          cout << "Surface bump <-> " ; break;
          case ANGLE_OF_ATTACK:       cout << "Angle of attack <-> " ; break;
          case CST:                   cout << "Kulfan parameter number (CST) <-> " ; break;
          case TRANSLATION:           cout << "Translation design variable."; break;
          case SCALE:                 cout << "Scale design variable."; break;
          case NACA_4DIGITS:          cout << "NACA four digits <-> "; break;
          case PARABOLIC:             cout << "Parabolic <-> "; break;
          case AIRFOIL:               cout << "Airfoil <-> "; break;
          case ROTATION:              cout << "Rotation <-> "; break;
          case FFD_CONTROL_POINT:     cout << "FFD (control point) <-> "; break;
          case FFD_NACELLE:           cout << "FFD (nacelle) <-> "; break;
          case FFD_GULL:              cout << "FFD (gull) <-> "; break;
          case FFD_TWIST:             cout << "FFD (twist) <-> "; break;
          case FFD_ROTATION:          cout << "FFD (rotation) <-> "; break;
          case FFD_CONTROL_SURFACE:   cout << "FFD (control surface) <-> "; break;
          case FFD_CAMBER:            cout << "FFD (camber) <-> "; break;
          case FFD_THICKNESS:         cout << "FFD (thickness) -> "; break;
          case FFD_ANGLE_OF_ATTACK:   cout << "FFD (angle of attack) <-> "; break;
        }

        for (iMarker_DV = 0; iMarker_DV < nMarker_DV; iMarker_DV++) {
          cout << Marker_DV[iMarker_DV];
          if (iMarker_DV < nMarker_DV-1) cout << ", ";
          else cout << " <-> ";
        }

        for (iDV_Value = 0; iDV_Value < nDV_Value[iDV]; iDV_Value++) {
          cout << DV_Value[iDV][iDV_Value];
          if (iDV_Value != nDV_Value[iDV]-1) cout << ", ";
        }
        cout << " <-> ";

        if ((Design_Variable[iDV] == NO_DEFORMATION) ||
            (Design_Variable[iDV] == FFD_SETTING) ||
            (Design_Variable[iDV] == SCALE) ) nParamDV = 0;
        if (Design_Variable[iDV] == ANGLE_OF_ATTACK) nParamDV = 1;
        if ((Design_Variable[iDV] == FFD_CAMBER_2D) ||
            (Design_Variable[iDV] == FFD_THICKNESS_2D) ||
            (Design_Variable[iDV] == HICKS_HENNE) ||
            (Design_Variable[iDV] == PARABOLIC) ||
            (Design_Variable[iDV] == AIRFOIL) ||
            (Design_Variable[iDV] == FFD_GULL) ||
            (Design_Variable[iDV] == FFD_ANGLE_OF_ATTACK) ) nParamDV = 2;
        if ((Design_Variable[iDV] ==  TRANSLATION) ||
            (Design_Variable[iDV] ==  NACA_4DIGITS) ||
            (Design_Variable[iDV] ==  CST) ||
            (Design_Variable[iDV] ==  SURFACE_BUMP) ||
            (Design_Variable[iDV] ==  FFD_CAMBER) ||
            (Design_Variable[iDV] ==  FFD_TWIST_2D) ||
            (Design_Variable[iDV] ==  FFD_THICKNESS) ) nParamDV = 3;
        if (Design_Variable[iDV] == FFD_CONTROL_POINT_2D) nParamDV = 5;
        if (Design_Variable[iDV] == ROTATION) nParamDV = 6;
        if ((Design_Variable[iDV] ==  FFD_CONTROL_POINT) ||
            (Design_Variable[iDV] ==  FFD_ROTATION) ||
            (Design_Variable[iDV] ==  FFD_CONTROL_SURFACE) ) nParamDV = 7;
        if (Design_Variable[iDV] == FFD_TWIST) nParamDV = 8;

        for (unsigned short iParamDV = 0; iParamDV < nParamDV; iParamDV++) {

          if (iParamDV == 0) cout << "( ";

          if ((iParamDV == 0) &&
              ((Design_Variable[iDV] == NO_DEFORMATION) ||
               (Design_Variable[iDV] == FFD_SETTING) ||
               (Design_Variable[iDV] == FFD_ANGLE_OF_ATTACK) ||
               (Design_Variable[iDV] == FFD_CONTROL_POINT_2D) ||
               (Design_Variable[iDV] == FFD_CAMBER_2D) ||
               (Design_Variable[iDV] == FFD_THICKNESS_2D) ||
               (Design_Variable[iDV] == FFD_TWIST_2D) ||
               (Design_Variable[iDV] == FFD_CONTROL_POINT) ||
               (Design_Variable[iDV] == FFD_NACELLE) ||
               (Design_Variable[iDV] == FFD_GULL) ||
               (Design_Variable[iDV] == FFD_TWIST) ||
               (Design_Variable[iDV] == FFD_ROTATION) ||
               (Design_Variable[iDV] == FFD_CONTROL_SURFACE) ||
               (Design_Variable[iDV] == FFD_CAMBER) ||
               (Design_Variable[iDV] == FFD_THICKNESS))) cout << FFDTag[iDV];
          else cout << ParamDV[iDV][iParamDV];

          if (iParamDV < nParamDV-1) cout << ", ";
          else cout <<" )"<< endl;

        }

      }

      else if (Design_Variable[iDV] == NO_DEFORMATION) {
        cout << "No deformation of the numerical grid. Just output .su2 file." << endl;
      }

      else if (Design_Variable[iDV] == SCALE_GRID) {
        nParamDV = 0;
        cout << "Scaling of the volume grid by a constant factor." << endl;
      }

      else if (Design_Variable[iDV] == TRANSLATE_GRID) {
        nParamDV = 3;
        cout << "Rigid translation of the volume grid." << endl;
      }

      else if (Design_Variable[iDV] == ROTATE_GRID) {
        nParamDV = 6;
        cout << "Rigid rotation of the volume grid." << endl;
      }

      else if (Design_Variable[iDV] == FFD_SETTING) {

        cout << "Setting the FFD box structure." << endl;
        cout << "FFD boxes definition (FFD tag <-> degree <-> coord):" << endl;

        for (unsigned short iFFDBox = 0; iFFDBox < nFFDBox; iFFDBox++) {

          cout << TagFFDBox[iFFDBox] << " <-> ";

          for (unsigned short iDegreeFFD = 0; iDegreeFFD < 3; iDegreeFFD++) {
            if (iDegreeFFD == 0) cout << "( ";
            cout << DegreeFFDBox[iFFDBox][iDegreeFFD];
            if (iDegreeFFD < 2) cout << ", ";
            else cout <<" )";
          }

          cout << " <-> ";

          for (unsigned short iCoordFFD = 0; iCoordFFD < 24; iCoordFFD++) {
            if (iCoordFFD == 0) cout << "( ";
            cout << CoordFFDBox[iFFDBox][iCoordFFD];
            if (iCoordFFD < 23) cout << ", ";
            else cout <<" )"<< endl;
          }

        }

      }

      else cout << endl;

    }
  }

  if (((val_software == SU2_COMPONENT::SU2_CFD) && ( ContinuousAdjoint || DiscreteAdjoint)) || (val_software == SU2_COMPONENT::SU2_DOT)) {

    cout << endl <<"---------------- Design problem definition  ( Zone "  << iZone << " ) ------------------" << endl;
    if (nObj==1) {
      switch (Kind_ObjFunc[0]) {
        case DRAG_COEFFICIENT:           cout << "CD objective function";
          if (Fixed_CL_Mode) {           cout << " using fixed CL mode, dCD/dCL = " << dCD_dCL << "." << endl; }
          else if (Fixed_CM_Mode) {      cout << " using fixed CMy mode, dCD/dCMy = " << dCD_dCMy << "." << endl; }
          else {                         cout << "." << endl; }
          break;
        case LIFT_COEFFICIENT:           cout << "CL objective function." << endl; break;
        case MOMENT_X_COEFFICIENT:       cout << "CMx objective function" << endl;
          if (Fixed_CL_Mode) {           cout << " using fixed CL mode, dCMx/dCL = " << dCMx_dCL << "." << endl; }
          else {                         cout << "." << endl; }
          break;
        case MOMENT_Y_COEFFICIENT:       cout << "CMy objective function" << endl;
          if (Fixed_CL_Mode) {           cout << " using fixed CL mode, dCMy/dCL = " << dCMy_dCL << "." << endl; }
          else {                         cout << "." << endl; }
          break;
        case MOMENT_Z_COEFFICIENT:       cout << "CMz objective function" << endl;
          if (Fixed_CL_Mode) {           cout << " using fixed CL mode, dCMz/dCL = " << dCMz_dCL << "." << endl; }
          else {                         cout << "." << endl; }
          break;
        case INVERSE_DESIGN_PRESSURE:    cout << "Inverse design (Cp) objective function." << endl; break;
        case INVERSE_DESIGN_HEATFLUX:    cout << "Inverse design (Heat Flux) objective function." << endl; break;
        case SIDEFORCE_COEFFICIENT:      cout << "Side force objective function." << endl; break;
        case EFFICIENCY:                 cout << "CL/CD objective function." << endl; break;
        case EQUIVALENT_AREA:            cout << "Equivalent area objective function. CD weight: " << WeightCd <<"."<< endl;  break;
        case NEARFIELD_PRESSURE:         cout << "Nearfield pressure objective function. CD weight: " << WeightCd <<"."<< endl;  break;
        case FORCE_X_COEFFICIENT:        cout << "X-force objective function." << endl; break;
        case FORCE_Y_COEFFICIENT:        cout << "Y-force objective function." << endl; break;
        case FORCE_Z_COEFFICIENT:        cout << "Z-force objective function." << endl; break;
        case THRUST_COEFFICIENT:         cout << "Thrust objective function." << endl; break;
        case TORQUE_COEFFICIENT:         cout << "Torque efficiency objective function." << endl; break;
        case TOTAL_HEATFLUX:             cout << "Total heat flux objective function." << endl; break;
        case MAXIMUM_HEATFLUX:           cout << "Maximum heat flux objective function." << endl; break;
        case FIGURE_OF_MERIT:            cout << "Rotor Figure of Merit objective function." << endl; break;
        case BUFFET_SENSOR:              cout << "Buffet sensor objective function." << endl; break;
        case SURFACE_TOTAL_PRESSURE:     cout << "Average total pressure objective function." << endl; break;
        case SURFACE_STATIC_PRESSURE:    cout << "Average static pressure objective function." << endl; break;
        case SURFACE_STATIC_TEMPERATURE: cout << "Average static temperature objective function." << endl; break;
        case SURFACE_MASSFLOW:           cout << "Mass flow rate objective function." << endl; break;
        case SURFACE_MACH:               cout << "Mach number objective function." << endl; break;
        case CUSTOM_OBJFUNC:             cout << "Custom objective function." << endl; break;
        case REFERENCE_GEOMETRY:         cout << "Target geometry objective function." << endl; break;
        case REFERENCE_NODE:             cout << "Target node displacement objective function." << endl; break;
        case VOLUME_FRACTION:            cout << "Volume fraction objective function." << endl; break;
        case TOPOL_DISCRETENESS:         cout << "Topology discreteness objective function." << endl; break;
        case TOPOL_COMPLIANCE:           cout << "Topology compliance objective function." << endl; break;
        case STRESS_PENALTY:             cout << "Stress penalty objective function." << endl; break;
      }
    }
    else {
      cout << "Weighted sum objective function." << endl;
    }

  }

  if (val_software == SU2_COMPONENT::SU2_CFD) {
    cout << endl <<"--------------- Space Numerical Integration ( Zone "  << iZone << " ) ------------------" << endl;

    if (SmoothNumGrid) cout << "There are some smoothing iterations on the grid coordinates." << endl;

    if ((Kind_Solver == EULER)          || (Kind_Solver == NAVIER_STOKES)          || (Kind_Solver == RANS) ||
        (Kind_Solver == INC_EULER)      || (Kind_Solver == INC_NAVIER_STOKES)      || (Kind_Solver == INC_RANS) ||
        (Kind_Solver == NEMO_EULER)     || (Kind_Solver == NEMO_NAVIER_STOKES)     ||
        (Kind_Solver == DISC_ADJ_EULER) || (Kind_Solver == DISC_ADJ_NAVIER_STOKES) || (Kind_Solver == DISC_ADJ_RANS) ) {

      if (Kind_ConvNumScheme_Flow == SPACE_CENTERED) {
        if (Kind_Centered_Flow == LAX) {
          cout << "Lax-Friedrich scheme (1st order in space) for the flow inviscid terms."<< endl;
          cout << "Lax viscous coefficients (1st): " << Kappa_1st_Flow << "." << endl;
          cout << "First order integration." << endl;
        }
        else {
          cout << "Jameson-Schmidt-Turkel scheme (2nd order in space) for the flow inviscid terms."<< endl;
          cout << "JST viscous coefficients (2nd & 4th): " << Kappa_2nd_Flow << ", " << Kappa_4th_Flow << "." << endl;
          cout << "The method includes a grid stretching correction (p = 0.3)."<< endl;
        }
      }

      if (Kind_ConvNumScheme_Flow == SPACE_UPWIND) {
        if (Kind_Upwind_Flow == ROE)    cout << "Roe (with entropy fix = "<< EntropyFix_Coeff <<") solver for the flow inviscid terms."<< endl;
        if (Kind_Upwind_Flow == TURKEL) cout << "Roe-Turkel solver for the flow inviscid terms."<< endl;
        if (Kind_Upwind_Flow == AUSM)   cout << "AUSM solver for the flow inviscid terms."<< endl;
        if (Kind_Upwind_Flow == HLLC)   cout << "HLLC solver for the flow inviscid terms."<< endl;
        if (Kind_Upwind_Flow == SW)     cout << "Steger-Warming solver for the flow inviscid terms."<< endl;
        if (Kind_Upwind_Flow == MSW)    cout << "Modified Steger-Warming solver for the flow inviscid terms."<< endl;
        if (Kind_Upwind_Flow == CUSP)   cout << "CUSP solver for the flow inviscid terms."<< endl;
        if (Kind_Upwind_Flow == L2ROE)  cout << "L2ROE Low Mach ROE solver for the flow inviscid terms."<< endl;
        if (Kind_Upwind_Flow == LMROE)  cout << "Rieper Low Mach ROE solver for the flow inviscid terms."<< endl;
        if (Kind_Upwind_Flow == SLAU)   cout << "Simple Low-Dissipation AUSM solver for the flow inviscid terms."<< endl;
        if (Kind_Upwind_Flow == SLAU2)  cout << "Simple Low-Dissipation AUSM 2 solver for the flow inviscid terms."<< endl;
        if (Kind_Upwind_Flow == FDS)    cout << "Flux difference splitting (FDS) upwind scheme for the flow inviscid terms."<< endl;
        if (Kind_Upwind_Flow == AUSMPLUSUP)  cout << "AUSM+-up solver for the flow inviscid terms."<< endl;
        if (Kind_Upwind_Flow == AUSMPLUSUP2) cout << "AUSM+-up2 solver for the flow inviscid terms."<< endl;
        if (Kind_Upwind_Flow == AUSMPWPLUS)  cout << "AUSMPWPLUS solver for the flow inviscid terms."<< endl;

        if (Kind_Solver == EULER         || Kind_Solver == DISC_ADJ_EULER ||
            Kind_Solver == NAVIER_STOKES || Kind_Solver == DISC_ADJ_NAVIER_STOKES ||
            Kind_Solver == RANS          || Kind_Solver == DISC_ADJ_RANS) {
          switch (Kind_RoeLowDiss) {
            case NO_ROELOWDISS: cout << "Standard Roe without low-dissipation function."<< endl; break;
            case NTS: cout << "Roe with NTS low-dissipation function."<< endl; break;
            case FD: cout << "Roe with DDES's FD low-dissipation function."<< endl; break;
            case NTS_DUCROS: cout << "Roe with NTS low-dissipation function + Ducros shock sensor."<< endl; break;
            case FD_DUCROS: cout << "Roe with DDES's FD low-dissipation function + Ducros shock sensor."<< endl; break;
          }
        }

        if (MUSCL_Flow) {
          cout << "Second order integration in space, with slope limiter." << endl;
            switch (Kind_SlopeLimit_Flow) {
              case NO_LIMITER:
                cout << "No slope-limiting method. "<< endl;
                break;
              case VENKATAKRISHNAN:
                cout << "Venkatakrishnan slope-limiting method, with constant: " << Venkat_LimiterCoeff <<". "<< endl;
                cout << "The reference element size is: " << RefElemLength <<". "<< endl;
                break;
              case VENKATAKRISHNAN_WANG:
                cout << "Venkatakrishnan-Wang slope-limiting method, with constant: " << Venkat_LimiterCoeff <<". "<< endl;
                break;
              case BARTH_JESPERSEN:
                cout << "Barth-Jespersen slope-limiting method." << endl;
                break;
              case VAN_ALBADA_EDGE:
                cout << "Van Albada slope-limiting method implemented by edges." << endl;
                break;
            }
        }
        else {
          cout << "First order integration in space." << endl;
        }

      }

    }

    if ((Kind_Solver == RANS) || (Kind_Solver == DISC_ADJ_RANS)) {
      if (Kind_ConvNumScheme_Turb == SPACE_UPWIND) {
        if (Kind_Upwind_Turb == SCALAR_UPWIND) cout << "Scalar upwind solver for the turbulence model."<< endl;
        if (MUSCL_Turb) {
          cout << "Second order integration in space with slope limiter." << endl;
            switch (Kind_SlopeLimit_Turb) {
              case NO_LIMITER:
                cout << "No slope-limiting method. "<< endl;
                break;
              case VENKATAKRISHNAN:
                cout << "Venkatakrishnan slope-limiting method, with constant: " << Venkat_LimiterCoeff <<". "<< endl;
                cout << "The reference element size is: " << RefElemLength <<". "<< endl;
                break;
              case VENKATAKRISHNAN_WANG:
                cout << "Venkatakrishnan-Wang slope-limiting method, with constant: " << Venkat_LimiterCoeff <<". "<< endl;
                break;
              case BARTH_JESPERSEN:
                cout << "Barth-Jespersen slope-limiting method." << endl;
                break;
              case VAN_ALBADA_EDGE:
                cout << "Van Albada slope-limiting method implemented by edges." << endl;
                break;
            }
        }
        else {
          cout << "First order integration in space." << endl;
        }
      }
    }

    if ((Kind_Solver == ADJ_EULER) || (Kind_Solver == ADJ_NAVIER_STOKES) || (Kind_Solver == ADJ_RANS)) {

      if (Kind_ConvNumScheme_AdjFlow == SPACE_CENTERED) {
        if (Kind_Centered_AdjFlow == JST) {
          cout << "Jameson-Schmidt-Turkel scheme for the adjoint inviscid terms."<< endl;
          cout << "JST viscous coefficients (1st, 2nd, & 4th): " << Kappa_1st_AdjFlow
          << ", " << Kappa_2nd_AdjFlow << ", " << Kappa_4th_AdjFlow <<"."<< endl;
          cout << "The method includes a grid stretching correction (p = 0.3)."<< endl;
          cout << "Second order integration." << endl;
        }
        if (Kind_Centered_AdjFlow == LAX) {
          cout << "Lax-Friedrich scheme for the adjoint inviscid terms."<< endl;
          cout << "First order integration." << endl;
        }
      }

      if (Kind_ConvNumScheme_AdjFlow == SPACE_UPWIND) {
        if (Kind_Upwind_AdjFlow == ROE) cout << "Roe (with entropy fix = "<< EntropyFix_Coeff <<") solver for the adjoint inviscid terms."<< endl;
        if (MUSCL_AdjFlow) {
          cout << "Second order integration with slope limiter." << endl;
            switch (Kind_SlopeLimit_AdjFlow) {
              case NO_LIMITER:
                cout << "No slope-limiting method. "<< endl;
                break;
              case VENKATAKRISHNAN:
                cout << "Venkatakrishnan slope-limiting method, with constant: " << Venkat_LimiterCoeff <<". "<< endl;
                cout << "The reference element size is: " << RefElemLength <<". "<< endl;
                break;
              case VENKATAKRISHNAN_WANG:
                cout << "Venkatakrishnan-Wang slope-limiting method, with constant: " << Venkat_LimiterCoeff <<". "<< endl;
                break;
              case BARTH_JESPERSEN:
                cout << "Barth-Jespersen slope-limiting method." << endl;
                break;
              case VAN_ALBADA_EDGE:
                cout << "Van Albada slope-limiting method implemented by edges." << endl;
                break;
              case SHARP_EDGES:
                cout << "Sharp edges slope-limiting method, with constant: " << Venkat_LimiterCoeff <<". "<< endl;
                cout << "The reference element size is: " << RefElemLength <<". "<< endl;
                cout << "The reference sharp edge distance is: " << AdjSharp_LimiterCoeff*RefElemLength*Venkat_LimiterCoeff <<". "<< endl;
                break;
              case WALL_DISTANCE:
                cout << "Wall distance slope-limiting method, with constant: " << Venkat_LimiterCoeff <<". "<< endl;
                cout << "The reference element size is: " << RefElemLength <<". "<< endl;
                cout << "The reference wall distance is: " << AdjSharp_LimiterCoeff*RefElemLength*Venkat_LimiterCoeff <<". "<< endl;
                break;
            }
        }
        else {
          cout << "First order integration." << endl;
        }
      }

      cout << "The reference sharp edge distance is: " << AdjSharp_LimiterCoeff*RefElemLength*Venkat_LimiterCoeff <<". "<< endl;

    }

    if ((Kind_Solver == ADJ_RANS) && (!Frozen_Visc_Cont)) {
      if (Kind_ConvNumScheme_AdjTurb == SPACE_UPWIND) {
        if (Kind_Upwind_Turb == SCALAR_UPWIND) cout << "Scalar upwind solver (first order) for the adjoint turbulence model."<< endl;
        if (MUSCL_AdjTurb) {
          cout << "Second order integration with slope limiter." << endl;
            switch (Kind_SlopeLimit_AdjTurb) {
              case NO_LIMITER:
                cout << "No slope-limiting method. "<< endl;
                break;
              case VENKATAKRISHNAN:
                cout << "Venkatakrishnan slope-limiting method, with constant: " << Venkat_LimiterCoeff <<". "<< endl;
                cout << "The reference element size is: " << RefElemLength <<". "<< endl;
                break;
              case VENKATAKRISHNAN_WANG:
                cout << "Venkatakrishnan-Wang slope-limiting method, with constant: " << Venkat_LimiterCoeff <<". "<< endl;
                break;
              case BARTH_JESPERSEN:
                cout << "Barth-Jespersen slope-limiting method." << endl;
                break;
              case VAN_ALBADA_EDGE:
                cout << "Van Albada slope-limiting method implemented by edges." << endl;
                break;
              case SHARP_EDGES:
                cout << "Sharp edges slope-limiting method, with constant: " << Venkat_LimiterCoeff <<". "<< endl;
                cout << "The reference element size is: " << RefElemLength <<". "<< endl;
                cout << "The reference sharp edge distance is: " << AdjSharp_LimiterCoeff*RefElemLength*Venkat_LimiterCoeff <<". "<< endl;
                break;
              case WALL_DISTANCE:
                cout << "Wall distance slope-limiting method, with constant: " << Venkat_LimiterCoeff <<". "<< endl;
                cout << "The reference element size is: " << RefElemLength <<". "<< endl;
                cout << "The reference wall distance is: " << AdjSharp_LimiterCoeff*RefElemLength*Venkat_LimiterCoeff <<". "<< endl;
                break;
            }
        }
        else {
          cout << "First order integration." << endl;
        }
      }
    }

    if ((Kind_Solver == NAVIER_STOKES) || (Kind_Solver == RANS) ||
        (Kind_Solver == INC_NAVIER_STOKES) || (Kind_Solver == INC_RANS) ||
        (Kind_Solver == NEMO_NAVIER_STOKES) ||
        (Kind_Solver == DISC_ADJ_INC_NAVIER_STOKES) || (Kind_Solver == DISC_ADJ_INC_RANS) ||
        (Kind_Solver == DISC_ADJ_NAVIER_STOKES) || (Kind_Solver == DISC_ADJ_RANS)) {
        cout << "Average of gradients with correction (viscous flow terms)." << endl;
    }

    if ((Kind_Solver == ADJ_NAVIER_STOKES) || (Kind_Solver == ADJ_RANS)) {
      cout << "Average of gradients with correction (viscous adjoint terms)." << endl;
    }

    if ((Kind_Solver == RANS) || (Kind_Solver == DISC_ADJ_RANS) || (Kind_Solver == INC_RANS) || (Kind_Solver == DISC_ADJ_INC_RANS) ) {
      cout << "Average of gradients with correction (viscous turbulence terms)." << endl;
    }

    if ((Kind_Solver == ADJ_RANS) && (!Frozen_Visc_Cont)) {
      cout << "Average of gradients with correction (2nd order) for computation of adjoint viscous turbulence terms." << endl;
      if (Kind_TimeIntScheme_AdjTurb == EULER_IMPLICIT) cout << "Euler implicit method for the turbulent adjoint equation." << endl;
    }

    if(Kind_Solver != FEM_EULER && Kind_Solver != FEM_NAVIER_STOKES &&
       Kind_Solver != FEM_RANS  && Kind_Solver != FEM_LES &&
       Kind_Solver != DISC_ADJ_FEM_EULER && Kind_Solver != DISC_ADJ_FEM_NS &&
       Kind_Solver != DISC_ADJ_FEM_RANS) {
      if (!fea){
        switch (Kind_Gradient_Method_Recon) {
          case GREEN_GAUSS: cout << "Gradient for upwind reconstruction: Green-Gauss." << endl; break;
          case LEAST_SQUARES: cout << "Gradient for upwind reconstruction: unweighted Least-Squares." << endl; break;
          case WEIGHTED_LEAST_SQUARES: cout << "Gradient for upwind reconstruction: inverse-distance weighted Least-Squares." << endl; break;
        }
        switch (Kind_Gradient_Method) {
          case GREEN_GAUSS: cout << "Gradient for viscous and source terms: Green-Gauss." << endl; break;
          case LEAST_SQUARES: cout << "Gradient for viscous and source terms: unweighted Least-Squares." << endl; break;
          case WEIGHTED_LEAST_SQUARES: cout << "Gradient for viscous and source terms: inverse-distance weighted Least-Squares." << endl; break;
        }
      }
      else{
        cout << "Spatial discretization using the Finite Element Method." << endl;
      }
    }

    if(Kind_Solver == FEM_EULER || Kind_Solver == FEM_NAVIER_STOKES ||
       Kind_Solver == FEM_RANS  || Kind_Solver == FEM_LES ||
       Kind_Solver == DISC_ADJ_FEM_EULER || Kind_Solver == DISC_ADJ_FEM_NS ||
       Kind_Solver == DISC_ADJ_FEM_RANS) {
      if(Kind_FEM_Flow == DG) {
        cout << "Discontinuous Galerkin Finite element solver" << endl;

        switch( Riemann_Solver_FEM ) {
          case ROE:           cout << "Roe (with entropy fix) solver for inviscid fluxes over the faces" << endl; break;
          case LAX_FRIEDRICH: cout << "Lax-Friedrich solver for inviscid fluxes over the faces" << endl; break;
          case AUSM:          cout << "AUSM solver inviscid fluxes over the faces" << endl; break;
          case HLLC:          cout << "HLLC solver inviscid fluxes over the faces" << endl; break;
        }

        if(Kind_Solver != FEM_EULER && Kind_Solver != DISC_ADJ_FEM_EULER) {
          cout << "Theta symmetrizing terms interior penalty: " << Theta_Interior_Penalty_DGFEM << endl;
        }
      }

      cout << "Quadrature factor for elements with constant Jacobian:     " << Quadrature_Factor_Straight << endl;
      cout << "Quadrature factor for elements with non-constant Jacobian: " << Quadrature_Factor_Curved << endl;

      cout << "Byte alignment matrix multiplications:      " << byteAlignmentMatMul << endl;
      cout << "Padded matrix size for optimal performance: " << sizeMatMulPadding << endl;
    }

    cout << endl <<"--------------- Time Numerical Integration  ( Zone "  << iZone << " ) ------------------" << endl;

    if (!fea) {
    switch (TimeMarching) {
      case TIME_MARCHING::STEADY:
        cout << "Local time stepping (steady state simulation)." << endl; break;

      case TIME_MARCHING::TIME_STEPPING:
        cout << "Unsteady simulation using a time stepping strategy."<< endl;
        if (Unst_CFL != 0.0) {
          cout << "Time step computed by the code. Unsteady CFL number: " << Unst_CFL <<"."<< endl;
          if (Delta_UnstTime != 0.0) {
            cout << "Synchronization time provided by the user (s): "<< Delta_UnstTime << "." << endl;
          }
        }
        else cout << "Unsteady time step provided by the user (s): "<< Delta_UnstTime << "." << endl;
        break;

      case TIME_MARCHING::DT_STEPPING_1ST: case TIME_MARCHING::DT_STEPPING_2ND:
        if (TimeMarching == TIME_MARCHING::DT_STEPPING_1ST) cout << "Unsteady simulation, dual time stepping strategy (first order in time)."<< endl;
        if (TimeMarching == TIME_MARCHING::DT_STEPPING_2ND) cout << "Unsteady simulation, dual time stepping strategy (second order in time)."<< endl;
        if (Unst_CFL != 0.0) cout << "Time step computed by the code. Unsteady CFL number: " << Unst_CFL <<"."<< endl;
        else cout << "Unsteady time step provided by the user (s): "<< Delta_UnstTime << "." << endl;
        break;

      default:
        break;
    }
  }
  else {
    if (Time_Domain) {
      cout << "Dynamic structural analysis."<< endl;
      cout << "Time step provided by the user for the dynamic analysis(s): "<< Delta_DynTime << "." << endl;
    } else {
      cout << "Static structural analysis." << endl;
    }
  }

    if ((Kind_Solver == EULER) || (Kind_Solver == NAVIER_STOKES) || (Kind_Solver == RANS) ||
        (Kind_Solver == INC_EULER) || (Kind_Solver == INC_NAVIER_STOKES) || (Kind_Solver == INC_RANS) ||
        (Kind_Solver == NEMO_EULER) || (Kind_Solver == NEMO_NAVIER_STOKES) ||
        (Kind_Solver == DISC_ADJ_INC_EULER) || (Kind_Solver == DISC_ADJ_INC_NAVIER_STOKES) || (Kind_Solver == DISC_ADJ_INC_RANS) ||
        (Kind_Solver == DISC_ADJ_EULER) || (Kind_Solver == DISC_ADJ_NAVIER_STOKES) || (Kind_Solver == DISC_ADJ_RANS) ||
        (Kind_Solver == DISC_ADJ_FEM_EULER) || (Kind_Solver == DISC_ADJ_FEM_NS) || (Kind_Solver == DISC_ADJ_FEM_RANS)) {
      switch (Kind_TimeIntScheme_Flow) {
        case RUNGE_KUTTA_EXPLICIT:
          cout << "Runge-Kutta explicit method for the flow equations." << endl;
          cout << "Number of steps: " << nRKStep << endl;
          cout << "Alpha coefficients: ";
          for (unsigned short iRKStep = 0; iRKStep < nRKStep; iRKStep++) {
            cout << "\t" << RK_Alpha_Step[iRKStep];
          }
          cout << endl;
          break;
        case EULER_EXPLICIT:
          cout << "Euler explicit method for the flow equations." << endl;
          break;
        case EULER_IMPLICIT:
          cout << "Euler implicit method for the flow equations." << endl;
          switch (Kind_Linear_Solver) {
            case BCGSTAB:
            case FGMRES:
            case RESTARTED_FGMRES:
              if (Kind_Linear_Solver == BCGSTAB)
                cout << "BCGSTAB is used for solving the linear system." << endl;
              else
                cout << "FGMRES is used for solving the linear system." << endl;
              switch (Kind_Linear_Solver_Prec) {
                case ILU: cout << "Using a ILU("<< Linear_Solver_ILU_n <<") preconditioning."<< endl; break;
                case LINELET: cout << "Using a linelet preconditioning."<< endl; break;
                case LU_SGS:  cout << "Using a LU-SGS preconditioning."<< endl; break;
                case JACOBI:  cout << "Using a Jacobi preconditioning."<< endl; break;
              }
              break;
            case SMOOTHER:
              switch (Kind_Linear_Solver_Prec) {
                case ILU:     cout << "A ILU(" << Linear_Solver_ILU_n << ")"; break;
                case LINELET: cout << "A Linelet"; break;
                case LU_SGS:  cout << "A LU-SGS"; break;
                case JACOBI:  cout << "A Jacobi"; break;
              }
              cout << " method is used for smoothing the linear system." << endl;
              break;
          }
          cout << "Convergence criteria of the linear solver: "<< Linear_Solver_Error <<"."<< endl;
          cout << "Max number of linear iterations: "<< Linear_Solver_Iter <<"."<< endl;
          break;
        case CLASSICAL_RK4_EXPLICIT:
          cout << "Classical RK4 explicit method for the flow equations." << endl;
          cout << "Number of steps: " << 4 << endl;
          cout << "Time coefficients: {0.5, 0.5, 1, 1}" << endl;
          cout << "Function coefficients: {1/6, 1/3, 1/3, 1/6}" << endl;
          break;
      }
    }

    if (fea) {
      switch (Kind_TimeIntScheme_FEA) {
        case STRUCT_TIME_INT::CD_EXPLICIT:
          cout << "Explicit time integration (NOT IMPLEMENTED YET)." << endl;
          break;
        case STRUCT_TIME_INT::GENERALIZED_ALPHA:
          cout << "Generalized-alpha method." << endl;
          break;
        case STRUCT_TIME_INT::NEWMARK_IMPLICIT:
          if (Dynamic_Analysis) cout << "Newmark implicit method for the structural time integration." << endl;
          switch (Kind_Linear_Solver) {
            case BCGSTAB:
              cout << "BCGSTAB is used for solving the linear system." << endl;
              cout << "Convergence criteria of the linear solver: "<< Linear_Solver_Error <<"."<< endl;
              cout << "Max number of iterations: "<< Linear_Solver_Iter <<"."<< endl;
              break;
            case FGMRES: case RESTARTED_FGMRES:
              cout << "FGMRES is used for solving the linear system." << endl;
              cout << "Convergence criteria of the linear solver: "<< Linear_Solver_Error <<"."<< endl;
              cout << "Max number of iterations: "<< Linear_Solver_Iter <<"."<< endl;
              break;
            case CONJUGATE_GRADIENT:
              cout << "A Conjugate Gradient method is used for solving the linear system." << endl;
              cout << "Convergence criteria of the linear solver: "<< Linear_Solver_Error <<"."<< endl;
              cout << "Max number of iterations: "<< Linear_Solver_Iter <<"."<< endl;
              break;
          }
          break;
      }
    }

    if ((Kind_Solver == ADJ_EULER) || (Kind_Solver == ADJ_NAVIER_STOKES) || (Kind_Solver == ADJ_RANS)) {
      switch (Kind_TimeIntScheme_AdjFlow) {
        case RUNGE_KUTTA_EXPLICIT:
          cout << "Runge-Kutta explicit method for the adjoint equations." << endl;
          cout << "Number of steps: " << nRKStep << endl;
          cout << "Alpha coefficients: ";
          for (unsigned short iRKStep = 0; iRKStep < nRKStep; iRKStep++) {
            cout << "\t" << RK_Alpha_Step[iRKStep];
          }
          cout << endl;
          break;
        case EULER_EXPLICIT: cout << "Euler explicit method for the adjoint equations." << endl; break;
        case EULER_IMPLICIT: cout << "Euler implicit method for the adjoint equations." << endl; break;
      }
    }

    if(Kind_Solver == FEM_EULER || Kind_Solver == FEM_NAVIER_STOKES ||
       Kind_Solver == FEM_RANS  || Kind_Solver == FEM_LES) {
      switch (Kind_TimeIntScheme_FEM_Flow) {
        case RUNGE_KUTTA_EXPLICIT:
          cout << "Runge-Kutta explicit method for the flow equations." << endl;
          cout << "Number of steps: " << nRKStep << endl;
          cout << "Alpha coefficients: ";
          for (unsigned short iRKStep = 0; iRKStep < nRKStep; iRKStep++) {
            cout << "\t" << RK_Alpha_Step[iRKStep];
          }
          cout << endl;
          break;
        case CLASSICAL_RK4_EXPLICIT:
          cout << "Classical RK4 explicit method for the flow equations." << endl;
          cout << "Number of steps: " << 4 << endl;
          cout << "Time coefficients: {0.5, 0.5, 1, 1}" << endl;
          cout << "Function coefficients: {1/6, 1/3, 1/3, 1/6}" << endl;
          break;

        case ADER_DG:
          if(nLevels_TimeAccurateLTS == 1)
            cout << "ADER-DG for the flow equations with global time stepping." << endl;
          else
            cout << "ADER-DG for the flow equations with " << nLevels_TimeAccurateLTS
                 << " levels for time accurate local time stepping." << endl;

          switch( Kind_ADER_Predictor ) {
            case ADER_ALIASED_PREDICTOR:
              cout << "An aliased approach is used in the predictor step. " << endl;
              break;
            case ADER_NON_ALIASED_PREDICTOR:
              cout << "A non-aliased approach is used in the predictor step. " << endl;
              break;
          }
          cout << "Number of time DOFs ADER-DG predictor step: " << nTimeDOFsADER_DG << endl;
          cout << "Location of time DOFs ADER-DG on the interval [-1,1]: ";
          for (unsigned short iDOF=0; iDOF<nTimeDOFsADER_DG; iDOF++) {
            cout << "\t" << TimeDOFsADER_DG[iDOF];
          }
          cout << endl;
          cout << "Time quadrature factor for ADER-DG: " << Quadrature_Factor_Time_ADER_DG << endl;
          cout << "Number of time integration points ADER-DG: " << nTimeIntegrationADER_DG << endl;
          cout << "Location of time integration points ADER-DG on the interval [-1,1]: ";
          for (unsigned short iDOF=0; iDOF<nTimeIntegrationADER_DG; iDOF++) {
            cout << "\t" << TimeIntegrationADER_DG[iDOF];
          }
          cout << endl;
          cout << "Weights of time integration points ADER-DG on the interval [-1,1]: ";
          for (unsigned short iDOF=0; iDOF<nTimeIntegrationADER_DG; iDOF++) {
            cout << "\t" << WeightsIntegrationADER_DG[iDOF];
          }
          cout << endl;
          break;
      }
    }

    if (nMGLevels !=0) {

      if (nStartUpIter != 0) cout << "A total of " << nStartUpIter << " start up iterations on the fine grid."<< endl;
      if (MGCycle == V_CYCLE) cout << "V Multigrid Cycle, with " << nMGLevels << " multigrid levels."<< endl;
      if (MGCycle == W_CYCLE) cout << "W Multigrid Cycle, with " << nMGLevels << " multigrid levels."<< endl;
      if (MGCycle == FULLMG_CYCLE) cout << "Full Multigrid Cycle, with " << nMGLevels << " multigrid levels."<< endl;

      cout << "Damping factor for the residual restriction: " << Damp_Res_Restric <<"."<< endl;
      cout << "Damping factor for the correction prolongation: " << Damp_Correc_Prolong <<"."<< endl;
    }

    if ((Kind_Solver != FEM_ELASTICITY) && (Kind_Solver != DISC_ADJ_FEM)) {

      if (!CFL_Adapt) cout << "No CFL adaptation." << endl;
      else cout << "CFL adaptation. Factor down: "<< CFL_AdaptParam[0] <<", factor up: "<< CFL_AdaptParam[1]
        <<",\n                lower limit: "<< CFL_AdaptParam[2] <<", upper limit: " << CFL_AdaptParam[3]
        <<",\n                acceptable linear residual: "<< CFL_AdaptParam[4] << "." << endl;

      if (nMGLevels !=0) {
        PrintingToolbox::CTablePrinter MGTable(&std::cout);

        MGTable.AddColumn("MG Level",         10);
        MGTable.AddColumn("Presmooth",     10);
        MGTable.AddColumn("PostSmooth",    10);
        MGTable.AddColumn("CorrectSmooth", 10);
        MGTable.SetAlign(PrintingToolbox::CTablePrinter::RIGHT);
        MGTable.PrintHeader();
        for (unsigned short iLevel = 0; iLevel < nMGLevels+1; iLevel++) {
          MGTable << iLevel << MG_PreSmooth[iLevel] << MG_PostSmooth[iLevel] << MG_CorrecSmooth[iLevel];
        }
        MGTable.PrintFooter();
      }
      if (TimeMarching != TIME_MARCHING::TIME_STEPPING) {
        cout << "Courant-Friedrichs-Lewy number:   ";
        cout.precision(3);
        cout.width(6); cout << CFL[0];
        cout << endl;
      }

    }

    if ((Kind_Solver == RANS) || (Kind_Solver == DISC_ADJ_RANS) ||
        (Kind_Solver == INC_RANS) || (Kind_Solver == DISC_ADJ_INC_RANS))
      if (Kind_TimeIntScheme_Turb == EULER_IMPLICIT)
        cout << "Euler implicit time integration for the turbulence model." << endl;
  }

  if (val_software == SU2_COMPONENT::SU2_CFD) {

    cout << endl <<"------------------ Convergence Criteria  ( Zone "  << iZone << " ) ---------------------" << endl;

    cout << "Maximum number of solver subiterations: " << nInnerIter <<"."<< endl;
    if (Multizone_Problem)
      cout << "Maximum number of solver outer iterations: " << nOuterIter <<"."<< endl;
    if (Time_Domain)
      cout << "Maximum number of physical time-steps: " << nTimeIter <<"."<< endl;

    cout << "Begin convergence monitoring at iteration " << StartConv_Iter << "." << endl;
    cout << "Residual minimum value: 1e" << MinLogResidual << "." << endl;
    cout << "Cauchy series min. value: " << Cauchy_Eps << "." << endl;
    cout << "Number of Cauchy elements: " << Cauchy_Elems << "." << endl;
    if(Cauchy_Elems <1){
      SU2_MPI::Error(to_string(Cauchy_Elems) + string(" Cauchy elements are no viable input. Please check your configuration file."), CURRENT_FUNCTION);
    }
    cout << "Begin windowed time average at iteration " << StartWindowIteration << "." << endl;

    if(Wnd_Cauchy_Crit){
      cout << "Begin time convergence monitoring at iteration " << Wnd_StartConv_Iter + StartWindowIteration << "." << endl;
      cout << "Time cauchy series min. value: " << Wnd_Cauchy_Eps << "." << endl;
      cout << "Number of Cauchy elements: " << Wnd_Cauchy_Elems << "." << endl;
      if(Wnd_Cauchy_Elems <1){
        SU2_MPI::Error(to_string(Wnd_Cauchy_Elems) +string(" Cauchy elements are no viable input. Please check your configuration file."), CURRENT_FUNCTION);
      }
    }
  }

  cout << endl <<"-------------------- Output Information ( Zone "  << iZone << " ) ----------------------" << endl;

  if (val_software == SU2_COMPONENT::SU2_CFD) {

    cout << "Writing solution files every " << VolumeWrtFreq <<" iterations."<< endl;
    cout << "Writing the convergence history file every " << HistoryWrtFreq[2] <<" inner iterations."<< endl;
    if (Multizone_Problem){
      cout << "Writing the convergence history file every " << HistoryWrtFreq[1] <<" outer iterations."<< endl;
    }
    if (Time_Domain) {
      cout << "Writing the convergence history file every " << HistoryWrtFreq[0] <<" time iterations."<< endl;
    }
    cout << "Writing the screen convergence history every " << ScreenWrtFreq[2] <<" inner iterations."<< endl;
    if (Multizone_Problem){
      cout << "Writing the screen convergence history every " << ScreenWrtFreq[1] <<" outer iterations."<< endl;
    }
    if (Time_Domain) {
      cout << "Writing the screen convergence history every " << ScreenWrtFreq[0] <<" time iterations."<< endl;
    }

    switch (Tab_FileFormat) {
      case TAB_CSV: cout << "The tabular file format is CSV (.csv)." << endl; break;
      case TAB_TECPLOT: cout << "The tabular file format is Tecplot (.dat)." << endl; break;
    }

    cout << "Convergence history file name: " << Conv_FileName << "." << endl;

    cout << "Forces breakdown file name: " << Breakdown_FileName << "." << endl;


    if (!ContinuousAdjoint && !DiscreteAdjoint) {
      cout << "Surface file name: " << SurfCoeff_FileName << "." << endl;
      cout << "Volume file name: " << Volume_FileName << "." << endl;
      cout << "Restart file name: " << Restart_FileName << "." << endl;
    }

    if (ContinuousAdjoint || DiscreteAdjoint) {
      cout << "Adjoint solution file name: " << Solution_AdjFileName << "." << endl;
      cout << "Restart adjoint file name: " << Restart_AdjFileName << "." << endl;
      cout << "Adjoint variables file name: " << Adj_FileName << "." << endl;
      cout << "Surface adjoint file name: " << SurfAdjCoeff_FileName << "." << endl;
    }

  }

  if (val_software == SU2_COMPONENT::SU2_SOL) {
    switch (Tab_FileFormat) {
      case TAB_CSV: cout << "The tabular file format is CSV (.csv)." << endl; break;
      case TAB_TECPLOT: cout << "The tabular file format is Tecplot (.dat)." << endl; break;
    }
    cout << "Flow variables file name: " << Volume_FileName << "." << endl;
  }

  if (val_software == SU2_COMPONENT::SU2_DEF) {
    cout << "Output mesh file name: " << Mesh_Out_FileName << ". " << endl;
    switch (GetDeform_Stiffness_Type()) {
      case INVERSE_VOLUME:
        cout << "Cell stiffness scaled by inverse of the cell volume." << endl;
        break;
      case SOLID_WALL_DISTANCE:
        cout << "Cell stiffness scaled by distance to nearest solid surface." << endl;
        break;
      case CONSTANT_STIFFNESS:
        cout << "Imposing constant cell stiffness." << endl;
        break;
    }
  }

  if (val_software == SU2_COMPONENT::SU2_DOT) {
    if (DiscreteAdjoint) {
      cout << "Output Volume Sensitivity file name: " << VolSens_FileName << ". " << endl;
      cout << "Output Surface Sensitivity file name: " << SurfSens_FileName << ". " << endl;
    }
    cout << "Output gradient file name: " << ObjFunc_Grad_FileName << ". " << endl;
  }

  cout << endl <<"------------- Config File Boundary Information ( Zone "  << iZone << " ) ---------------" << endl;

  PrintingToolbox::CTablePrinter BoundaryTable(&std::cout);
  BoundaryTable.AddColumn("Marker Type", 35);
  BoundaryTable.AddColumn("Marker Name", 35);

  BoundaryTable.PrintHeader();

  if (nMarker_Euler != 0) {
    BoundaryTable << "Euler wall";
    for (iMarker_Euler = 0; iMarker_Euler < nMarker_Euler; iMarker_Euler++) {
      BoundaryTable << Marker_Euler[iMarker_Euler];
      if (iMarker_Euler < nMarker_Euler-1)  BoundaryTable << " ";
    }
    BoundaryTable.PrintFooter();
  }

  if (nMarker_FarField != 0) {
    BoundaryTable << "Far-field";
    for (iMarker_FarField = 0; iMarker_FarField < nMarker_FarField; iMarker_FarField++) {
      BoundaryTable << Marker_FarField[iMarker_FarField];
      if (iMarker_FarField < nMarker_FarField-1)  BoundaryTable << " ";
    }
    BoundaryTable.PrintFooter();
  }

  if (nMarker_SymWall != 0) {
    BoundaryTable << "Symmetry plane";
    for (iMarker_SymWall = 0; iMarker_SymWall < nMarker_SymWall; iMarker_SymWall++) {
      BoundaryTable << Marker_SymWall[iMarker_SymWall];
      if (iMarker_SymWall < nMarker_SymWall-1)  BoundaryTable << " ";
    }
    BoundaryTable.PrintFooter();
  }

  if (nMarker_PerBound != 0) {
    BoundaryTable << "Periodic boundary";
    for (iMarker_PerBound = 0; iMarker_PerBound < nMarker_PerBound; iMarker_PerBound++) {
      BoundaryTable << Marker_PerBound[iMarker_PerBound];
      if (iMarker_PerBound < nMarker_PerBound-1)  BoundaryTable << " ";
    }
    BoundaryTable.PrintFooter();
  }

  if (nMarker_NearFieldBound != 0) {
    BoundaryTable << "Near-field boundary";
    for (iMarker_NearFieldBound = 0; iMarker_NearFieldBound < nMarker_NearFieldBound; iMarker_NearFieldBound++) {
      BoundaryTable << Marker_NearFieldBound[iMarker_NearFieldBound];
      if (iMarker_NearFieldBound < nMarker_NearFieldBound-1)  BoundaryTable << " ";
    }
    BoundaryTable.PrintFooter();
  }

  if (nMarker_Deform_Mesh != 0) {
    BoundaryTable << "Deformable mesh boundary";
    for (iMarker_Deform_Mesh = 0; iMarker_Deform_Mesh < nMarker_Deform_Mesh; iMarker_Deform_Mesh++) {
      BoundaryTable << Marker_Deform_Mesh[iMarker_Deform_Mesh];
      if (iMarker_Deform_Mesh < nMarker_Deform_Mesh-1)  BoundaryTable << " ";
    }
    BoundaryTable.PrintFooter();
  }

  if (nMarker_Deform_Mesh_Sym_Plane != 0) {
    BoundaryTable << "Symmetric deformable mesh boundary";
    for (iMarker_Deform_Mesh_Sym_Plane = 0; iMarker_Deform_Mesh_Sym_Plane < nMarker_Deform_Mesh_Sym_Plane; iMarker_Deform_Mesh_Sym_Plane++) {
      BoundaryTable << Marker_Deform_Mesh_Sym_Plane[iMarker_Deform_Mesh_Sym_Plane];
      if (iMarker_Deform_Mesh_Sym_Plane < nMarker_Deform_Mesh_Sym_Plane-1)  BoundaryTable << " ";
    }
    BoundaryTable.PrintFooter();
  }

  if (nMarker_Fluid_Load != 0) {
    BoundaryTable << "Fluid loads boundary";
    for (iMarker_Fluid_Load = 0; iMarker_Fluid_Load < nMarker_Fluid_Load; iMarker_Fluid_Load++) {
      BoundaryTable << Marker_Fluid_Load[iMarker_Fluid_Load];
      if (iMarker_Fluid_Load < nMarker_Fluid_Load-1)  BoundaryTable << " ";
    }
    BoundaryTable.PrintFooter();
  }

  if (nMarker_Fluid_InterfaceBound != 0) {
    BoundaryTable << "Fluid interface boundary";
    for (iMarker_Fluid_InterfaceBound = 0; iMarker_Fluid_InterfaceBound < nMarker_Fluid_InterfaceBound; iMarker_Fluid_InterfaceBound++) {
      BoundaryTable << Marker_Fluid_InterfaceBound[iMarker_Fluid_InterfaceBound];
      if (iMarker_Fluid_InterfaceBound < nMarker_Fluid_InterfaceBound-1)  BoundaryTable << " ";
    }
    BoundaryTable.PrintFooter();
  }

  if (nMarker_FlowLoad != 0) {
    BoundaryTable << "Flow load boundary";
    for (iMarker_FlowLoad = 0; iMarker_FlowLoad < nMarker_FlowLoad; iMarker_FlowLoad++) {
      BoundaryTable << Marker_FlowLoad[iMarker_FlowLoad];
      if (iMarker_FlowLoad < nMarker_FlowLoad-1)  BoundaryTable << " ";
    }
    BoundaryTable.PrintFooter();
  }

  if (nMarker_Internal != 0) {
    BoundaryTable << "Internal boundary";
    for (iMarker_Internal = 0; iMarker_Internal < nMarker_Internal; iMarker_Internal++) {
      BoundaryTable << Marker_Internal[iMarker_Internal];
      if (iMarker_Internal < nMarker_Internal-1)  BoundaryTable << " ";
    }
    BoundaryTable.PrintFooter();
  }

  if (nMarker_Inlet != 0) {
    BoundaryTable << "Inlet boundary";
    for (iMarker_Inlet = 0; iMarker_Inlet < nMarker_Inlet; iMarker_Inlet++) {
      BoundaryTable << Marker_Inlet[iMarker_Inlet];
      if (iMarker_Inlet < nMarker_Inlet-1)  BoundaryTable << " ";
    }
    BoundaryTable.PrintFooter();
  }

  if (nMarker_Riemann != 0) {
    BoundaryTable << "Riemann boundary";
    for (iMarker_Riemann = 0; iMarker_Riemann < nMarker_Riemann; iMarker_Riemann++) {
      BoundaryTable << Marker_Riemann[iMarker_Riemann];
      if (iMarker_Riemann < nMarker_Riemann-1)  BoundaryTable << " ";
    }
    BoundaryTable.PrintFooter();
  }

  if (nMarker_Giles != 0) {
    BoundaryTable << "Giles boundary";
    for (iMarker_Giles = 0; iMarker_Giles < nMarker_Giles; iMarker_Giles++) {
      BoundaryTable << Marker_Giles[iMarker_Giles];
      if (iMarker_Giles < nMarker_Giles-1)  BoundaryTable << " ";
    }
    BoundaryTable.PrintFooter();
  }

  if (nMarker_MixingPlaneInterface != 0) {
    BoundaryTable << "MixingPlane boundary";
    for (iMarker_MixingPlaneInterface = 0; iMarker_MixingPlaneInterface < nMarker_MixingPlaneInterface; iMarker_MixingPlaneInterface++) {
      BoundaryTable << Marker_MixingPlaneInterface[iMarker_MixingPlaneInterface];
      if (iMarker_MixingPlaneInterface < nMarker_MixingPlaneInterface-1)  BoundaryTable << " ";
    }
    BoundaryTable.PrintFooter();
  }

  if (nMarker_EngineInflow != 0) {
    BoundaryTable << "Engine inflow boundary";
    for (iMarker_EngineInflow = 0; iMarker_EngineInflow < nMarker_EngineInflow; iMarker_EngineInflow++) {
      BoundaryTable << Marker_EngineInflow[iMarker_EngineInflow];
      if (iMarker_EngineInflow < nMarker_EngineInflow-1)  BoundaryTable << " ";
    }
    BoundaryTable.PrintFooter();
  }

  if (nMarker_EngineExhaust != 0) {
    BoundaryTable << "Engine exhaust boundary";
    for (iMarker_EngineExhaust = 0; iMarker_EngineExhaust < nMarker_EngineExhaust; iMarker_EngineExhaust++) {
      BoundaryTable << Marker_EngineExhaust[iMarker_EngineExhaust];
      if (iMarker_EngineExhaust < nMarker_EngineExhaust-1)  BoundaryTable << " ";
    }
    BoundaryTable.PrintFooter();
  }

  if (nMarker_Supersonic_Inlet != 0) {
    BoundaryTable << "Supersonic inlet boundary";
    for (iMarker_Supersonic_Inlet = 0; iMarker_Supersonic_Inlet < nMarker_Supersonic_Inlet; iMarker_Supersonic_Inlet++) {
      BoundaryTable << Marker_Supersonic_Inlet[iMarker_Supersonic_Inlet];
      if (iMarker_Supersonic_Inlet < nMarker_Supersonic_Inlet-1)  BoundaryTable << " ";
    }
    BoundaryTable.PrintFooter();
  }

  if (nMarker_Supersonic_Outlet != 0) {
    BoundaryTable << "Supersonic outlet boundary";
    for (iMarker_Supersonic_Outlet = 0; iMarker_Supersonic_Outlet < nMarker_Supersonic_Outlet; iMarker_Supersonic_Outlet++) {
      BoundaryTable << Marker_Supersonic_Outlet[iMarker_Supersonic_Outlet];
      if (iMarker_Supersonic_Outlet < nMarker_Supersonic_Outlet-1)  BoundaryTable << " ";
    }
    BoundaryTable.PrintFooter();
  }

  if (nMarker_Outlet != 0) {
    BoundaryTable << "Outlet boundary";
    for (iMarker_Outlet = 0; iMarker_Outlet < nMarker_Outlet; iMarker_Outlet++) {
      BoundaryTable << Marker_Outlet[iMarker_Outlet];
      if (iMarker_Outlet < nMarker_Outlet-1)  BoundaryTable << " ";
    }
    BoundaryTable.PrintFooter();
  }

  if (nMarker_Isothermal != 0) {
    BoundaryTable << "Isothermal wall";
    for (iMarker_Isothermal = 0; iMarker_Isothermal < nMarker_Isothermal; iMarker_Isothermal++) {
      BoundaryTable << Marker_Isothermal[iMarker_Isothermal];
      if (iMarker_Isothermal < nMarker_Isothermal-1)  BoundaryTable << " ";
    }
    BoundaryTable.PrintFooter();
  }

  if (nMarker_Smoluchowski_Maxwell != 0) {
    BoundaryTable << "Smoluchowski/Maxwell jump wall";
    for (iMarker_Smoluchowski_Maxwell = 0; iMarker_Smoluchowski_Maxwell < nMarker_Smoluchowski_Maxwell; iMarker_Smoluchowski_Maxwell++) {
      BoundaryTable << Marker_Smoluchowski_Maxwell[iMarker_Smoluchowski_Maxwell];
      if (iMarker_Smoluchowski_Maxwell< nMarker_Smoluchowski_Maxwell-1)  BoundaryTable << " ";
    }
    BoundaryTable.PrintFooter();
  }

  if (nMarker_HeatFlux != 0) {
    BoundaryTable << "Heat flux wall";
    for (iMarker_HeatFlux = 0; iMarker_HeatFlux < nMarker_HeatFlux; iMarker_HeatFlux++) {
      BoundaryTable << Marker_HeatFlux[iMarker_HeatFlux];
      if (iMarker_HeatFlux < nMarker_HeatFlux-1)  BoundaryTable << " ";
    }
    BoundaryTable.PrintFooter();
  }

  if (nMarker_HeatTransfer != 0) {
    BoundaryTable << "Heat transfer wall";
    for (iMarker_HeatTransfer = 0; iMarker_HeatTransfer < nMarker_HeatTransfer; iMarker_HeatTransfer++) {
      BoundaryTable << Marker_HeatTransfer[iMarker_HeatTransfer];
      if (iMarker_HeatTransfer < nMarker_HeatTransfer-1)  BoundaryTable << " ";
    }
    BoundaryTable.PrintFooter();
  }

  if (nWall_Catalytic != 0) {
    BoundaryTable << "Catalytic wall";
    for (iWall_Catalytic = 0; iWall_Catalytic < nWall_Catalytic; iWall_Catalytic++) {
      BoundaryTable << Wall_Catalytic[iWall_Catalytic];
      if (iWall_Catalytic < nWall_Catalytic-1)  BoundaryTable << " ";
    }
    BoundaryTable.PrintFooter();
  }

  if (nMarker_Clamped != 0) {
    BoundaryTable << "Clamped boundary";
    for (iMarker_Clamped = 0; iMarker_Clamped < nMarker_Clamped; iMarker_Clamped++) {
      BoundaryTable << Marker_Clamped[iMarker_Clamped];
      if (iMarker_Clamped < nMarker_Clamped-1)  BoundaryTable << " ";
    }
    BoundaryTable.PrintFooter();
  }

  if (nMarker_Displacement != 0) {
    BoundaryTable << "Displacement boundary";
    for (iMarker_Displacement = 0; iMarker_Displacement < nMarker_Displacement; iMarker_Displacement++) {
      BoundaryTable << Marker_Displacement[iMarker_Displacement];
      if (iMarker_Displacement < nMarker_Displacement-1)  BoundaryTable << " ";
    }
    BoundaryTable.PrintFooter();
  }

  if (nMarker_Load != 0) {
    BoundaryTable << "Normal load boundary";
    for (iMarker_Load = 0; iMarker_Load < nMarker_Load; iMarker_Load++) {
      BoundaryTable << Marker_Load[iMarker_Load];
      if (iMarker_Load < nMarker_Load-1)  BoundaryTable << " ";
    }
    BoundaryTable.PrintFooter();
  }

  if (nMarker_Damper != 0) {
    BoundaryTable << "Damper boundary";
    for (iMarker_Damper = 0; iMarker_Damper < nMarker_Damper; iMarker_Damper++) {
      BoundaryTable << Marker_Damper[iMarker_Damper];
      if (iMarker_Damper < nMarker_Damper-1)  BoundaryTable << " ";
    }
    BoundaryTable.PrintFooter();
  }

  if (nMarker_Load_Dir != 0) {
    BoundaryTable << "Load boundary";
    for (iMarker_Load_Dir = 0; iMarker_Load_Dir < nMarker_Load_Dir; iMarker_Load_Dir++) {
      BoundaryTable << Marker_Load_Dir[iMarker_Load_Dir];
      if (iMarker_Load_Dir < nMarker_Load_Dir-1)  BoundaryTable << " ";
    }
    BoundaryTable.PrintFooter();
  }

  if (nMarker_Disp_Dir != 0) {
    BoundaryTable << "Disp boundary";
    for (iMarker_Disp_Dir = 0; iMarker_Disp_Dir < nMarker_Disp_Dir; iMarker_Disp_Dir++) {
      BoundaryTable << Marker_Disp_Dir[iMarker_Disp_Dir];
      if (iMarker_Disp_Dir < nMarker_Disp_Dir-1)  BoundaryTable << " ";
    }
    BoundaryTable.PrintFooter();
  }

  if (nMarker_Load_Sine != 0) {
    BoundaryTable << "Sine-Wave boundary";
    for (iMarker_Load_Sine = 0; iMarker_Load_Sine < nMarker_Load_Sine; iMarker_Load_Sine++) {
      BoundaryTable << Marker_Load_Sine[iMarker_Load_Sine];
      if (iMarker_Load_Sine < nMarker_Load_Sine-1)  BoundaryTable << " ";
    }
    BoundaryTable.PrintFooter();
  }

  if (nMarker_Emissivity != 0) {
    BoundaryTable << "Radiative boundary";
    for (iMarker_Emissivity = 0; iMarker_Emissivity < nMarker_Emissivity; iMarker_Emissivity++) {
      BoundaryTable << Marker_Emissivity[iMarker_Emissivity]; // << "(" << Wall_Emissivity[iMarker_Emissivity] << ")";
      if (iMarker_Emissivity < nMarker_Emissivity-1)  BoundaryTable << " ";
    }
    BoundaryTable.PrintFooter();
  }

  if (nMarker_Custom != 0) {
    BoundaryTable << "Custom boundary";
    for (iMarker_Custom = 0; iMarker_Custom < nMarker_Custom; iMarker_Custom++) {
      BoundaryTable << Marker_Custom[iMarker_Custom];
      if (iMarker_Custom < nMarker_Custom-1)  BoundaryTable << " ";
    }
    BoundaryTable.PrintFooter();
  }

  if (nMarker_ActDiskInlet != 0) {
    BoundaryTable << "Actuator disk (inlet) boundary";
    for (iMarker_ActDiskInlet = 0; iMarker_ActDiskInlet < nMarker_ActDiskInlet; iMarker_ActDiskInlet++) {
      BoundaryTable << Marker_ActDiskInlet[iMarker_ActDiskInlet];
      if (iMarker_ActDiskInlet < nMarker_ActDiskInlet-1)  BoundaryTable << " ";
    }
    BoundaryTable.PrintFooter();
  }

  if (nMarker_ActDiskOutlet != 0) {
    BoundaryTable << "Actuator disk (outlet) boundary";
    for (iMarker_ActDiskOutlet = 0; iMarker_ActDiskOutlet < nMarker_ActDiskOutlet; iMarker_ActDiskOutlet++) {
      BoundaryTable << Marker_ActDiskOutlet[iMarker_ActDiskOutlet];
      if (iMarker_ActDiskOutlet < nMarker_ActDiskOutlet-1)  BoundaryTable << " ";
    }
    BoundaryTable.PrintFooter();
  }

  if (nMarker_ActDiskOutlet != 0) {
    if (GetKind_ActDisk() == VARIABLE_LOAD) {
      cout << endl << "Actuator disk with variable load." << endl;
      cout << "Actuator disk data read from file: " << GetActDisk_FileName() << endl;
    }
  }

}

bool CConfig::TokenizeString(string & str, string & option_name,
                             vector<string> & option_value) {
  const string delimiters(" (){}:,\t\n\v\f\r");
  // check for comments or empty string
  string::size_type pos, last_pos;
  pos = str.find_first_of("%");
  if ( (str.length() == 0) || (pos == 0) ) {
    // str is empty or a comment line, so no option here
    return false;
  }
  if (pos != string::npos) {
    // remove comment at end if necessary
    str.erase(pos);
  }

  // look for line composed on only delimiters (usually whitespace)
  pos = str.find_first_not_of(delimiters);
  if (pos == string::npos) {
    return false;
  }

  // find the equals sign and split string
  string name_part, value_part;
  pos = str.find("=");
  if (pos == string::npos) {
    cerr << "Error in TokenizeString(): "
    << "line in the configuration file with no \"=\" sign."
    << endl;
    cout << "Look for: " << str << endl;
    cout << "str.length() = " << str.length() << endl;
    throw(-1);
  }
  name_part = str.substr(0, pos);
  value_part = str.substr(pos+1, string::npos);
  //cout << "name_part  = |" << name_part  << "|" << endl;
  //cout << "value_part = |" << value_part << "|" << endl;

  // the first_part should consist of one string with no interior delimiters
  last_pos = name_part.find_first_not_of(delimiters, 0);
  pos = name_part.find_first_of(delimiters, last_pos);
  if ( (name_part.length() == 0) || (last_pos == string::npos) ) {
    cerr << "Error in CConfig::TokenizeString(): "
    << "line in the configuration file with no name before the \"=\" sign."
    << endl;
    throw(-1);
  }
  if (pos == string::npos) pos = name_part.length();
  option_name = name_part.substr(last_pos, pos - last_pos);
  last_pos = name_part.find_first_not_of(delimiters, pos);
  if (last_pos != string::npos) {
    cerr << "Error in TokenizeString(): "
    << "two or more options before an \"=\" sign in the configuration file."
    << endl;
    throw(-1);
  }
  StringToUpperCase(option_name);

  //cout << "option_name = |" << option_name << "|" << endl;
  //cout << "pos = " << pos << ": last_pos = " << last_pos << endl;

  // now fill the option value vector
  option_value.clear();
  last_pos = value_part.find_first_not_of(delimiters, 0);
  pos = value_part.find_first_of(delimiters, last_pos);
  while (string::npos != pos || string::npos != last_pos) {
    // add token to the vector<string>
    option_value.push_back(value_part.substr(last_pos, pos - last_pos));
    // skip delimiters
    last_pos = value_part.find_first_not_of(delimiters, pos);
    // find next "non-delimiter"
    pos = value_part.find_first_of(delimiters, last_pos);
  }
  if (option_value.size() == 0) {
    cerr << "Error in TokenizeString(): "
    << "option " << option_name << " in configuration file with no value assigned."
    << endl;
    throw(-1);
  }

#if 0
  cout << "option value(s) = ";
  for (unsigned int i = 0; i < option_value.size(); i++)
    cout << option_value[i] << " ";
  cout << endl;
#endif

  // look for ';' DV delimiters attached to values
  vector<string>::iterator it;
  it = option_value.begin();
  while (it != option_value.end()) {
    if (it->compare(";") == 0) {
      it++;
      continue;
    }

    pos = it->find(';');
    if (pos != string::npos) {
      string before_semi = it->substr(0, pos);
      string after_semi= it->substr(pos+1, string::npos);
      if (before_semi.empty()) {
        *it = ";";
        it++;
        option_value.insert(it, after_semi);
      } else {
        *it = before_semi;
        it++;
        vector<string> to_insert;
        to_insert.push_back(";");
        if (!after_semi.empty())
          to_insert.push_back(after_semi);
        option_value.insert(it, to_insert.begin(), to_insert.end());
      }
      it = option_value.begin(); // go back to beginning; not efficient
      continue;
    } else {
      it++;
    }
  }
#if 0
  cout << "option value(s) = ";
  for (unsigned int i = 0; i < option_value.size(); i++)
    cout << option_value[i] << " ";
  cout << endl;
#endif
  // remove any consecutive ";"
  it = option_value.begin();
  bool semi_at_prev = false;
  while (it != option_value.end()) {
    if (semi_at_prev) {
      if (it->compare(";") == 0) {
        option_value.erase(it);
        it = option_value.begin();
        semi_at_prev = false;
        continue;
      }
    }
    if (it->compare(";") == 0) {
      semi_at_prev = true;
    } else {
      semi_at_prev = false;
    }
    it++;
  }

#if 0
  cout << "option value(s) = ";
  for (unsigned int i = 0; i < option_value.size(); i++)
    cout << option_value[i] << " ";
  cout << endl;
#endif
  return true;
}

unsigned short CConfig::GetMarker_CfgFile_TagBound(string val_marker) const {

  unsigned short iMarker_CfgFile;

  for (iMarker_CfgFile = 0; iMarker_CfgFile < nMarker_CfgFile; iMarker_CfgFile++)
    if (Marker_CfgFile_TagBound[iMarker_CfgFile] == val_marker)
      return iMarker_CfgFile;

  SU2_MPI::Error(string("The configuration file doesn't have any definition for marker ") + val_marker, CURRENT_FUNCTION);
  return 0;
}

string CConfig::GetMarker_CfgFile_TagBound(unsigned short val_marker) const {
  return Marker_CfgFile_TagBound[val_marker];
}

unsigned short CConfig::GetMarker_CfgFile_KindBC(string val_marker) const {
  unsigned short iMarker_CfgFile;
  for (iMarker_CfgFile = 0; iMarker_CfgFile < nMarker_CfgFile; iMarker_CfgFile++)
    if (Marker_CfgFile_TagBound[iMarker_CfgFile] == val_marker) break;
  return Marker_CfgFile_KindBC[iMarker_CfgFile];
}

unsigned short CConfig::GetMarker_CfgFile_Monitoring(string val_marker) const {
  unsigned short iMarker_CfgFile;
  for (iMarker_CfgFile = 0; iMarker_CfgFile < nMarker_CfgFile; iMarker_CfgFile++)
    if (Marker_CfgFile_TagBound[iMarker_CfgFile] == val_marker) break;
  return Marker_CfgFile_Monitoring[iMarker_CfgFile];
}

unsigned short CConfig::GetMarker_CfgFile_GeoEval(string val_marker) const {
  unsigned short iMarker_CfgFile;
  for (iMarker_CfgFile = 0; iMarker_CfgFile < nMarker_CfgFile; iMarker_CfgFile++)
    if (Marker_CfgFile_TagBound[iMarker_CfgFile] == val_marker) break;
  return Marker_CfgFile_GeoEval[iMarker_CfgFile];
}

unsigned short CConfig::GetMarker_CfgFile_Designing(string val_marker) const {
  unsigned short iMarker_CfgFile;
  for (iMarker_CfgFile = 0; iMarker_CfgFile < nMarker_CfgFile; iMarker_CfgFile++)
    if (Marker_CfgFile_TagBound[iMarker_CfgFile] == val_marker) break;
  return Marker_CfgFile_Designing[iMarker_CfgFile];
}

unsigned short CConfig::GetMarker_CfgFile_Plotting(string val_marker) const {
  unsigned short iMarker_CfgFile;
  for (iMarker_CfgFile = 0; iMarker_CfgFile < nMarker_CfgFile; iMarker_CfgFile++)
    if (Marker_CfgFile_TagBound[iMarker_CfgFile] == val_marker) break;
  return Marker_CfgFile_Plotting[iMarker_CfgFile];
}

unsigned short CConfig::GetMarker_CfgFile_Analyze(string val_marker) const {
  unsigned short iMarker_CfgFile;
  for (iMarker_CfgFile = 0; iMarker_CfgFile < nMarker_CfgFile; iMarker_CfgFile++)
    if (Marker_CfgFile_TagBound[iMarker_CfgFile] == val_marker) break;
  return Marker_CfgFile_Analyze[iMarker_CfgFile];
}

unsigned short CConfig::GetMarker_CfgFile_ZoneInterface(string val_marker) const {
  unsigned short iMarker_CfgFile;
  for (iMarker_CfgFile = 0; iMarker_CfgFile < nMarker_CfgFile; iMarker_CfgFile++)
    if (Marker_CfgFile_TagBound[iMarker_CfgFile] == val_marker) break;
  return Marker_CfgFile_ZoneInterface[iMarker_CfgFile];
}

unsigned short CConfig::GetMarker_CfgFile_Turbomachinery(string val_marker) const {
  unsigned short iMarker_CfgFile;
  for (iMarker_CfgFile = 0; iMarker_CfgFile < nMarker_CfgFile; iMarker_CfgFile++)
    if (Marker_CfgFile_TagBound[iMarker_CfgFile] == val_marker) break;
  return Marker_CfgFile_Turbomachinery[iMarker_CfgFile];
}

unsigned short CConfig::GetMarker_CfgFile_TurbomachineryFlag(string val_marker) const {
  unsigned short iMarker_CfgFile;
  for (iMarker_CfgFile = 0; iMarker_CfgFile < nMarker_CfgFile; iMarker_CfgFile++)
    if (Marker_CfgFile_TagBound[iMarker_CfgFile] == val_marker) break;
  return Marker_CfgFile_TurbomachineryFlag[iMarker_CfgFile];
}

unsigned short CConfig::GetMarker_CfgFile_MixingPlaneInterface(string val_marker) const {
  unsigned short iMarker_CfgFile;
  for (iMarker_CfgFile = 0; iMarker_CfgFile < nMarker_CfgFile; iMarker_CfgFile++)
    if (Marker_CfgFile_TagBound[iMarker_CfgFile] == val_marker) break;
  return Marker_CfgFile_MixingPlaneInterface[iMarker_CfgFile];
}

unsigned short CConfig::GetMarker_CfgFile_DV(string val_marker) const {
  unsigned short iMarker_CfgFile;
  for (iMarker_CfgFile = 0; iMarker_CfgFile < nMarker_CfgFile; iMarker_CfgFile++)
    if (Marker_CfgFile_TagBound[iMarker_CfgFile] == val_marker) break;
  return Marker_CfgFile_DV[iMarker_CfgFile];
}

unsigned short CConfig::GetMarker_CfgFile_Moving(string val_marker) const {
  unsigned short iMarker_CfgFile;
  for (iMarker_CfgFile = 0; iMarker_CfgFile < nMarker_CfgFile; iMarker_CfgFile++)
    if (Marker_CfgFile_TagBound[iMarker_CfgFile] == val_marker) break;
  return Marker_CfgFile_Moving[iMarker_CfgFile];
}

unsigned short CConfig::GetMarker_CfgFile_Deform_Mesh(string val_marker) const {
  unsigned short iMarker_CfgFile;
  for (iMarker_CfgFile = 0; iMarker_CfgFile < nMarker_CfgFile; iMarker_CfgFile++)
    if (Marker_CfgFile_TagBound[iMarker_CfgFile] == val_marker) break;
  return Marker_CfgFile_Deform_Mesh[iMarker_CfgFile];
}

unsigned short CConfig::GetMarker_CfgFile_Deform_Mesh_Sym_Plane(string val_marker) const {
  unsigned short iMarker_CfgFile;
  for (iMarker_CfgFile = 0; iMarker_CfgFile < nMarker_CfgFile; iMarker_CfgFile++)
    if (Marker_CfgFile_TagBound[iMarker_CfgFile] == val_marker) break;
  return Marker_CfgFile_Deform_Mesh_Sym_Plane[iMarker_CfgFile];
}

unsigned short CConfig::GetMarker_CfgFile_Fluid_Load(string val_marker) const {
  unsigned short iMarker_CfgFile;
  for (iMarker_CfgFile = 0; iMarker_CfgFile < nMarker_CfgFile; iMarker_CfgFile++)
    if (Marker_CfgFile_TagBound[iMarker_CfgFile] == val_marker) break;
  return Marker_CfgFile_Fluid_Load[iMarker_CfgFile];
}

unsigned short CConfig::GetMarker_CfgFile_PyCustom(string val_marker) const {
  unsigned short iMarker_CfgFile;
  for (iMarker_CfgFile=0; iMarker_CfgFile < nMarker_CfgFile; iMarker_CfgFile++)
    if (Marker_CfgFile_TagBound[iMarker_CfgFile] == val_marker) break;
  return Marker_CfgFile_PyCustom[iMarker_CfgFile];
}

unsigned short CConfig::GetMarker_CfgFile_PerBound(string val_marker) const {
  unsigned short iMarker_CfgFile;
  for (iMarker_CfgFile = 0; iMarker_CfgFile < nMarker_CfgFile; iMarker_CfgFile++)
    if (Marker_CfgFile_TagBound[iMarker_CfgFile] == val_marker) break;
  return Marker_CfgFile_PerBound[iMarker_CfgFile];
}

unsigned short CConfig::GetMarker_ZoneInterface(string val_marker) const {
  unsigned short iMarker_CfgFile;
  for (iMarker_CfgFile = 0; iMarker_CfgFile < nMarker_CfgFile; iMarker_CfgFile++)
    if (Marker_CfgFile_TagBound[iMarker_CfgFile] == val_marker) break;
  return Marker_CfgFile_ZoneInterface[iMarker_CfgFile];
}

bool CConfig::GetViscous_Wall(unsigned short iMarker) const {

  return (Marker_All_KindBC[iMarker] == HEAT_FLUX  ||
          Marker_All_KindBC[iMarker] == ISOTHERMAL ||
          Marker_All_KindBC[iMarker] == HEAT_TRANSFER ||
          Marker_All_KindBC[iMarker] == SMOLUCHOWSKI_MAXWELL ||
          Marker_All_KindBC[iMarker] == CHT_WALL_INTERFACE);
}

bool CConfig::GetSolid_Wall(unsigned short iMarker) const {

  return GetViscous_Wall(iMarker) ||
         Marker_All_KindBC[iMarker] == EULER_WALL;
}

void CConfig::SetSurface_Movement(unsigned short iMarker, unsigned short kind_movement) {

  unsigned short* new_surface_movement = new unsigned short[nMarker_Moving + 1];
  string* new_marker_moving = new string[nMarker_Moving+1];

  for (unsigned short iMarker_Moving = 0; iMarker_Moving < nMarker_Moving; iMarker_Moving++){
    new_surface_movement[iMarker_Moving] = Kind_SurfaceMovement[iMarker_Moving];
    new_marker_moving[iMarker_Moving] = Marker_Moving[iMarker_Moving];
  }

  if (nKind_SurfaceMovement > 0){
    delete [] Marker_Moving;
    delete [] Kind_SurfaceMovement;
  }

  Kind_SurfaceMovement = new_surface_movement;
  Marker_Moving        = new_marker_moving;

  Kind_SurfaceMovement[nMarker_Moving] = kind_movement;
  Marker_Moving[nMarker_Moving] = Marker_All_TagBound[iMarker];

  nMarker_Moving++;
  nKind_SurfaceMovement++;

}
CConfig::~CConfig(void) {

  unsigned long iDV, iMarker, iPeriodic, iFFD;

  /*--- Delete all of the option objects in the global option map ---*/

  for(map<string, COptionBase*>::iterator itr = option_map.begin(); itr != option_map.end(); itr++) {
    delete itr->second;
  }

  delete [] TimeDOFsADER_DG;
  delete [] TimeIntegrationADER_DG;
  delete [] WeightsIntegrationADER_DG;
  delete [] RK_Alpha_Step;
  delete [] MG_PreSmooth;
  delete [] MG_PostSmooth;

  /*--- Free memory for Aeroelastic problems. ---*/

  delete[] Aeroelastic_pitch;
  delete[] Aeroelastic_plunge;

 /*--- Free memory for airfoil sections ---*/

 delete [] LocationStations;

  /*--- motion origin: ---*/

  delete [] MarkerMotion_Origin;

  delete [] MoveMotion_Origin;

  /*--- translation: ---*/

  delete [] MarkerTranslation_Rate;

  /*--- rotation: ---*/

  delete [] MarkerRotation_Rate;

  /*--- pitching: ---*/

  delete [] MarkerPitching_Omega;

  /*--- pitching amplitude: ---*/

  delete [] MarkerPitching_Ampl;

  /*--- pitching phase: ---*/

  delete [] MarkerPitching_Phase;

  /*--- plunging: ---*/

  delete [] MarkerPlunging_Omega;

  /*--- plunging amplitude: ---*/
  delete [] MarkerPlunging_Ampl;

  /*--- reference origin for moments ---*/

  delete [] RefOriginMoment_X;
  delete [] RefOriginMoment_Y;
  delete [] RefOriginMoment_Z;

  /*--- Free memory for Harmonic Blance Frequency  pointer ---*/

  delete [] Omega_HB;

  /*--- Marker pointers ---*/

  delete[] Marker_CfgFile_GeoEval;
  delete[] Marker_All_GeoEval;

  delete[] Marker_CfgFile_TagBound;
  delete[] Marker_All_TagBound;

  delete[] Marker_CfgFile_KindBC;
  delete[] Marker_All_KindBC;

  delete[] Marker_CfgFile_Monitoring;
  delete[] Marker_All_Monitoring;

  delete[] Marker_CfgFile_Designing;
  delete[] Marker_All_Designing;

  delete[] Marker_CfgFile_Plotting;
  delete[] Marker_All_Plotting;

  delete[] Marker_CfgFile_Analyze;
  delete[] Marker_All_Analyze;

  delete[] Marker_CfgFile_ZoneInterface;
  delete[] Marker_All_ZoneInterface;

  delete[] Marker_CfgFile_DV;
  delete[] Marker_All_DV;

  delete[] Marker_CfgFile_Moving;
  delete[] Marker_All_Moving;

  delete[] Marker_CfgFile_Deform_Mesh;
  delete[] Marker_All_Deform_Mesh;

  delete[] Marker_CfgFile_Deform_Mesh_Sym_Plane;
  delete[] Marker_All_Deform_Mesh_Sym_Plane;

  delete[] Marker_CfgFile_Fluid_Load;
  delete[] Marker_All_Fluid_Load;

  delete[] Marker_CfgFile_PyCustom;
  delete[] Marker_All_PyCustom;

  delete[] Marker_CfgFile_PerBound;
  delete[] Marker_All_PerBound;

  delete [] Marker_CfgFile_Turbomachinery;
  delete [] Marker_All_Turbomachinery;

  delete [] Marker_CfgFile_TurbomachineryFlag;
  delete [] Marker_All_TurbomachineryFlag;

  delete [] Marker_CfgFile_MixingPlaneInterface;
  delete [] Marker_All_MixingPlaneInterface;

  delete[] Marker_DV;
  delete[] Marker_Moving;
  delete[] Marker_Monitoring;
  delete[] Marker_Designing;
  delete[] Marker_GeoEval;
  delete[] Marker_Plotting;
  delete[] Marker_Analyze;
  delete[] Marker_WallFunctions;
  delete[] Marker_ZoneInterface;
  delete[] Marker_CHTInterface;
  delete [] Marker_PyCustom;
  delete[] Marker_All_SendRecv;

  delete[] Kind_Inc_Inlet;
  delete[] Kind_Inc_Outlet;

  delete[] Kind_WallFunctions;

  delete[] Kind_Wall;

  delete[] Config_Filenames;

  if (IntInfo_WallFunctions != nullptr) {
    for (iMarker = 0; iMarker < nMarker_WallFunctions; ++iMarker) {
      if (IntInfo_WallFunctions[iMarker] != nullptr)
        delete[] IntInfo_WallFunctions[iMarker];
    }
    delete[] IntInfo_WallFunctions;
  }

  if (DoubleInfo_WallFunctions != nullptr) {
    for (iMarker = 0; iMarker < nMarker_WallFunctions; ++iMarker) {
      if (DoubleInfo_WallFunctions[iMarker] != nullptr)
        delete[] DoubleInfo_WallFunctions[iMarker];
    }
    delete[] DoubleInfo_WallFunctions;
  }

       delete[] Kind_ObjFunc;
       delete[] Weight_ObjFunc;

  if (DV_Value != nullptr) {
    for (iDV = 0; iDV < nDV; iDV++) delete[] DV_Value[iDV];
    delete [] DV_Value;
  }

  if (ParamDV != nullptr) {
    for (iDV = 0; iDV < nDV; iDV++) delete[] ParamDV[iDV];
    delete [] ParamDV;
  }

  if (CoordFFDBox != nullptr) {
    for (iFFD = 0; iFFD < nFFDBox; iFFD++) delete[] CoordFFDBox[iFFD];
    delete [] CoordFFDBox;
  }

  if (DegreeFFDBox != nullptr) {
    for (iFFD = 0; iFFD < nFFDBox; iFFD++) delete[] DegreeFFDBox[iFFD];
    delete [] DegreeFFDBox;
  }

     delete[] Design_Variable;

     delete[]  Exhaust_Temperature_Target;
     delete[]  Exhaust_Pressure_Target;
     delete[] Exhaust_Pressure;
     delete[] Exhaust_Temperature;
     delete[] Exhaust_MassFlow;
     delete[] Exhaust_TotalPressure;
     delete[] Exhaust_TotalTemperature;
     delete[] Exhaust_GrossThrust;
     delete[] Exhaust_Force;
     delete[] Exhaust_Power;

     delete[]  Inflow_Mach;
     delete[] Inflow_Pressure;
     delete[] Inflow_MassFlow;
     delete[] Inflow_ReverseMassFlow;
     delete[] Inflow_TotalPressure;
     delete[] Inflow_Temperature;
     delete[] Inflow_TotalTemperature;
     delete[] Inflow_RamDrag;
     delete[]  Inflow_Force;
     delete[] Inflow_Power;

     delete[]  Engine_Power;
     delete[]  Engine_Mach;
     delete[]  Engine_Force;
     delete[]  Engine_NetThrust;
     delete[]  Engine_GrossThrust;
     delete[]  Engine_Area;
     delete[] EngineInflow_Target;

     delete[]  ActDiskInlet_MassFlow;
     delete[]  ActDiskInlet_Temperature;
     delete[]  ActDiskInlet_TotalTemperature;
     delete[]  ActDiskInlet_Pressure;
     delete[]  ActDiskInlet_TotalPressure;
     delete[]  ActDiskInlet_RamDrag;
     delete[]  ActDiskInlet_Force;
     delete[]  ActDiskInlet_Power;

     delete[]  ActDiskOutlet_MassFlow;
     delete[]  ActDiskOutlet_Temperature;
     delete[]  ActDiskOutlet_TotalTemperature;
     delete[]  ActDiskOutlet_Pressure;
     delete[]  ActDiskOutlet_TotalPressure;
     delete[]  ActDiskOutlet_GrossThrust;
     delete[]  ActDiskOutlet_Force;
     delete[]  ActDiskOutlet_Power;

     delete[]  Outlet_MassFlow;
     delete[]  Outlet_Density;
     delete[]  Outlet_Area;

     delete[]  ActDisk_DeltaPress;
     delete[]  ActDisk_DeltaTemp;
     delete[]  ActDisk_TotalPressRatio;
     delete[]  ActDisk_TotalTempRatio;
     delete[]  ActDisk_StaticPressRatio;
     delete[]  ActDisk_StaticTempRatio;
     delete[]  ActDisk_Power;
     delete[]  ActDisk_MassFlow;
     delete[]  ActDisk_Mach;
     delete[]  ActDisk_Force;
     delete[]  ActDisk_NetThrust;
     delete[]  ActDisk_BCThrust;
     delete[]  ActDisk_BCThrust_Old;
     delete[]  ActDisk_GrossThrust;
     delete[]  ActDisk_Area;
     delete[]  ActDisk_ReverseMassFlow;

     delete[]  Surface_MassFlow;
     delete[]  Surface_Mach;
     delete[]  Surface_Temperature;
     delete[]  Surface_Pressure;
     delete[]  Surface_Density;
     delete[]  Surface_Enthalpy;
     delete[]  Surface_NormalVelocity;
     delete[]  Surface_Uniformity;
     delete[]  Surface_SecondaryStrength;
     delete[]  Surface_SecondOverUniform;
     delete[]  Surface_MomentumDistortion;
     delete[]  Surface_TotalTemperature;
     delete[]  Surface_TotalPressure;
     delete[]  Surface_PressureDrop;
     delete[]  Surface_DC60;
     delete[]  Surface_IDC;
     delete[]  Surface_IDC_Mach;
     delete[]  Surface_IDR;

  delete[]  Inlet_Ttotal;
  delete[]  Inlet_Ptotal;
  if (Inlet_FlowDir != nullptr) {
    for (iMarker = 0; iMarker < nMarker_Inlet; iMarker++)
      delete [] Inlet_FlowDir[iMarker];
    delete [] Inlet_FlowDir;
  }

  if (Inlet_Velocity != nullptr) {
    for (iMarker = 0; iMarker < nMarker_Supersonic_Inlet; iMarker++)
      delete [] Inlet_Velocity[iMarker];
    delete [] Inlet_Velocity;
  }

  if (Inlet_MassFrac != nullptr) {
    for (iMarker = 0; iMarker < nMarker_Supersonic_Inlet; iMarker++)
      delete [] Inlet_MassFrac[iMarker];
    delete [] Inlet_MassFrac;
  }

  if (Riemann_FlowDir != nullptr) {
    for (iMarker = 0; iMarker < nMarker_Riemann; iMarker++)
      delete [] Riemann_FlowDir[iMarker];
    delete [] Riemann_FlowDir;
  }

  if (Giles_FlowDir != nullptr) {
    for (iMarker = 0; iMarker < nMarker_Giles; iMarker++)
      delete [] Giles_FlowDir[iMarker];
    delete [] Giles_FlowDir;
  }

  if (Load_Sine_Dir != nullptr) {
    for (iMarker = 0; iMarker < nMarker_Load_Sine; iMarker++)
      delete [] Load_Sine_Dir[iMarker];
    delete [] Load_Sine_Dir;
  }

  if (Load_Dir != nullptr) {
    for (iMarker = 0; iMarker < nMarker_Load_Dir; iMarker++)
      delete [] Load_Dir[iMarker];
    delete [] Load_Dir;
  }

     delete[] Inlet_Temperature;
     delete[] Inlet_Pressure;
     delete[] Outlet_Pressure;
     delete[] Isothermal_Temperature;
     delete[] Heat_Flux;
     delete[] HeatTransfer_Coeff;
     delete[] HeatTransfer_WallTemp;
     delete[] Displ_Value;
     delete[] Load_Value;
     delete[] Damper_Constant;
     delete[] Load_Dir_Multiplier;
     delete[] Load_Dir_Value;
     delete[] Disp_Dir;
     delete[] Disp_Dir_Multiplier;
     delete[] Disp_Dir_Value;
     delete[] Load_Sine_Amplitude;
     delete[] Load_Sine_Frequency;
     delete[] FlowLoad_Value;
     delete[] Roughness_Height;
     delete[] Wall_Emissivity;
  /*--- related to periodic boundary conditions ---*/

  for (iMarker = 0; iMarker < nMarker_PerBound; iMarker++) {
    if (Periodic_RotCenter   != nullptr) delete [] Periodic_RotCenter[iMarker];
    if (Periodic_RotAngles   != nullptr) delete [] Periodic_RotAngles[iMarker];
    if (Periodic_Translation != nullptr) delete [] Periodic_Translation[iMarker];
  }
  delete[] Periodic_RotCenter;
  delete[] Periodic_RotAngles;
  delete[] Periodic_Translation;

  for (iPeriodic = 0; iPeriodic < nPeriodic_Index; iPeriodic++) {
    if (Periodic_Center    != nullptr) delete [] Periodic_Center[iPeriodic];
    if (Periodic_Rotation  != nullptr) delete [] Periodic_Rotation[iPeriodic];
    if (Periodic_Translate != nullptr) delete [] Periodic_Translate[iPeriodic];
  }
  delete[] Periodic_Center;
  delete[] Periodic_Rotation;
  delete[] Periodic_Translate;

  delete[] MG_CorrecSmooth;
         delete[] PlaneTag;
              delete[] CFL;
   delete[] CFL_AdaptParam;

  /*--- String markers ---*/

               delete[] Marker_Euler;
            delete[] Marker_FarField;
              delete[] Marker_Custom;
             delete[] Marker_SymWall;
            delete[] Marker_PerBound;
            delete[] Marker_PerDonor;
      delete[] Marker_NearFieldBound;
         delete[] Marker_Deform_Mesh;
         delete[] Marker_Deform_Mesh_Sym_Plane;
          delete[] Marker_Fluid_Load;
      delete[] Marker_Fluid_InterfaceBound;
               delete[] Marker_Inlet;
    delete[] Marker_Supersonic_Inlet;
    delete[] Marker_Supersonic_Outlet;
              delete[] Marker_Outlet;
          delete[] Marker_Isothermal;
  delete[] Marker_Smoluchowski_Maxwell;
       delete[] Marker_EngineInflow;
      delete[] Marker_EngineExhaust;
        delete[] Marker_Displacement;
                delete[] Marker_Load;
                delete[] Marker_Damper;
                delete[] Marker_Load_Dir;
                delete[] Marker_Disp_Dir;
                delete[] Marker_Load_Sine;
            delete[] Marker_FlowLoad;
             delete[] Marker_Internal;
                delete[] Marker_HeatFlux;
          delete[] Marker_Emissivity;

  delete [] Int_Coeffs;

  delete [] ElasticityMod;
  delete [] PoissonRatio;
  delete [] MaterialDensity;
  delete [] Electric_Constant;
  delete [] Electric_Field_Mod;
  delete [] RefNode_Displacement;
  delete [] Electric_Field_Dir;

  /*--- Delete some arrays needed just for initializing options. ---*/

  delete [] FFDTag;
  delete [] nDV_Value;
  delete [] TagFFDBox;

  delete [] Kind_Data_Riemann;
  delete [] Riemann_Var1;
  delete [] Riemann_Var2;
  delete [] Kind_Data_Giles;
  delete [] Giles_Var1;
  delete [] Giles_Var2;
  delete [] RelaxFactorAverage;
  delete [] RelaxFactorFourier;
  delete [] nSpan_iZones;
  delete [] Kind_TurboMachinery;

  delete [] Marker_MixingPlaneInterface;
  delete [] Marker_TurboBoundIn;
  delete [] Marker_TurboBoundOut;
  delete [] Marker_Riemann;
  delete [] Marker_Giles;
  delete [] Marker_Shroud;

  delete [] nBlades;
  delete [] FreeStreamTurboNormal;

  delete [] top_optim_kernels;
  delete [] top_optim_kernel_params;
  delete [] top_optim_filter_radius;

  delete [] ScreenOutput;
  delete [] HistoryOutput;
  delete [] VolumeOutput;
  delete [] Mesh_Box_Size;
  delete [] VolumeOutputFiles;

  delete [] ConvField;

}

string CConfig::GetFilename(string filename, string ext, int Iter) const {

  /*--- Remove any extension --- */

  unsigned short lastindex = filename.find_last_of(".");
  filename = filename.substr(0, lastindex);

  /*--- Add the extension --- */

  filename = filename + string(ext);

  /*--- Append the zone number if multizone problems ---*/
  if (Multizone_Problem)
    filename = GetMultizone_FileName(filename, GetiZone(), ext);

  /*--- Append the zone number if multiple instance problems ---*/
  if (GetnTimeInstances() > 1)
    filename = GetMultiInstance_FileName(filename, GetiInst(), ext);

  if (GetTime_Domain()){
    filename = GetUnsteady_FileName(filename, Iter, ext);
  }

  return filename;
}

string CConfig::GetUnsteady_FileName(string val_filename, int val_iter, string ext) const {

  string UnstExt="", UnstFilename = val_filename;
  char buffer[50];

  /*--- Check that a positive value iteration is requested (for now). ---*/

  if (val_iter < 0) {
    SU2_MPI::Error("Requesting a negative iteration number for the restart file!!", CURRENT_FUNCTION);
  }

  unsigned short lastindex = UnstFilename.find_last_of(".");
  UnstFilename = UnstFilename.substr(0, lastindex);

  /*--- Append iteration number for unsteady cases ---*/

  if (Time_Domain) {

    if ((val_iter >= 0)    && (val_iter < 10))    SPRINTF (buffer, "_0000%d", val_iter);
    if ((val_iter >= 10)   && (val_iter < 100))   SPRINTF (buffer, "_000%d",  val_iter);
    if ((val_iter >= 100)  && (val_iter < 1000))  SPRINTF (buffer, "_00%d",   val_iter);
    if ((val_iter >= 1000) && (val_iter < 10000)) SPRINTF (buffer, "_0%d",    val_iter);
    if (val_iter >= 10000) SPRINTF (buffer, "_%d", val_iter);
    UnstExt = string(buffer);
  }
  UnstExt += ext;
  UnstFilename.append(UnstExt);

  return UnstFilename;
}

string CConfig::GetMultizone_FileName(string val_filename, int val_iZone, string ext) const {

    string multizone_filename = val_filename;
    char buffer[50];

    unsigned short lastindex = multizone_filename.find_last_of(".");
    multizone_filename = multizone_filename.substr(0, lastindex);

    if (Multizone_Problem) {
        SPRINTF (buffer, "_%d", SU2_TYPE::Int(val_iZone));
        multizone_filename.append(string(buffer));
    }

    multizone_filename += ext;
    return multizone_filename;
}

string CConfig::GetMultizone_HistoryFileName(string val_filename, int val_iZone, string ext) const {

    string multizone_filename = val_filename;
    char buffer[50];
    unsigned short lastindex = multizone_filename.find_last_of(".");
    multizone_filename = multizone_filename.substr(0, lastindex);
    if (Multizone_Problem) {
        SPRINTF (buffer, "_%d", SU2_TYPE::Int(val_iZone));
        multizone_filename.append(string(buffer));
    }
    multizone_filename += ext;
    return multizone_filename;
}

string CConfig::GetMultiInstance_FileName(string val_filename, int val_iInst, string ext) const {

  string multizone_filename = val_filename;
  char buffer[50];

  unsigned short lastindex = multizone_filename.find_last_of(".");
  multizone_filename = multizone_filename.substr(0, lastindex);
  SPRINTF (buffer, "_%d", SU2_TYPE::Int(val_iInst));
  multizone_filename.append(string(buffer));
  multizone_filename += ext;
  return multizone_filename;
}

string CConfig::GetMultiInstance_HistoryFileName(string val_filename, int val_iInst) const {

  string multizone_filename = val_filename;
  char buffer[50];

  unsigned short lastindex = multizone_filename.find_last_of(".");
  multizone_filename = multizone_filename.substr(0, lastindex);
  SPRINTF (buffer, "_%d", SU2_TYPE::Int(val_iInst));
  multizone_filename.append(string(buffer));

  return multizone_filename;
}

string CConfig::GetObjFunc_Extension(string val_filename) const {

  string AdjExt, Filename = val_filename;

  if (ContinuousAdjoint || DiscreteAdjoint) {

    /*--- Remove filename extension (.dat) ---*/

    unsigned short lastindex = Filename.find_last_of(".");
    Filename = Filename.substr(0, lastindex);

    if (nObj==1) {
      switch (Kind_ObjFunc[0]) {
        case DRAG_COEFFICIENT:            AdjExt = "_cd";       break;
        case LIFT_COEFFICIENT:            AdjExt = "_cl";       break;
        case SIDEFORCE_COEFFICIENT:       AdjExt = "_csf";      break;
        case INVERSE_DESIGN_PRESSURE:     AdjExt = "_invpress"; break;
        case INVERSE_DESIGN_HEATFLUX:     AdjExt = "_invheat";  break;
        case MOMENT_X_COEFFICIENT:        AdjExt = "_cmx";      break;
        case MOMENT_Y_COEFFICIENT:        AdjExt = "_cmy";      break;
        case MOMENT_Z_COEFFICIENT:        AdjExt = "_cmz";      break;
        case EFFICIENCY:                  AdjExt = "_eff";      break;
        case EQUIVALENT_AREA:             AdjExt = "_ea";       break;
        case NEARFIELD_PRESSURE:          AdjExt = "_nfp";      break;
        case FORCE_X_COEFFICIENT:         AdjExt = "_cfx";      break;
        case FORCE_Y_COEFFICIENT:         AdjExt = "_cfy";      break;
        case FORCE_Z_COEFFICIENT:         AdjExt = "_cfz";      break;
        case THRUST_COEFFICIENT:          AdjExt = "_ct";       break;
        case TORQUE_COEFFICIENT:          AdjExt = "_cq";       break;
        case TOTAL_HEATFLUX:              AdjExt = "_totheat";  break;
        case MAXIMUM_HEATFLUX:            AdjExt = "_maxheat";  break;
        case AVG_TEMPERATURE:             AdjExt = "_avtp";     break;
        case FIGURE_OF_MERIT:             AdjExt = "_merit";    break;
        case BUFFET_SENSOR:               AdjExt = "_buffet";   break;
        case SURFACE_TOTAL_PRESSURE:      AdjExt = "_pt";       break;
        case SURFACE_STATIC_PRESSURE:     AdjExt = "_pe";       break;
        case SURFACE_STATIC_TEMPERATURE:  AdjExt = "_T";        break;
        case SURFACE_MASSFLOW:            AdjExt = "_mfr";      break;
        case SURFACE_UNIFORMITY:          AdjExt = "_uniform";  break;
        case SURFACE_SECONDARY:           AdjExt = "_second";   break;
        case SURFACE_MOM_DISTORTION:      AdjExt = "_distort";  break;
        case SURFACE_SECOND_OVER_UNIFORM: AdjExt = "_sou";      break;
        case SURFACE_PRESSURE_DROP:       AdjExt = "_dp";       break;
        case SURFACE_MACH:                AdjExt = "_mach";     break;
        case CUSTOM_OBJFUNC:              AdjExt = "_custom";   break;
        case KINETIC_ENERGY_LOSS:         AdjExt = "_ke";       break;
        case TOTAL_PRESSURE_LOSS:         AdjExt = "_pl";       break;
        case FLOW_ANGLE_OUT:              AdjExt = "_fao";      break;
        case FLOW_ANGLE_IN:               AdjExt = "_fai";      break;
        case TOTAL_EFFICIENCY:            AdjExt = "_teff";     break;
        case TOTAL_STATIC_EFFICIENCY:     AdjExt = "_tseff";    break;
        case EULERIAN_WORK:               AdjExt = "_ew";       break;
        case MASS_FLOW_IN:                AdjExt = "_mfi";      break;
        case MASS_FLOW_OUT:               AdjExt = "_mfo";      break;
        case ENTROPY_GENERATION:          AdjExt = "_entg";     break;
        case REFERENCE_GEOMETRY:          AdjExt = "_refgeom";  break;
        case REFERENCE_NODE:              AdjExt = "_refnode";  break;
        case VOLUME_FRACTION:             AdjExt = "_volfrac";  break;
        case TOPOL_DISCRETENESS:          AdjExt = "_topdisc";  break;
        case TOPOL_COMPLIANCE:            AdjExt = "_topcomp";  break;
        case STRESS_PENALTY:              AdjExt = "_stress";   break;
      }
    }
    else{
      AdjExt = "_combo";
    }
    Filename.append(AdjExt);

    /*--- Lastly, add the .dat extension ---*/
    Filename.append(".dat");

  }

  return Filename;
}

unsigned short CConfig::GetContainerPosition(unsigned short val_eqsystem) {

  switch (val_eqsystem) {
    case RUNTIME_FLOW_SYS:      return FLOW_SOL;
    case RUNTIME_TURB_SYS:      return TURB_SOL;
    case RUNTIME_TRANS_SYS:     return TRANS_SOL;
    case RUNTIME_HEAT_SYS:      return HEAT_SOL;
    case RUNTIME_FEA_SYS:       return FEA_SOL;
    case RUNTIME_ADJFLOW_SYS:   return ADJFLOW_SOL;
    case RUNTIME_ADJTURB_SYS:   return ADJTURB_SOL;
    case RUNTIME_ADJFEA_SYS:    return ADJFEA_SOL;
    case RUNTIME_RADIATION_SYS: return RAD_SOL;
    case RUNTIME_MULTIGRID_SYS: return 0;
  }
  return 0;
}

void CConfig::SetKind_ConvNumScheme(unsigned short val_kind_convnumscheme,
                                    unsigned short val_kind_centered, unsigned short val_kind_upwind,
                                    unsigned short val_kind_slopelimit, bool val_muscl,
                                    unsigned short val_kind_fem) {

  Kind_ConvNumScheme = val_kind_convnumscheme;
  Kind_Centered = val_kind_centered;
  Kind_Upwind = val_kind_upwind;
  Kind_FEM = val_kind_fem;
  Kind_SlopeLimit = val_kind_slopelimit;
  MUSCL = val_muscl;

}

void CConfig::SetGlobalParam(unsigned short val_solver,
                             unsigned short val_system) {

  /*--- Set the simulation global time ---*/

  Current_UnstTime = static_cast<su2double>(TimeIter)*Delta_UnstTime;
  Current_UnstTimeND = static_cast<su2double>(TimeIter)*Delta_UnstTimeND;

  /*--- Set the solver methods ---*/

  switch (val_solver) {
    case EULER: case INC_EULER: case NEMO_EULER:
      if (val_system == RUNTIME_FLOW_SYS) {
        SetKind_ConvNumScheme(Kind_ConvNumScheme_Flow, Kind_Centered_Flow,
                              Kind_Upwind_Flow, Kind_SlopeLimit_Flow,
                              MUSCL_Flow, NONE);
        SetKind_TimeIntScheme(Kind_TimeIntScheme_Flow);
      }
      break;
    case NAVIER_STOKES: case INC_NAVIER_STOKES: case NEMO_NAVIER_STOKES:
      if (val_system == RUNTIME_FLOW_SYS) {
        SetKind_ConvNumScheme(Kind_ConvNumScheme_Flow, Kind_Centered_Flow,
                              Kind_Upwind_Flow, Kind_SlopeLimit_Flow,
                              MUSCL_Flow, NONE);
        SetKind_TimeIntScheme(Kind_TimeIntScheme_Flow);
      }
      if (val_system == RUNTIME_HEAT_SYS) {
        SetKind_ConvNumScheme(Kind_ConvNumScheme_Heat, NONE, NONE, NONE, NONE, NONE);
        SetKind_TimeIntScheme(Kind_TimeIntScheme_Heat);
      }
      break;
    case RANS: case INC_RANS:
      if (val_system == RUNTIME_FLOW_SYS) {
        SetKind_ConvNumScheme(Kind_ConvNumScheme_Flow, Kind_Centered_Flow,
                              Kind_Upwind_Flow, Kind_SlopeLimit_Flow,
                              MUSCL_Flow, NONE);
        SetKind_TimeIntScheme(Kind_TimeIntScheme_Flow);
      }
      if (val_system == RUNTIME_TURB_SYS) {
        SetKind_ConvNumScheme(Kind_ConvNumScheme_Turb, Kind_Centered_Turb,
                              Kind_Upwind_Turb, Kind_SlopeLimit_Turb,
                              MUSCL_Turb, NONE);
        SetKind_TimeIntScheme(Kind_TimeIntScheme_Turb);
      }
      if (val_system == RUNTIME_TRANS_SYS) {
        SetKind_ConvNumScheme(Kind_ConvNumScheme_Turb, Kind_Centered_Turb,
                              Kind_Upwind_Turb, Kind_SlopeLimit_Turb,
                              MUSCL_Turb, NONE);
        SetKind_TimeIntScheme(Kind_TimeIntScheme_Turb);
      }
      if (val_system == RUNTIME_HEAT_SYS) {
        SetKind_ConvNumScheme(Kind_ConvNumScheme_Heat, NONE, NONE, NONE, NONE, NONE);
        SetKind_TimeIntScheme(Kind_TimeIntScheme_Heat);
      }
      break;
    case FEM_EULER:
      if (val_system == RUNTIME_FLOW_SYS) {
        SetKind_ConvNumScheme(Kind_ConvNumScheme_FEM_Flow, Kind_Centered_Flow,
                              Kind_Upwind_Flow, Kind_SlopeLimit_Flow,
                              MUSCL_Flow, Kind_FEM_Flow);
        SetKind_TimeIntScheme(Kind_TimeIntScheme_FEM_Flow);
      }
      break;
    case FEM_NAVIER_STOKES:
      if (val_system == RUNTIME_FLOW_SYS) {
        SetKind_ConvNumScheme(Kind_ConvNumScheme_Flow, Kind_Centered_Flow,
                              Kind_Upwind_Flow, Kind_SlopeLimit_Flow,
                              MUSCL_Flow, Kind_FEM_Flow);
        SetKind_TimeIntScheme(Kind_TimeIntScheme_FEM_Flow);
      }
      break;
    case FEM_LES:
      if (val_system == RUNTIME_FLOW_SYS) {
        SetKind_ConvNumScheme(Kind_ConvNumScheme_Flow, Kind_Centered_Flow,
                              Kind_Upwind_Flow, Kind_SlopeLimit_Flow,
                              MUSCL_Flow, Kind_FEM_Flow);
        SetKind_TimeIntScheme(Kind_TimeIntScheme_FEM_Flow);
      }
      break;
    case ADJ_EULER:
      if (val_system == RUNTIME_FLOW_SYS) {
        SetKind_ConvNumScheme(Kind_ConvNumScheme_Flow, Kind_Centered_Flow,
                              Kind_Upwind_Flow, Kind_SlopeLimit_Flow,
                              MUSCL_Flow, NONE);
        SetKind_TimeIntScheme(Kind_TimeIntScheme_Flow);
      }
      if (val_system == RUNTIME_ADJFLOW_SYS) {
        SetKind_ConvNumScheme(Kind_ConvNumScheme_AdjFlow, Kind_Centered_AdjFlow,
                              Kind_Upwind_AdjFlow, Kind_SlopeLimit_AdjFlow,
                              MUSCL_AdjFlow, NONE);
        SetKind_TimeIntScheme(Kind_TimeIntScheme_AdjFlow);
      }
      break;
    case ADJ_NAVIER_STOKES:
      if (val_system == RUNTIME_FLOW_SYS) {
        SetKind_ConvNumScheme(Kind_ConvNumScheme_Flow, Kind_Centered_Flow,
                              Kind_Upwind_Flow, Kind_SlopeLimit_Flow,
                              MUSCL_Flow, NONE);
        SetKind_TimeIntScheme(Kind_TimeIntScheme_Flow);
      }
      if (val_system == RUNTIME_ADJFLOW_SYS) {
        SetKind_ConvNumScheme(Kind_ConvNumScheme_AdjFlow, Kind_Centered_AdjFlow,
                              Kind_Upwind_AdjFlow, Kind_SlopeLimit_AdjFlow,
                              MUSCL_AdjFlow, NONE);
        SetKind_TimeIntScheme(Kind_TimeIntScheme_AdjFlow);
      }
      break;
    case ADJ_RANS:
      if (val_system == RUNTIME_FLOW_SYS) {
        SetKind_ConvNumScheme(Kind_ConvNumScheme_Flow, Kind_Centered_Flow,
                              Kind_Upwind_Flow, Kind_SlopeLimit_Flow,
                              MUSCL_Flow, NONE);
        SetKind_TimeIntScheme(Kind_TimeIntScheme_Flow);
      }
      if (val_system == RUNTIME_ADJFLOW_SYS) {
        SetKind_ConvNumScheme(Kind_ConvNumScheme_AdjFlow, Kind_Centered_AdjFlow,
                              Kind_Upwind_AdjFlow, Kind_SlopeLimit_AdjFlow,
                              MUSCL_AdjFlow, NONE);
        SetKind_TimeIntScheme(Kind_TimeIntScheme_AdjFlow);
      }
      if (val_system == RUNTIME_TURB_SYS) {
        SetKind_ConvNumScheme(Kind_ConvNumScheme_Turb, Kind_Centered_Turb,
                              Kind_Upwind_Turb, Kind_SlopeLimit_Turb,
                              MUSCL_Turb, NONE);
        SetKind_TimeIntScheme(Kind_TimeIntScheme_Turb);
      }
      if (val_system == RUNTIME_ADJTURB_SYS) {
        SetKind_ConvNumScheme(Kind_ConvNumScheme_AdjTurb, Kind_Centered_AdjTurb,
                              Kind_Upwind_AdjTurb, Kind_SlopeLimit_AdjTurb,
                              MUSCL_AdjTurb, NONE);
        SetKind_TimeIntScheme(Kind_TimeIntScheme_AdjTurb);
      }
      break;
    case HEAT_EQUATION:
      if (val_system == RUNTIME_HEAT_SYS) {
        SetKind_ConvNumScheme(NONE, NONE, NONE, NONE, NONE, NONE);
        SetKind_TimeIntScheme(Kind_TimeIntScheme_Heat);
      }
      break;

    case FEM_ELASTICITY:

      Current_DynTime = static_cast<su2double>(TimeIter)*Delta_DynTime;

      if (val_system == RUNTIME_FEA_SYS) {
        SetKind_ConvNumScheme(NONE, NONE, NONE, NONE, NONE, NONE);
        SetKind_TimeIntScheme(NONE);
      }
      break;
  }
}

const su2double* CConfig::GetPeriodicRotCenter(string val_marker) const {
  unsigned short iMarker_PerBound;
  for (iMarker_PerBound = 0; iMarker_PerBound < nMarker_PerBound; iMarker_PerBound++)
    if (Marker_PerBound[iMarker_PerBound] == val_marker) break;
  return Periodic_RotCenter[iMarker_PerBound];
}

const su2double* CConfig::GetPeriodicRotAngles(string val_marker) const {
  unsigned short iMarker_PerBound;
  for (iMarker_PerBound = 0; iMarker_PerBound < nMarker_PerBound; iMarker_PerBound++)
    if (Marker_PerBound[iMarker_PerBound] == val_marker) break;
  return Periodic_RotAngles[iMarker_PerBound];
}

const su2double* CConfig::GetPeriodicTranslation(string val_marker) const {
  unsigned short iMarker_PerBound;
  for (iMarker_PerBound = 0; iMarker_PerBound < nMarker_PerBound; iMarker_PerBound++)
    if (Marker_PerBound[iMarker_PerBound] == val_marker) break;
  return Periodic_Translation[iMarker_PerBound];
}

unsigned short CConfig::GetMarker_Periodic_Donor(string val_marker) const {
  unsigned short iMarker_PerBound, jMarker_PerBound, kMarker_All;

  /*--- Find the marker for this periodic boundary. ---*/
  for (iMarker_PerBound = 0; iMarker_PerBound < nMarker_PerBound; iMarker_PerBound++)
    if (Marker_PerBound[iMarker_PerBound] == val_marker) break;

  /*--- Find corresponding donor. ---*/
  for (jMarker_PerBound = 0; jMarker_PerBound < nMarker_PerBound; jMarker_PerBound++)
    if (Marker_PerBound[jMarker_PerBound] == Marker_PerDonor[iMarker_PerBound]) break;

  /*--- Find and return global marker index for donor boundary. ---*/
  for (kMarker_All = 0; kMarker_All < nMarker_CfgFile; kMarker_All++)
    if (Marker_PerBound[jMarker_PerBound] == Marker_All_TagBound[kMarker_All]) break;

  return kMarker_All;
}

su2double CConfig::GetActDisk_NetThrust(string val_marker) const {
  unsigned short iMarker_ActDisk;
  for (iMarker_ActDisk = 0; iMarker_ActDisk < nMarker_ActDiskInlet; iMarker_ActDisk++)
    if ((Marker_ActDiskInlet[iMarker_ActDisk] == val_marker) ||
        (Marker_ActDiskOutlet[iMarker_ActDisk] == val_marker)) break;
  return ActDisk_NetThrust[iMarker_ActDisk];
}

su2double CConfig::GetActDisk_Power(string val_marker) const {
  unsigned short iMarker_ActDisk;
  for (iMarker_ActDisk = 0; iMarker_ActDisk < nMarker_ActDiskInlet; iMarker_ActDisk++)
    if ((Marker_ActDiskInlet[iMarker_ActDisk] == val_marker) ||
        (Marker_ActDiskOutlet[iMarker_ActDisk] == val_marker)) break;
  return ActDisk_Power[iMarker_ActDisk];
}

su2double CConfig::GetActDisk_MassFlow(string val_marker) const {
  unsigned short iMarker_ActDisk;
  for (iMarker_ActDisk = 0; iMarker_ActDisk < nMarker_ActDiskInlet; iMarker_ActDisk++)
    if ((Marker_ActDiskInlet[iMarker_ActDisk] == val_marker) ||
        (Marker_ActDiskOutlet[iMarker_ActDisk] == val_marker)) break;
  return ActDisk_MassFlow[iMarker_ActDisk];
}

su2double CConfig::GetActDisk_Mach(string val_marker) const {
  unsigned short iMarker_ActDisk;
  for (iMarker_ActDisk = 0; iMarker_ActDisk < nMarker_ActDiskInlet; iMarker_ActDisk++)
    if ((Marker_ActDiskInlet[iMarker_ActDisk] == val_marker) ||
        (Marker_ActDiskOutlet[iMarker_ActDisk] == val_marker)) break;
  return ActDisk_Mach[iMarker_ActDisk];
}

su2double CConfig::GetActDisk_Force(string val_marker) const {
  unsigned short iMarker_ActDisk;
  for (iMarker_ActDisk = 0; iMarker_ActDisk < nMarker_ActDiskInlet; iMarker_ActDisk++)
    if ((Marker_ActDiskInlet[iMarker_ActDisk] == val_marker) ||
        (Marker_ActDiskOutlet[iMarker_ActDisk] == val_marker)) break;
  return ActDisk_Force[iMarker_ActDisk];
}

su2double CConfig::GetActDisk_BCThrust(string val_marker) const {
  unsigned short iMarker_ActDisk;
  for (iMarker_ActDisk = 0; iMarker_ActDisk < nMarker_ActDiskInlet; iMarker_ActDisk++)
    if ((Marker_ActDiskInlet[iMarker_ActDisk] == val_marker) ||
        (Marker_ActDiskOutlet[iMarker_ActDisk] == val_marker)) break;
  return ActDisk_BCThrust[iMarker_ActDisk];
}

su2double CConfig::GetActDisk_BCThrust_Old(string val_marker) const {
  unsigned short iMarker_ActDisk;
  for (iMarker_ActDisk = 0; iMarker_ActDisk < nMarker_ActDiskInlet; iMarker_ActDisk++)
    if ((Marker_ActDiskInlet[iMarker_ActDisk] == val_marker) ||
        (Marker_ActDiskOutlet[iMarker_ActDisk] == val_marker)) break;
  return ActDisk_BCThrust_Old[iMarker_ActDisk];
}

void CConfig::SetActDisk_BCThrust(string val_marker, su2double val_actdisk_bcthrust) {
  unsigned short iMarker_ActDisk;
  for (iMarker_ActDisk = 0; iMarker_ActDisk < nMarker_ActDiskInlet; iMarker_ActDisk++)
    if ((Marker_ActDiskInlet[iMarker_ActDisk] == val_marker) ||
        (Marker_ActDiskOutlet[iMarker_ActDisk] == val_marker)) break;
  ActDisk_BCThrust[iMarker_ActDisk] = val_actdisk_bcthrust;
}

void CConfig::SetActDisk_BCThrust_Old(string val_marker, su2double val_actdisk_bcthrust_old) {
  unsigned short iMarker_ActDisk;
  for (iMarker_ActDisk = 0; iMarker_ActDisk < nMarker_ActDiskInlet; iMarker_ActDisk++)
    if ((Marker_ActDiskInlet[iMarker_ActDisk] == val_marker) ||
        (Marker_ActDiskOutlet[iMarker_ActDisk] == val_marker)) break;
  ActDisk_BCThrust_Old[iMarker_ActDisk] = val_actdisk_bcthrust_old;
}

su2double CConfig::GetActDisk_Area(string val_marker) const {
  unsigned short iMarker_ActDisk;
  for (iMarker_ActDisk = 0; iMarker_ActDisk < nMarker_ActDiskInlet; iMarker_ActDisk++)
    if ((Marker_ActDiskInlet[iMarker_ActDisk] == val_marker) ||
        (Marker_ActDiskOutlet[iMarker_ActDisk] == val_marker)) break;
  return ActDisk_Area[iMarker_ActDisk];
}

su2double CConfig::GetActDisk_ReverseMassFlow(string val_marker) const {
  unsigned short iMarker_ActDisk;
  for (iMarker_ActDisk = 0; iMarker_ActDisk < nMarker_ActDiskInlet; iMarker_ActDisk++)
    if ((Marker_ActDiskInlet[iMarker_ActDisk] == val_marker) ||
        (Marker_ActDiskOutlet[iMarker_ActDisk] == val_marker)) break;
  return ActDisk_ReverseMassFlow[iMarker_ActDisk];
}

su2double CConfig::GetActDisk_PressJump(string val_marker, unsigned short val_value) const {
  unsigned short iMarker_ActDisk;
  for (iMarker_ActDisk = 0; iMarker_ActDisk < nMarker_ActDiskInlet; iMarker_ActDisk++)
    if ((Marker_ActDiskInlet[iMarker_ActDisk] == val_marker) ||
        (Marker_ActDiskOutlet[iMarker_ActDisk] == val_marker)) break;
  return ActDisk_PressJump[iMarker_ActDisk][val_value];
}

su2double CConfig::GetActDisk_TempJump(string val_marker, unsigned short val_value) const {
  unsigned short iMarker_ActDisk;
  for (iMarker_ActDisk = 0; iMarker_ActDisk < nMarker_ActDiskInlet; iMarker_ActDisk++)
    if ((Marker_ActDiskInlet[iMarker_ActDisk] == val_marker) ||
        (Marker_ActDiskOutlet[iMarker_ActDisk] == val_marker)) break;
  return ActDisk_TempJump[iMarker_ActDisk][val_value];;
}

su2double CConfig::GetActDisk_Omega(string val_marker, unsigned short val_value) const {
  unsigned short iMarker_ActDisk;
  for (iMarker_ActDisk = 0; iMarker_ActDisk < nMarker_ActDiskInlet; iMarker_ActDisk++)
    if ((Marker_ActDiskInlet[iMarker_ActDisk] == val_marker) ||
        (Marker_ActDiskOutlet[iMarker_ActDisk] == val_marker)) break;
  return ActDisk_Omega[iMarker_ActDisk][val_value];;
}

su2double CConfig::GetOutlet_MassFlow(string val_marker) const {
  unsigned short iMarker_Outlet;
  for (iMarker_Outlet = 0; iMarker_Outlet < nMarker_Outlet; iMarker_Outlet++)
    if ((Marker_Outlet[iMarker_Outlet] == val_marker)) break;
  return Outlet_MassFlow[iMarker_Outlet];
}

su2double CConfig::GetOutlet_Density(string val_marker) const {
  unsigned short iMarker_Outlet;
  for (iMarker_Outlet = 0; iMarker_Outlet < nMarker_Outlet; iMarker_Outlet++)
    if ((Marker_Outlet[iMarker_Outlet] == val_marker)) break;
  return Outlet_Density[iMarker_Outlet];
}

su2double CConfig::GetOutlet_Area(string val_marker) const {
  unsigned short iMarker_Outlet;
  for (iMarker_Outlet = 0; iMarker_Outlet < nMarker_Outlet; iMarker_Outlet++)
    if ((Marker_Outlet[iMarker_Outlet] == val_marker)) break;
  return Outlet_Area[iMarker_Outlet];
}

unsigned short CConfig::GetMarker_CfgFile_ActDiskOutlet(string val_marker) const {
  unsigned short iMarker_ActDisk, kMarker_All;

  /*--- Find the marker for this actuator disk inlet. ---*/

  for (iMarker_ActDisk = 0; iMarker_ActDisk < nMarker_ActDiskInlet; iMarker_ActDisk++)
    if (Marker_ActDiskInlet[iMarker_ActDisk] == val_marker) break;

  /*--- Find and return global marker index for the actuator disk outlet. ---*/

  for (kMarker_All = 0; kMarker_All < nMarker_CfgFile; kMarker_All++)
    if (Marker_ActDiskOutlet[iMarker_ActDisk] == Marker_CfgFile_TagBound[kMarker_All]) break;

  return kMarker_All;
}

unsigned short CConfig::GetMarker_CfgFile_EngineExhaust(string val_marker) const {
  unsigned short iMarker_Engine, kMarker_All;

  /*--- Find the marker for this engine inflow. ---*/

  for (iMarker_Engine = 0; iMarker_Engine < nMarker_EngineInflow; iMarker_Engine++)
    if (Marker_EngineInflow[iMarker_Engine] == val_marker) break;

  /*--- Find and return global marker index for the engine exhaust. ---*/

  for (kMarker_All = 0; kMarker_All < nMarker_CfgFile; kMarker_All++)
    if (Marker_EngineExhaust[iMarker_Engine] == Marker_CfgFile_TagBound[kMarker_All]) break;

  return kMarker_All;
}

bool CConfig::GetVolumetric_Movement() const {
  bool volumetric_movement = false;

  if (GetSurface_Movement(AEROELASTIC) ||
      GetSurface_Movement(AEROELASTIC_RIGID_MOTION)||
      GetSurface_Movement(EXTERNAL) ||
      GetSurface_Movement(EXTERNAL_ROTATION)){
    volumetric_movement = true;
  }

  if (Kind_SU2 == SU2_COMPONENT::SU2_DEF ||
      Kind_SU2 == SU2_COMPONENT::SU2_DOT ||
      DirectDiff)
  { volumetric_movement = true;}
  return volumetric_movement;
}

bool CConfig::GetSurface_Movement(unsigned short kind_movement) const {
  for (unsigned short iMarkerMoving = 0; iMarkerMoving < nKind_SurfaceMovement; iMarkerMoving++){
    if (Kind_SurfaceMovement[iMarkerMoving] == kind_movement){
      return true;
    }
  }
  return false;
}

unsigned short CConfig::GetMarker_Moving(string val_marker) const {
  unsigned short iMarker_Moving;

  /*--- Find the marker for this moving boundary. ---*/
  for (iMarker_Moving = 0; iMarker_Moving < nMarker_Moving; iMarker_Moving++)
    if (Marker_Moving[iMarker_Moving] == val_marker) break;

  return iMarker_Moving;
}

bool CConfig::GetMarker_Moving_Bool(string val_marker) const {
  unsigned short iMarker_Moving;

  /*--- Find the marker for this moving boundary, if it exists. ---*/
  for (iMarker_Moving = 0; iMarker_Moving < nMarker_Moving; iMarker_Moving++)
    if (Marker_Moving[iMarker_Moving] == val_marker) return true;

  return false;
}

unsigned short CConfig::GetMarker_Deform_Mesh(string val_marker) const {
  unsigned short iMarker_Deform_Mesh;

  /*--- Find the marker for this interface boundary. ---*/
  for (iMarker_Deform_Mesh = 0; iMarker_Deform_Mesh < nMarker_Deform_Mesh; iMarker_Deform_Mesh++)
    if (Marker_Deform_Mesh[iMarker_Deform_Mesh] == val_marker) break;

  return iMarker_Deform_Mesh;
}

unsigned short CConfig::GetMarker_Deform_Mesh_Sym_Plane(string val_marker) const {
  unsigned short iMarker_Deform_Mesh_Sym_Plane;

  /*--- Find the marker for this interface boundary. ---*/
  for (iMarker_Deform_Mesh_Sym_Plane = 0; iMarker_Deform_Mesh_Sym_Plane < nMarker_Deform_Mesh_Sym_Plane; iMarker_Deform_Mesh_Sym_Plane++)
    if (Marker_Deform_Mesh_Sym_Plane[iMarker_Deform_Mesh_Sym_Plane] == val_marker) break;

  return iMarker_Deform_Mesh_Sym_Plane;
}

unsigned short CConfig::GetMarker_Fluid_Load(string val_marker) const {
  unsigned short iMarker_Fluid_Load;

  /*--- Find the marker for this interface boundary. ---*/
  for (iMarker_Fluid_Load = 0; iMarker_Fluid_Load < nMarker_Fluid_Load; iMarker_Fluid_Load++)
    if (Marker_Fluid_Load[iMarker_Fluid_Load] == val_marker) break;

  return iMarker_Fluid_Load;
}

su2double CConfig::GetExhaust_Temperature_Target(string val_marker) const {
  unsigned short iMarker_EngineExhaust;
  for (iMarker_EngineExhaust = 0; iMarker_EngineExhaust < nMarker_EngineExhaust; iMarker_EngineExhaust++)
    if (Marker_EngineExhaust[iMarker_EngineExhaust] == val_marker) break;
  return Exhaust_Temperature_Target[iMarker_EngineExhaust];
}

su2double CConfig::GetExhaust_Pressure_Target(string val_marker) const {
  unsigned short iMarker_EngineExhaust;
  for (iMarker_EngineExhaust = 0; iMarker_EngineExhaust < nMarker_EngineExhaust; iMarker_EngineExhaust++)
    if (Marker_EngineExhaust[iMarker_EngineExhaust] == val_marker) break;
  return Exhaust_Pressure_Target[iMarker_EngineExhaust];
}

INLET_TYPE CConfig::GetKind_Inc_Inlet(string val_marker) const {
  unsigned short iMarker_Inlet;
  for (iMarker_Inlet = 0; iMarker_Inlet < nMarker_Inlet; iMarker_Inlet++)
    if (Marker_Inlet[iMarker_Inlet] == val_marker) break;
  return Kind_Inc_Inlet[iMarker_Inlet];
}

INC_OUTLET_TYPE CConfig::GetKind_Inc_Outlet(string val_marker) const {
  unsigned short iMarker_Outlet;
  for (iMarker_Outlet = 0; iMarker_Outlet < nMarker_Outlet; iMarker_Outlet++)
    if (Marker_Outlet[iMarker_Outlet] == val_marker) break;
  return Kind_Inc_Outlet[iMarker_Outlet];
}

su2double CConfig::GetInlet_Ttotal(string val_marker) const {
  unsigned short iMarker_Inlet;
  for (iMarker_Inlet = 0; iMarker_Inlet < nMarker_Inlet; iMarker_Inlet++)
    if (Marker_Inlet[iMarker_Inlet] == val_marker) break;
  return Inlet_Ttotal[iMarker_Inlet];
}

su2double CConfig::GetInlet_Ptotal(string val_marker) const {
  unsigned short iMarker_Inlet;
  for (iMarker_Inlet = 0; iMarker_Inlet < nMarker_Inlet; iMarker_Inlet++)
    if (Marker_Inlet[iMarker_Inlet] == val_marker) break;
  return Inlet_Ptotal[iMarker_Inlet];
}

void CConfig::SetInlet_Ptotal(su2double val_pressure, string val_marker) {
  unsigned short iMarker_Inlet;
  for (iMarker_Inlet = 0; iMarker_Inlet < nMarker_Inlet; iMarker_Inlet++)
    if (Marker_Inlet[iMarker_Inlet] == val_marker)
      Inlet_Ptotal[iMarker_Inlet] = val_pressure;
}

const su2double* CConfig::GetInlet_FlowDir(string val_marker) const {
  unsigned short iMarker_Inlet;
  for (iMarker_Inlet = 0; iMarker_Inlet < nMarker_Inlet; iMarker_Inlet++)
    if (Marker_Inlet[iMarker_Inlet] == val_marker) break;
  return Inlet_FlowDir[iMarker_Inlet];
}

su2double CConfig::GetInlet_Temperature(string val_marker) const {
  unsigned short iMarker_Supersonic_Inlet;
  for (iMarker_Supersonic_Inlet = 0; iMarker_Supersonic_Inlet < nMarker_Supersonic_Inlet; iMarker_Supersonic_Inlet++)
    if (Marker_Supersonic_Inlet[iMarker_Supersonic_Inlet] == val_marker) break;
  return Inlet_Temperature[iMarker_Supersonic_Inlet];
}

su2double CConfig::GetInlet_Pressure(string val_marker) const {
  unsigned short iMarker_Supersonic_Inlet;
  for (iMarker_Supersonic_Inlet = 0; iMarker_Supersonic_Inlet < nMarker_Supersonic_Inlet; iMarker_Supersonic_Inlet++)
    if (Marker_Supersonic_Inlet[iMarker_Supersonic_Inlet] == val_marker) break;
  return Inlet_Pressure[iMarker_Supersonic_Inlet];
}

const su2double* CConfig::GetInlet_Velocity(string val_marker) const {
  unsigned short iMarker_Supersonic_Inlet;
  for (iMarker_Supersonic_Inlet = 0; iMarker_Supersonic_Inlet < nMarker_Supersonic_Inlet; iMarker_Supersonic_Inlet++)
    if (Marker_Supersonic_Inlet[iMarker_Supersonic_Inlet] == val_marker) break;
  return Inlet_Velocity[iMarker_Supersonic_Inlet];
}

const su2double* CConfig::GetInlet_MassFrac(string val_marker) const {
  unsigned short iMarker_Supersonic_Inlet;
  for (iMarker_Supersonic_Inlet = 0; iMarker_Supersonic_Inlet < nMarker_Supersonic_Inlet; iMarker_Supersonic_Inlet++)
    if (Marker_Supersonic_Inlet[iMarker_Supersonic_Inlet] == val_marker) break;
  return Inlet_MassFrac[iMarker_Supersonic_Inlet];
}

su2double CConfig::GetOutlet_Pressure(string val_marker) const {
  unsigned short iMarker_Outlet;
  for (iMarker_Outlet = 0; iMarker_Outlet < nMarker_Outlet; iMarker_Outlet++)
    if (Marker_Outlet[iMarker_Outlet] == val_marker) break;
  return Outlet_Pressure[iMarker_Outlet];
}

void CConfig::SetOutlet_Pressure(su2double val_pressure, string val_marker) {
  unsigned short iMarker_Outlet;
  for (iMarker_Outlet = 0; iMarker_Outlet < nMarker_Outlet; iMarker_Outlet++)
    if (Marker_Outlet[iMarker_Outlet] == val_marker)
      Outlet_Pressure[iMarker_Outlet] = val_pressure;
}

su2double CConfig::GetRiemann_Var1(string val_marker) const {
  unsigned short iMarker_Riemann;
  for (iMarker_Riemann = 0; iMarker_Riemann < nMarker_Riemann; iMarker_Riemann++)
    if (Marker_Riemann[iMarker_Riemann] == val_marker) break;
  return Riemann_Var1[iMarker_Riemann];
}

su2double CConfig::GetRiemann_Var2(string val_marker) const {
  unsigned short iMarker_Riemann;
  for (iMarker_Riemann = 0; iMarker_Riemann < nMarker_Riemann; iMarker_Riemann++)
    if (Marker_Riemann[iMarker_Riemann] == val_marker) break;
  return Riemann_Var2[iMarker_Riemann];
}

const su2double* CConfig::GetRiemann_FlowDir(string val_marker) const {
  unsigned short iMarker_Riemann;
  for (iMarker_Riemann = 0; iMarker_Riemann < nMarker_Riemann; iMarker_Riemann++)
    if (Marker_Riemann[iMarker_Riemann] == val_marker) break;
  return Riemann_FlowDir[iMarker_Riemann];
}

unsigned short CConfig::GetKind_Data_Riemann(string val_marker) const {
  unsigned short iMarker_Riemann;
  for (iMarker_Riemann = 0; iMarker_Riemann < nMarker_Riemann; iMarker_Riemann++)
    if (Marker_Riemann[iMarker_Riemann] == val_marker) break;
  return Kind_Data_Riemann[iMarker_Riemann];
}

su2double CConfig::GetGiles_Var1(string val_marker) const {
  unsigned short iMarker_Giles;
  for (iMarker_Giles = 0; iMarker_Giles < nMarker_Giles; iMarker_Giles++)
    if (Marker_Giles[iMarker_Giles] == val_marker) break;
  return Giles_Var1[iMarker_Giles];
}

void CConfig::SetGiles_Var1(su2double newVar1, string val_marker) {
  unsigned short iMarker_Giles;
  for (iMarker_Giles = 0; iMarker_Giles < nMarker_Giles; iMarker_Giles++)
    if (Marker_Giles[iMarker_Giles] == val_marker) break;
  Giles_Var1[iMarker_Giles] = newVar1;
}

su2double CConfig::GetGiles_Var2(string val_marker) const {
  unsigned short iMarker_Giles;
  for (iMarker_Giles = 0; iMarker_Giles < nMarker_Giles; iMarker_Giles++)
    if (Marker_Giles[iMarker_Giles] == val_marker) break;
  return Giles_Var2[iMarker_Giles];
}

su2double CConfig::GetGiles_RelaxFactorAverage(string val_marker) const {
  unsigned short iMarker_Giles;
  for (iMarker_Giles = 0; iMarker_Giles < nMarker_Giles; iMarker_Giles++)
    if (Marker_Giles[iMarker_Giles] == val_marker) break;
  return RelaxFactorAverage[iMarker_Giles];
}

su2double CConfig::GetGiles_RelaxFactorFourier(string val_marker) const {
  unsigned short iMarker_Giles;
  for (iMarker_Giles = 0; iMarker_Giles < nMarker_Giles; iMarker_Giles++)
    if (Marker_Giles[iMarker_Giles] == val_marker) break;
  return RelaxFactorFourier[iMarker_Giles];
}

const su2double* CConfig::GetGiles_FlowDir(string val_marker) const {
  unsigned short iMarker_Giles;
  for (iMarker_Giles = 0; iMarker_Giles < nMarker_Giles; iMarker_Giles++)
    if (Marker_Giles[iMarker_Giles] == val_marker) break;
  return Giles_FlowDir[iMarker_Giles];
}

unsigned short CConfig::GetKind_Data_Giles(string val_marker) const {
  unsigned short iMarker_Giles;
  for (iMarker_Giles = 0; iMarker_Giles < nMarker_Giles; iMarker_Giles++)
    if (Marker_Giles[iMarker_Giles] == val_marker) break;
  return Kind_Data_Giles[iMarker_Giles];
}

su2double CConfig::GetPressureOut_BC() const {
  unsigned short iMarker_BC;
  su2double pres_out = 0.0;
  for (iMarker_BC = 0; iMarker_BC < nMarker_Giles; iMarker_BC++){
    if (Kind_Data_Giles[iMarker_BC] == STATIC_PRESSURE || Kind_Data_Giles[iMarker_BC] == STATIC_PRESSURE_1D || Kind_Data_Giles[iMarker_BC] == RADIAL_EQUILIBRIUM ){
      pres_out = Giles_Var1[iMarker_BC];
    }
  }
  for (iMarker_BC = 0; iMarker_BC < nMarker_Riemann; iMarker_BC++){
    if (Kind_Data_Riemann[iMarker_BC] == STATIC_PRESSURE || Kind_Data_Riemann[iMarker_BC] == RADIAL_EQUILIBRIUM){
      pres_out = Riemann_Var1[iMarker_BC];
    }
  }
  return pres_out/Pressure_Ref;
}

void CConfig::SetPressureOut_BC(su2double val_press) {
  unsigned short iMarker_BC;
  for (iMarker_BC = 0; iMarker_BC < nMarker_Giles; iMarker_BC++){
    if (Kind_Data_Giles[iMarker_BC] == STATIC_PRESSURE || Kind_Data_Giles[iMarker_BC] == STATIC_PRESSURE_1D || Kind_Data_Giles[iMarker_BC] == RADIAL_EQUILIBRIUM ){
      Giles_Var1[iMarker_BC] = val_press*Pressure_Ref;
    }
  }
  for (iMarker_BC = 0; iMarker_BC < nMarker_Riemann; iMarker_BC++){
    if (Kind_Data_Riemann[iMarker_BC] == STATIC_PRESSURE || Kind_Data_Riemann[iMarker_BC] == RADIAL_EQUILIBRIUM){
      Riemann_Var1[iMarker_BC] = val_press*Pressure_Ref;
    }
  }
}

su2double CConfig::GetTotalPressureIn_BC() const {
  unsigned short iMarker_BC;
  su2double tot_pres_in = 0.0;
  for (iMarker_BC = 0; iMarker_BC < nMarker_Giles; iMarker_BC++){
    if (Kind_Data_Giles[iMarker_BC] == TOTAL_CONDITIONS_PT || Kind_Data_Giles[iMarker_BC] == TOTAL_CONDITIONS_PT_1D){
      tot_pres_in = Giles_Var1[iMarker_BC];
    }
  }
  for (iMarker_BC = 0; iMarker_BC < nMarker_Riemann; iMarker_BC++){
    if (Kind_Data_Riemann[iMarker_BC] == TOTAL_CONDITIONS_PT ){
      tot_pres_in = Riemann_Var1[iMarker_BC];
    }
  }
  if(nMarker_Inlet == 1 && Kind_Inlet == INLET_TYPE::TOTAL_CONDITIONS){
    tot_pres_in = Inlet_Ptotal[0];
  }
  return tot_pres_in/Pressure_Ref;
}

su2double CConfig::GetTotalTemperatureIn_BC() const {
  unsigned short iMarker_BC;
  su2double tot_temp_in = 0.0;
  for (iMarker_BC = 0; iMarker_BC < nMarker_Giles; iMarker_BC++){
    if (Kind_Data_Giles[iMarker_BC] == TOTAL_CONDITIONS_PT || Kind_Data_Giles[iMarker_BC] == TOTAL_CONDITIONS_PT_1D){
      tot_temp_in = Giles_Var2[iMarker_BC];
    }
  }
  for (iMarker_BC = 0; iMarker_BC < nMarker_Riemann; iMarker_BC++){
    if (Kind_Data_Riemann[iMarker_BC] == TOTAL_CONDITIONS_PT ){
      tot_temp_in = Riemann_Var2[iMarker_BC];
    }
  }

  if(nMarker_Inlet == 1 && Kind_Inlet == INLET_TYPE::TOTAL_CONDITIONS){
    tot_temp_in = Inlet_Ttotal[0];
  }
  return tot_temp_in/Temperature_Ref;
}

void CConfig::SetTotalTemperatureIn_BC(su2double val_temp) {
  unsigned short iMarker_BC;
  for (iMarker_BC = 0; iMarker_BC < nMarker_Giles; iMarker_BC++){
    if (Kind_Data_Giles[iMarker_BC] == TOTAL_CONDITIONS_PT || Kind_Data_Giles[iMarker_BC] == TOTAL_CONDITIONS_PT_1D){
      Giles_Var2[iMarker_BC] = val_temp*Temperature_Ref;
    }
  }
  for (iMarker_BC = 0; iMarker_BC < nMarker_Riemann; iMarker_BC++){
    if (Kind_Data_Riemann[iMarker_BC] == TOTAL_CONDITIONS_PT ){
      Riemann_Var2[iMarker_BC] = val_temp*Temperature_Ref;
    }
  }

  if(nMarker_Inlet == 1 && Kind_Inlet == INLET_TYPE::TOTAL_CONDITIONS){
    Inlet_Ttotal[0] = val_temp*Temperature_Ref;
  }
}

su2double CConfig::GetFlowAngleIn_BC() const {
  unsigned short iMarker_BC;
  su2double alpha_in = 0.0;
  for (iMarker_BC = 0; iMarker_BC < nMarker_Giles; iMarker_BC++){
    if (Kind_Data_Giles[iMarker_BC] == TOTAL_CONDITIONS_PT || Kind_Data_Giles[iMarker_BC] == TOTAL_CONDITIONS_PT_1D){
      alpha_in = atan(Giles_FlowDir[iMarker_BC][1]/Giles_FlowDir[iMarker_BC][0]);
    }
  }
  for (iMarker_BC = 0; iMarker_BC < nMarker_Riemann; iMarker_BC++){
    if (Kind_Data_Riemann[iMarker_BC] == TOTAL_CONDITIONS_PT ){
      alpha_in = atan(Riemann_FlowDir[iMarker_BC][1]/Riemann_FlowDir[iMarker_BC][0]);
    }
  }

  if(nMarker_Inlet == 1 && Kind_Inlet == INLET_TYPE::TOTAL_CONDITIONS){
    alpha_in = atan(Inlet_FlowDir[0][1]/Inlet_FlowDir[0][0]);
  }

  return alpha_in;
}

su2double CConfig::GetIncInlet_BC() const {

  su2double val_out = 0.0;

  if (nMarker_Inlet > 0) {
    if (Kind_Inc_Inlet[0] == INLET_TYPE::VELOCITY_INLET)
      val_out = Inlet_Ptotal[0]/Velocity_Ref;
    else if (Kind_Inc_Inlet[0] == INLET_TYPE::PRESSURE_INLET)
      val_out = Inlet_Ptotal[0]/Pressure_Ref;
  }

  return val_out;
}

void CConfig::SetIncInlet_BC(su2double val_in) {

  if (nMarker_Inlet > 0) {
    if (Kind_Inc_Inlet[0] == INLET_TYPE::VELOCITY_INLET)
      Inlet_Ptotal[0] = val_in*Velocity_Ref;
    else if (Kind_Inc_Inlet[0] == INLET_TYPE::PRESSURE_INLET)
      Inlet_Ptotal[0] = val_in*Pressure_Ref;
  }
}

su2double CConfig::GetIncTemperature_BC() const {

  su2double val_out = 0.0;

  if (nMarker_Inlet > 0)
    val_out = Inlet_Ttotal[0]/Temperature_Ref;

  return val_out;
}

void CConfig::SetIncTemperature_BC(su2double val_temperature) {
  if (nMarker_Inlet > 0)
    Inlet_Ttotal[0] = val_temperature*Temperature_Ref;
}

su2double CConfig::GetIncPressureOut_BC() const {

  su2double pressure_out = 0.0;

  if (nMarker_FarField > 0){
    pressure_out = Pressure_FreeStreamND;
  } else if (nMarker_Outlet > 0) {
    pressure_out = Outlet_Pressure[0]/Pressure_Ref;
  }

  return pressure_out;
}

void CConfig::SetIncPressureOut_BC(su2double val_pressure) {

  if (nMarker_FarField > 0){
    Pressure_FreeStreamND = val_pressure;
  } else if (nMarker_Outlet > 0) {
    Outlet_Pressure[0] = val_pressure*Pressure_Ref;
  }

}

su2double CConfig::GetIsothermal_Temperature(string val_marker) const {

  for (unsigned short iMarker_Isothermal = 0; iMarker_Isothermal < nMarker_Isothermal; iMarker_Isothermal++)
    if (Marker_Isothermal[iMarker_Isothermal] == val_marker)
      return Isothermal_Temperature[iMarker_Isothermal];

  return Isothermal_Temperature[0];
}

su2double CConfig::GetWall_HeatFlux(string val_marker) const {

  for (unsigned short iMarker_HeatFlux = 0; iMarker_HeatFlux < nMarker_HeatFlux; iMarker_HeatFlux++)
    if (Marker_HeatFlux[iMarker_HeatFlux] == val_marker)
      return Heat_Flux[iMarker_HeatFlux];

  return Heat_Flux[0];
}

su2double CConfig::GetWall_HeatTransfer_Coefficient(string val_marker) const {

  for (unsigned short iMarker_HeatTransfer = 0; iMarker_HeatTransfer < nMarker_HeatTransfer; iMarker_HeatTransfer++)
    if (Marker_HeatTransfer[iMarker_HeatTransfer] == val_marker)
      return HeatTransfer_Coeff[iMarker_HeatTransfer];

  return HeatTransfer_Coeff[0];
}

su2double CConfig::GetWall_HeatTransfer_Temperature(string val_marker) const {

  for (unsigned short iMarker_HeatTransfer = 0; iMarker_HeatTransfer < nMarker_HeatTransfer; iMarker_HeatTransfer++)
    if (Marker_HeatTransfer[iMarker_HeatTransfer] == val_marker)
      return HeatTransfer_WallTemp[iMarker_HeatTransfer];

  return HeatTransfer_WallTemp[0];
}

pair<WALL_TYPE, su2double> CConfig::GetWallRoughnessProperties(string val_marker) const {
  unsigned short iMarker = 0;
  short          flag = -1;
  pair<WALL_TYPE, su2double> WallProp;

  if (nMarker_HeatFlux > 0 || nMarker_Isothermal > 0 || nMarker_HeatTransfer || nMarker_CHTInterface > 0) {
    for (iMarker = 0; iMarker < nMarker_HeatFlux; iMarker++)
      if (Marker_HeatFlux[iMarker] == val_marker) {
        flag = iMarker;
        WallProp = make_pair(Kind_Wall[flag], Roughness_Height[flag]);
        return WallProp;
      }
    for (iMarker = 0; iMarker < nMarker_Isothermal; iMarker++)
      if (Marker_Isothermal[iMarker] == val_marker) {
        flag = nMarker_HeatFlux + iMarker;
        WallProp = make_pair(Kind_Wall[flag], Roughness_Height[flag]);
        return WallProp;
      }
    for (iMarker = 0; iMarker < nMarker_HeatTransfer; iMarker++)
      if (Marker_HeatTransfer[iMarker] == val_marker) {
        flag = nMarker_HeatFlux + nMarker_Isothermal + iMarker;
        WallProp = make_pair(Kind_Wall[flag], Roughness_Height[flag]);
        return WallProp;
      }
    for (iMarker = 0; iMarker < nMarker_CHTInterface; iMarker++)
      if (Marker_CHTInterface[iMarker] == val_marker) {
        flag = nMarker_HeatFlux + nMarker_Isothermal + nMarker_HeatTransfer + iMarker;
        WallProp = make_pair(Kind_Wall[flag], Roughness_Height[flag]);
        return WallProp;
      }
  }

  WallProp = make_pair(WALL_TYPE::SMOOTH, 0.0);
  return WallProp;
}

WALL_FUNCTIONS CConfig::GetWallFunction_Treatment(string val_marker) const {

  WALL_FUNCTIONS WallFunction = WALL_FUNCTIONS::NONE;

  for(unsigned short iMarker=0; iMarker<nMarker_WallFunctions; iMarker++) {
    if(Marker_WallFunctions[iMarker] == val_marker) {
      WallFunction = Kind_WallFunctions[iMarker];
      break;
    }
  }

  return WallFunction;
}

const unsigned short* CConfig::GetWallFunction_IntInfo(string val_marker) const {
  unsigned short *intInfo = nullptr;

  for(unsigned short iMarker=0; iMarker<nMarker_WallFunctions; iMarker++) {
    if(Marker_WallFunctions[iMarker] == val_marker) {
      intInfo = IntInfo_WallFunctions[iMarker];
      break;
    }
  }

  return intInfo;
}

const su2double* CConfig::GetWallFunction_DoubleInfo(string val_marker) const {
  su2double *doubleInfo = nullptr;

  for(unsigned short iMarker=0; iMarker<nMarker_WallFunctions; iMarker++) {
    if(Marker_WallFunctions[iMarker] == val_marker) {
      doubleInfo = DoubleInfo_WallFunctions[iMarker];
      break;
    }
  }

  return doubleInfo;
}

su2double CConfig::GetEngineInflow_Target(string val_marker) const {
  unsigned short iMarker_EngineInflow;
  for (iMarker_EngineInflow = 0; iMarker_EngineInflow < nMarker_EngineInflow; iMarker_EngineInflow++)
    if (Marker_EngineInflow[iMarker_EngineInflow] == val_marker) break;
  return EngineInflow_Target[iMarker_EngineInflow];
}

su2double CConfig::GetInflow_Pressure(string val_marker) const {
  unsigned short iMarker_EngineInflow;
  for (iMarker_EngineInflow = 0; iMarker_EngineInflow < nMarker_EngineInflow; iMarker_EngineInflow++)
    if (Marker_EngineInflow[iMarker_EngineInflow] == val_marker) break;
  return Inflow_Pressure[iMarker_EngineInflow];
}

su2double CConfig::GetInflow_MassFlow(string val_marker) const {
  unsigned short iMarker_EngineInflow;
  for (iMarker_EngineInflow = 0; iMarker_EngineInflow < nMarker_EngineInflow; iMarker_EngineInflow++)
    if (Marker_EngineInflow[iMarker_EngineInflow] == val_marker) break;
  return Inflow_MassFlow[iMarker_EngineInflow];
}

su2double CConfig::GetInflow_ReverseMassFlow(string val_marker) const {
  unsigned short iMarker_EngineInflow;
  for (iMarker_EngineInflow = 0; iMarker_EngineInflow < nMarker_EngineInflow; iMarker_EngineInflow++)
    if (Marker_EngineInflow[iMarker_EngineInflow] == val_marker) break;
  return Inflow_ReverseMassFlow[iMarker_EngineInflow];
}

su2double CConfig::GetInflow_TotalPressure(string val_marker) const {
  unsigned short iMarker_EngineInflow;
  for (iMarker_EngineInflow = 0; iMarker_EngineInflow < nMarker_EngineInflow; iMarker_EngineInflow++)
    if (Marker_EngineInflow[iMarker_EngineInflow] == val_marker) break;
  return Inflow_TotalPressure[iMarker_EngineInflow];
}

su2double CConfig::GetInflow_Temperature(string val_marker) const {
  unsigned short iMarker_EngineInflow;
  for (iMarker_EngineInflow = 0; iMarker_EngineInflow < nMarker_EngineInflow; iMarker_EngineInflow++)
    if (Marker_EngineInflow[iMarker_EngineInflow] == val_marker) break;
  return Inflow_Temperature[iMarker_EngineInflow];
}

su2double CConfig::GetInflow_TotalTemperature(string val_marker) const {
  unsigned short iMarker_EngineInflow;
  for (iMarker_EngineInflow = 0; iMarker_EngineInflow < nMarker_EngineInflow; iMarker_EngineInflow++)
    if (Marker_EngineInflow[iMarker_EngineInflow] == val_marker) break;
  return Inflow_TotalTemperature[iMarker_EngineInflow];
}

su2double CConfig::GetInflow_RamDrag(string val_marker) const {
  unsigned short iMarker_EngineInflow;
  for (iMarker_EngineInflow = 0; iMarker_EngineInflow < nMarker_EngineInflow; iMarker_EngineInflow++)
    if (Marker_EngineInflow[iMarker_EngineInflow] == val_marker) break;
  return Inflow_RamDrag[iMarker_EngineInflow];
}

su2double CConfig::GetInflow_Force(string val_marker) const {
  unsigned short iMarker_EngineInflow;
  for (iMarker_EngineInflow = 0; iMarker_EngineInflow < nMarker_EngineInflow; iMarker_EngineInflow++)
    if (Marker_EngineInflow[iMarker_EngineInflow] == val_marker) break;
  return Inflow_Force[iMarker_EngineInflow];
}

su2double CConfig::GetInflow_Power(string val_marker) const {
  unsigned short iMarker_EngineInflow;
  for (iMarker_EngineInflow = 0; iMarker_EngineInflow < nMarker_EngineInflow; iMarker_EngineInflow++)
    if (Marker_EngineInflow[iMarker_EngineInflow] == val_marker) break;
  return Inflow_Power[iMarker_EngineInflow];
}

su2double CConfig::GetInflow_Mach(string val_marker) const {
  unsigned short iMarker_EngineInflow;
  for (iMarker_EngineInflow = 0; iMarker_EngineInflow < nMarker_EngineInflow; iMarker_EngineInflow++)
    if (Marker_EngineInflow[iMarker_EngineInflow] == val_marker) break;
  return Inflow_Mach[iMarker_EngineInflow];
}

su2double CConfig::GetExhaust_Pressure(string val_marker) const {
  unsigned short iMarker_EngineExhaust;
  for (iMarker_EngineExhaust = 0; iMarker_EngineExhaust < nMarker_EngineExhaust; iMarker_EngineExhaust++)
    if (Marker_EngineExhaust[iMarker_EngineExhaust] == val_marker) break;
  return Exhaust_Pressure[iMarker_EngineExhaust];
}

su2double CConfig::GetExhaust_Temperature(string val_marker) const {
  unsigned short iMarker_EngineExhaust;
  for (iMarker_EngineExhaust = 0; iMarker_EngineExhaust < nMarker_EngineExhaust; iMarker_EngineExhaust++)
    if (Marker_EngineExhaust[iMarker_EngineExhaust] == val_marker) break;
  return Exhaust_Temperature[iMarker_EngineExhaust];
}

su2double CConfig::GetExhaust_MassFlow(string val_marker) const {
  unsigned short iMarker_EngineExhaust;
  for (iMarker_EngineExhaust = 0; iMarker_EngineExhaust < nMarker_EngineExhaust; iMarker_EngineExhaust++)
    if (Marker_EngineExhaust[iMarker_EngineExhaust] == val_marker) break;
  return Exhaust_MassFlow[iMarker_EngineExhaust];
}

su2double CConfig::GetExhaust_TotalPressure(string val_marker) const {
  unsigned short iMarker_EngineExhaust;
  for (iMarker_EngineExhaust = 0; iMarker_EngineExhaust < nMarker_EngineExhaust; iMarker_EngineExhaust++)
    if (Marker_EngineExhaust[iMarker_EngineExhaust] == val_marker) break;
  return Exhaust_TotalPressure[iMarker_EngineExhaust];
}

su2double CConfig::GetExhaust_TotalTemperature(string val_marker) const {
  unsigned short iMarker_EngineExhaust;
  for (iMarker_EngineExhaust = 0; iMarker_EngineExhaust < nMarker_EngineExhaust; iMarker_EngineExhaust++)
    if (Marker_EngineExhaust[iMarker_EngineExhaust] == val_marker) break;
  return Exhaust_TotalTemperature[iMarker_EngineExhaust];
}

su2double CConfig::GetExhaust_GrossThrust(string val_marker) const {
  unsigned short iMarker_EngineExhaust;
  for (iMarker_EngineExhaust = 0; iMarker_EngineExhaust < nMarker_EngineExhaust; iMarker_EngineExhaust++)
    if (Marker_EngineExhaust[iMarker_EngineExhaust] == val_marker) break;
  return Exhaust_GrossThrust[iMarker_EngineExhaust];
}

su2double CConfig::GetExhaust_Force(string val_marker) const {
  unsigned short iMarker_EngineExhaust;
  for (iMarker_EngineExhaust = 0; iMarker_EngineExhaust < nMarker_EngineExhaust; iMarker_EngineExhaust++)
    if (Marker_EngineExhaust[iMarker_EngineExhaust] == val_marker) break;
  return Exhaust_Force[iMarker_EngineExhaust];
}

su2double CConfig::GetExhaust_Power(string val_marker) const {
  unsigned short iMarker_EngineExhaust;
  for (iMarker_EngineExhaust = 0; iMarker_EngineExhaust < nMarker_EngineExhaust; iMarker_EngineExhaust++)
    if (Marker_EngineExhaust[iMarker_EngineExhaust] == val_marker) break;
  return Exhaust_Power[iMarker_EngineExhaust];
}

su2double CConfig::GetActDiskInlet_Pressure(string val_marker) const {
  unsigned short iMarker_ActDiskInlet;
  for (iMarker_ActDiskInlet = 0; iMarker_ActDiskInlet < nMarker_ActDiskInlet; iMarker_ActDiskInlet++)
    if (Marker_ActDiskInlet[iMarker_ActDiskInlet] == val_marker) break;
  return ActDiskInlet_Pressure[iMarker_ActDiskInlet];
}

su2double CConfig::GetActDiskInlet_TotalPressure(string val_marker) const {
  unsigned short iMarker_ActDiskInlet;
  for (iMarker_ActDiskInlet = 0; iMarker_ActDiskInlet < nMarker_ActDiskInlet; iMarker_ActDiskInlet++)
    if (Marker_ActDiskInlet[iMarker_ActDiskInlet] == val_marker) break;
  return ActDiskInlet_TotalPressure[iMarker_ActDiskInlet];
}

su2double CConfig::GetActDiskInlet_RamDrag(string val_marker) const {
  unsigned short iMarker_ActDiskInlet;
  for (iMarker_ActDiskInlet = 0; iMarker_ActDiskInlet < nMarker_ActDiskInlet; iMarker_ActDiskInlet++)
    if (Marker_ActDiskInlet[iMarker_ActDiskInlet] == val_marker) break;
  return ActDiskInlet_RamDrag[iMarker_ActDiskInlet];
}

su2double CConfig::GetActDiskInlet_Force(string val_marker) const {
  unsigned short iMarker_ActDiskInlet;
  for (iMarker_ActDiskInlet = 0; iMarker_ActDiskInlet < nMarker_ActDiskInlet; iMarker_ActDiskInlet++)
    if (Marker_ActDiskInlet[iMarker_ActDiskInlet] == val_marker) break;
  return ActDiskInlet_Force[iMarker_ActDiskInlet];
}

su2double CConfig::GetActDiskInlet_Power(string val_marker) const {
  unsigned short iMarker_ActDiskInlet;
  for (iMarker_ActDiskInlet = 0; iMarker_ActDiskInlet < nMarker_ActDiskInlet; iMarker_ActDiskInlet++)
    if (Marker_ActDiskInlet[iMarker_ActDiskInlet] == val_marker) break;
  return ActDiskInlet_Power[iMarker_ActDiskInlet];
}

su2double CConfig::GetActDiskOutlet_Pressure(string val_marker) const {
  unsigned short iMarker_ActDiskOutlet;
  for (iMarker_ActDiskOutlet = 0; iMarker_ActDiskOutlet < nMarker_ActDiskOutlet; iMarker_ActDiskOutlet++)
    if (Marker_ActDiskOutlet[iMarker_ActDiskOutlet] == val_marker) break;
  return ActDiskOutlet_Pressure[iMarker_ActDiskOutlet];
}

su2double CConfig::GetActDiskOutlet_TotalPressure(string val_marker) const {
  unsigned short iMarker_ActDiskOutlet;
  for (iMarker_ActDiskOutlet = 0; iMarker_ActDiskOutlet < nMarker_ActDiskOutlet; iMarker_ActDiskOutlet++)
    if (Marker_ActDiskOutlet[iMarker_ActDiskOutlet] == val_marker) break;
  return ActDiskOutlet_TotalPressure[iMarker_ActDiskOutlet];
}

su2double CConfig::GetActDiskOutlet_GrossThrust(string val_marker) const {
  unsigned short iMarker_ActDiskOutlet;
  for (iMarker_ActDiskOutlet = 0; iMarker_ActDiskOutlet < nMarker_ActDiskOutlet; iMarker_ActDiskOutlet++)
    if (Marker_ActDiskOutlet[iMarker_ActDiskOutlet] == val_marker) break;
  return ActDiskOutlet_GrossThrust[iMarker_ActDiskOutlet];
}

su2double CConfig::GetActDiskOutlet_Force(string val_marker) const {
  unsigned short iMarker_ActDiskOutlet;
  for (iMarker_ActDiskOutlet = 0; iMarker_ActDiskOutlet < nMarker_ActDiskOutlet; iMarker_ActDiskOutlet++)
    if (Marker_ActDiskOutlet[iMarker_ActDiskOutlet] == val_marker) break;
  return ActDiskOutlet_Force[iMarker_ActDiskOutlet];
}

su2double CConfig::GetActDiskOutlet_Power(string val_marker) const {
  unsigned short iMarker_ActDiskOutlet;
  for (iMarker_ActDiskOutlet = 0; iMarker_ActDiskOutlet < nMarker_ActDiskOutlet; iMarker_ActDiskOutlet++)
    if (Marker_ActDiskOutlet[iMarker_ActDiskOutlet] == val_marker) break;
  return ActDiskOutlet_Power[iMarker_ActDiskOutlet];
}

su2double CConfig::GetActDiskInlet_Temperature(string val_marker) const {
  unsigned short iMarker_ActDiskInlet;
  for (iMarker_ActDiskInlet = 0; iMarker_ActDiskInlet < nMarker_ActDiskInlet; iMarker_ActDiskInlet++)
    if (Marker_ActDiskInlet[iMarker_ActDiskInlet] == val_marker) break;
  return ActDiskInlet_Temperature[iMarker_ActDiskInlet];
}

su2double CConfig::GetActDiskInlet_TotalTemperature(string val_marker) const {
  unsigned short iMarker_ActDiskInlet;
  for (iMarker_ActDiskInlet = 0; iMarker_ActDiskInlet < nMarker_ActDiskInlet; iMarker_ActDiskInlet++)
    if (Marker_ActDiskInlet[iMarker_ActDiskInlet] == val_marker) break;
  return ActDiskInlet_TotalTemperature[iMarker_ActDiskInlet];
}

su2double CConfig::GetActDiskOutlet_Temperature(string val_marker) const {
  unsigned short iMarker_ActDiskOutlet;
  for (iMarker_ActDiskOutlet = 0; iMarker_ActDiskOutlet < nMarker_ActDiskOutlet; iMarker_ActDiskOutlet++)
    if (Marker_ActDiskOutlet[iMarker_ActDiskOutlet] == val_marker) break;
  return ActDiskOutlet_Temperature[iMarker_ActDiskOutlet];
}

su2double CConfig::GetActDiskOutlet_TotalTemperature(string val_marker) const {
  unsigned short iMarker_ActDiskOutlet;
  for (iMarker_ActDiskOutlet = 0; iMarker_ActDiskOutlet < nMarker_ActDiskOutlet; iMarker_ActDiskOutlet++)
    if (Marker_ActDiskOutlet[iMarker_ActDiskOutlet] == val_marker) break;
  return ActDiskOutlet_TotalTemperature[iMarker_ActDiskOutlet];
}

su2double CConfig::GetActDiskInlet_MassFlow(string val_marker) const {
  unsigned short iMarker_ActDiskInlet;
  for (iMarker_ActDiskInlet = 0; iMarker_ActDiskInlet < nMarker_ActDiskInlet; iMarker_ActDiskInlet++)
    if (Marker_ActDiskInlet[iMarker_ActDiskInlet] == val_marker) break;
  return ActDiskInlet_MassFlow[iMarker_ActDiskInlet];
}

su2double CConfig::GetActDiskOutlet_MassFlow(string val_marker) const {
  unsigned short iMarker_ActDiskOutlet;
  for (iMarker_ActDiskOutlet = 0; iMarker_ActDiskOutlet < nMarker_ActDiskOutlet; iMarker_ActDiskOutlet++)
    if (Marker_ActDiskOutlet[iMarker_ActDiskOutlet] == val_marker) break;
  return ActDiskOutlet_MassFlow[iMarker_ActDiskOutlet];
}

su2double CConfig::GetDispl_Value(string val_marker) const {
  unsigned short iMarker_Displacement;
  for (iMarker_Displacement = 0; iMarker_Displacement < nMarker_Displacement; iMarker_Displacement++)
    if (Marker_Displacement[iMarker_Displacement] == val_marker) break;
  return Displ_Value[iMarker_Displacement];
}

su2double CConfig::GetLoad_Value(string val_marker) const {
  unsigned short iMarker_Load;
  for (iMarker_Load = 0; iMarker_Load < nMarker_Load; iMarker_Load++)
    if (Marker_Load[iMarker_Load] == val_marker) break;
  return Load_Value[iMarker_Load];
}

su2double CConfig::GetDamper_Constant(string val_marker) const {
  unsigned short iMarker_Damper;
  for (iMarker_Damper = 0; iMarker_Damper < nMarker_Damper; iMarker_Damper++)
    if (Marker_Damper[iMarker_Damper] == val_marker) break;
  return Damper_Constant[iMarker_Damper];
}

su2double CConfig::GetLoad_Dir_Value(string val_marker) const {
  unsigned short iMarker_Load_Dir;
  for (iMarker_Load_Dir = 0; iMarker_Load_Dir < nMarker_Load_Dir; iMarker_Load_Dir++)
    if (Marker_Load_Dir[iMarker_Load_Dir] == val_marker) break;
  return Load_Dir_Value[iMarker_Load_Dir];
}

su2double CConfig::GetLoad_Dir_Multiplier(string val_marker) const {
  unsigned short iMarker_Load_Dir;
  for (iMarker_Load_Dir = 0; iMarker_Load_Dir < nMarker_Load_Dir; iMarker_Load_Dir++)
    if (Marker_Load_Dir[iMarker_Load_Dir] == val_marker) break;
  return Load_Dir_Multiplier[iMarker_Load_Dir];
}

su2double CConfig::GetDisp_Dir_Value(string val_marker) const {
  unsigned short iMarker_Disp_Dir;
  for (iMarker_Disp_Dir = 0; iMarker_Disp_Dir < nMarker_Disp_Dir; iMarker_Disp_Dir++)
    if (Marker_Disp_Dir[iMarker_Disp_Dir] == val_marker) break;
  return Disp_Dir_Value[iMarker_Disp_Dir];
}

su2double CConfig::GetDisp_Dir_Multiplier(string val_marker) const {
  unsigned short iMarker_Disp_Dir;
  for (iMarker_Disp_Dir = 0; iMarker_Disp_Dir < nMarker_Disp_Dir; iMarker_Disp_Dir++)
    if (Marker_Disp_Dir[iMarker_Disp_Dir] == val_marker) break;
  return Disp_Dir_Multiplier[iMarker_Disp_Dir];
}

const su2double* CConfig::GetLoad_Dir(string val_marker) const {
  unsigned short iMarker_Load_Dir;
  for (iMarker_Load_Dir = 0; iMarker_Load_Dir < nMarker_Load_Dir; iMarker_Load_Dir++)
    if (Marker_Load_Dir[iMarker_Load_Dir] == val_marker) break;
  return Load_Dir[iMarker_Load_Dir];
}

const su2double* CConfig::GetDisp_Dir(string val_marker) const {
  unsigned short iMarker_Disp_Dir;
  for (iMarker_Disp_Dir = 0; iMarker_Disp_Dir < nMarker_Disp_Dir; iMarker_Disp_Dir++)
    if (Marker_Disp_Dir[iMarker_Disp_Dir] == val_marker) break;
  return Disp_Dir[iMarker_Disp_Dir];
}

su2double CConfig::GetLoad_Sine_Amplitude(string val_marker) const {
  unsigned short iMarker_Load_Sine;
  for (iMarker_Load_Sine = 0; iMarker_Load_Sine < nMarker_Load_Sine; iMarker_Load_Sine++)
    if (Marker_Load_Sine[iMarker_Load_Sine] == val_marker) break;
  return Load_Sine_Amplitude[iMarker_Load_Sine];
}

su2double CConfig::GetLoad_Sine_Frequency(string val_marker) const {
  unsigned short iMarker_Load_Sine;
  for (iMarker_Load_Sine = 0; iMarker_Load_Sine < nMarker_Load_Sine; iMarker_Load_Sine++)
    if (Marker_Load_Sine[iMarker_Load_Sine] == val_marker) break;
  return Load_Sine_Frequency[iMarker_Load_Sine];
}

const su2double* CConfig::GetLoad_Sine_Dir(string val_marker) const {
  unsigned short iMarker_Load_Sine;
  for (iMarker_Load_Sine = 0; iMarker_Load_Sine < nMarker_Load_Sine; iMarker_Load_Sine++)
    if (Marker_Load_Sine[iMarker_Load_Sine] == val_marker) break;
  return Load_Sine_Dir[iMarker_Load_Sine];
}

su2double CConfig::GetWall_Emissivity(string val_marker) const {

  unsigned short iMarker_Emissivity = 0;

  if (nMarker_Emissivity > 0) {
    for (iMarker_Emissivity = 0; iMarker_Emissivity < nMarker_Emissivity; iMarker_Emissivity++)
      if (Marker_Emissivity[iMarker_Emissivity] == val_marker) break;
  }

  return Wall_Emissivity[iMarker_Emissivity];
}

su2double CConfig::GetFlowLoad_Value(string val_marker) const {
  unsigned short iMarker_FlowLoad;
  for (iMarker_FlowLoad = 0; iMarker_FlowLoad < nMarker_FlowLoad; iMarker_FlowLoad++)
    if (Marker_FlowLoad[iMarker_FlowLoad] == val_marker) break;
  return FlowLoad_Value[iMarker_FlowLoad];
}

short CConfig::FindInterfaceMarker(unsigned short iInterface) const {

  /*--- The names of the two markers that form the interface. ---*/
  const auto& sideA = Marker_ZoneInterface[2*iInterface];
  const auto& sideB = Marker_ZoneInterface[2*iInterface+1];

  for (unsigned short iMarker = 0; iMarker < nMarker_All; iMarker++) {
    /*--- If the marker is sideA or sideB of the interface (order does not matter). ---*/
    const auto& tag = Marker_All_TagBound[iMarker];
    if ((tag == sideA) || (tag == sideB)) return iMarker;
  }
  return -1;
}

void CConfig::Tick(double *val_start_time) {

#ifdef PROFILE
  *val_start_time = SU2_MPI::Wtime();
#endif

}

void CConfig::Tock(double val_start_time, string val_function_name, int val_group_id) {

#ifdef PROFILE

  double val_stop_time = 0.0, val_elapsed_time = 0.0;

  val_stop_time = SU2_MPI::Wtime();

  /*--- Compute the elapsed time for this subroutine ---*/
  val_elapsed_time = val_stop_time - val_start_time;

  /*--- Store the subroutine name and the elapsed time ---*/
  Profile_Function_tp.push_back(val_function_name);
  Profile_Time_tp.push_back(val_elapsed_time);
  Profile_ID_tp.push_back(val_group_id);

#endif

}

void CConfig::SetProfilingCSV(void) {

#ifdef PROFILE

  int rank = MASTER_NODE;
  int size = SINGLE_NODE;
#ifdef HAVE_MPI
  SU2_MPI::Comm_rank(SU2_MPI::GetComm(), &rank);
  SU2_MPI::Comm_size(SU2_MPI::GetComm(), &size);
#endif

  /*--- Each rank has the same stack trace, so the they have the same
   function calls and ordering in the vectors. We're going to reduce
   the timings from each rank and extract the avg, min, and max timings. ---*/

  /*--- First, create a local mapping, so that we can extract the
   min and max values for each function. ---*/

  for (unsigned int i = 0; i < Profile_Function_tp.size(); i++) {

    /*--- Add the function and initialize if not already stored (the ID
     only needs to be stored the first time).---*/
    if (Profile_Map_tp.find(Profile_Function_tp[i]) == Profile_Map_tp.end()) {

      vector<int> profile; profile.push_back(i);
      Profile_Map_tp.insert(pair<string,vector<int> >(Profile_Function_tp[i],profile));

    } else {

      /*--- This function has already been added, so simply increment the
       number of calls and total time for this function. ---*/

      Profile_Map_tp[Profile_Function_tp[i]].push_back(i);

    }
  }

  /*--- We now have everything gathered by function name, so we can loop over
   each function and store the min/max times. ---*/

  int map_size = 0;
  for (map<string,vector<int> >::iterator it=Profile_Map_tp.begin(); it!=Profile_Map_tp.end(); ++it) {
    map_size++;
  }

  /*--- Allocate and initialize memory ---*/

  double *l_min_red = NULL, *l_max_red = NULL, *l_tot_red = NULL, *l_avg_red = NULL;
  int *n_calls_red = NULL;
  double* l_min = new double[map_size];
  double* l_max = new double[map_size];
  double* l_tot = new double[map_size];
  double* l_avg = new double[map_size];
  int* n_calls  = new int[map_size];
  for (int i = 0; i < map_size; i++)
  {
    l_min[i]   = 1e10;
    l_max[i]   = 0.0;
    l_tot[i]   = 0.0;
    l_avg[i]   = 0.0;
    n_calls[i] = 0;
  }

  /*--- Collect the info for each function from the current rank ---*/

  int func_counter = 0;
  for (map<string,vector<int> >::iterator it=Profile_Map_tp.begin(); it!=Profile_Map_tp.end(); ++it) {

    for (unsigned int i = 0; i < (it->second).size(); i++) {
      n_calls[func_counter]++;
      l_tot[func_counter] += Profile_Time_tp[(it->second)[i]];
      if (Profile_Time_tp[(it->second)[i]] < l_min[func_counter])
        l_min[func_counter] = Profile_Time_tp[(it->second)[i]];
      if (Profile_Time_tp[(it->second)[i]] > l_max[func_counter])
        l_max[func_counter] = Profile_Time_tp[(it->second)[i]];

    }
    l_avg[func_counter] = l_tot[func_counter]/((double)n_calls[func_counter]);
    func_counter++;
  }

  /*--- Now reduce the data ---*/

  if (rank == MASTER_NODE) {
    l_min_red = new double[map_size];
    l_max_red = new double[map_size];
    l_tot_red = new double[map_size];
    l_avg_red = new double[map_size];
    n_calls_red  = new int[map_size];
  }

#ifdef HAVE_MPI
  MPI_Reduce(n_calls, n_calls_red, map_size, MPI_INT, MPI_SUM, MASTER_NODE, SU2_MPI::GetComm());
  MPI_Reduce(l_tot, l_tot_red, map_size, MPI_DOUBLE, MPI_SUM, MASTER_NODE, SU2_MPI::GetComm());
  MPI_Reduce(l_avg, l_avg_red, map_size, MPI_DOUBLE, MPI_SUM, MASTER_NODE, SU2_MPI::GetComm());
  MPI_Reduce(l_min, l_min_red, map_size, MPI_DOUBLE, MPI_MIN, MASTER_NODE, SU2_MPI::GetComm());
  MPI_Reduce(l_max, l_max_red, map_size, MPI_DOUBLE, MPI_MAX, MASTER_NODE, SU2_MPI::GetComm());
#else
  memcpy(n_calls_red, n_calls, map_size*sizeof(int));
  memcpy(l_tot_red,   l_tot,   map_size*sizeof(double));
  memcpy(l_avg_red,   l_avg,   map_size*sizeof(double));
  memcpy(l_min_red,   l_min,   map_size*sizeof(double));
  memcpy(l_max_red,   l_max,   map_size*sizeof(double));
#endif

  /*--- The master rank will write the file ---*/

  if (rank == MASTER_NODE) {

    /*--- Take averages over all ranks on the master ---*/

    for (int i = 0; i < map_size; i++) {
      l_tot_red[i]   = l_tot_red[i]/(double)size;
      l_avg_red[i]   = l_avg_red[i]/(double)size;
      n_calls_red[i] = n_calls_red[i]/size;
    }

    /*--- Now write a CSV file with the processed results ---*/

    ofstream Profile_File;
    Profile_File.precision(15);
    Profile_File.open("profiling.csv");

    /*--- Create the CSV header ---*/

    Profile_File << "\"Function_Name\", \"N_Calls\", \"Avg_Total_Time\", \"Avg_Time\", \"Min_Time\", \"Max_Time\", \"Function_ID\"" << endl;

    /*--- Loop through the map and write the results to the file ---*/

    func_counter = 0;
    for (map<string,vector<int> >::iterator it=Profile_Map_tp.begin(); it!=Profile_Map_tp.end(); ++it) {

      Profile_File << scientific << it->first << ", " << n_calls_red[func_counter] << ", " << l_tot_red[func_counter] << ", " << l_avg_red[func_counter] << ", " << l_min_red[func_counter] << ", " << l_max_red[func_counter] << ", " << (int)Profile_ID_tp[(it->second)[0]] << endl;
      func_counter++;
    }

    Profile_File.close();

  }

  delete [] l_min;
  delete [] l_max;
  delete [] l_avg;
  delete [] l_tot;
  delete [] n_calls;
  if (rank == MASTER_NODE) {
    delete [] l_min_red;
    delete [] l_max_red;
    delete [] l_avg_red;
    delete [] l_tot_red;
    delete [] n_calls_red;
  }

#endif

}

void CConfig::GEMM_Tick(double *val_start_time) const {

#ifdef PROFILE

#ifdef HAVE_MKL
  *val_start_time = dsecnd();
#else
  *val_start_time = SU2_MPI::Wtime();
#endif

#endif

}

void CConfig::GEMM_Tock(double val_start_time, int M, int N, int K) const {

#ifdef PROFILE

  /* Determine the timing value. The actual function called depends on
     the type of executable. */
  double val_stop_time = 0.0;

#ifdef HAVE_MKL
  val_stop_time = dsecnd();
#else
  val_stop_time = SU2_MPI::Wtime();
#endif

  /* Compute the elapsed time. */
  const double val_elapsed_time = val_stop_time - val_start_time;

  /* Create the CLong3T from the M-N-K values and check if it is already
     stored in the map GEMM_Profile_MNK. */
  CLong3T MNK(M, N, K);
  map<CLong3T, int>::iterator MI = GEMM_Profile_MNK.find(MNK);

  if(MI == GEMM_Profile_MNK.end()) {

    /* Entry is not present yet. Create it. */
    const int ind = GEMM_Profile_MNK.size();
    GEMM_Profile_MNK[MNK] = ind;

    GEMM_Profile_NCalls.push_back(1);
    GEMM_Profile_TotTime.push_back(val_elapsed_time);
    GEMM_Profile_MinTime.push_back(val_elapsed_time);
    GEMM_Profile_MaxTime.push_back(val_elapsed_time);
  }
  else {

    /* Entry is already present. Determine its index in the
       map and update the corresponding vectors. */
    const int ind = MI->second;
    ++GEMM_Profile_NCalls[ind];
    GEMM_Profile_TotTime[ind] += val_elapsed_time;
    GEMM_Profile_MinTime[ind]  = min(GEMM_Profile_MinTime[ind], val_elapsed_time);
    GEMM_Profile_MaxTime[ind]  = max(GEMM_Profile_MaxTime[ind], val_elapsed_time);
  }

#endif

}

void CConfig::GEMMProfilingCSV(void) {

#ifdef PROFILE

  /* Initialize the rank to the master node. */
  int rank = MASTER_NODE;

#ifdef HAVE_MPI
  /* Parallel executable. The profiling data must be sent to the master node.
     First determine the rank and size. */
  int size;
  SU2_MPI::Comm_rank(SU2_MPI::GetComm(), &rank);
  SU2_MPI::Comm_size(SU2_MPI::GetComm(), &size);

  /* Check for the master node. */
  if(rank == MASTER_NODE) {

    /* Master node. Loop over the other ranks to receive their data. */
    for(int proc=1; proc<size; ++proc) {

      /* Block until a message from this processor arrives. Determine
         the number of entries in the receive buffers. */
      SU2_MPI::Status status;
      SU2_MPI::Probe(proc, 0, SU2_MPI::GetComm(), &status);

      int nEntries;
      SU2_MPI::Get_count(&status, MPI_LONG, &nEntries);

      /* Allocate the memory for the receive buffers and receive the
         three messages using blocking receives. */
      vector<long>   recvBufNCalls(nEntries);
      vector<double> recvBufTotTime(nEntries);
      vector<double> recvBufMinTime(nEntries);
      vector<double> recvBufMaxTime(nEntries);
      vector<long>   recvBufMNK(3*nEntries);

      SU2_MPI::Recv(recvBufNCalls.data(), recvBufNCalls.size(),
                    MPI_LONG, proc, 0, SU2_MPI::GetComm(), &status);
      SU2_MPI::Recv(recvBufTotTime.data(), recvBufTotTime.size(),
                    MPI_DOUBLE, proc, 1, SU2_MPI::GetComm(), &status);
      SU2_MPI::Recv(recvBufMinTime.data(), recvBufMinTime.size(),
                    MPI_DOUBLE, proc, 2, SU2_MPI::GetComm(), &status);
      SU2_MPI::Recv(recvBufMaxTime.data(), recvBufMaxTime.size(),
                    MPI_DOUBLE, proc, 3, SU2_MPI::GetComm(), &status);
      SU2_MPI::Recv(recvBufMNK.data(), recvBufMNK.size(),
                    MPI_LONG, proc, 4, SU2_MPI::GetComm(), &status);

      /* Loop over the number of entries. */
      for(int i=0; i<nEntries; ++i) {

        /* Create the CLong3T from the M-N-K values and check if it is already
           stored in the map GEMM_Profile_MNK. */
        CLong3T MNK(recvBufMNK[3*i], recvBufMNK[3*i+1], recvBufMNK[3*i+2]);
        map<CLong3T, int>::iterator MI = GEMM_Profile_MNK.find(MNK);

        if(MI == GEMM_Profile_MNK.end()) {

          /* Entry is not present yet. Create it. */
          const int ind = GEMM_Profile_MNK.size();
          GEMM_Profile_MNK[MNK] = ind;

          GEMM_Profile_NCalls.push_back(recvBufNCalls[i]);
          GEMM_Profile_TotTime.push_back(recvBufTotTime[i]);
          GEMM_Profile_MinTime.push_back(recvBufMinTime[i]);
          GEMM_Profile_MaxTime.push_back(recvBufMaxTime[i]);
        }
        else {

          /* Entry is already present. Determine its index in the
             map and update the corresponding vectors. */
          const int ind = MI->second;
          GEMM_Profile_NCalls[ind]  += recvBufNCalls[i];
          GEMM_Profile_TotTime[ind] += recvBufTotTime[i];
          GEMM_Profile_MinTime[ind]  = min(GEMM_Profile_MinTime[ind], recvBufMinTime[i]);
          GEMM_Profile_MaxTime[ind]  = max(GEMM_Profile_MaxTime[ind], recvBufMaxTime[i]);
        }
      }
    }
  }
  else {

    /* Not the master node. Create the send buffer for the MNK data. */
    vector<long> sendBufMNK(3*GEMM_Profile_NCalls.size());
    for(map<CLong3T, int>::iterator MI =GEMM_Profile_MNK.begin();
                                    MI!=GEMM_Profile_MNK.end(); ++MI) {

      const int ind = 3*MI->second;
      sendBufMNK[ind]   = MI->first.long0;
      sendBufMNK[ind+1] = MI->first.long1;
      sendBufMNK[ind+2] = MI->first.long2;
    }

    /* Send the data to the master node using blocking sends. */
    SU2_MPI::Send(GEMM_Profile_NCalls.data(), GEMM_Profile_NCalls.size(),
                  MPI_LONG, MASTER_NODE, 0, SU2_MPI::GetComm());
    SU2_MPI::Send(GEMM_Profile_TotTime.data(), GEMM_Profile_TotTime.size(),
                  MPI_DOUBLE, MASTER_NODE, 1, SU2_MPI::GetComm());
    SU2_MPI::Send(GEMM_Profile_MinTime.data(), GEMM_Profile_MinTime.size(),
                  MPI_DOUBLE, MASTER_NODE, 2, SU2_MPI::GetComm());
    SU2_MPI::Send(GEMM_Profile_MaxTime.data(), GEMM_Profile_MaxTime.size(),
                  MPI_DOUBLE, MASTER_NODE, 3, SU2_MPI::GetComm());
    SU2_MPI::Send(sendBufMNK.data(), sendBufMNK.size(),
                  MPI_LONG, MASTER_NODE, 4, SU2_MPI::GetComm());
  }

#endif

  /*--- The master rank will write the file ---*/
  if (rank == MASTER_NODE) {

    /* Store the elements of the map GEMM_Profile_MNK in
       vectors for post processing reasons. */
    const unsigned int nItems = GEMM_Profile_MNK.size();
    vector<long> M(nItems), N(nItems), K(nItems);
    for(map<CLong3T, int>::iterator MI =GEMM_Profile_MNK.begin();
                                    MI!=GEMM_Profile_MNK.end(); ++MI) {

      const int ind = MI->second;
      M[ind] = MI->first.long0;
      N[ind] = MI->first.long1;
      K[ind] = MI->first.long2;
    }

    /* In order to create a nicer output the profiling data is sorted in
       terms of CPU time spent. Create a vector of pairs for carrying
       out this sort. */
    vector<pair<double, unsigned int> > sortedTime;

    for(unsigned int i=0; i<GEMM_Profile_TotTime.size(); ++i)
      sortedTime.push_back(make_pair(GEMM_Profile_TotTime[i], i));

    sort(sortedTime.begin(), sortedTime.end());

    /* Open the profiling file. */
    ofstream Profile_File;
    Profile_File.precision(15);
    Profile_File.open("gemm_profiling.csv");

    /* Create the CSV header */
    Profile_File << "\"Total_Time\", \"N_Calls\", \"Avg_Time\", \"Min_Time\", \"Max_Time\", \"M\", \"N\", \"K\", \"Avg GFLOPs\"" << endl;

    /* Loop through the different items, where the item with the largest total time is
       written first. As sortedTime is sorted in increasing order, the sequence of
       sortedTime must be reversed. */
    for(vector<pair<double, unsigned int> >::reverse_iterator rit =sortedTime.rbegin();
                                                              rit!=sortedTime.rend(); ++rit) {
      /* Determine the original index in the profiling vectors. */
      const unsigned int ind = rit->second;
      const double AvgTime = GEMM_Profile_TotTime[ind]/GEMM_Profile_NCalls[ind];
      const double GFlops   = 2.0e-9*M[ind]*N[ind]*K[ind]/AvgTime;

      /* Write the data. */
      Profile_File << scientific << GEMM_Profile_TotTime[ind] << ", " << GEMM_Profile_NCalls[ind] << ", "
                   << AvgTime << ", " << GEMM_Profile_MinTime[ind] << ", " << GEMM_Profile_MaxTime[ind] << ", "
                   << M[ind] << ", " << N[ind] << ", " << K[ind] << ", " << GFlops << endl;
    }

    /* Close the file. */
    Profile_File.close();
  }

#endif

}

void CConfig::SetFreeStreamTurboNormal(const su2double* turboNormal){

  FreeStreamTurboNormal[0] = turboNormal[0];
  FreeStreamTurboNormal[1] = turboNormal[1];
  FreeStreamTurboNormal[2] = 0.0;

}

void CConfig::SetMultizone(const CConfig *driver_config, const CConfig* const* config_container){

  for (unsigned short iZone = 0; iZone < nZone; iZone++){

    if (config_container[iZone]->GetTime_Domain() != GetTime_Domain()){
      SU2_MPI::Error("Option TIME_DOMAIN must be the same in all zones.", CURRENT_FUNCTION);
    }
    if (config_container[iZone]->GetnTime_Iter() != GetnTime_Iter()){
      SU2_MPI::Error("Option TIME_ITER must be the same in all zones.", CURRENT_FUNCTION);
    }
    if (config_container[iZone]->GetnOuter_Iter() != GetnOuter_Iter()){
      SU2_MPI::Error("Option OUTER_ITER must be the same in all zones.", CURRENT_FUNCTION);
    }
    if (config_container[iZone]->GetTime_Step() != GetTime_Step()){
      SU2_MPI::Error("Option TIME_STEP must be the same in all zones.", CURRENT_FUNCTION);
    }
    if (config_container[iZone]->GetUnst_CFL() != 0.0){
      SU2_MPI::Error("Option UNST_CFL_NUMBER cannot be used in multizone problems (must be 0),"
                     " use a fixed TIME_STEP instead.", CURRENT_FUNCTION);
    }
    if (config_container[iZone]->GetMultizone_Problem() != GetMultizone_Problem()){
      SU2_MPI::Error("Option MULTIZONE must be the same in all zones.", CURRENT_FUNCTION);
    }
    if (config_container[iZone]->GetMultizone_Mesh() != GetMultizone_Mesh()){
      SU2_MPI::Error("Option MULTIZONE_MESH must be the same in all zones.", CURRENT_FUNCTION);
    }
    if(config_container[iZone]->GetWnd_Cauchy_Crit() == true){
      SU2_MPI::Error("Option WINDOW_CAUCHY_CRIT must be deactivated for multizone problems.", CURRENT_FUNCTION);
    }
  }
  if(driver_config->GetWnd_Cauchy_Crit() == true){
    SU2_MPI::Error("Option WINDOW_CAUCHY_CRIT must be deactivated for multizone problems.", CURRENT_FUNCTION);
  }

  bool multiblockDriver = false;
  for (unsigned short iFiles = 0; iFiles < driver_config->GetnVolumeOutputFiles(); iFiles++){
    if (driver_config->GetVolumeOutputFiles()[iFiles] == PARAVIEW_MULTIBLOCK){
      multiblockDriver = true;
    }
  }

  bool multiblockZone = false;
  for (unsigned short iZone = 0; iZone < nZone; iZone++){
    multiblockZone = false;
    for (unsigned short iFiles = 0; iFiles < config_container[iZone]->GetnVolumeOutputFiles(); iFiles++){
      if (config_container[iZone]->GetVolumeOutputFiles()[iFiles] == PARAVIEW_MULTIBLOCK){
        multiblockZone = true;
      }
    }
    if (multiblockZone != multiblockDriver){
      SU2_MPI::Error("To enable PARAVIEW_MULTIBLOCK output, add it to OUTPUT_FILES option in main config and\n"
                     "remove option from sub-config files.", CURRENT_FUNCTION);
    }
  }

  /*--- Fix the Time Step for all subdomains, for the case of time-dependent problems ---*/
  if (driver_config->GetTime_Domain()){
    Delta_UnstTime = driver_config->GetTime_Step();
    Delta_DynTime  = driver_config->GetTime_Step();

    Time_Domain = true;
  }

  /*------------------------------------------------------------*/
  /*------ Determine the special properties of the problem -----*/
  /*------------------------------------------------------------*/

  bool fluid_zone = false;
  bool structural_zone = false;

  /*--- If there is at least a fluid and a structural zone ---*/
  for (auto iZone = 0u; iZone < nZone; iZone++) {
    fluid_zone |= config_container[iZone]->GetFluidProblem();
    structural_zone |= config_container[iZone]->GetStructuralProblem();
  }

  if (structural_zone) Relaxation = true;

  /*--- If the problem has FSI properties ---*/
  FSI_Problem = fluid_zone && structural_zone;

  Multizone_Residual = true;
}<|MERGE_RESOLUTION|>--- conflicted
+++ resolved
@@ -3629,13 +3629,6 @@
       SU2_MPI::Error("AUSMPW+ is extremely unstable. Feel free to fix me!", CURRENT_FUNCTION);
   }
 
-<<<<<<< HEAD
-  if (GetKind_FluidModel() == MUTATIONPP && GetFrozen() == true){
-      SU2_MPI::Error("The option of FROZEN_MIXTURE is not yet working with Mutation++ support.", CURRENT_FUNCTION);
-  }
-
-=======
->>>>>>> ecb9f5c7
   if(GetBoolTurbomachinery()){
     nBlades = new su2double[nZone];
     FreeStreamTurboNormal= new su2double[3];
