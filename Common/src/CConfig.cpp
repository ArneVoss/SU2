--- conflicted
+++ resolved
@@ -1092,19 +1092,11 @@
   const bool discAdjDefault = false;
 #endif
   /*!\brief MATH_PROBLEM  \n DESCRIPTION: Mathematical problem \n  Options: DIRECT, ADJOINT \ingroup Config*/
-<<<<<<< HEAD
-  addMathProblemOption("MATH_PROBLEM", ContinuousAdjoint, false, DiscreteAdjoint, false, Restart_Flow, false, Reduced_Model, false);
-  /*!\brief KIND_TURB_MODEL \n DESCRIPTION: Specify turbulence model \n Options: see \link Turb_Model_Map \endlink \n DEFAULT: NO_TURB_MODEL \ingroup Config*/
-  addEnumOption("KIND_TURB_MODEL", Kind_Turb_Model, Turb_Model_Map, NO_TURB_MODEL);
-  /*!\brief KIND_TRANS_MODEL \n DESCRIPTION: Specify transition model OPTIONS: see \link Trans_Model_Map \endlink \n DEFAULT: NO_TRANS_MODEL \ingroup Config*/
-  addEnumOption("KIND_TRANS_MODEL", Kind_Trans_Model, Trans_Model_Map, NO_TRANS_MODEL);
-=======
-  addMathProblemOption("MATH_PROBLEM", ContinuousAdjoint, false, DiscreteAdjoint, discAdjDefault, Restart_Flow, discAdjDefault);
+  addMathProblemOption("MATH_PROBLEM", ContinuousAdjoint, false, DiscreteAdjoint, discAdjDefault, Restart_Flow, discAdjDefault, Reduced_Model, false);
   /*!\brief KIND_TURB_MODEL \n DESCRIPTION: Specify turbulence model \n Options: see \link Turb_Model_Map \endlink \n DEFAULT: NONE \ingroup Config*/
   addEnumOption("KIND_TURB_MODEL", Kind_Turb_Model, Turb_Model_Map, TURB_MODEL::NONE);
   /*!\brief KIND_TRANS_MODEL \n DESCRIPTION: Specify transition model OPTIONS: see \link Trans_Model_Map \endlink \n DEFAULT: NONE \ingroup Config*/
   addEnumOption("KIND_TRANS_MODEL", Kind_Trans_Model, Trans_Model_Map, TURB_TRANS_MODEL::NONE);
->>>>>>> 4f85841f
 
   /*!\brief KIND_SPECIES_MODEL \n DESCRIPTION: Specify scalar transport model \n Options: see \link Scalar_Model_Map \endlink \n DEFAULT: NONE \ingroup Config*/
   addEnumOption("KIND_SCALAR_MODEL", Kind_Species_Model, Species_Model_Map, SPECIES_MODEL::NONE);
