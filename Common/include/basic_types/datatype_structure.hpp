--- conflicted
+++ resolved
@@ -30,77 +30,6 @@
 #include <iostream>
 #include <complex>
 #include <cstdio>
-<<<<<<< HEAD
-#include <type_traits>
-
-#if defined(_MSC_VER)
-#define FORCEINLINE __forceinline
-#elif defined(__GNUC__) || defined(__clang__) || defined(__INTEL_COMPILER)
-#define FORCEINLINE inline __attribute__((always_inline))
-#else
-#define FORCEINLINE inline
-#endif
-
-#if defined(__GNUC__) || defined(__clang__) || defined(__INTEL_COMPILER)
-#define NEVERINLINE inline __attribute__((noinline))
-#else
-#define NEVERINLINE inline
-#endif
-
-#if defined(__INTEL_COMPILER)
-/*--- Disable warnings related to inline attributes. ---*/
-#pragma warning disable 2196
-#pragma warning disable 3415
-/*--- Disable warnings related to overloaded virtual. ---*/
-#pragma warning disable 654
-#pragma warning disable 1125
-#if defined(CODI_FORWARD_TYPE) || defined(CODI_REVERSE_TYPE)
-#pragma warning disable 1875
-#endif
-#endif
-
-/*--- Convenience SFINAE typedef to conditionally
- * enable/disable function template overloads. ---*/
-template<bool condition>
-using su2enable_if = typename std::enable_if<condition,bool>::type;
-
-/*--- Depending on the datatype defined during the configuration,
- * include the correct definition, and create the main typedef. ---*/
-
-#if defined(CODI_REVERSE_TYPE) // reverse mode AD
-#include "codi.hpp"
-#include "codi/tools/dataStore.hpp"
-
-#ifndef CODI_INDEX_TAPE
-#define CODI_INDEX_TAPE 0
-#endif
-#ifndef CODI_PRIMAL_TAPE
-#define CODI_PRIMAL_TAPE 0
-#endif
-#ifndef CODI_PRIMAL_INDEX_TAPE
-#define CODI_PRIMAL_INDEX_TAPE 0
-#endif
-
-#if CODI_INDEX_TAPE
-using su2double = codi::RealReverseIndex;
-#elif CODI_PRIMAL_TAPE
-using su2double = codi::RealReversePrimal;
-#elif CODI_PRIMAL_INDEX_TAPE
-using su2double = codi::RealReversePrimalIndex;
-#else
-using su2double = codi::RealReverse;
-#endif
-
-#elif defined(CODI_FORWARD_TYPE) // forward mode AD
-#include "codi.hpp"
-using su2double = codi::RealForward;
-
-#else // primal / direct / no AD
-#define PRIMAL_SOLVER
-using su2double = double;
-#endif
-=======
->>>>>>> 1f7f6bb2
 
 #include "../code_config.hpp"
 #include "ad_structure.hpp"
