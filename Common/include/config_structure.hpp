--- conflicted
+++ resolved
@@ -122,7 +122,6 @@
   SubsonicEngine,			/*!< \brief Engine intake subsonic region. */
   Frozen_Visc_Cont,			/*!< \brief Flag for cont. adjoint problem with/without frozen viscosity. */
   Frozen_Visc_Disc,			/*!< \brief Flag for disc. adjoint problem with/without frozen viscosity. */
-<<<<<<< HEAD
   Frozen_Limiter_Disc,			/*!< \brief Flag for disc. adjoint problem with/without frozen limiter. */
   Inconsistent_Disc,      /*!< \brief Use an inconsistent (primal/dual) discrete adjoint formulation. */
   Sens_Remove_Sharp,			/*!< \brief Flag for removing or not the sharp edges from the sensitivity computation. */
@@ -147,7 +146,7 @@
   su2double CL_Target; /*!< \brief Weight of the drag coefficient. */
   su2double CM_Target; /*!< \brief Weight of the drag coefficient. */
   su2double *HTP_Min_XCoord, *HTP_Min_YCoord; /*!< \brief Identification of the HTP. */
-  unsigned short Unsteady_Simulation;	/*!< \brief Steady or unsteady (time stepping or dual time stepping) computation. */
+  unsigned short TimeMarching;	/*!< \brief Steady or unsteady (time stepping or dual time stepping) computation. */
   unsigned short Dynamic_Analysis;	/*!< \brief Static or dynamic structural analysis. */
   unsigned short nStartUpIter;	/*!< \brief Start up iterations using the fine grid. */
   su2double FixAzimuthalLine; /*!< \brief Fix an azimuthal line due to misalignments of the nearfield. */
@@ -155,40 +154,6 @@
   su2double Venkat_LimiterCoeff;				/*!< \brief Limiter coefficient */
   unsigned long LimiterIter;	/*!< \brief Freeze the value of the limiter after a number of iterations */
   su2double AdjSharp_LimiterCoeff;				/*!< \brief Coefficient to identify the limit of a sharp edge. */
-=======
-  Frozen_Limiter_Disc,      /*!< \brief Flag for disc. adjoint problem with/without frozen limiter. */
-  Inconsistent_Disc,        /*!< \brief Use an inconsistent (primal/dual) discrete adjoint formulation. */
-  Sens_Remove_Sharp,		/*!< \brief Flag for removing or not the sharp edges from the sensitivity computation. */
-  Hold_GridFixed,	        /*!< \brief Flag hold fixed some part of the mesh during the deformation. */
-  Axisymmetric,             /*!< \brief Flag for axisymmetric calculations */
-  Integrated_HeatFlux,      /*!< \brief Flag for heat flux BC whether it deals with integrated values.*/
-  Buffet_Monitoring;        /*!< \brief Flag for computing the buffet sensor.*/
-  su2double Buffet_k;       /*!< \brief Sharpness coefficient for buffet sensor.*/
-  su2double Buffet_lambda;  /*!< \brief Offset parameter for buffet sensor.*/
-  su2double Damp_Engine_Inflow;	  /*!< \brief Damping factor for the engine inlet. */
-  su2double Damp_Engine_Exhaust;  /*!< \brief Damping factor for the engine exhaust. */
-  su2double Damp_Res_Restric,	  /*!< \brief Damping factor for the residual restriction. */
-  Damp_Correc_Prolong;            /*!< \brief Damping factor for the correction prolongation. */
-  su2double Position_Plane;    /*!< \brief Position of the Near-Field (y coordinate 2D, and z coordinate 3D). */
-  su2double WeightCd;          /*!< \brief Weight of the drag coefficient. */
-  su2double dCD_dCL;           /*!< \brief Fixed Cl mode derivate . */
-  su2double dCMx_dCL;          /*!< \brief Fixed Cl mode derivate. */
-  su2double dCMy_dCL;          /*!< \brief Fixed Cl mode derivate. */
-  su2double dCMz_dCL;          /*!< \brief Fixed Cl mode derivate. */
-  su2double dCD_dCMy;          /*!< \brief Fixed Cl mode derivate. */
-  su2double CL_Target;         /*!< \brief Fixed Cl mode Target Cl. */
-  su2double CM_Target;         /*!< \brief Fixed Cl mode Target CM. */
-  su2double *HTP_Min_XCoord,
-  *HTP_Min_YCoord;                   /*!< \brief Identification of the HTP. */
-  unsigned short TimeMarching;	     /*!< \brief Steady or unsteady (time stepping or dual time stepping) computation. */
-  unsigned short Dynamic_Analysis;   /*!< \brief Static or dynamic structural analysis. */
-  unsigned short nStartUpIter;	     /*!< \brief Start up iterations using the fine grid. */
-  su2double FixAzimuthalLine;        /*!< \brief Fix an azimuthal line due to misalignments of the nearfield. */
-  su2double **DV_Value;		         /*!< \brief Previous value of the design variable. */
-  su2double Venkat_LimiterCoeff;     /*!< \brief Limiter coefficient */
-  unsigned long LimiterIter;	     /*!< \brief Freeze the value of the limiter after a number of iterations */
-  su2double AdjSharp_LimiterCoeff;   /*!< \brief Coefficient to identify the limit of a sharp edge. */
->>>>>>> d93803a6
   unsigned short SystemMeasurements; /*!< \brief System of measurements. */
   unsigned short Kind_Regime;      /*!< \brief Kind of adjoint function. */
   unsigned short *Kind_ObjFunc;    /*!< \brief Kind of objective function. */
@@ -529,18 +494,11 @@
   Kind_TimeIntScheme_AdjFlow,	/*!< \brief Time integration for the adjoint flow equations. */
   Kind_TimeIntScheme_Turb,	    /*!< \brief Time integration for the turbulence model. */
   Kind_TimeIntScheme_AdjTurb,	/*!< \brief Time integration for the adjoint turbulence model. */
-<<<<<<< HEAD
-  Kind_TimeIntScheme_Heat,	/*!< \brief Time integration for the heat equations. */
   Kind_TimeIntScheme_Poisson,	/*!< \brief Time integration for the poisson(pressure correction) equation. */
-  Kind_TimeStep_Heat, /*!< \brief Time stepping method for the (fvm) heat equation. */
-  Kind_TimeIntScheme_FEA,	/*!< \brief Time integration for the FEA equations. */
-  Kind_SpaceIteScheme_FEA,	/*!< \brief Iterative scheme for nonlinear structural analysis. */
-=======
   Kind_TimeIntScheme_Heat,	    /*!< \brief Time integration for the wave equations. */
   Kind_TimeStep_Heat,           /*!< \brief Time stepping method for the (fvm) heat equation. */
   Kind_TimeIntScheme_FEA,	    /*!< \brief Time integration for the FEA equations. */
   Kind_SpaceIteScheme_FEA,	    /*!< \brief Iterative scheme for nonlinear structural analysis. */
->>>>>>> d93803a6
   Kind_ConvNumScheme,			/*!< \brief Global definition of the convective term. */
   Kind_ConvNumScheme_Flow,	    /*!< \brief Centered or upwind scheme for the flow equations. */
   Kind_ConvNumScheme_FEM_Flow,  /*!< \brief Finite element scheme for the flow equations. */
@@ -567,16 +525,11 @@
   Kind_Matrix_Coloring,         /*!< \brief Type of matrix coloring for sparse Jacobian computation. */
   Kind_Solver_Fluid_FSI,		/*!< \brief Kind of solver for the fluid in FSI applications. */
   Kind_Solver_Struc_FSI,		/*!< \brief Kind of solver for the structure in FSI applications. */
-<<<<<<< HEAD
-  Kind_BGS_RelaxMethod,				/*!< \brief Kind of relaxation method for Block Gauss Seidel method in FSI problems. */
-  Kind_TransferMethod,	/*!< \brief Iterative scheme for nonlinear structural analysis. */
   Kind_Incomp_System,  /*!< \brief Pressure-based solver for incompressible flows. */
-  Kind_PBIter;        /*!< \brief Pressure-based solver for incompressible flows. */
-=======
+  Kind_PBIter,        /*!< \brief Pressure-based solver for incompressible flows. */
   Kind_BGS_RelaxMethod;				/*!< \brief Kind of relaxation method for Block Gauss Seidel method in FSI problems. */
   bool ReconstructionGradientRequired; /*!< \brief Enable or disable a second gradient calculation for upwind reconstruction only. */
   bool LeastSquaresRequired;  /*!< \brief Enable or disable memory allocation for least-squares gradient methods. */
->>>>>>> d93803a6
   bool Energy_Equation;         /*!< \brief Solve the energy equation for incompressible flows. */
 
   bool MUSCL,		       /*!< \brief MUSCL scheme .*/
@@ -598,36 +551,6 @@
   Kind_Material,			/*!< \brief Determines the material model to be used (structural analysis). */
   Kind_Struct_Solver,		/*!< \brief Determines the geometric condition (small or large deformations) for structural analysis. */
   Kind_DV_FEA;				/*!< \brief Kind of Design Variable for FEA problems.*/
-<<<<<<< HEAD
-  unsigned short Kind_Turb_Model;			/*!< \brief Turbulent model definition. */
-  unsigned short Kind_SGS_Model;                        /*!< \brief LES SGS model definition. */
-  unsigned short Kind_Trans_Model,			/*!< \brief Transition model definition. */
-  Kind_ActDisk, Kind_Engine_Inflow, Kind_Inlet, *Kind_Inc_Inlet, *Kind_Inc_Outlet, *Kind_Data_Riemann, *Kind_Data_Giles;           /*!< \brief Kind of inlet boundary treatment. */
-  unsigned short nInc_Inlet;  /*!< \brief Number of inlet boundary treatment types listed. */
-  unsigned short nInc_Outlet;  /*!< \brief Number of inlet boundary treatment types listed. */
-  su2double Inc_Inlet_Damping;  /*!< \brief Damping factor applied to the iterative updates to the velocity at a pressure inlet in incompressible flow. */
-  su2double Inc_Outlet_Damping; /*!< \brief Damping factor applied to the iterative updates to the pressure at a mass flow outlet in incompressible flow. */
-  bool Inc_Inlet_UseNormal;    /*!< \brief Flag for whether to use the local normal as the flow direction for an incompressible pressure inlet. */
-  su2double Linear_Solver_Error;		/*!< \brief Min error of the linear solver for the implicit formulation. */
-  su2double Deform_Linear_Solver_Error;    /*!< \brief Min error of the linear solver for the implicit formulation. */
-  su2double Linear_Solver_Error_FSI_Struc;		/*!< \brief Min error of the linear solver for the implicit formulation in the structural side for FSI problems . */
-  su2double Linear_Solver_Error_Heat;        /*!< \brief Min error of the linear solver for the implicit formulation in the fvm heat solver . */
-  su2double Linear_Solver_Smoother_Relaxation;  /*!< \brief Relaxation factor for iterative linear smoothers. */
-  unsigned long Linear_Solver_Iter;		/*!< \brief Max iterations of the linear solver for the implicit formulation. */
-  unsigned long Deform_Linear_Solver_Iter;   /*!< \brief Max iterations of the linear solver for the implicit formulation. */
-  unsigned long Linear_Solver_Iter_FSI_Struc;		/*!< \brief Max iterations of the linear solver for FSI applications and structural solver. */
-  unsigned long Linear_Solver_Iter_Heat;       /*!< \brief Max iterations of the linear solver for the implicit formulation in the fvm heat solver. */
-  unsigned long Linear_Solver_Iter_Flow;       /*!< \brief Max iterations of the linear solver for the implicit formulation in the pressure based flow solver. */
-  unsigned long Linear_Solver_Iter_Poisson;       /*!< \brief Max iterations of the linear solver for the implicit formulation in the poisson solver of the pressure based method. */
-  unsigned long Linear_Solver_Restart_Frequency;   /*!< \brief Restart frequency of the linear solver for the implicit formulation. */
-  unsigned short Linear_Solver_ILU_n;		/*!< \brief ILU fill=in level. */
-  su2double SemiSpan;		/*!< \brief Wing Semi span. */
-  su2double Roe_Kappa;		/*!< \brief Relaxation of the Roe scheme. */
-  su2double Relaxation_Factor_Flow;		/*!< \brief Relaxation coefficient of the linear solver mean flow. */
-  su2double Relaxation_Factor_Turb;		/*!< \brief Relaxation coefficient of the linear solver turbulence. */
-  su2double Relaxation_Factor_AdjFlow;		/*!< \brief Relaxation coefficient of the linear solver adjoint mean flow. */
-  su2double Relaxation_Factor_CHT;  /*!< \brief Relaxation coefficient for the update of conjugate heat variables. */
-=======
 
   unsigned short Kind_Turb_Model;   /*!< \brief Turbulent model definition. */
   unsigned short Kind_SGS_Model;    /*!< \brief LES SGS model definition. */
@@ -650,12 +573,13 @@
   unsigned long Deform_Linear_Solver_Iter;        /*!< \brief Max iterations of the linear solver for the implicit formulation. */
   unsigned long Linear_Solver_Iter_FSI_Struc;	  /*!< \brief Max iterations of the linear solver for FSI applications and structural solver. */
   unsigned long Linear_Solver_Restart_Frequency;  /*!< \brief Restart frequency of the linear solver for the implicit formulation. */
+  unsigned long Linear_Solver_Iter_Flow;       /*!< \brief Max iterations of the linear solver for the implicit formulation in the pressure based flow solver. */
+  unsigned long Linear_Solver_Iter_Poisson;       /*!< \brief Max iterations of the linear solver for the implicit formulation in the poisson solver of the pressure based method. */
   unsigned short Linear_Solver_ILU_n;		      /*!< \brief ILU fill=in level. */
   su2double SemiSpan;		          /*!< \brief Wing Semi span. */
   su2double Roe_Kappa;		          /*!< \brief Relaxation of the Roe scheme. */
   su2double Relaxation_Factor_AdjFlow;  /*!< \brief Relaxation coefficient of the linear solver adjoint mean flow. */
   su2double Relaxation_Factor_CHT;      /*!< \brief Relaxation coefficient for the update of conjugate heat variables. */
->>>>>>> d93803a6
   su2double AdjTurb_Linear_Error;		/*!< \brief Min error of the turbulent adjoint linear solver for the implicit formulation. */
   su2double EntropyFix_Coeff;           /*!< \brief Entropy fix coefficient. */
   unsigned short AdjTurb_Linear_Iter;	/*!< \brief Min error of the turbulent adjoint linear solver for the implicit formulation. */
@@ -1098,20 +1022,6 @@
   *default_rampRotFrame_coeff, /*!< \brief Default ramp rotating frame coefficients for the COption class. */
   *default_rampOutPres_coeff,  /*!< \brief Default ramp outlet pressure coefficients for the COption class. */
   *default_jst_adj_coeff,      /*!< \brief Default artificial dissipation (adjoint) array for the COption class. */
-<<<<<<< HEAD
-  *default_ad_coeff_heat,     /*!< \brief Default artificial dissipation (heat) array for the COption class. */  
-  *default_obj_coeff,         /*!< \brief Default objective array for the COption class. */
-  *default_geo_loc,           /*!< \brief Default SU2_GEO section locations array for the COption class. */
-  *default_distortion,        /*!< \brief Default SU2_GEO section locations array for the COption class. */
-  *default_ea_lim,            /*!< \brief Default equivalent area limit array for the COption class. */
-  *default_grid_fix,          /*!< \brief Default fixed grid (non-deforming region) array for the COption class. */
-  *default_htp_axis,          /*!< \brief Default HTP axis for the COption class. */
-  *default_ffd_axis,          /*!< \brief Default FFD axis for the COption class. */
-  *default_inc_crit,          /*!< \brief Default incremental criteria array for the COption class. */
-  *default_extrarelfac,       /*!< \brief Default extra relaxation factor for Giles BC in the COption class. */
-  *default_sineload_coeff,    /*!< \brief Default values for a sine load. */
-  *default_prefcoord_location; /*!< \brief Default value of pressure reference cell (needed for pressure-based solver only) */
-=======
   *default_ad_coeff_heat,      /*!< \brief Default artificial dissipation (heat) array for the COption class. */
   *default_obj_coeff,          /*!< \brief Default objective array for the COption class. */
   *default_geo_loc,            /*!< \brief Default SU2_GEO section locations array for the COption class. */
@@ -1122,9 +1032,9 @@
   *default_ffd_axis,           /*!< \brief Default FFD axis for the COption class. */
   *default_inc_crit,           /*!< \brief Default incremental criteria array for the COption class. */
   *default_extrarelfac,        /*!< \brief Default extra relaxation factor for Giles BC in the COption class. */
+  *default_prefcoord_location, /*!< \brief Default value of pressure reference cell (needed for pressure-based solver only) */
   *default_sineload_coeff;     /*!< \brief Default values for a sine load. */
 
->>>>>>> d93803a6
   unsigned short nSpanWiseSections; /*!< \brief number of span-wise sections */
   unsigned short nSpanMaxAllZones;  /*!< \brief number of maximum span-wise sections for all zones */
   unsigned short *nSpan_iZones;     /*!< \brief number of span-wise sections for each zones */
