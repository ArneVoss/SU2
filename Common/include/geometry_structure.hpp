/*!
 * \file geometry_structure.hpp
 * \brief Headers of the main subroutines for creating the geometrical structure.
 *        The subroutines and functions are in the <i>geometry_structure.cpp</i> file.
 * \author F. Palacios, T. Economon
 * \version 5.0.0 "Raven"
 *
 * SU2 Original Developers: Dr. Francisco D. Palacios.
 *                          Dr. Thomas D. Economon.
 *
 * SU2 Developers: Prof. Juan J. Alonso's group at Stanford University.
 *                 Prof. Piero Colonna's group at Delft University of Technology.
 *                 Prof. Nicolas R. Gauger's group at Kaiserslautern University of Technology.
 *                 Prof. Alberto Guardone's group at Polytechnic University of Milan.
 *                 Prof. Rafael Palacios' group at Imperial College London.
 *                 Prof. Edwin van der Weide's group at the University of Twente.
 *                 Prof. Vincent Terrapon's group at the University of Liege.
 *
 * Copyright (C) 2012-2017 SU2, the open-source CFD code.
 *
 * SU2 is free software; you can redistribute it and/or
 * modify it under the terms of the GNU Lesser General Public
 * License as published by the Free Software Foundation; either
 * version 2.1 of the License, or (at your option) any later version.
 *
 * SU2 is distributed in the hope that it will be useful,
 * but WITHOUT ANY WARRANTY; without even the implied warranty of
 * MERCHANTABILITY or FITNESS FOR A PARTICULAR PURPOSE. See the GNU
 * Lesser General Public License for more details.
 *
 * You should have received a copy of the GNU Lesser General Public
 * License along with SU2. If not, see <http://www.gnu.org/licenses/>.
 */

#pragma once

#include "./mpi_structure.hpp"

#ifdef HAVE_METIS
  #include "metis.h"
#endif
#ifdef HAVE_PARMETIS
extern "C" {
#include "parmetis.h"
}
#endif
#ifdef HAVE_CGNS
  #include "cgnslib.h"
#endif
#include <string>
#include <fstream>
#include <sstream>
#include <cmath>
#include <algorithm>
#include <string.h>
#include <stdio.h>
#include <stdlib.h>

#include "primal_grid_structure.hpp"
#include "dual_grid_structure.hpp"
#include "config_structure.hpp"

using namespace std;

/*! 
 * \class CGeometry
 * \brief Parent class for defining the geometry of the problem (complete geometry, 
 *        multigrid agglomerated geometry, only boundary geometry, etc..)
 * \author F. Palacios
 * \version 5.0.0 "Raven"
 */
class CGeometry {
protected:
	unsigned long nPoint,	/*!< \brief Number of points of the mesh. */
	nPointDomain,						/*!< \brief Number of real points of the mesh. */
	nPointGhost,					/*!< \brief Number of ghost points of the mesh. */
	nPointNode,					/*!< \brief Size of the node array allocated to hold CPoint objects. */
  Global_nPoint,	/*!< \brief Total number of nodes in a simulation across all processors (including halos). */
	Global_nPointDomain,	/*!< \brief Total number of nodes in a simulation across all processors (excluding halos). */
	nElem,					/*!< \brief Number of elements of the mesh. */
  Global_nElem,	/*!< \brief Total number of elements in a simulation across all processors (all types). */
  Global_nElemDomain,  /*!< \brief Total number of elements in a simulation across all processors (excluding halos). */
	nEdge,					/*!< \brief Number of edges of the mesh. */
	nFace,					/*!< \brief Number of faces of the mesh. */
  nelem_edge,             /*!< \brief Number of edges in the mesh. */
  Global_nelem_edge,      /*!< \brief Total number of edges in the mesh across all processors. */
  nelem_triangle,       /*!< \brief Number of triangles in the mesh. */
  Global_nelem_triangle,       /*!< \brief Total number of triangles in the mesh across all processors. */
  nelem_quad,           /*!< \brief Number of quadrangles in the mesh. */
  Global_nelem_quad,           /*!< \brief Total number of quadrangles in the mesh across all processors. */
  nelem_tetra,          /*!< \brief Number of tetrahedra in the mesh. */
  Global_nelem_tetra,          /*!< \brief Total number of tetrahedra in the mesh across all processors. */
  nelem_hexa,           /*!< \brief Number of hexahedra in the mesh. */
  Global_nelem_hexa,           /*!< \brief Total number of hexahedra in the mesh across all processors. */
  nelem_prism,          /*!< \brief Number of prisms in the mesh. */
  Global_nelem_prism,          /*!< \brief Total number of prisms in the mesh across all processors. */
  nelem_pyramid,        /*!< \brief Number of pyramids in the mesh. */
  Global_nelem_pyramid,        /*!< \brief Total number of pyramids in the mesh across all processors. */
  nelem_edge_bound,           /*!< \brief Number of edges on the mesh boundaries. */
  Global_nelem_edge_bound,           /*!< \brief Total number of edges on the mesh boundaries across all processors. */
  nelem_triangle_bound,          /*!< \brief Number of triangles on the mesh boundaries. */
  Global_nelem_triangle_bound,          /*!< \brief Total number of triangles on the mesh boundaries across all processors. */
  nelem_quad_bound,        /*!< \brief Number of quads on the mesh boundaries. */
  Global_nelem_quad_bound;        /*!< \brief Total number of quads on the mesh boundaries across all processors. */
	unsigned short nDim,	/*!< \brief Number of dimension of the problem. */
	nZone,								/*!< \brief Number of zones in the problem. */
	nMarker;				/*!< \brief Number of different markers of the mesh. */
  unsigned long Max_GlobalPoint;  /*!< \brief Greater global point in the domain local structure. */

public:
	unsigned long *nElem_Bound;			/*!< \brief Number of elements of the boundary. */
	string *Tag_to_Marker;	/*!< \brief If you know the index of the boundary (depend of the 
							 grid definition), it gives you the maker (where the boundary 
							 is stored from 0 to boundaries). */	
	CPrimalGrid** elem;	/*!< \brief Element vector (primal grid information). */
	CPrimalGrid** face;			/*!< \brief Face vector (primal grid information). */
	CPrimalGrid*** bound;	/*!< \brief Boundary vector (primal grid information). */
	CPoint** node;			/*!< \brief Node vector (dual grid information). */
	CEdge** edge;			/*!< \brief Edge vector (dual grid information). */
	CVertex*** vertex;		/*!< \brief Boundary Vertex vector (dual grid information). */
  CTurboVertex**** turbovertex; /*!< \brief Boundary Vertex vector ordered for turbomachinery calculation(dual grid information). */
  unsigned long *nVertex;	/*!< \brief Number of vertex for each marker. */
  unsigned short *nSpanWiseSections; /*!< \brief Number of Span wise section for each turbo marker. */
  unsigned short nTurboPerf; /*!< \brief Number of Span wise section for each turbo marker. */
  su2double **SpanWiseValue; /*!< \brief Span wise values for each turbo marker. */
  long **nVertexSpan; /*! <\brief number of vertexes for span wise section for each marker.  */
  unsigned long **nTotVertexSpan; /*! <\brief number of vertexes at each span wise section for each marker.  */
  unsigned long nVertexSpanMax[3]; /*! <\brief max number of vertexes for each span section for each marker flag.  */
  su2double ***AverageTurboNormal; /*! <\brief Average boundary normal at each span wise section for each marker in the turbomachinery frame of reference.*/
  su2double ***AverageNormal; /*! <\brief Average boundary normal at each span wise section for each marker.*/
  su2double ***AverageGridVel; /*! <\brief Average boundary grid velocity at each span wise section for each marker.*/
  su2double **AverageTangGridVel; /*! <\brief Average tangential rotational speed at each span wise section for each marker.*/
  su2double **SpanArea; /*! <\brief Area at each span wise section for each marker.*/
  su2double **MaxAngularCoord; /*! <\brief Max angular pitch at each span wise section for each marker.*/
  su2double **MinAngularCoord; /*! <\brief Max angular pitch at each span wise section for each marker.*/
  su2double **MinRelAngularCoord; /*! <\brief Min relative angular coord at each span wise section for each marker.*/
  su2double **TurboRadius; /*! <\brief Radius at each span wise section for each marker.*/
  su2double **TangGridVelIn, **TangGridVelOut; /*! <\brief Average tangential rotational speed at each span wise section for each turbomachinery marker.*/
  su2double **SpanAreaIn, **SpanAreaOut; /*! <\brief Area at each span wise section for each turbomachinery marker.*/
  su2double **TurboRadiusIn, **TurboRadiusOut; /*! <\brief Radius at each span wise section for each turbomachinery marker*/

  unsigned short nCommLevel;		/*!< \brief Number of non-blocking communication levels. */
	vector<unsigned long> PeriodicPoint[MAX_NUMBER_PERIODIC][2];			/*!< \brief PeriodicPoint[Periodic bc] and return the point that
																			 must be sent [0], and the image point in the periodic bc[1]. */
	vector<unsigned long> PeriodicElem[MAX_NUMBER_PERIODIC];				/*!< \brief PeriodicElem[Periodic bc] and return the elements that 
																			 must be sent. */
  
  short *Marker_All_SendRecv;
  
	/*--- Create vectors and distribute the values among the different planes queues ---*/
	vector<vector<su2double> > Xcoord_plane; /*!< \brief Vector containing x coordinates of new points appearing on a single plane */
	vector<vector<su2double> > Ycoord_plane; /*!< \brief Vector containing y coordinates of  new points appearing on a single plane */
	vector<vector<su2double> > Zcoord_plane; 	/*!< \brief Vector containing z coordinates of  new points appearing on a single plane */
	vector<vector<su2double> > FaceArea_plane; /*!< \brief Vector containing area/volume associated with  new points appearing on a single plane */
	vector<vector<unsigned long> > Plane_points; /*!< \brief Vector containing points appearing on a single plane */

	vector<su2double> XCoordList;	/*!< \brief Vector containing points appearing on a single plane */
	CPrimalGrid*** newBound;            /*!< \brief Boundary vector for new periodic elements (primal grid information). */
	unsigned long *nNewElem_Bound;			/*!< \brief Number of new periodic elements of the boundary. */

  
  /*--- Partitioning-specific variables ---*/
  map<unsigned long,unsigned long> Global_to_Local_Elem;
  unsigned long xadj_size;
  unsigned long adjacency_size;
  unsigned long *starting_node;
  unsigned long *ending_node;
  unsigned long *npoint_procs;
  unsigned long *nPoint_Linear;
#ifdef HAVE_MPI
#ifdef HAVE_PARMETIS
  idx_t * adjacency;
  idx_t * xadj;
#endif
#endif
  
	/*!
	 * \brief Constructor of the class.
	 */
	CGeometry(void);

	/*! 
	 * \brief Destructor of the class.
	 */
	virtual ~CGeometry(void);

	/*! 
	 * \brief Get number of coordinates.
	 * \return Number of coordinates.
	 */
	unsigned short GetnDim(void);

	/*! 
	 * \brief Get number of zones.
	 * \return Number of zones.
	 */
	unsigned short GetnZone(void);

	/*! 
	 * \brief Get number of points.
	 * \return Number of points.
	 */
	unsigned long GetnPoint(void);

	/*! 
	 * \brief Get number of real points (that belong to the domain).
	 * \return Number of real points.
	 */
	unsigned long GetnPointDomain(void);

  /*!
	 * \brief Get number of elements.
	 * \return Number of elements.
	 */
	unsigned long GetnLine(void);
  
	/*! 
	 * \brief Get number of elements.
	 * \return Number of elements.
	 */
	unsigned long GetnElem(void);
  
	/*! 
	 * \brief Get number of edges.
	 * \return Number of edges.
	 */
	unsigned long GetnEdge(void);

	/*! 
	 * \brief Get number of markers.
	 * \return Number of markers.
	 */
	unsigned short GetnMarker(void);

	/*!
	 * \brief Get number of vertices.
	 * \param[in] val_marker - Marker of the boundary.
	 * \return Number of vertices.
	 */
	su2double* GetSpanWiseValue(unsigned short val_marker);

	/*! 
	 * \brief Get number of vertices.
	 * \param[in] val_marker - Marker of the boundary.
	 * \return Number of vertices.
	 */
	unsigned long GetnVertex(unsigned short val_marker);

	/*!
	 * \brief Get number of span wise section.
	 * \param[in] marker_flag - flag of the turbomachinery boundary.
	 * \return Number of span wise section.
	 */
	unsigned short GetnSpanWiseSections(unsigned short marker_flag);

	/*!
	 * \brief Get number of vertices.
	 * \param[in] val_marker - Marker of the boundary.
	 * \return Number of vertices.
	 */
	unsigned long GetnVertexSpan(unsigned short val_marker, unsigned short val_span);

	/*!
	 * \brief Get number of frequencies per span for NRBC.
	 * \param[in] val_marker - Marker of the boundary.
	 * \return Number of frequencies for NRBC.
	 */
	unsigned long GetnFreqSpan(unsigned short val_marker, unsigned short val_span);

	/*!
	 * \brief Get number of vertices.
	 * \param[in] val_marker - Marker of the boundary.
	 * \return Number of vertices.
	 */
	unsigned long GetnVertexSpanMax(unsigned short marker_flag);

	/*!
	 * \brief Get number of max frequencies for initializing the Fourier Coefficient for NR BC.
	 * \param[in] marker_flag - Marker of the boundary.
	 * \return Number of frequencies.
	 */
	unsigned long GetnFreqSpanMax(unsigned short marker_flag);

	/*!
	 * \brief Get number of vertices.
	 * \param[in] val_marker - Marker of the boundary.
	 * \return Number of vertices.
	 */
	void SetnVertexSpanMax(unsigned short marker_flag, unsigned long nVertMax);

	/*! 
	 * \brief Get the edge index from using the nodes of the edge.
	 * \param[in] first_point - First point of the edge.
	 * \param[in] second_point - Second point of the edge.
	 * \return Index of the edge.
	 */		
	long FindEdge(unsigned long first_point, unsigned long second_point);

    /*!
	 * \brief Get the edge index from using the nodes of the edge.
	 * \param[in] first_point - First point of the edge.
	 * \param[in] second_point - Second point of the edge.
	 * \return Index of the edge.
	 */
	bool CheckEdge(unsigned long first_point, unsigned long second_point);
    
	/*! 
	 * \brief Get the distance between a plane (defined by three point) and a point.
	 * \param[in] Coord - Coordinates of the point.
	 * \param[in] iCoord - Coordinates of the first point that defines the plane.
	 * \param[in] jCoord - Coordinates of the second point that defines the plane.
	 * \param[in] kCoord - Coordinates of the third point that defines the plane.
	 * \return Signed distance.
	 */		
	su2double Point2Plane_Distance(su2double *Coord, su2double *iCoord, su2double *jCoord, su2double *kCoord);

	/*! 
	 * \brief Create a file for testing the geometry.
	 */		
	void TestGeometry(void);

	/*! 
	 * \brief A virtual member.
	 * \param[in] val_nmarker - Number of markers.
	 */
	void SetnMarker(unsigned short val_nmarker);

	/*! 
	 * \brief Set the number of dimensions of the problem.
	 * \param[in] val_nDim - Number of dimensions.
	 */
	void SetnDim(unsigned short val_nDim);

	/*! 
	 * \brief Get the index of a marker.
	 * \param[in] val_marker - Marker of the boundary.
	 * \return Index of the marker in the grid defintion.
	 */	
	string GetMarker_Tag(unsigned short val_marker);

	/*! 
	 * \brief Set index of a marker.
	 * \param[in] val_marker - Marker of the boundary.
	 * \param[in] val_index - Index of the marker.
	 */		
	void SetMarker_Tag(unsigned short val_marker, string val_index);

	/*! 
	 * \brief Set the number of boundary elements.
	 * \param[in] val_marker - Marker of the boundary.
	 * \param[in] val_nelem_bound - Number of boundary elements.
	 */	
	void SetnElem_Bound(unsigned short val_marker, unsigned long val_nelem_bound);

	/*! 
	 * \brief Set the number of grid points.
	 * \param[in] val_npoint - Number of grid points.
	 */	
	void SetnPoint(unsigned long val_npoint);

	/*! 
	 * \brief Set the number of grid points in the domain.
	 * \param[in] val_npoint - Number of grid points in the domain.
	 */	
	void SetnPointDomain(unsigned long val_npoint);

	/*! 
	 * \brief Set the number of grid elements.
	 * \param[in] val_nelem - Number of grid elements.
	 */
	void SetnElem(unsigned long val_nelem);

	/*! 
	 * \brief Get the number of boundary elements.
	 * \param[in] val_marker - Marker of the boundary.
	 */
	unsigned long GetnElem_Bound(unsigned short val_marker);

  /*!
	 * \brief Get the number of elements in vtk fortmat.
	 */
	unsigned long GetMax_GlobalPoint(void);

	/*! 
	 * \brief A virtual function.
	 * \param[in] first_elem - Identification of the first element.
	 * \param[in] second_elem - Identification of the second element.
	 * \param[in] face_first_elem - Index of the common face for the first element.
	 * \param[in] face_second_elem - Index of the common face for the second element.
	 */
	virtual bool FindFace(unsigned long first_elem, unsigned long second_elem, unsigned short &face_first_elem, 
			unsigned short &face_second_elem);

	/*! 
	 * \brief A virtual member.
	 * \param[in] config - Definition of the particular problem.		 
	 */
	virtual void ComputeWall_Distance(CConfig *config);

	/*! 
	 * \brief A virtual member.
	 * \param[in] config - Definition of the particular problem.		 
	 */
	virtual void SetPositive_ZArea(CConfig *config);
  
	/*! 
	 * \brief A virtual member.
	 */	
	virtual void SetPoint_Connectivity(void);
  
  /*!
	 * \brief A virtual member.
   * \param[in] config - Definition of the particular problem.
	 */
	virtual void SetRCM_Ordering(CConfig *config);
  
	/*!
	 * \brief A virtual member.
	 */		
	virtual void SetElement_Connectivity(void);

	/*! 
	 * \brief A virtual member.
	 */
	void SetEdges(void);

	/*! 
	 * \brief A virtual member.
	 */
	void SetFaces(void);

	/*! 
	 * \brief A virtual member.
	 */
	virtual void SetBoundVolume(void);

	/*! 
	 * \brief A virtual member.
	 * \param[in] config - Definition of the particular problem.
	 */
	virtual void SetVertex(CConfig *config);

  /*!
   * \brief A virtual member.
   * \param[in] config - Definition of the particular problem.
   */
  virtual void ComputeNSpan(CConfig *config, unsigned short val_iZone, unsigned short marker_flag, bool allocate);

  /*!
   * \brief A virtual member.
   * \param[in] config - Definition of the particular problem.
   */
  virtual void SetTurboVertex(CConfig *config, unsigned short val_iZone, unsigned short marker_flag, bool allocate);

  /*!
   * \brief A virtual member.
   * \param[in] config - Definition of the particular problem.
   */
  virtual void UpdateTurboVertex(CConfig *config, unsigned short val_iZone, unsigned short marker_flag);

  /*!
   * \brief A virtual member.
   * \param[in] config - Definition of the particular problem.
   */
  virtual void SetAvgTurboValue(CConfig *config, unsigned short val_iZone, unsigned short marker_flag, bool allocate);

  /*!
   * \brief A virtual member.
   * \param[in] config - Definition of the particular problem.
   */
  virtual void GatherInOutAverageValues(CConfig *config, bool allocate);

  /*!
   * \brief A virtual member.
   */
  virtual void SetVertex(void);

  /*!
   * \brief A virtual member.
   */
  virtual void SetCoord_CG(void);

  /*!
   * \brief A virtual member.
   * \param[in] config - Definition of the particular problem.
   * \param[in] action - Allocate or not the new elements.
   */
  virtual void SetControlVolume(CConfig *config, unsigned short action);

  /*!
   * \brief A virtual member.
   * \param[in] config - Definition of the particular problem.
   * \param[in] action - Allocate or not the new elements.
   */
  virtual void VisualizeControlVolume(CConfig *config, unsigned short action);
  
	/*! 
	 * \brief A virtual member.
	 * \param[in] config - Definition of the particular problem.
	 */
	virtual void MatchNearField(CConfig *config);
  
  /*!
	 * \brief A virtual member.
	 * \param[in] config - Definition of the particular problem.
	 */
	virtual void MatchActuator_Disk(CConfig *config);

	/*! 
	 * \brief A virtual member.
	 * \param[in] config - Definition of the particular problem.
	 */
	virtual void MatchInterface(CConfig *config);

	/*! 
	 * \brief A virtual member.
	 * \param[in] config - Definition of the particular problem.
	 * \param[in] geometry_donor - Geometry of the donor zone.
	 * \param[in] config_donor - Definition of the donor problem.
	 */
	virtual void MatchZone(CConfig *config, CGeometry *geometry_donor, CConfig *config_donor, 
			unsigned short val_iZone, unsigned short val_nZone);

	/*! 
	 * \brief A virtual member.
	 * \param[in] config - Definition of the particular problem.
	 * \param[in] action - Allocate or not the new elements.		 
	 */
	virtual void SetBoundControlVolume(CConfig *config, unsigned short action);
  
  /*!
	 * \brief A virtual member.
	 * \param[in] config_filename - Name of the file where the tecplot information is going to be stored.
	 */
	virtual void SetTecPlot(char config_filename[MAX_STRING_SIZE], bool new_file);

	/*! 
	 * \brief A virtual member.
   * \param[in] mesh_filename - Name of the file where the tecplot information is going to be stored.
   * \param[in] new_file - Boolean to decide if aopen a new file or add to a old one
	 * \param[in] config - Definition of the particular problem.
	 */
	virtual void SetBoundTecPlot(char mesh_filename[MAX_STRING_SIZE], bool new_file, CConfig *config);
  
	/*! 
	 * \brief A virtual member.
	 * \param[in] config - Definition of the particular problem.		 
	 */
	virtual void Check_IntElem_Orientation(CConfig *config);
  
  /*!
	 * \brief A virtual member.
	 * \param[in] config - Definition of the particular problem.
	 */
	virtual void Check_BoundElem_Orientation(CConfig *config);

	/*! 
	 * \brief A virtual member.
	 * \param[in] config - Definition of the particular problem.		 
	 */
	virtual void SetColorGrid(CConfig *config);
  
  /*!
   * \brief A virtual member.
   * \param[in] config - Definition of the particular problem.
   */
  virtual void SetColorGrid_Parallel(CConfig *config);
  
  /*!
	 * \brief A virtual member.
	 * \param[in] config - Definition of the particular problem.
	 */
  virtual void DivideConnectivity(CConfig *config, unsigned short Elem_Type);

	/*! 
	 * \brief A virtual member.
	 * \param[in] config - Definition of the particular problem.		 
	 */
	virtual void SetPeriodicBoundary(CConfig *config);

	/*! 
	 * \brief A virtual member.
	 * \param[in] geometry - Geometrical definition of the problem.
	 * \param[in] config - Definition of the particular problem.
	 * \param[in] val_domain - Number of domains for parallelization purposes.		 
	 */
	virtual void SetSendReceive(CConfig *config);
  
  /*!
	 * \brief A virtual member.
	 * \param[in] geometry - Geometrical definition of the problem.
	 * \param[in] config - Definition of the particular problem.
	 * \param[in] val_domain - Number of domains for parallelization purposes.
	 */
	virtual void SetBoundaries(CConfig *config);
  
	/*! 
	 * \brief A virtual member.
	 * \param[in] geometry - Geometrical definition of the problem.
	 */	
	virtual void SetCoord(CGeometry *geometry);

	/*! 
	 * \brief A virtual member.
	 * \param[in] val_nSmooth - Number of smoothing iterations.
	 * \param[in] val_smooth_coeff - Relaxation factor.
	 * \param[in] config - Definition of the particular problem.
	 */	
	virtual void SetCoord_Smoothing(unsigned short val_nSmooth, su2double val_smooth_coeff, CConfig *config);

	/*! 
	 * \brief A virtual member.
	 * \param[in] geometry - Geometrical definition of the problem.
	 */	
	virtual void SetPoint_Connectivity(CGeometry *geometry);

	/*! 
	 * \brief A virtual member.
	 * \param[in] geometry - Geometrical definition of the problem.
	 * \param[in] config - Definition of the particular problem.
	 */	
	virtual void SetVertex(CGeometry *geometry, CConfig *config);

	/*! 
	 * \brief A virtual member.
	 * \param[in] config - Definition of the particular problem.
	 * \param[in] geometry - Geometrical definition of the problem.
	 * \param[in] action - Allocate or not the new elements.		 
	 */	
	virtual void SetControlVolume(CConfig *config, CGeometry *geometry, unsigned short action);

	/*! 
	 * \brief A virtual member.
	 * \param[in] config - Definition of the particular problem.
	 * \param[in] geometry - Geometrical definition of the problem.
	 * \param[in] action - Allocate or not the new elements.		 
	 */	
	virtual void SetBoundControlVolume(CConfig *config, CGeometry *geometry, unsigned short action);

	/*! 
	 * \brief A virtual member.
	 * \param[in] config - Definition of the particular problem.
	 * \param[in] val_mesh_out_filename - Name of the output file.
	 */	
	virtual void SetMeshFile(CConfig *config, string val_mesh_out_filename);
  
    /*!
	 * \brief A virtual member.
	 * \param[in] config - Definition of the particular problem.
	 * \param[in] val_mesh_out_filename - Name of the output file.
	 */
	virtual void SetMeshFile(CGeometry *geometry, CConfig *config, string val_mesh_out_filename);

	/*! 
	 * \brief A virtual member.
	 * \param[in] config - Definition of the particular problem.
	 */
	virtual void SetBoundSensitivity(CConfig *config);

	/*! 
	 * \brief A virtual member.
	 * \param[in] geometry - Geometrical definition of the problem.
	 * \param[in] config - Definition of the particular problem.
	 */
	virtual void SetPeriodicBoundary(CGeometry *geometry, CConfig *config);

	/*!
	 * \brief A virtual member.
	 * \param[in] config - Definition of the particular problem.
   * \param[in] val_iZone - Index of the current zone.
	 */
	virtual void SetRotationalVelocity(CConfig *config, unsigned short val_iZone, bool print);

  /*!
   * \brief A virtual member.
   * \param[in] config - Definition of the particular problem.
   */
   virtual void SetShroudVelocity(CConfig *config);

   /*!
    * \brief A virtual member.
    * \param[in] config - Definition of the particular problem.
    */
   virtual void SetTranslationalVelocity(CConfig *config, unsigned short val_iZone, bool print);

   /*!
    * \brief A virtual member.
    * \param[in] config - Definition of the particular problem.
    * \param[in] iter - Current physical time step.
    */
   virtual void SetGridVelocity(CConfig *config, unsigned long iter);

   /*!
    * \brief A virtual member.
    * \param[in] config - Definition of the particular problem.
    */
   virtual void Set_MPI_Coord(CConfig *config);

   /*!
    * \brief A virtual member.
    * \param[in] config - Definition of the particular problem.
    */
   virtual void Set_MPI_GridVel(CConfig *config);

   /*!
    * \brief A virtual member.
    * \param[in] config - Definition of the particular problem.
    */
  virtual void Set_MPI_OldCoord(CConfig *config);

	/*!
	 * \brief A virtual member.
   * \param[in] geometry - Geometry of the fine mesh.
	 * \param[in] config - Definition of the particular problem.
	 */
	virtual void SetRestricted_GridVelocity(CGeometry *fine_mesh, CConfig *config);

	/*!
	 * \brief Find and store all vertices on a sharp corner in the geometry.
	 * \param[in] config - Definition of the particular problem.
	 */
  void ComputeSurf_Curvature(CConfig *config);
  
  /*!
	 * \brief A virtual member.
	 * \param[in] config - Definition of the particular problem.
	 */
	void ComputeAirfoil_Section(su2double *Plane_P0, su2double *Plane_Normal,
                                      su2double MinXCoord, su2double MaxXCoord, su2double *FlowVariable,
                                      vector<su2double> &Xcoord_Airfoil, vector<su2double> &Ycoord_Airfoil,
                                      vector<su2double> &Zcoord_Airfoil, vector<su2double> &Variable_Airfoil,
                                      bool original_surface, CConfig *config);
  
  /*!
	 * \brief A virtual member.
	 */
  virtual su2double Compute_MaxThickness(su2double *Plane_P0, su2double *Plane_Normal, CConfig *config, vector<su2double> &Xcoord_Airfoil, vector<su2double> &Ycoord_Airfoil, vector<su2double> &Zcoord_Airfoil);
 
  /*!
	 * \brief A virtual member.
	 */
  virtual su2double Compute_Twist(su2double *Plane_P0, su2double *Plane_Normal, vector<su2double> &Xcoord_Airfoil, vector<su2double> &Ycoord_Airfoil, vector<su2double> &Zcoord_Airfoil);

  /*!
	 * \brief A virtual member.
	 */
  virtual su2double Compute_Chord(su2double *Plane_P0, su2double *Plane_Normal, vector<su2double> &Xcoord_Airfoil, vector<su2double> &Ycoord_Airfoil, vector<su2double> &Zcoord_Airfoil);

  /*!
	 * \brief A virtual member.
	 */
  virtual su2double Compute_Width(su2double *Plane_P0, su2double *Plane_Normal, vector<su2double> &Xcoord_Airfoil, vector<su2double> &Ycoord_Airfoil, vector<su2double> &Zcoord_Airfoil);

  /*!
	 * \brief A virtual member.
	 */
  virtual su2double Compute_WaterLineWidth(su2double *Plane_P0, su2double *Plane_Normal, CConfig *config, vector<su2double> &Xcoord_Airfoil, vector<su2double> &Ycoord_Airfoil, vector<su2double> &Zcoord_Airfoil);

  /*!
	 * \brief A virtual member.
	 */
  virtual su2double Compute_Height(su2double *Plane_P0, su2double *Plane_Normal, vector<su2double> &Xcoord_Airfoil, vector<su2double> &Ycoord_Airfoil, vector<su2double> &Zcoord_Airfoil);

  /*!
   * \brief A virtual member.
   */
  virtual su2double Compute_LERadius(su2double *Plane_P0, su2double *Plane_Normal, vector<su2double> &Xcoord_Airfoil, vector<su2double> &Ycoord_Airfoil, vector<su2double> &Zcoord_Airfoil);

  /*!
	 * \brief A virtual member.
	 */
	virtual su2double Compute_Thickness(su2double *Plane_P0, su2double *Plane_Normal, su2double Location, CConfig *config, vector<su2double> &Xcoord_Airfoil, vector<su2double> &Ycoord_Airfoil, vector<su2double> &Zcoord_Airfoil, su2double &ZLoc);
	
	/*!
	 * \brief A virtual member.
	 */
	virtual su2double Compute_Area(su2double *Plane_P0, su2double *Plane_Normal, CConfig *config, vector<su2double> &Xcoord_Airfoil, vector<su2double> &Ycoord_Airfoil, vector<su2double> &Zcoord_Airfoil);
  
	/*!
	 * \brief A virtual member.
	 */
	virtual su2double Compute_Length(su2double *Plane_P0, su2double *Plane_Normal, CConfig *config, vector<su2double> &Xcoord_Airfoil, vector<su2double> &Ycoord_Airfoil, vector<su2double> &Zcoord_Airfoil);

  /*!
   * \brief A virtual member.
   */
  virtual void Compute_Wing_LeadingTrailing(su2double *LeadingEdge, su2double *TrailingEdge, su2double *Plane_P0, su2double *Plane_Normal, vector<su2double>
	                                       &Xcoord_Airfoil, vector<su2double> &Ycoord_Airfoil, vector<su2double> &Zcoord_Airfoil);

  /*!
   * \brief A virtual member.
   */
  virtual void Compute_Fuselage_LeadingTrailing(su2double *LeadingEdge, su2double *TrailingEdge, su2double *Plane_P0, su2double *Plane_Normal, vector<su2double>
	                                       &Xcoord_Airfoil, vector<su2double> &Ycoord_Airfoil, vector<su2double> &Zcoord_Airfoil);

  /*!
   * \brief A virtual member.
   */
  virtual su2double Compute_Dihedral(su2double *LeadingEdge_im1, su2double *TrailingEdge_im1,
                                     su2double *LeadingEdge_i, su2double *TrailingEdge_i);

  /*!
   * \brief A virtual member.
   */
  virtual su2double Compute_Curvature(su2double *LeadingEdge_im1, su2double *TrailingEdge_im1,
                                      su2double *LeadingEdge_i, su2double *TrailingEdge_i,
                                      su2double *LeadingEdge_ip1, su2double *TrailingEdge_ip1);

  /*!
   * \brief A virtual member.
   */
  virtual void Compute_Wing(CConfig *config, bool original_surface,
                            su2double &Wing_Volume, su2double &Wing_MinMaxThickness, su2double &Wing_MaxMaxThickness, su2double &Wing_MinChord, su2double &Wing_MaxChord,
                            su2double &Wing_MinLERadius, su2double &Wing_MaxLERadius,
                            su2double &Wing_MinToC, su2double &Wing_MaxToC, su2double &Wing_ObjFun_MinToC, su2double &Wing_MaxTwist, su2double &Wing_MaxCurvature,
                            su2double &Wing_MaxDihedral);
  
  /*!
   * \brief A virtual member.
   */
  virtual void Compute_Fuselage(CConfig *config, bool original_surface,
  		su2double &Fuselage_Volume, su2double &Fuselage_WettedArea,
  		su2double &Fuselage_MinWidth, su2double &Fuselage_MaxWidth,
  		su2double &Fuselage_MinWaterLineWidth, su2double &Fuselage_MaxWaterLineWidth,
  		su2double &Fuselage_MinHeight, su2double &Fuselage_MaxHeight,
  		su2double &Fuselage_MaxCurvature);

	/*!
	 * \brief A virtual member.
	 * \param[in] config - Definition of the particular problem.
	 */
	virtual void FindNormal_Neighbor(CConfig *config);

  /*!
   * \brief A virtual member.
   */
  virtual void SetGlobal_to_Local_Point();

	/*!
	 * \brief A virtual member.
	 * \param[in] val_ipoint - Global point.
	 * \returns Local index that correspond with the global index.
	 */
	virtual long GetGlobal_to_Local_Point(unsigned long val_ipoint);

	/*!
	 * \brief A virtual member.
	 * \param[in] val_ipoint - Global marker.
	 * \returns Local marker that correspond with the global index.
	 */
	virtual unsigned short GetGlobal_to_Local_Marker(unsigned short val_imarker);

  /*!
	 * \brief A virtual member.
	 * \returns Total number of nodes in a simulation across all processors (including halos).
	 */
	virtual unsigned long GetGlobal_nPoint();
  
	/*!
	 * \brief A virtual member.
	 * \returns Total number of nodes in a simulation across all processors (excluding halos).
	 */
	virtual unsigned long GetGlobal_nPointDomain();
  
  /*!
	 * \brief A virtual member.
	 * \returns Total number of elements in a simulation across all processors.
	 */
	virtual unsigned long GetGlobal_nElem();

  /*!
   * \brief A virtual member.
   * \returns Total number of elements in a simulation across all processors (excluding halos).
   */
  virtual unsigned long GetGlobal_nElemDomain();
  
  /*!
	 * \brief A virtual member.
	 * \returns Total number of line elements in a simulation across all processors.
	 */
	virtual unsigned long GetGlobal_nElemLine();
  
  /*!
	 * \brief A virtual member.
	 * \returns Total number of triangular elements in a simulation across all processors.
	 */
	virtual unsigned long GetGlobal_nElemTria();
  
  /*!
	 * \brief A virtual member.
	 * \returns Total number of quadrilateral elements in a simulation across all processors.
	 */
	virtual unsigned long GetGlobal_nElemQuad();
  
  /*!
	 * \brief A virtual member.
	 * \returns Total number of tetrahedral elements in a simulation across all processors.
	 */
	virtual unsigned long GetGlobal_nElemTetr();
  
  /*!
	 * \brief A virtual member.
	 * \returns Total number of hexahedral elements in a simulation across all processors.
	 */
	virtual unsigned long GetGlobal_nElemHexa();
  
  /*!
	 * \brief A virtual member.
	 * \returns Total number of prism elements in a simulation across all processors.
	 */
	virtual unsigned long GetGlobal_nElemPris();
  
  /*!
	 * \brief A virtual member.
	 * \returns Total number of pyramid elements in a simulation across all processors.
	 */
	virtual unsigned long GetGlobal_nElemPyra();
  
  /*!
	 * \brief A virtual member.
	 * \return Number of line elements.
	 */
	virtual unsigned long GetnElemLine();
  
  /*!
	 * \brief A virtual member.
	 * \return Number of triangular elements.
	 */
	virtual unsigned long GetnElemTria();
  
  /*!
	 * \brief A virtual member.
	 * \return Number of quadrilateral elements.
	 */
	virtual unsigned long GetnElemQuad();
  
  /*!
	 * \brief A virtual member.
	 * \return Number of tetrahedral elements.
	 */
	virtual unsigned long GetnElemTetr();
  
  /*!
	 * \brief A virtual member.
	 * \return Number of hexahedral elements.
	 */
	virtual unsigned long GetnElemHexa();
  
  /*!
	 * \brief A virtual member.
	 * \return Number of prism elements.
	 */
	virtual unsigned long GetnElemPris();
  
  /*!
	 * \brief A virtual member.
	 * \return Number of pyramid elements.
	 */
	virtual unsigned long GetnElemPyra();

	/*!
	 * \brief Indentify geometrical planes in the mesh
	 */
	virtual void SetGeometryPlanes(CConfig *config);
  
	/*!
	 * \brief Get geometrical planes in the mesh
	 */
	virtual vector<su2double> GetGeometryPlanes();

	/*!
	 * \brief Get x coords of geometrical planes in the mesh
	 */
	virtual vector<vector<su2double> > GetXCoord();

	/*!
	 * \brief Get y coords of geometrical planes in the mesh
	 */
	virtual vector<vector<su2double> > GetYCoord();

	/*!
	 * \brief Get z coords of geometrical planes in the mesh
	 */
	virtual vector<vector<su2double> > GetZCoord();

	/*!
	 * \brief Get all points on a geometrical plane in the mesh
	 */
	virtual vector<vector<unsigned long> > GetPlanarPoints();

	/*!
	 * \brief Given arrays x[1..n] and y[1..n] containing a tabulated function, i.e., yi = f(xi), with 
	          x1 < x2 < . . . < xN , and given values yp1 and ypn for the first derivative of the interpolating
	          function at points 1 and n, respectively, this routine returns an array y2[1..n] that contains
	          the second derivatives of the interpolating function at the tabulated points xi. If yp1 and/or
	          ypn are equal to 1 × 1030 or larger, the routine is signaled to set the corresponding boundary
	          condition for a natural spline, with zero second derivative on that boundary.
						Numerical Recipes: The Art of Scientific Computing, Third Edition in C++.
	 */
	void SetSpline(vector<su2double> &x, vector<su2double> &y, unsigned long n, su2double yp1, su2double ypn, vector<su2double> &y2);
	
	/*!
	 * \brief Given the arrays xa[1..n] and ya[1..n], which tabulate a function (with the xai’s in order), 
	          and given the array y2a[1..n], which is the output from spline above, and given a value of 
	          x, this routine returns a cubic-spline interpolated value y.
         	  Numerical Recipes: The Art of Scientific Computing, Third Edition in C++.
	 * \returns The interpolated value of for x.
	 */
	su2double GetSpline(vector<su2double> &xa, vector<su2double> &ya, vector<su2double> &y2a, unsigned long n, su2double x);
	  
  /*!
	 * \brief Compute the intersection between a segment and a plane.
   * \param[in] Segment_P0 - Definition of the particular problem.
	 * \param[in] Segment_P1 - Definition of the particular problem.
	 * \param[in] Plane_P0 - Definition of the particular problem.
	 * \param[in] Plane_Normal - Definition of the particular problem.
   * \param[in] Intersection - Definition of the particular problem.
   * \returns If the intersection has has been successful.
   */
  bool SegmentIntersectsPlane(su2double *Segment_P0, su2double *Segment_P1, su2double Variable_P0, su2double Variable_P1,
                              su2double *Plane_P0, su2double *Plane_Normal, su2double *Intersection, su2double &Variable_Interp);
  
  /*!
   * \brief Ray Intersects Triangle (Moller and Trumbore algorithm)
   */
  bool RayIntersectsTriangle(su2double orig[3], su2double dir[3],
                             su2double vert0[3], su2double vert1[3], su2double vert2[3],
                             su2double *intersect);
  
  /*!
   * \brief Segment Intersects Triangle
   */
  bool SegmentIntersectsTriangle(su2double point0[3], su2double point1[3],
                                 su2double vert0[3], su2double vert1[3], su2double vert2[3]);

  /*!
   * \brief Segment Intersects Line (for 2D FFD Intersection)
   */
  bool SegmentIntersectsLine(su2double point0[2], su2double point1[2], su2double vert0[2], su2double vert1[2]);

  /*!
   * \brief Register the coordinates of the mesh nodes.
   * \param[in] config
   */
  void RegisterCoordinates(CConfig *config);

  /*!
   * \brief Update the multi-grid structure and the wall-distance.
   * \param geometry_container - Geometrical definition.
   * \param config - Config
   */
  void UpdateGeometry(CGeometry **geometry_container, CConfig *config);

  /*!
   * \brief A virtual member.
   * \param config - Config
   */
  virtual void SetSensitivity(CConfig *config);

  /*!
   * \brief A virtual member.
   * \param iPoint - Point
   * \param iDim - Dimension
   */
  virtual su2double GetSensitivity(unsigned long iPoint, unsigned short iDim);

  /*!
   * \brief A virtual member.
   * \param iPoint - Point
   * \param iDim - Dimension
   * \param val - Value of the sensitivity
   */
  virtual void SetSensitivity(unsigned long iPoint, unsigned short iDim, su2double val);

  /*!
	 * \brief A virtual member.
	 * \param[in] val_marker - marker value.
	 * \param[in] val_span - span value.
	 */
  virtual su2double* GetAverageTurboNormal(unsigned short val_marker, unsigned short val_span);

  /*!
	 * \brief A virtual member.
	 * \param[in] val_marker - marker value.
	 * \param[in] val_span - span value.
	 */
  virtual su2double* GetAverageNormal(unsigned short val_marker, unsigned short val_span);

  /*!
	 * \brief A virtual member.
	 * \param[in] val_marker - marker value.
	 * \param[in] val_span - span value.
	 */
	virtual su2double GetSpanArea(unsigned short val_marker, unsigned short val_span);

  /*!
	 * \brief A virtual member.
	 * \param[in] val_marker - marker value.
	 * \param[in] val_span - span value.
	 */
	virtual su2double GetTurboRadius(unsigned short val_marker, unsigned short val_span);

  /*!
	 * \brief A virtual member.
	 * \param[in] val_marker - marker value.
	 * \param[in] val_span - span value.
	 */
	virtual su2double GetAverageTangGridVel(unsigned short val_marker, unsigned short val_span);

	/*!
	 * \brief A virtual member.
	 * \param[in] val_marker - marker turbo-performance value.
	 * \param[in] val_span - span value.
   * \return The span-wise inflow tangential velocity.
	 */
	virtual su2double GetTangGridVelIn(unsigned short val_marker, unsigned short val_span);

	/*!
	 * \brief A virtual member.
	 * \param[in] val_marker - marker turbo-performance value.
	 * \param[in] val_span - span value.
   * \return The span-wise outflow tangential velocity.
	 */
	virtual su2double GetTangGridVelOut(unsigned short val_marker, unsigned short val_span);

	/*!
	 * \brief A virtual member.
	 * \param[in] val_marker - marker turbo-performance value.
	 * \param[in] val_span - span value.
   * \return The span-wise inflow area.
	 */
	virtual su2double GetSpanAreaIn(unsigned short val_marker, unsigned short val_span);

	/*!
	 * \brief A virtual member.
	 * \param[in] val_marker - marker turbo-performance value.
	 * \param[in] val_span - span value.
	 * \return The span-wise outflow area.
	 */
	virtual su2double GetSpanAreaOut(unsigned short val_marker, unsigned short val_span);

	/*!
	 * \brief A virtual member.
	 * \param[in] val_marker - marker turbo-performance value.
	 * \param[in] val_span - span value.
   * \return The span-wise inflow radius.
	 */
	virtual su2double GetTurboRadiusIn(unsigned short val_marker, unsigned short val_span);

	/*!
	 * \brief A virtual member.
	 * \param[in] val_marker - marker turbo-performance value.
	 * \param[in] val_span - span value.
   * \return The span-wise outflow radius.
	 */
	virtual su2double GetTurboRadiusOut(unsigned short val_marker, unsigned short val_span);

	/*!
	 * \brief A virtual member.
	 * \param[in] val_marker - marker turbo-performance value.
	 * \param[in] val_span - span value.
   */
	virtual void SetTangGridVelIn(su2double value, unsigned short val_marker, unsigned short val_span);

	/*!
	 * \brief A virtual member.
	 * \param[in] val_marker - marker turbo-performance value.
	 * \param[in] val_span - span value.
   */
	virtual void SetTangGridVelOut(su2double value, unsigned short val_marker, unsigned short val_span);

	/*!
	 * \brief A virtual member.
	 * \param[in] val_marker - marker turbo-performance value.
	 * \param[in] val_span - span value.
   */
	virtual void SetSpanAreaIn(su2double value, unsigned short val_marker, unsigned short val_span);

	/*!
	 * \brief A virtual member.
	 * \param[in] val_marker - marker turbo-performance value.
	 * \param[in] val_span - span value.
   */
	virtual void SetSpanAreaOut(su2double value, unsigned short val_marker, unsigned short val_span);

	/*!
	 * \brief A virtual member.
	 * \param[in] val_marker - marker turbo-performance value.
	 * \param[in] val_span - span value.
   */
	virtual void SetTurboRadiusIn(su2double value, unsigned short val_marker, unsigned short val_span);

	/*!
	 * \brief A virtual member.
	 * \param[in] val_marker - marker turbo-performance value.
	 * \param[in] val_span - span value.
   */
	virtual void SetTurboRadiusOut(su2double value, unsigned short val_marker, unsigned short val_span);

  /*!
	 * \brief A virtual member.
	 * \param[in] val_marker - marker value.
	 * \param[in] val_span - span value.
	 */
	virtual unsigned long GetnTotVertexSpan(unsigned short val_marker, unsigned short val_span);

/*!
 * \brief A virtual member.
 * \param[in] val_marker - marker value.
 * \param[in] val_span - span value.
 */
  virtual su2double GetMinAngularCoord(unsigned short val_marker, unsigned short val_span);

  /*!
   * \brief A virtual member.
   * \param[in] val_marker - marker value.
   * \param[in] val_span - span value.
   */
  virtual su2double GetMaxAngularCoord(unsigned short val_marker, unsigned short val_span);

  /*!
   * \brief A virtual member.
   * \param[in] val_marker - marker value.
   * \param[in] val_span - span value.
   */
  virtual su2double GetMinRelAngularCoord(unsigned short val_marker, unsigned short val_span);
  /*!
   * \brief A virtual member.
   * \param[in] val_marker - marker value.
   * \param[in] val_span - span value.
   */
  virtual su2double* GetAverageGridVel(unsigned short val_marker, unsigned short val_span);

  /*!
   * \brief A virtual member.
   * \param config - Config
   */
  virtual void Check_Periodicity(CConfig *config);
  
};

/*!
 * \class CPhysicalGeometry
 * \brief Class for reading a defining the primal grid which is read from the 
 *        grid file in .su2 or .cgns format.
 * \author F. Palacios, T. Economon
 * \version 5.0.0 "Raven"
 */
class CPhysicalGeometry : public CGeometry {

  map<unsigned long, unsigned long> Global_to_Local_Point; /*!< \brief Global-local indexation for the points. */
  long *Local_to_Global_Point;				/*!< \brief Local-global indexation for the points. */
  unsigned short *Local_to_Global_Marker;	/*!< \brief Local to Global marker. */
  unsigned short *Global_to_Local_Marker;	/*!< \brief Global to Local marker. */
  unsigned long *adj_counter; /*!< \brief Adjacency counter. */
  unsigned long **adjacent_elem; /*!< \brief Adjacency element list. */
  su2double* Sensitivity; /*! <\brief Vector holding the sensitivities at each point. */

  vector<unsigned long> LocalPoints;
  vector<vector<unsigned long> > Neighbors;
  map<unsigned long, unsigned long> Color_List;
  vector<string> Marker_Tags;
  unsigned long nLocal_Point,
  nLocal_PointDomain,
  nLocal_PointGhost,
  nLocal_PointPeriodic,
  nLocal_Elem,
  nLocal_Bound_Elem,
  nGlobal_Elem,
  nGlobal_Bound_Elem,
  nLocal_Line,
  nLocal_BoundTria,
  nLocal_BoundQuad,
  nLinear_Line,
  nLinear_BoundTria,
  nLinear_BoundQuad,
  nLocal_Tria,
  nLocal_Quad,
  nLocal_Tetr,
  nLocal_Hexa,
  nLocal_Pris,
  nLocal_Pyra;
  unsigned long nMarker_Global;
  su2double *Local_Coords;
  unsigned long *Local_Points;
  unsigned long *Local_Colors;
  unsigned long *Conn_Line;
  unsigned long *Conn_BoundTria;
  unsigned long *Conn_BoundQuad;
  unsigned long *Conn_Line_Linear;
  unsigned long *Conn_BoundTria_Linear;
  unsigned long *Conn_BoundQuad_Linear;
  unsigned long *Conn_Tria;
  unsigned long *Conn_Quad;
  unsigned long *Conn_Tetr;
  unsigned long *Conn_Hexa;
  unsigned long *Conn_Pris;
  unsigned long *Conn_Pyra;
  unsigned long *ID_Line;
  unsigned long *ID_BoundTria;
  unsigned long *ID_BoundQuad;
  unsigned long *ID_Line_Linear;
  unsigned long *ID_BoundTria_Linear;
  unsigned long *ID_BoundQuad_Linear;
  unsigned long *ID_Tria;
  unsigned long *ID_Quad;
  unsigned long *ID_Tetr;
  unsigned long *ID_Hexa;
  unsigned long *ID_Pris;
  unsigned long *ID_Pyra;
  unsigned long *Elem_ID_Line;
  unsigned long *Elem_ID_BoundTria;
  unsigned long *Elem_ID_BoundQuad;
  unsigned long *Elem_ID_Line_Linear;
  unsigned long *Elem_ID_BoundTria_Linear;
  unsigned long *Elem_ID_BoundQuad_Linear;

public:
  
	/*!
	 * \brief Constructor of the class.
	 */
	CPhysicalGeometry(void);

	/*! 
	 * \overload
	 * \brief Reads the geometry of the grid and adjust the boundary 
	 *        conditions with the configuration file. 
	 * \param[in] config - Definition of the particular problem.
	 * \param[in] val_mesh_filename - Name of the file with the grid information.
	 * \param[in] val_format - Format of the file with the grid information.
	 * \param[in] val_iZone - Domain to be read from the grid file.
	 * \param[in] val_nZone - Total number of domains in the grid file.
	 */
	CPhysicalGeometry(CConfig *config, unsigned short val_iZone, unsigned short val_nZone);
  
  /*!
	 * \overload
	 * \brief Accepts a geometry container holding a linearly partitioned grid
   *        with coloring performed by ParMETIS, and this routine distributes
   *        the points and cells to all partitions based on the coloring.
   * \param[in] geometry - Definition of the geometry container holding the initial linear partitions of the grid + coloring.
	 * \param[in] config - Definition of the particular problem.
	 */
  CPhysicalGeometry(CGeometry *geometry, CConfig *config);

<<<<<<< HEAD
  /*!
   * \overload
   * \brief Accepts a geometry container holding a linearly partitioned grid
   *        with coloring performed by ParMETIS, and this routine distributes
   *        the points and cells to all partitions based on the coloring.
   * \param[in] geometry - Definition of the geometry container holding the initial linear partitions of the grid + coloring.
   * \param[in] config - Definition of the particular problem.
   */
  CPhysicalGeometry(CGeometry *geometry, CConfig *config, bool val_flag);

=======
>>>>>>> 1b394667
	/*!
	 * \brief Destructor of the class.
	 */
	~CPhysicalGeometry(void);

  /*!
   * \brief Distributes the coloring from ParMETIS so that each rank has complete information about the local grid points.
   * \param[in] geometry - Definition of the geometry container holding the initial linear partitions of the grid + coloring.
   * \param[in] config - Definition of the particular problem.
   */
  void DistributeColoring(CConfig *config, CGeometry *geometry);

  /*!
   * \brief Distribute the grid points, including ghost points, across all ranks based on a ParMETIS coloring.
   * \param[in] config - Definition of the particular problem.
   * \param[in] geometry - Geometrical definition of the problem.
   */
  void DistributePoints(CConfig *config, CGeometry *geometry);

  /*!
   * \brief Distribute the connectivity for a single volume element type across all ranks based on a ParMETIS coloring.
   * \param[in] config - Definition of the particular problem.
   * \param[in] geometry - Geometrical definition of the problem.
   * \param[in] Elem_Type - VTK index of the element type being distributed.
   */
  void DistributeVolumeConnectivity(CConfig *config, CGeometry *geometry, unsigned short Elem_Type);

  /*!
   * \brief Distribute the connectivity for a single surface element type in all markers across all ranks based on a ParMETIS coloring.
   * \param[in] config - Definition of the particular problem.
   * \param[in] geometry - Geometrical definition of the problem.
   * \param[in] Elem_Type - VTK index of the element type being distributed.
   */
  void DistributeSurfaceConnectivity(CConfig *config, CGeometry *geometry, unsigned short Elem_Type);

  /*!
   * \brief Broadcast the marker tags for all boundaries from the master rank to all other ranks.
   * \param[in] config - Definition of the particular problem.
   * \param[in] geometry - Geometrical definition of the problem.
   */
  void DistributeMarkerTags(CConfig *config, CGeometry *geometry);

  /*!
   * \brief Partition the marker information according to a linear partitioning of the grid nodes.
   * \param[in] config - Definition of the particular problem.
   * \param[in] geometry - Geometrical definition of the problem.
   */
  //void PartitionSurfacePoints(CConfig *config, CGeometry *geometry);

  /*!
   * \brief Partition the marker connectivity held on the master rank according to a linear partitioning.
   * \param[in] config - Definition of the particular problem.
   * \param[in] geometry - Geometrical definition of the problem.
   * \param[in] Elem_Type - VTK index of the element type being distributed.
   */
  void PartitionSurfaceConnectivity(CConfig *config, CGeometry *geometry, unsigned short Elem_Type);

  /*!
   * \brief Load the local grid points after partitioning (owned and ghost) into the geometry class objects.
   * \param[in] config - Definition of the particular problem.
   * \param[in] geometry - Geometrical definition of the problem.
   */
  void LoadPoints(CConfig *config, CGeometry *geometry);

  /*!
   * \brief Load the local volume elements after partitioning (owned and ghost) into the geometry class objects.
   * \param[in] config - Definition of the particular problem.
   * \param[in] geometry - Geometrical definition of the problem.
   */
  void LoadVolumeElements(CConfig *config, CGeometry *geometry);

  /*!
   * \brief Load the local surface elements after partitioning (owned and ghost) into the geometry class objects.
   * \param[in] config - Definition of the particular problem.
   * \param[in] geometry - Geometrical definition of the problem.
   */
  void LoadSurfaceElements(CConfig *config, CGeometry *geometry);

  /*!
	 * \brief Set the send receive boundaries of the grid.
	 * \param[in] geometry - Geometrical definition of the problem.
	 * \param[in] config - Definition of the particular problem.
	 * \param[in] val_domain - Number of domains for parallelization purposes.
	 */
	void SetSendReceive(CConfig *config);
  
  /*!
	 * \brief Set the send receive boundaries of the grid.
	 * \param[in] geometry - Geometrical definition of the problem.
	 * \param[in] config - Definition of the particular problem.
	 * \param[in] val_domain - Number of domains for parallelization purposes.
	 */
	void SetBoundaries(CConfig *config);

  /*!
   * \brief Set the local index that correspond with the global numbering index.
   */
  void SetGlobal_to_Local_Point();

	/*!
	 * \brief Get the local index that correspond with the global numbering index.
	 * \param[in] val_ipoint - Global point.
	 * \returns Local index that correspond with the global index, -1 if not found on the current rank (process).
	 */
	long GetGlobal_to_Local_Point(unsigned long val_ipoint);
  
	/*!
	 * \brief Get the local marker that correspond with the global marker.
	 * \param[in] val_ipoint - Global marker.
	 * \returns Local marker that correspond with the global index.
	 */
	unsigned short GetGlobal_to_Local_Marker(unsigned short val_imarker);
  
  /*!
   * \brief Reads the geometry of the grid and adjust the boundary
   *        conditions with the configuration file in parallel (for parmetis).
   * \param[in] config - Definition of the particular problem.
   * \param[in] val_mesh_filename - Name of the file with the grid information.
   * \param[in] val_format - Format of the file with the grid information.
   * \param[in] val_iZone - Domain to be read from the grid file.
   * \param[in] val_nZone - Total number of domains in the grid file.
   */
  void Read_SU2_Format_Parallel(CConfig *config, string val_mesh_filename, unsigned short val_iZone, unsigned short val_nZone);

  /*!
   * \brief Reads the geometry of the grid and adjust the boundary
   *        conditions with the configuration file in parallel (for parmetis).
   * \param[in] config - Definition of the particular problem.
   * \param[in] val_mesh_filename - Name of the file with the grid information.
   * \param[in] val_format - Format of the file with the grid information.
   * \param[in] val_iZone - Domain to be read from the grid file.
   * \param[in] val_nZone - Total number of domains in the grid file.
   */
  void Read_CGNS_Format_Parallel(CConfig *config, string val_mesh_filename, unsigned short val_iZone, unsigned short val_nZone);

	/*! 
	 * \brief Find repeated nodes between two elements to identify the common face.
	 * \param[in] first_elem - Identification of the first element.
	 * \param[in] second_elem - Identification of the second element.
	 * \param[in] face_first_elem - Index of the common face for the first element.
	 * \param[in] face_second_elem - Index of the common face for the second element.		 
	 * \return It provides 0 or 1 depending if there is a common face or not.
	 */
	bool FindFace(unsigned long first_elem, unsigned long second_elem, unsigned short &face_first_elem, 
			unsigned short &face_second_elem);

	/*! 
	 * \brief Computes the distance to the nearest no-slip wall for each grid node.
	 * \param[in] config - Definition of the particular problem.
	 */
	void ComputeWall_Distance(CConfig *config);

	/*! 
	 * \brief Compute surface area (positive z-direction) for force coefficient non-dimensionalization.
	 * \param[in] config - Definition of the particular problem.
	 */
	void SetPositive_ZArea(CConfig *config);
  
	/*! 
	 * \brief Set points which surround a point.
	 */
	void SetPoint_Connectivity(void);
  
  /*!
	 * \brief Set a renumbering using a Reverse Cuthill-McKee Algorithm
   * \param[in] config - Definition of the particular problem.
	 */
	void SetRCM_Ordering(CConfig *config);
  
	/*!
	 * \brief Function declaration to avoid partially overridden classes.
	 * \param[in] geometry - Geometrical definition of the problem.
	 */
	void SetPoint_Connectivity(CGeometry *geometry);

	/*! 
	 * \brief Set elements which surround an element.
	 */
	void SetElement_Connectivity(void);

	/*! 
	 * \brief Set the volume element associated to each boundary element.
	 */
	void SetBoundVolume(void);

	/*! 
	 * \brief Set boundary vertex.
	 * \param[in] config - Definition of the particular problem.
	 */
	void SetVertex(CConfig *config);

	/*!
	 * \brief Set number of span wise level for turbomachinery computation.
	 * \param[in] config - Definition of the particular problem.
	 */
	void ComputeNSpan(CConfig *config, unsigned short val_iZone, unsigned short marker_flag, bool allocate);

	/*!
	 * \brief Set turbo boundary vertex.
	 * \param[in] config - Definition of the particular problem.
	 */
	void SetTurboVertex(CConfig *config,unsigned short val_iZone, unsigned short marker_flag, bool allocate);

/*!
 * \brief update turbo boundary vertex.
 * \param[in] config - Definition of the particular problem.
 */
void UpdateTurboVertex(CConfig *config,unsigned short val_iZone, unsigned short marker_flag);

	/*!
	 * \brief Set turbo boundary vertex.
	 * \param[in] config - Definition of the particular problem.
	 */
	void SetAvgTurboValue(CConfig *config, unsigned short val_iZone, unsigned short marker_flag, bool allocate);

	/*!
	 * \brief Set turbo boundary vertex.
	 * \param[in] config - Definition of the particular problem.
	 */
	void GatherInOutAverageValues(CConfig *config, bool allocate);

	/*! 
	 * \brief Set the center of gravity of the face, elements and edges.
	 */
	void SetCoord_CG(void);

	/*! 
	 * \brief Set the edge structure of the control volume.
	 * \param[in] config - Definition of the particular problem.
	 * \param[in] action - Allocate or not the new elements.
	 */
	void SetControlVolume(CConfig *config, unsigned short action);

	/*!
	 * \brief Visualize the structure of the control volume(s).
	 * \param[in] config - Definition of the particular problem.
	 * \param[in] action - Allocate or not the new elements.
	 */
  void VisualizeControlVolume(CConfig *config, unsigned short action);
  
	/*!
	 * \brief Mach the near field boundary condition.
	 * \param[in] config - Definition of the particular problem.
	 */
	void MatchNearField(CConfig *config);
  
  /*!
	 * \brief Mach the near field boundary condition.
	 * \param[in] config - Definition of the particular problem.
	 */
	void MatchActuator_Disk(CConfig *config);

	/*! 
	 * \brief Mach the interface boundary condition.
	 * \param[in] config - Definition of the particular problem.
	 */
	void MatchInterface(CConfig *config);

	/*! 
	 * \brief Mach the interface boundary condition.
	 * \param[in] config - Definition of the particular problem.
	 * \param[in] geometry_donor - Geometry of the donor zone.
	 * \param[in] config_donor - Definition of the donor problem.
	 */
	void MatchZone(CConfig *config, CGeometry *geometry_donor, CConfig *config_donor, 
			unsigned short val_iZone, unsigned short val_nZone);

	/*! 
	 * \brief Set boundary vertex structure of the control volume.
	 * \param[in] config - Definition of the particular problem.
	 * \param[in] action - Allocate or not the new elements.
	 */
	void SetBoundControlVolume(CConfig *config, unsigned short action);

	/*! 
	 * \brief Set the Tecplot file.
	 * \param[in] config_filename - Name of the file where the Tecplot 
	 *            information is going to be stored.
   * \param[in] new_file - Create a new file.
	 */
	void SetTecPlot(char config_filename[MAX_STRING_SIZE], bool new_file);

	/*! 
	 * \brief Set the output file for boundaries in Tecplot
	 * \param[in] config - Definition of the particular problem.		 
	 * \param[in] mesh_filename - Name of the file where the Tecplot 
	 *            information is going to be stored.   
   * \param[in] new_file - Create a new file.
	 */
	void SetBoundTecPlot(char mesh_filename[MAX_STRING_SIZE], bool new_file, CConfig *config);

	/*! 
	 * \brief Check the volume element orientation.
	 * \param[in] config - Definition of the particular problem.		 
	 */
	void Check_IntElem_Orientation(CConfig *config);
  
  /*!
	 * \brief Check the volume element orientation.
	 * \param[in] config - Definition of the particular problem.
	 */
	void Check_BoundElem_Orientation(CConfig *config);

	/*! 
	 * \brief Set the domains for grid grid partitioning using METIS.
	 * \param[in] config - Definition of the particular problem.		 
	 */
	void SetColorGrid(CConfig *config);
  
  /*!
   * \brief Set the domains for grid grid partitioning using ParMETIS.
   * \param[in] config - Definition of the particular problem.
   */
  void SetColorGrid_Parallel(CConfig *config);
  
  /*!
   * \brief Set the rotational velocity at each node.
   * \param[in] config - Definition of the particular problem.
   * \param[in] val_iZone - Index of the current zone.
   */
  void SetRotationalVelocity(CConfig *config, unsigned short val_iZone, bool print);

  /*!
   * \brief Set the rotational velocity of the points on the shroud markers to 0.
   * \param[in] config - Definition of the particular problem.
   */
  void SetShroudVelocity(CConfig *config);

  /*!
   * \brief Set the translational velocity at each node.
   * \param[in] config - Definition of the particular problem.
   */
  void SetTranslationalVelocity(CConfig *config, unsigned short val_iZone, bool print);

  /*!
   * \brief Set the grid velocity via finite differencing at each node.
   * \param[in] config - Definition of the particular problem.
   */
  void SetGridVelocity(CConfig *config, unsigned long iter);
  
  /*!
   * \brief Perform the MPI communication for the grid coordinates (dynamic meshes).
   * \param[in] config - Definition of the particular problem.
   */
  void Set_MPI_Coord(CConfig *config);
  
  /*!
   * \brief Perform the MPI communication for the grid velocities.
   * \param[in] config - Definition of the particular problem.
   */
  void Set_MPI_GridVel(CConfig *config);
  
  /*!
   * \brief Perform the MPI communication for the grid coordinates (dynamic meshes) for restart purposes.
   * \param[in] config - Definition of the particular problem.
   */
  void Set_MPI_OldCoord(CConfig *config);
  
  /*!
   * \brief Set the periodic boundary conditions.
   * \param[in] config - Definition of the particular problem.
   */
  void SetPeriodicBoundary(CConfig *config);

	/*! 
	 * \brief Do an implicit smoothing of the grid coordinates.
	 * \param[in] val_nSmooth - Number of smoothing iterations.
	 * \param[in] val_smooth_coeff - Relaxation factor.
	 * \param[in] config - Definition of the particular problem.		 
	 */	
	void SetCoord_Smoothing(unsigned short val_nSmooth, su2double val_smooth_coeff, CConfig *config);

	/*! 
	 * \brief Write the .su2 file.
	 * \param[in] config - Definition of the particular problem.
	 * \param[in] val_mesh_out_filename - Name of the output file.
	 */	
	void SetMeshFile(CConfig *config, string val_mesh_out_filename);

	/*! 
	 * \brief Compute some parameters about the grid quality.
	 * \param[out] statistics - Information about the grid quality, statistics[0] = (r/R)_min, statistics[1] = (r/R)_ave.		 
	 */	
	void GetQualityStatistics(su2double *statistics);

	/*!
	 * \brief Find and store all vertices on a sharp corner in the geometry.
	 * \param[in] config - Definition of the particular problem.
	 */
	void ComputeSurf_Curvature(CConfig *config);

	/*! 
	 * \brief Find and store the closest neighbor to a vertex.
	 * \param[in] config - Definition of the particular problem.
	 */
	void FindNormal_Neighbor(CConfig *config);

  /*!
	 * \brief Retrieve total number of nodes in a simulation across all processors (including halos).
	 * \returns Total number of nodes in a simulation across all processors (including halos).
	 */
	unsigned long GetGlobal_nPoint();
  
	/*!
	 * \brief Retrieve total number of nodes in a simulation across all processors (excluding halos).
	 * \returns Total number of nodes in a simulation across all processors (excluding halos).
	 */
	unsigned long GetGlobal_nPointDomain();
  
  /*!
	 * \brief Retrieve total number of elements in a simulation across all processors.
	 * \returns Total number of elements in a simulation across all processors.
	 */
  unsigned long GetGlobal_nElem();
  
  /*!
   * \brief  Retrieve total number of elements in a simulation across all processors (excluding halos).
   * \returns Total number of elements in a simulation across all processors (excluding halos).
   */
  unsigned long GetGlobal_nElemDomain();

  /*!
	 * \brief Retrieve total number of triangular elements in a simulation across all processors.
	 * \returns Total number of line elements in a simulation across all processors.
	 */
	unsigned long GetGlobal_nElemLine();
  
  /*!
	 * \brief Retrieve total number of triangular elements in a simulation across all processors.
	 * \returns Total number of triangular elements in a simulation across all processors.
	 */
	unsigned long GetGlobal_nElemTria();
  
  /*!
	 * \brief Retrieve total number of quadrilateral elements in a simulation across all processors.
	 * \returns Total number of quadrilateral elements in a simulation across all processors.
	 */
	unsigned long GetGlobal_nElemQuad();
  
  /*!
	 * \brief Retrieve total number of tetrahedral elements in a simulation across all processors.
	 * \returns Total number of tetrahedral elements in a simulation across all processors.
	 */
	unsigned long GetGlobal_nElemTetr();
  
  /*!
	 * \brief Retrieve total number of hexahedral elements in a simulation across all processors.
	 * \returns Total number of hexahedral elements in a simulation across all processors.
	 */
	unsigned long GetGlobal_nElemHexa();
  
  /*!
	 * \brief Retrieve total number of prism elements in a simulation across all processors.
	 * \returns Total number of prism elements in a simulation across all processors.
	 */
	unsigned long GetGlobal_nElemPris();
  
  /*!
	 * \brief Retrieve total number of pyramid elements in a simulation across all processors.
	 * \returns Total number of pyramid elements in a simulation across all processors.
	 */
	unsigned long GetGlobal_nElemPyra();
  
  /*!
	 * \brief Get number of triangular elements.
	 * \return Number of line elements.
	 */
	unsigned long GetnElemLine();
  
  /*!
	 * \brief Get number of triangular elements.
	 * \return Number of triangular elements.
	 */
	unsigned long GetnElemTria();
  
  /*!
	 * \brief Get number of quadrilateral elements.
	 * \return Number of quadrilateral elements.
	 */
	unsigned long GetnElemQuad();
  
  /*!
	 * \brief Get number of tetrahedral elements.
	 * \return Number of tetrahedral elements.
	 */
	unsigned long GetnElemTetr();
  
  /*!
	 * \brief Get number of hexahedral elements.
	 * \return Number of hexahedral elements.
	 */
	unsigned long GetnElemHexa();
  
  /*!
	 * \brief Get number of prism elements.
	 * \return Number of prism elements.
	 */
	unsigned long GetnElemPris();
  
  /*!
	 * \brief Get number of pyramid elements.
	 * \return Number of pyramid elements.
	 */
	unsigned long GetnElemPyra();

	/*!
	 * \brief Indentify geometrical planes in the mesh
	 */
	void SetGeometryPlanes(CConfig *config);
  
	/*!
	 * \brief Get geometrical planes in the mesh
	 */
	vector<su2double> GetGeometryPlanes();

	/*!
	 * \brief Get x coords of geometrical planes in the mesh
	 */
	vector<vector<su2double> > GetXCoord();

	/*!
	 * \brief Get y coords of geometrical planes in the mesh
	 */
	vector<vector<su2double> > GetYCoord();

	/*!
	 * \brief Get z coords of geometrical planes in the mesh
	 */
	vector<vector<su2double> > GetZCoord();

	/*!
	 * \brief Get all points on a geometrical plane in the mesh
	 */
	vector<vector<unsigned long> > GetPlanarPoints();
  
  /*!
   * \brief Read the sensitivity from an input file.
   * \param[in] config - Definition of the particular problem.
   */
  void SetBoundSensitivity(CConfig *config);
  
  /*!
   * \brief Compute the maximum thickness of an airfoil.
   * \returns Maximum thickness at a particular seccion.
   */
  su2double Compute_MaxThickness(su2double *Plane_P0, su2double *Plane_Normal, CConfig *config, vector<su2double> &Xcoord_Airfoil, vector<su2double> &Ycoord_Airfoil, vector<su2double> &Zcoord_Airfoil);
  
  /*!
   * \brief Compute the twist of an airfoil.
   * \returns Twist at a particular seccion.
   */
  su2double Compute_Twist(su2double *Plane_P0, su2double *Plane_Normal, vector<su2double> &Xcoord_Airfoil, vector<su2double> &Ycoord_Airfoil, vector<su2double> &Zcoord_Airfoil);

  /*!
   * \brief Compute the leading/trailing edge location of an airfoil.
   */
  void Compute_Wing_LeadingTrailing(su2double *LeadingEdge, su2double *TrailingEdge, su2double *Plane_P0, su2double *Plane_Normal, vector<su2double> &Xcoord_Airfoil,
                               vector<su2double> &Ycoord_Airfoil, vector<su2double> &Zcoord_Airfoil);

  /*!
    * \brief Compute the leading/trailing edge location of a fuselage.
    */
   void Compute_Fuselage_LeadingTrailing(su2double *LeadingEdge, su2double *TrailingEdge, su2double *Plane_P0, su2double *Plane_Normal, vector<su2double> &Xcoord_Airfoil,
                                vector<su2double> &Ycoord_Airfoil, vector<su2double> &Zcoord_Airfoil);

  /*!
   * \brief Compute the chord of an airfoil.
   * \returns Chord of an airfoil.
   */
  su2double Compute_Chord(su2double *Plane_P0, su2double *Plane_Normal, vector<su2double> &Xcoord_Airfoil, vector<su2double> &Ycoord_Airfoil, vector<su2double> &Zcoord_Airfoil);

  /*!
   * \brief Compute the chord of an airfoil.
   * \returns Chord of an airfoil.
   */
  su2double Compute_Width(su2double *Plane_P0, su2double *Plane_Normal, vector<su2double> &Xcoord_Airfoil, vector<su2double> &Ycoord_Airfoil, vector<su2double> &Zcoord_Airfoil);

  /*!
   * \brief Compute the chord of an airfoil.
   * \returns Chord of an airfoil.
   */
  su2double Compute_WaterLineWidth(su2double *Plane_P0, su2double *Plane_Normal, CConfig *config, vector<su2double> &Xcoord_Airfoil, vector<su2double> &Ycoord_Airfoil, vector<su2double> &Zcoord_Airfoil);

  /*!
   * \brief Compute the chord of an airfoil.
   * \returns Chord of an airfoil.
   */
  su2double Compute_Height(su2double *Plane_P0, su2double *Plane_Normal, vector<su2double> &Xcoord_Airfoil, vector<su2double> &Ycoord_Airfoil, vector<su2double> &Zcoord_Airfoil);

  /*!
   * \brief Compute the chord of an airfoil.
   * \returns Chord of an airfoil.
   */
  su2double Compute_LERadius(su2double *Plane_P0, su2double *Plane_Normal, vector<su2double> &Xcoord_Airfoil, vector<su2double> &Ycoord_Airfoil, vector<su2double> &Zcoord_Airfoil);

  /*!
   * \brief Compute the thickness of an airfoil.
   */
  su2double Compute_Thickness(su2double *Plane_P0, su2double *Plane_Normal, su2double Location, CConfig *config, vector<su2double> &Xcoord_Airfoil, vector<su2double> &Ycoord_Airfoil, vector<su2double> &Zcoord_Airfoil, su2double &ZLoc);

  /*!
   * \brief Compute the area of an airfoil.
   * \returns Area of an airfoil.
   */
  su2double Compute_Area(su2double *Plane_P0, su2double *Plane_Normal, CConfig *config, vector<su2double> &Xcoord_Airfoil, vector<su2double> &Ycoord_Airfoil, vector<su2double> &Zcoord_Airfoil);

  /*!
   * \brief Compute the length of an airfoil.
   * \returns Area of an airfoil.
   */
  su2double Compute_Length(su2double *Plane_P0, su2double *Plane_Normal, CConfig *config, vector<su2double> &Xcoord_Airfoil, vector<su2double> &Ycoord_Airfoil, vector<su2double> &Zcoord_Airfoil);

  /*!
   * \brief Compute the dihedral of a wing.
   * \returns Dihedral at a particular seccion.
   */
  su2double Compute_Dihedral(su2double *LeadingEdge_im1, su2double *TrailingEdge_im1,
                             su2double *LeadingEdge_i, su2double *TrailingEdge_i);

  /*!
   * \brief Compute the curvature of a wing.
   */
  su2double Compute_Curvature(su2double *LeadingEdge_im1, su2double *TrailingEdge_im1,
                              su2double *LeadingEdge_i, su2double *TrailingEdge_i,
                              su2double *LeadingEdge_ip1, su2double *TrailingEdge_ip1);
  
  /*!
   * \brief Evaluate geometrical parameters of a wing.
   */
  void Compute_Wing(CConfig *config, bool original_surface,
                    su2double &Wing_Volume, su2double &Wing_MinMaxThickness, su2double &Wing_MaxMaxThickness, su2double &Wing_MinChord, su2double &Wing_MaxChord,
                    su2double &Wing_MinLERadius, su2double &Wing_MaxLERadius,
                    su2double &Wing_MinToC, su2double &Wing_MaxToC, su2double &Wing_ObjFun_MinToC, su2double &Wing_MaxTwist, su2double &Wing_MaxCurvature,
                    su2double &Wing_MaxDihedral);

  /*!
   * \brief Evaluate geometrical parameters of a wing.
   */
  void Compute_Fuselage(CConfig *config, bool original_surface,
  		su2double &Fuselage_Volume, su2double &Fuselage_WettedArea,
  		su2double &Fuselage_MinWidth, su2double &Fuselage_MaxWidth,
  		su2double &Fuselage_MinWaterLineWidth, su2double &Fuselage_MaxWaterLineWidth,
  		su2double &Fuselage_MinHeight, su2double &Fuselage_MaxHeight,
  		su2double &Fuselage_MaxCurvature);

  /*!
   * \brief Read the sensitivity from adjoint solution file and store it.
   * \param[in] config - Definition of the particular problem.
   */
  void SetSensitivity(CConfig *config);

  /*!
   * \brief Get the Sensitivity at a specific point.
   * \param[in] iPoint - The point where to get the sensitivity.
   * \param[in] iDim - The component of the dim. vector.
   * \returns The sensitivity at point iPoint and dim. iDim.
   */
  su2double GetSensitivity(unsigned long iPoint, unsigned short iDim);

  /*!
   * \brief Set the Sensitivity at a specific point.
   * \param[in] iPoint - The point where to get the sensitivity.
   * \param[in] iDim - The component of the dim. vector.
   * \param[in] val - Value of the sensitivity.
   */
  void SetSensitivity(unsigned long iPoint, unsigned short iDim, su2double val);
  
  /*!
   * \brief Check the mesh for periodicity and deactivate multigrid if periodicity is found.
   * \param[in] config - Definition of the particular problem.
   */
  void Check_Periodicity(CConfig *config);

  /*!
	 * \brief Get the average normal at a specific span for a given marker in the turbomachinery reference of frame.
	 * \param[in] val_marker - marker value.
	 * \param[in] val_span - span value.
   * \return The span-wise averaged turbo normal.
	 */
  su2double* GetAverageTurboNormal(unsigned short val_marker, unsigned short val_span);

  /*!
	 * \brief Get the average normal at a specific span for a given marker.
	 * \param[in] val_marker - marker value.
	 * \param[in] val_span - span value.
   * \return The span-wise averaged normal.
	 */
  su2double* GetAverageNormal(unsigned short val_marker, unsigned short val_span);

  /*!
	 * \brief Get the value of the total area for each span.
	 * \param[in] val_marker - marker value.
	 * \param[in] val_span - span value.
   * \return The span-wise area.
	 */
	su2double GetSpanArea(unsigned short val_marker, unsigned short val_span);

  /*!
	 * \brief Get the value of the total area for each span.
	 * \param[in] val_marker - marker value.
	 * \param[in] val_span - span value.
   * \return The span-wise averaged turbo normal.
	 */
	su2double GetTurboRadius(unsigned short val_marker, unsigned short val_span);

	/*!
	 * \brief Get the value of the average tangential rotational velocity for each span.
	 * \param[in] val_marker - marker value.
	 * \param[in] val_span - span value.
   * \return The span-wise averaged tangential velocity.
	 */
	su2double GetAverageTangGridVel(unsigned short val_marker, unsigned short val_span);

	/*!
	 * \brief Get the value of the inflow tangential velocity at each span.
	 * \param[in] val_marker - marker turbo-performance value.
	 * \param[in] val_span - span value.
   * \return The span-wise inflow tangential velocity.
	 */
	su2double GetTangGridVelIn(unsigned short val_marker, unsigned short val_span);

	/*!
	 * \brief Get the value of the outflow tangential velocity at each span.
	 * \param[in] val_marker - marker turbo-performance value.
	 * \param[in] val_span - span value.
   * \return The span-wise outflow tangential velocity.
	 */
	su2double GetTangGridVelOut(unsigned short val_marker, unsigned short val_span);

	/*!
	 * \brief Get the value of the inflow area at each span.
	 * \param[in] val_marker - marker turbo-performance value.
	 * \param[in] val_span - span value.
   * \return The span-wise inflow area.
	 */
	su2double GetSpanAreaIn(unsigned short val_marker, unsigned short val_span);

	/*!
	 * \brief Get the value of the outflow area at each span.
	 * \param[in] val_marker - marker turbo-performance value.
	 * \param[in] val_span - span value.
	 * \return The span-wise outflow area.
	 */
	su2double GetSpanAreaOut(unsigned short val_marker, unsigned short val_span);

	/*!
	 * \brief Get the value of the inflow radius at each span.
	 * \param[in] val_marker - marker turbo-performance value.
	 * \param[in] val_span - span value.
   * \return The span-wise inflow radius.
	 */
	su2double GetTurboRadiusIn(unsigned short val_marker, unsigned short val_span);

	/*!
	 * \brief Get the value of the outflow radius at each span.
	 * \param[in] val_marker - marker turbo-performance value.
	 * \param[in] val_span - span value.
   * \return The span-wise outflow radius.
	 */
	su2double GetTurboRadiusOut(unsigned short val_marker, unsigned short val_span);

	/*!
	 * \brief Set the value of the inflow tangential velocity at each span.
	 * \param[in] val_marker - marker turbo-performance value.
	 * \param[in] val_span - span value.
   */
	void SetTangGridVelIn(su2double value, unsigned short val_marker, unsigned short val_span);

	/*!
	 * \brief Set the value of the outflow tangential velocity at each span.
	 * \param[in] val_marker - marker turbo-performance value.
	 * \param[in] val_span - span value.
   */
	void SetTangGridVelOut(su2double value, unsigned short val_marker, unsigned short val_span);

	/*!
	 * \brief Get the value of the inflow area at each span.
	 * \param[in] val_marker - marker turbo-performance value.
	 * \param[in] val_span - span value.
   */
	void SetSpanAreaIn(su2double value, unsigned short val_marker, unsigned short val_span);

	/*!
	 * \brief Set the value of the outflow area at each span.
	 * \param[in] val_marker - marker turbo-performance value.
	 * \param[in] val_span - span value.
   */
	void SetSpanAreaOut(su2double value, unsigned short val_marker, unsigned short val_span);

	/*!
	 * \brief Set the value of the inflow radius at each span.
	 * \param[in] val_marker - marker turbo-performance value.
	 * \param[in] val_span - span value.
   */
	void SetTurboRadiusIn(su2double value, unsigned short val_marker, unsigned short val_span);

	/*!
	 * \brief Set the value of the outflow radius at each span.
	 * \param[in] val_marker - marker turbo-performance value.
	 * \param[in] val_span - span value.
   */
	void SetTurboRadiusOut(su2double value, unsigned short val_marker, unsigned short val_span);

  /*!
	 * \brief A total number of vertex independently from the MPI partions.
	 * \param[in] val_marker - marker value.
	 * \param[in] val_span - span value.
	 */
	unsigned long GetnTotVertexSpan(unsigned short val_marker, unsigned short val_span);

/*!
 * \brief min angular pitch independently from the MPI partions.
 * \param[in] val_marker - marker value.
 * \param[in] val_span - span value.
 */
  su2double GetMinAngularCoord(unsigned short val_marker, unsigned short val_span);

/*!
 * \brief max angular pitch independently from the MPI partions.
 * \param[in] val_marker - marker value.
 * \param[in] val_span - span value.
 */
  su2double GetMaxAngularCoord(unsigned short val_marker, unsigned short val_span);

/*!
 * \brief min Relatice angular coord independently from the MPI partions.
 * \param[in] val_marker - marker value.
 * \param[in] val_span - span value.
 */
  su2double GetMinRelAngularCoord(unsigned short val_marker, unsigned short val_span);

  /*!
	 * \brief Get the average grid velocity at a specific span for a given marker.
	 * \param[in] val_marker - marker value.
	 * \param[in] val_span - span value.
	 */
  su2double* GetAverageGridVel(unsigned short val_marker, unsigned short val_span);

};

/*! 
 * \class CMultiGridGeometry
 * \brief Class for defining the multigrid geometry, the main delicated part is the 
 *        agglomeration stage, which is done in the declaration.
 * \author F. Palacios
 * \version 5.0.0 "Raven"
 */
class CMultiGridGeometry : public CGeometry {

public:

	/*! 
	 * \brief Constructor of the class.
	 * \param[in] geometry - Geometrical definition of the problem.
	 * \param[in] config - Definition of the particular problem.
	 * \param[in] iMesh - Level of the multigrid.
	 * \param[in] iZone - Current zone in the mesh.
	 */	
	CMultiGridGeometry(CGeometry ***geometry, CConfig **config_container, unsigned short iMesh, unsigned short iZone);

	/*! 
	 * \brief Destructor of the class.
	 */
	~CMultiGridGeometry(void);

	/*! 
	 * \brief Determine if a CVPoint van be agglomerated, if it have the same marker point as the seed.
	 * \param[in] CVPoint - Control volume to be agglomerated.
	 * \param[in] marker_seed - Marker of the seed.
	 * \param[in] fine_grid - Geometrical definition of the problem.
	 * \param[in] config - Definition of the particular problem.
	 * \return <code>TRUE</code> or <code>FALSE</code> depending if the control volume can be agglomerated.
	 */	
	bool SetBoundAgglomeration(unsigned long CVPoint, short marker_seed, CGeometry *fine_grid, CConfig *config);

	/*! 
	 * \brief Determine if a can be agglomerated using geometrical criteria.
	 * \param[in] iPoint - Seed point.
	 * \param[in] fine_grid - Geometrical definition of the problem.
	 * \param[in] config - Definition of the particular problem.
	 */		
	bool GeometricalCheck(unsigned long iPoint, CGeometry *fine_grid, CConfig *config);

	/*! 
	 * \brief Determine if a CVPoint van be agglomerated, if it have the same marker point as the seed.
	 * \param[in] Suitable_Indirect_Neighbors - List of Indirect Neighbours that can be agglomerated.
	 * \param[in] iPoint - Seed point.
	 * \param[in] Index_CoarseCV - Index of agglomerated point.
	 * \param[in] fine_grid - Geometrical definition of the problem.
	 */		
	void SetSuitableNeighbors(vector<unsigned long> *Suitable_Indirect_Neighbors, unsigned long iPoint, 
			unsigned long Index_CoarseCV, CGeometry *fine_grid);

	/*! 
	 * \brief Set boundary vertex.
	 * \param[in] geometry - Geometrical definition of the problem.
	 * \param[in] config - Definition of the particular problem.
	 */
	void SetVertex(CGeometry *geometry, CConfig *config);

	/*! 
	 * \brief Set points which surround a point.
	 * \param[in] geometry - Geometrical definition of the problem.
	 */	
	void SetPoint_Connectivity(CGeometry *geometry);

	/*! 
	 * \brief Function declaration to avoid partially overridden classes.
	 */	
	void SetPoint_Connectivity(void);

	/*! 
	 * \brief Set the edge structure of the agglomerated control volume.
	 * \param[in] config - Definition of the particular problem.
	 * \param[in] geometry - Geometrical definition of the problem.
	 * \param[in] action - Allocate or not the new elements.
	 */	
	void SetControlVolume(CConfig *config, CGeometry *geometry, unsigned short action);

	/*! 
	 * \brief Mach the near field boundary condition.
	 * \param[in] config - Definition of the particular problem.
	 */
	void MatchNearField(CConfig *config);
  
  /*!
	 * \brief Mach the near field boundary condition.
	 * \param[in] config - Definition of the particular problem.
	 */
	void MatchActuator_Disk(CConfig *config);

	/*! 
	 * \brief Mach the interface boundary condition.
	 * \param[in] config - Definition of the particular problem.
	 */
	void MatchInterface(CConfig *config);

	/*! 
	 * \brief Set boundary vertex structure of the agglomerated control volume.
	 * \param[in] config - Definition of the particular problem.
	 * \param[in] geometry - Geometrical definition of the problem.
	 * \param[in] action - Allocate or not the new elements.
	 */	
	void SetBoundControlVolume(CConfig *config, CGeometry *geometry, unsigned short action);

	/*! 
	 * \brief Set a representative coordinates of the agglomerated control volume.
	 * \param[in] geometry - Geometrical definition of the problem.
	 */	
	void SetCoord(CGeometry *geometry);

	/*!
	 * \brief Set the rotational velocity at each grid point on a coarse mesh.
	 * \param[in] config - Definition of the particular problem.
   * \param[in] val_iZone - Index of the current zone.
	 */
	void SetRotationalVelocity(CConfig *config, unsigned short val_iZone, bool print);

/*!
 * \brief Set the rotational velocity of the points on the shroud markers to 0.0.
 * \param[in] config - Definition of the particular problem.
 */
void SetShroudVelocity(CConfig *config);

/*!
 * \brief Set the translational velocity at each grid point on a coarse mesh.
 * \param[in] config - Definition of the particular problem.
 */
void SetTranslationalVelocity(CConfig *config, unsigned short val_iZone, bool print);

	/*!
	 * \brief Set the grid velocity at each node in the coarse mesh level.
	 * \param[in] config - Definition of the particular problem.
	 * \param[in] iter - Current physical time step.
	 */
	void SetGridVelocity(CConfig *config, unsigned long iter);

	/*!
	 * \brief Set the grid velocity at each node in the coarse mesh level based
	 *        on a restriction from a finer mesh.
	 * \param[in] fine_mesh - Geometry container for the finer mesh level.
	 * \param[in] config - Definition of the particular problem.
	 */
	void SetRestricted_GridVelocity(CGeometry *fine_mesh, CConfig *config);

	/*!
	 * \brief Find and store the closest neighbor to a vertex.
	 * \param[in] config - Definition of the particular problem.
	 */
	void FindNormal_Neighbor(CConfig *config);

	/*!
	 * \brief Indentify geometrical planes in the mesh
	 */
	void SetGeometryPlanes(CConfig *config);

	/*!
	 * \brief Get geometrical planes in the mesh
	 */
	vector<su2double> GetGeometryPlanes();

	/*!
	 * \brief Get x coords of geometrical planes in the mesh
	 */
	vector<vector<su2double> > GetXCoord();

	/*!
	 * \brief Get y coords of geometrical planes in the mesh
	 */
	vector<vector<su2double> > GetYCoord();

	/*!
	 * \brief Get z coords of geometrical planes in the mesh
	 */
	vector<vector<su2double> > GetZCoord();

	/*!
	 * \brief Get all points on a geometrical plane in the mesh
	 */
	vector<vector<unsigned long> > GetPlanarPoints();

};

/*! 
 * \class CPeriodicGeometry
 * \brief Class for defining a periodic boundary condition.
 * \author T. Economon, F. Palacios
 * \version 5.0.0 "Raven"
 */
class CPeriodicGeometry : public CGeometry {
	CPrimalGrid*** newBoundPer;            /*!< \brief Boundary vector for new periodic elements (primal grid information). */
	unsigned long *nNewElem_BoundPer;			/*!< \brief Number of new periodic elements of the boundary. */

public:

	/*! 
	 * \brief Constructor of the class.
	 * \param[in] geometry - Geometrical definition of the problem.
	 * \param[in] config - Definition of the particular problem.
	 */
	CPeriodicGeometry(CGeometry *geometry, CConfig *config);

	/*! 
	 * \brief Destructor of the class.
	 */
	~CPeriodicGeometry(void);

	/*! 
	 * \brief Set the periodic boundaries of the grid.
	 * \param[in] geometry - Geometrical definition of the problem.
	 * \param[in] config - Definition of the particular problem.
	 */
	void SetPeriodicBoundary(CGeometry *geometry, CConfig *config);

	/*! 
	 * \brief Set the Tecplot file.
	 * \param[in] config_filename - Name of the file where the Tecplot 
	 *            information is going to be stored.
	 */
	void SetTecPlot(char config_filename[MAX_STRING_SIZE], bool new_file);

	/*! 
	 * \brief Write the .su2 file.
	 * \param[in] config - Definition of the particular problem.		 
	 * \param[in] val_mesh_out_filename - Name of the output file.
	 */
	void SetMeshFile(CGeometry *geometry, CConfig *config, string val_mesh_out_filename);
};

/*! 
 * \struct CMultiGridQueue
 * \brief Class for a multigrid queue system
 * \author F. Palacios
 * \version 5.0.0 "Raven"
 * \date Aug 12, 2012
 */
class CMultiGridQueue {
	vector<vector<unsigned long> > QueueCV; /*!< \brief Queue structure to choose the next control volume in the agglomeration process. */
	short *Priority;	/*!< \brief The priority is based on the number of pre-agglomerated neighbors. */
	bool *RightCV;	/*!< \brief In the lowest priority there are some CV that can not be agglomerated, this is the way to identify them */  
	unsigned long nPoint; /*!< \brief Total number of points. */  

public:

	/*! 
	 * \brief Constructor of the class.
	 * \param[in] val_npoint - Number of control volumes.
	 */
	CMultiGridQueue(unsigned long val_npoint);

	/*! 
	 * \brief Destructor of the class.
	 */
	~CMultiGridQueue(void);

	/*! 
	 * \brief Add a new CV to the list.
	 * \param[in] val_new_point - Index of the new point.
	 * \param[in] val_number_neighbors - Number of neighbors of the new point.
	 */
	void AddCV(unsigned long val_new_point, unsigned short val_number_neighbors);

	/*! 
	 * \brief Remove a CV from the list.
	 * \param[in] val_remove_point - Index of the control volume to be removed.
	 */
	void RemoveCV(unsigned long val_remove_point);

	/*! 
	 * \brief Change a CV from a list to a different list.
	 * \param[in] val_move_point - Index of the control volume to be moved.
	 * \param[in] val_number_neighbors - New number of neighbors of the control volume.
	 */
	void MoveCV(unsigned long val_move_point, short val_number_neighbors);

	/*! 
	 * \brief Increase the priority of the CV.
	 * \param[in] val_incr_point - Index of the control volume.
	 */
	void IncrPriorityCV(unsigned long val_incr_point);

	/*! 
	 * \brief Increase the priority of the CV.
	 * \param[in] val_red_point - Index of the control volume.
	 */
	void RedPriorityCV(unsigned long val_red_point);

	/*! 
	 * \brief Visualize the control volume queue.
	 */
	void VisualizeQueue(void);

	/*! 
	 * \brief Visualize the priority list.
	 */
	void VisualizePriority(void);

	/*! 
	 * \brief Find a new seed control volume.
	 * \return Index of the new control volume.
	 */
	long NextCV(void);

	/*! 
	 * \brief Check if the queue is empty.
	 * \return <code>TRUE</code> or <code>FALSE</code> depending if the queue is empty.
	 */
	bool EmptyQueue(void);

	/*! 
	 * \brief Total number of control volume in the queue.
	 * \return Total number of control points.
	 */
	unsigned long TotalCV(void);

	/*! 
	 * \brief Update the queue with the new control volume (remove the CV and 
	 increase the priority of the neighbors).
	 * \param[in] val_update_point - Index of the new point.
	 * \param[in] fine_grid - Fine grid geometry.
	 */
	void Update(unsigned long val_update_point, CGeometry *fine_grid);

};

#include "geometry_structure.inl"<|MERGE_RESOLUTION|>--- conflicted
+++ resolved
@@ -1344,7 +1344,6 @@
 	 */
   CPhysicalGeometry(CGeometry *geometry, CConfig *config);
 
-<<<<<<< HEAD
   /*!
    * \overload
    * \brief Accepts a geometry container holding a linearly partitioned grid
@@ -1355,8 +1354,6 @@
    */
   CPhysicalGeometry(CGeometry *geometry, CConfig *config, bool val_flag);
 
-=======
->>>>>>> 1b394667
 	/*!
 	 * \brief Destructor of the class.
 	 */
