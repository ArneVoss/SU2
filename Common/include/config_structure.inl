/*!
 * \file config_structure.inl
 * \brief In-Line subroutines of the <i>config_structure.hpp</i> file.
 * \author F. Palacios, T. Economon
 * \version 6.0.1 "Falcon"
 *
 * The current SU2 release has been coordinated by the
 * SU2 International Developers Society <www.su2devsociety.org>
 * with selected contributions from the open-source community.
 *
 * The main research teams contributing to the current release are:
 *  - Prof. Juan J. Alonso's group at Stanford University.
 *  - Prof. Piero Colonna's group at Delft University of Technology.
 *  - Prof. Nicolas R. Gauger's group at Kaiserslautern University of Technology.
 *  - Prof. Alberto Guardone's group at Polytechnic University of Milan.
 *  - Prof. Rafael Palacios' group at Imperial College London.
 *  - Prof. Vincent Terrapon's group at the University of Liege.
 *  - Prof. Edwin van der Weide's group at the University of Twente.
 *  - Lab. of New Concepts in Aeronautics at Tech. Institute of Aeronautics.
 *
 * Copyright 2012-2018, Francisco D. Palacios, Thomas D. Economon,
 *                      Tim Albring, and the SU2 contributors.
 *
 * SU2 is free software; you can redistribute it and/or
 * modify it under the terms of the GNU Lesser General Public
 * License as published by the Free Software Foundation; either
 * version 2.1 of the License, or (at your option) any later version.
 *
 * SU2 is distributed in the hope that it will be useful,
 * but WITHOUT ANY WARRANTY; without even the implied warranty of
 * MERCHANTABILITY or FITNESS FOR A PARTICULAR PURPOSE. See the GNU
 * Lesser General Public License for more details.
 *
 * You should have received a copy of the GNU Lesser General Public
 * License along with SU2. If not, see <http://www.gnu.org/licenses/>.
 */

#pragma once

inline su2double CConfig::GetHTP_Axis(unsigned short val_index) { return HTP_Axis[val_index]; }

inline su2double CConfig::GetCFL_AdaptParam(unsigned short val_index) { return CFL_AdaptParam[val_index]; }

inline bool CConfig::GetCFL_Adapt(void) { return CFL_Adapt; }

inline bool CConfig::GetHB_Precondition(void) { return HB_Precondition; }

inline void CConfig::SetInflow_Mach(unsigned short val_imarker, su2double val_fanface_mach) { Inflow_Mach[val_imarker] = val_fanface_mach; }

inline void CConfig::SetInflow_Pressure(unsigned short val_imarker, su2double val_fanface_pressure) { Inflow_Pressure[val_imarker] = val_fanface_pressure; }

inline void CConfig::SetInflow_MassFlow(unsigned short val_imarker, su2double val_fanface_massflow) { Inflow_MassFlow[val_imarker] = val_fanface_massflow; }

inline void CConfig::SetInflow_ReverseMassFlow(unsigned short val_imarker, su2double val_fanface_reversemassflow) { Inflow_ReverseMassFlow[val_imarker] = val_fanface_reversemassflow; }

inline void CConfig::SetInflow_TotalPressure(unsigned short val_imarker, su2double val_fanface_totalpressure) { Inflow_TotalPressure[val_imarker] = val_fanface_totalpressure; }

inline void CConfig::SetInflow_Temperature(unsigned short val_imarker, su2double val_fanface_temperature) { Inflow_Temperature[val_imarker] = val_fanface_temperature; }

inline void CConfig::SetInflow_TotalTemperature(unsigned short val_imarker, su2double val_fanface_totaltemperature) { Inflow_TotalTemperature[val_imarker] = val_fanface_totaltemperature; }

inline void CConfig::SetInflow_RamDrag(unsigned short val_imarker, su2double val_fanface_ramdrag) { Inflow_RamDrag[val_imarker] = val_fanface_ramdrag; }

inline void CConfig::SetInflow_Force(unsigned short val_imarker, su2double val_fanface_force) { Inflow_Force[val_imarker] = val_fanface_force; }

inline void CConfig::SetInflow_Power(unsigned short val_imarker, su2double val_fanface_power) { Inflow_Power[val_imarker] = val_fanface_power; }

inline su2double CConfig::GetInflow_ReverseMassFlow(unsigned short val_imarker) { return Inflow_ReverseMassFlow[val_imarker]; }

inline void CConfig::SetExhaust_Pressure(unsigned short val_imarker, su2double val_exhaust_pressure) { Exhaust_Pressure[val_imarker] = val_exhaust_pressure; }

inline void CConfig::SetExhaust_Temperature(unsigned short val_imarker, su2double val_exhaust_temp) { Exhaust_Temperature[val_imarker] = val_exhaust_temp; }

inline void CConfig::SetExhaust_MassFlow(unsigned short val_imarker, su2double val_exhaust_massflow) { Exhaust_MassFlow[val_imarker] = val_exhaust_massflow; }

inline void CConfig::SetExhaust_TotalPressure(unsigned short val_imarker, su2double val_exhaust_totalpressure) { Exhaust_TotalPressure[val_imarker] = val_exhaust_totalpressure; }

inline void CConfig::SetExhaust_TotalTemperature(unsigned short val_imarker, su2double val_exhaust_totaltemp) { Exhaust_TotalTemperature[val_imarker] = val_exhaust_totaltemp; }

inline void CConfig::SetExhaust_GrossThrust(unsigned short val_imarker, su2double val_exhaust_grossthrust) { Exhaust_GrossThrust[val_imarker] = val_exhaust_grossthrust; }

inline void CConfig::SetExhaust_Force(unsigned short val_imarker, su2double val_exhaust_force) { Exhaust_Force[val_imarker] = val_exhaust_force; }

inline void CConfig::SetExhaust_Power(unsigned short val_imarker, su2double val_exhaust_power) { Exhaust_Power[val_imarker] = val_exhaust_power; }

inline void CConfig::SetEngine_Mach(unsigned short val_imarker, su2double val_engine_mach) { Engine_Mach[val_imarker] = val_engine_mach; }

inline void CConfig::SetEngine_Force(unsigned short val_imarker, su2double val_engine_force) { Engine_Force[val_imarker] = val_engine_force; }

inline void CConfig::SetEngine_Power(unsigned short val_imarker, su2double val_engine_power) { Engine_Power[val_imarker] = val_engine_power; }

inline void CConfig::SetEngine_NetThrust(unsigned short val_imarker, su2double val_engine_netthrust) { Engine_NetThrust[val_imarker] = val_engine_netthrust; }

inline void CConfig::SetEngine_GrossThrust(unsigned short val_imarker, su2double val_engine_grossthrust) { Engine_GrossThrust[val_imarker] = val_engine_grossthrust; }

inline void CConfig::SetEngine_Area(unsigned short val_imarker, su2double val_engine_area) { Engine_Area[val_imarker] = val_engine_area; }

inline void CConfig::SetActDisk_DeltaPress(unsigned short val_imarker, su2double val_actdisk_deltapress) { ActDisk_DeltaPress[val_imarker] = val_actdisk_deltapress; }

inline void CConfig::SetActDisk_Power(unsigned short val_imarker, su2double val_actdisk_power) { ActDisk_Power[val_imarker] = val_actdisk_power; }

inline void CConfig::SetActDisk_MassFlow(unsigned short val_imarker, su2double val_actdisk_massflow) { ActDisk_MassFlow[val_imarker] = val_actdisk_massflow; }

inline void CConfig::SetActDisk_Mach(unsigned short val_imarker, su2double val_actdisk_mach) { ActDisk_Mach[val_imarker] = val_actdisk_mach; }

inline void CConfig::SetActDisk_Force(unsigned short val_imarker, su2double val_actdisk_force) { ActDisk_Force[val_imarker] = val_actdisk_force; }

inline void CConfig::SetSurface_DC60(unsigned short val_imarker, su2double val_surface_distortion) { Surface_DC60[val_imarker] = val_surface_distortion; }

inline void CConfig::SetSurface_MassFlow(unsigned short val_imarker, su2double val_surface_massflow) { Surface_MassFlow[val_imarker] = val_surface_massflow; }

inline void CConfig::SetSurface_Mach(unsigned short val_imarker, su2double val_surface_mach) { Surface_Mach[val_imarker] = val_surface_mach; }

inline void CConfig::SetSurface_Temperature(unsigned short val_imarker, su2double val_surface_temperature) { Surface_Temperature[val_imarker] = val_surface_temperature; }

inline void CConfig::SetSurface_Pressure(unsigned short val_imarker, su2double val_surface_pressure) { Surface_Pressure[val_imarker] = val_surface_pressure; }

inline void CConfig::SetSurface_Density(unsigned short val_imarker, su2double val_surface_density) { Surface_Density[val_imarker] = val_surface_density; }

inline void CConfig::SetSurface_Enthalpy(unsigned short val_imarker, su2double val_surface_enthalpy) { Surface_Enthalpy[val_imarker] = val_surface_enthalpy; }

inline void CConfig::SetSurface_NormalVelocity(unsigned short val_imarker, su2double val_surface_normalvelocity) { Surface_NormalVelocity[val_imarker] = val_surface_normalvelocity; }

inline void CConfig::SetSurface_Uniformity(unsigned short val_imarker, su2double val_surface_streamwiseuniformity) { Surface_Uniformity[val_imarker] = val_surface_streamwiseuniformity; }

inline void CConfig::SetSurface_SecondaryStrength(unsigned short val_imarker, su2double val_surface_secondarystrength) { Surface_SecondaryStrength[val_imarker] = val_surface_secondarystrength; }

inline void CConfig::SetSurface_SecondOverUniform(unsigned short val_imarker, su2double val_surface_secondaryoverstream) { Surface_SecondOverUniform[val_imarker] = val_surface_secondaryoverstream; }

inline void CConfig::SetSurface_MomentumDistortion(unsigned short val_imarker, su2double val_surface_momentumdistortion) { Surface_MomentumDistortion[val_imarker] = val_surface_momentumdistortion; }

inline void CConfig::SetSurface_TotalTemperature(unsigned short val_imarker, su2double val_surface_totaltemperature) { Surface_TotalTemperature[val_imarker] = val_surface_totaltemperature; }

inline void CConfig::SetSurface_TotalPressure(unsigned short val_imarker, su2double val_surface_totalpressure) { Surface_TotalPressure[val_imarker] = val_surface_totalpressure; }

inline void CConfig::SetSurface_PressureDrop(unsigned short val_imarker, su2double val_surface_pressuredrop) { Surface_PressureDrop[val_imarker] = val_surface_pressuredrop; }

inline void CConfig::SetSurface_IDC(unsigned short val_imarker, su2double val_surface_distortion) { Surface_IDC[val_imarker] = val_surface_distortion; }

inline void CConfig::SetSurface_IDC_Mach(unsigned short val_imarker, su2double val_surface_distortion) { Surface_IDC_Mach[val_imarker] = val_surface_distortion; }

inline void CConfig::SetSurface_IDR(unsigned short val_imarker, su2double val_surface_distortion) { Surface_IDR[val_imarker] = val_surface_distortion; }

inline void CConfig::SetActDisk_DeltaTemp(unsigned short val_imarker, su2double val_actdisk_deltatemp) { ActDisk_DeltaTemp[val_imarker] = val_actdisk_deltatemp; }

inline void CConfig::SetActDisk_TotalPressRatio(unsigned short val_imarker, su2double val_actdisk_pressratio) { ActDisk_TotalPressRatio[val_imarker] = val_actdisk_pressratio; }

inline void CConfig::SetActDisk_TotalTempRatio(unsigned short val_imarker, su2double val_actdisk_tempratio) { ActDisk_TotalTempRatio[val_imarker] = val_actdisk_tempratio; }

inline void CConfig::SetActDisk_StaticPressRatio(unsigned short val_imarker, su2double val_actdisk_pressratio) { ActDisk_StaticPressRatio[val_imarker] = val_actdisk_pressratio; }

inline void CConfig::SetActDisk_StaticTempRatio(unsigned short val_imarker, su2double val_actdisk_tempratio) { ActDisk_StaticTempRatio[val_imarker] = val_actdisk_tempratio; }

inline void CConfig::SetActDisk_NetThrust(unsigned short val_imarker, su2double val_actdisk_netthrust) { ActDisk_NetThrust[val_imarker] = val_actdisk_netthrust; }

inline void CConfig::SetActDisk_BCThrust(unsigned short val_imarker, su2double val_actdisk_bcthrust) { ActDisk_BCThrust[val_imarker] = val_actdisk_bcthrust; }

inline void CConfig::SetActDisk_BCThrust_Old(unsigned short val_imarker, su2double val_actdisk_bcthrust_old) { ActDisk_BCThrust_Old[val_imarker] = val_actdisk_bcthrust_old; }

inline void CConfig::SetActDisk_GrossThrust(unsigned short val_imarker, su2double val_actdisk_grossthrust) { ActDisk_GrossThrust[val_imarker] = val_actdisk_grossthrust; }

inline void CConfig::SetActDisk_Area(unsigned short val_imarker, su2double val_actdisk_area) { ActDisk_Area[val_imarker] = val_actdisk_area; }

inline void CConfig::SetActDiskInlet_ReverseMassFlow(unsigned short val_imarker, su2double val_actdisk_area) { ActDisk_ReverseMassFlow[val_imarker] = val_actdisk_area; }

inline su2double CConfig::GetActDisk_DeltaPress(unsigned short val_imarker) { return ActDisk_DeltaPress[val_imarker]; }

inline su2double CConfig::GetActDisk_DeltaTemp(unsigned short val_imarker) { return ActDisk_DeltaTemp[val_imarker]; }

inline su2double CConfig::GetActDisk_TotalPressRatio(unsigned short val_imarker) { return ActDisk_TotalPressRatio[val_imarker]; }

inline su2double CConfig::GetActDisk_TotalTempRatio(unsigned short val_imarker) { return ActDisk_TotalTempRatio[val_imarker]; }

inline su2double CConfig::GetActDisk_StaticPressRatio(unsigned short val_imarker) { return ActDisk_StaticPressRatio[val_imarker]; }

inline su2double CConfig::GetActDisk_StaticTempRatio(unsigned short val_imarker) { return ActDisk_StaticTempRatio[val_imarker]; }

inline su2double CConfig::GetActDisk_Power(unsigned short val_imarker) { return ActDisk_Power[val_imarker]; }

inline su2double CConfig::GetActDisk_MassFlow(unsigned short val_imarker) { return ActDisk_MassFlow[val_imarker]; }

inline su2double CConfig::GetActDisk_Mach(unsigned short val_imarker) { return ActDisk_Mach[val_imarker]; }

inline su2double CConfig::GetActDisk_Force(unsigned short val_imarker) { return ActDisk_Force[val_imarker]; }

inline su2double CConfig::GetSurface_MassFlow(unsigned short val_imarker) { return Surface_MassFlow[val_imarker]; }

inline su2double CConfig::GetSurface_Mach(unsigned short val_imarker) { return Surface_Mach[val_imarker]; }

inline su2double CConfig::GetSurface_Temperature(unsigned short val_imarker) { return Surface_Temperature[val_imarker]; }

inline su2double CConfig::GetSurface_Pressure(unsigned short val_imarker) { return Surface_Pressure[val_imarker]; }

inline su2double CConfig::GetSurface_Density(unsigned short val_imarker) { return Surface_Density[val_imarker]; }

inline su2double CConfig::GetSurface_Enthalpy(unsigned short val_imarker) { return Surface_Enthalpy[val_imarker]; }

inline su2double CConfig::GetSurface_NormalVelocity(unsigned short val_imarker) { return Surface_NormalVelocity[val_imarker]; }

inline su2double CConfig::GetSurface_Uniformity(unsigned short val_imarker) { return Surface_Uniformity[val_imarker]; }

inline su2double CConfig::GetSurface_SecondaryStrength(unsigned short val_imarker) { return Surface_SecondaryStrength[val_imarker]; }

inline su2double CConfig::GetSurface_SecondOverUniform(unsigned short val_imarker) { return Surface_SecondOverUniform[val_imarker]; }

inline su2double CConfig::GetSurface_MomentumDistortion(unsigned short val_imarker) { return Surface_MomentumDistortion[val_imarker]; }

inline su2double CConfig::GetSurface_TotalTemperature(unsigned short val_imarker) { return Surface_TotalTemperature[val_imarker]; }

inline su2double CConfig::GetSurface_TotalPressure(unsigned short val_imarker) { return Surface_TotalPressure[val_imarker]; }

inline su2double CConfig::GetSurface_PressureDrop(unsigned short val_imarker) { return Surface_PressureDrop[val_imarker]; }

inline su2double CConfig::GetSurface_DC60(unsigned short val_imarker) { return Surface_DC60[val_imarker]; }

inline su2double CConfig::GetSurface_IDC(unsigned short val_imarker) { return Surface_IDC[val_imarker]; }

inline su2double CConfig::GetSurface_IDC_Mach(unsigned short val_imarker) { return Surface_IDC_Mach[val_imarker]; }

inline su2double CConfig::GetSurface_IDR(unsigned short val_imarker) { return Surface_IDR[val_imarker]; }

inline su2double CConfig::GetActDisk_NetThrust(unsigned short val_imarker) { return ActDisk_NetThrust[val_imarker]; }

inline su2double CConfig::GetActDisk_BCThrust(unsigned short val_imarker) { return ActDisk_BCThrust[val_imarker]; }

inline su2double CConfig::GetActDisk_BCThrust_Old(unsigned short val_imarker) { return ActDisk_BCThrust_Old[val_imarker]; }

inline su2double CConfig::GetActDisk_GrossThrust(unsigned short val_imarker) { return ActDisk_GrossThrust[val_imarker]; }

inline su2double CConfig::GetActDisk_Area(unsigned short val_imarker) { return ActDisk_Area[val_imarker]; }

inline su2double CConfig::GetActDisk_ReverseMassFlow(unsigned short val_imarker) { return ActDisk_ReverseMassFlow[val_imarker]; }

inline void CConfig::SetActDiskInlet_Pressure(unsigned short val_imarker, su2double val_actdisk_press) { ActDiskInlet_Pressure[val_imarker] = val_actdisk_press; }

inline void CConfig::SetActDiskInlet_TotalPressure(unsigned short val_imarker, su2double val_actdisk_totalpress) { ActDiskInlet_TotalPressure[val_imarker] = val_actdisk_totalpress; }

inline void CConfig::SetActDiskInlet_RamDrag(unsigned short val_imarker, su2double val_actdisk_ramdrag) { ActDiskInlet_RamDrag[val_imarker] = val_actdisk_ramdrag; }

inline void CConfig::SetActDiskInlet_Force(unsigned short val_imarker, su2double val_actdisk_force) { ActDiskInlet_Force[val_imarker] = val_actdisk_force; }

inline void CConfig::SetActDiskInlet_Power(unsigned short val_imarker, su2double val_actdisk_power) { ActDiskInlet_Power[val_imarker] = val_actdisk_power; }

inline void CConfig::SetActDiskInlet_Temperature(unsigned short val_imarker, su2double val_actdisk_temp) { ActDiskInlet_Temperature[val_imarker] = val_actdisk_temp; }

inline void CConfig::SetActDiskInlet_TotalTemperature(unsigned short val_imarker, su2double val_actdisk_totaltemp) { ActDiskInlet_TotalTemperature[val_imarker] = val_actdisk_totaltemp; }

inline void CConfig::SetActDiskInlet_MassFlow(unsigned short val_imarker, su2double val_actdisk_massflow) { ActDiskInlet_MassFlow[val_imarker] = val_actdisk_massflow; }

inline void CConfig::SetActDiskOutlet_Pressure(unsigned short val_imarker, su2double val_actdisk_press) { ActDiskOutlet_Pressure[val_imarker] = val_actdisk_press; }

inline void CConfig::SetActDiskOutlet_TotalPressure(unsigned short val_imarker, su2double val_actdisk_totalpress) { ActDiskOutlet_TotalPressure[val_imarker] = val_actdisk_totalpress; }

inline void CConfig::SetActDiskOutlet_GrossThrust(unsigned short val_imarker, su2double val_actdisk_grossthrust) { ActDiskOutlet_GrossThrust[val_imarker] = val_actdisk_grossthrust; }

inline void CConfig::SetActDiskOutlet_Force(unsigned short val_imarker, su2double val_actdisk_force) { ActDiskOutlet_Force[val_imarker] = val_actdisk_force; }

inline void CConfig::SetActDiskOutlet_Power(unsigned short val_imarker, su2double val_actdisk_power) { ActDiskOutlet_Power[val_imarker] = val_actdisk_power; }

inline void CConfig::SetActDiskOutlet_Temperature(unsigned short val_imarker, su2double val_actdisk_temp) { ActDiskOutlet_Temperature[val_imarker] = val_actdisk_temp; }

inline void CConfig::SetActDiskOutlet_TotalTemperature(unsigned short val_imarker, su2double val_actdisk_totaltemp) { ActDiskOutlet_TotalTemperature[val_imarker] = val_actdisk_totaltemp; }

inline void CConfig::SetActDiskOutlet_MassFlow(unsigned short val_imarker, su2double val_actdisk_massflow) { ActDiskOutlet_MassFlow[val_imarker] = val_actdisk_massflow; }

inline su2double CConfig::GetEngine_Mach(unsigned short val_imarker) { return Engine_Mach[val_imarker]; }

inline su2double CConfig::GetEngine_Force(unsigned short val_imarker) { return Engine_Force[val_imarker]; }

inline su2double CConfig::GetEngine_Power(unsigned short val_imarker) { return Engine_Power[val_imarker]; }

inline su2double CConfig::GetEngine_NetThrust(unsigned short val_imarker) { return Engine_NetThrust[val_imarker]; }

inline su2double CConfig::GetEngine_GrossThrust(unsigned short val_imarker) { return Engine_GrossThrust[val_imarker]; }

inline su2double CConfig::GetEngine_Area(unsigned short val_imarker) { return Engine_Area[val_imarker]; }

inline unsigned short CConfig::GetnZone(void) { return nZone; }

inline unsigned short CConfig::GetiZone(void) { return iZone; }

inline unsigned short CConfig::GetKind_SU2(void) { return Kind_SU2; }

inline unsigned short CConfig::GetRef_NonDim(void) { return Ref_NonDim; }

inline unsigned short CConfig::GetRef_Inc_NonDim(void) { return Ref_Inc_NonDim; }

inline void CConfig::SetKind_SU2(unsigned short val_kind_su2) { Kind_SU2 = val_kind_su2 ; }

inline bool CConfig::GetContinuous_Adjoint(void) { return ContinuousAdjoint; }

inline bool CConfig::GetViscous(void) { return Viscous; }

inline unsigned long CConfig::GetnExtIter(void) { return nExtIter; }

inline unsigned short CConfig::GetnTimeInstances(void) { return nTimeInstances; }

inline su2double CConfig::GetHarmonicBalance_Period(void) { return HarmonicBalance_Period; }

inline void CConfig::SetExtIter(unsigned long val_iter) { ExtIter = val_iter; }

inline void CConfig::SetExtIter_OffSet(unsigned long val_iter) { ExtIter_OffSet = val_iter; }

inline void CConfig::SetFSIIter(unsigned long val_iter) { FSIIter = val_iter; }

inline void CConfig::SetIntIter(unsigned long val_iter) { IntIter = val_iter; }

inline unsigned long CConfig::GetExtIter(void) { return ExtIter; }

inline unsigned long CConfig::GetExtIter_OffSet(void) { return ExtIter_OffSet; }

inline unsigned long CConfig::GetFSIIter(void) { return FSIIter; }

inline unsigned long CConfig::GetIntIter(void) { return IntIter; }

inline unsigned long CConfig::GetUnst_nIntIter(void) { return Unst_nIntIter; }

inline unsigned long CConfig::GetDyn_nIntIter(void) { return Dyn_nIntIter; }

inline long CConfig::GetUnst_RestartIter(void) { return Unst_RestartIter; }

inline long CConfig::GetUnst_AdjointIter(void) { return Unst_AdjointIter; }

inline bool CConfig::GetReorientElements(void) { return ReorientElements; }

inline unsigned long CConfig::GetIter_Avg_Objective(void) { return Iter_Avg_Objective ; }

inline long CConfig::GetDyn_RestartIter(void) { return Dyn_RestartIter; }

inline string CConfig::GetPlaneTag(unsigned short index) { return PlaneTag[index]; }

inline su2double CConfig::GetEA_IntLimit(unsigned short index) { return EA_IntLimit[index]; }

inline su2double CConfig::GetEA_ScaleFactor(void) { return EA_ScaleFactor; }

inline su2double CConfig::GetAdjointLimit(void) { return AdjointLimit; }

inline su2double *CConfig::GetHold_GridFixed_Coord(void) { return Hold_GridFixed_Coord; }

inline su2double *CConfig::GetSubsonicEngine_Cyl(void) { return SubsonicEngine_Cyl; }

inline su2double *CConfig::GetSubsonicEngine_Values(void) { return SubsonicEngine_Values; }

inline su2double *CConfig::GetDistortionRack(void) { return DistortionRack; }

inline unsigned short CConfig::GetAnalytical_Surface(void) { return Analytical_Surface; }

inline unsigned short CConfig::GetGeo_Description(void) { return Geo_Description; }

inline su2double CConfig::GetDualVol_Power(void) { return DualVol_Power; }

inline bool CConfig::GetExtraOutput(void) { return ExtraOutput; }

inline long CConfig::GetExtraHeatOutputZone(void) { return ExtraHeatOutputZone; }

inline su2double CConfig::GetRefArea(void) { return RefArea; }

inline su2double CConfig::GetWaveSpeed(void) { return Wave_Speed; }

inline su2double CConfig::GetThermalDiffusivity(void) { return Thermal_Diffusivity; }

inline su2double CConfig::GetThermalDiffusivity_Solid(void) { return Thermal_Diffusivity_Solid; }

inline su2double CConfig::GetTemperature_Freestream_Solid(void) { return Temperature_Freestream_Solid;  }

inline su2double CConfig::GetElasticyMod(unsigned short id_val) { return ElasticityMod[id_val]; }

inline bool CConfig::GetDE_Effects(void) { return DE_Effects; }

inline unsigned short CConfig::GetnElectric_Constant(void) { return nElectric_Constant; }

inline su2double CConfig::GetElectric_Constant(unsigned short iVar) { return Electric_Constant[iVar]; }

inline su2double CConfig::GetKnowles_B(void) { return Knowles_B; }

inline su2double CConfig::GetKnowles_N(void) { return Knowles_N; }

inline unsigned short CConfig::GetDV_FEA(void) { return Kind_DV_FEA; }

inline unsigned long CConfig::GetRefNode_ID(void) { return refNodeID; }

inline su2double CConfig::GetRefNode_Displacement(unsigned short val_coeff) { return RefNode_Displacement[val_coeff]; }

inline su2double CConfig::GetRefNode_Penalty(void) { return RefNode_Penalty; }

inline bool CConfig::GetRefGeom(void) { return RefGeom; }

inline string CConfig::GetRefGeom_FEMFileName(void) { return RefGeom_FEMFileName; }

inline unsigned short CConfig::GetRefGeom_FileFormat(void) { return RefGeom_FileFormat; }

inline unsigned short CConfig::GetElas2D_Formulation(void) { return Kind_2DElasForm; }

inline su2double CConfig::GetPoissonRatio(unsigned short id_val) { return PoissonRatio[id_val]; }

inline su2double CConfig::GetMaterialDensity(unsigned short id_val) { return MaterialDensity[id_val]; }

inline unsigned short CConfig::GetnElasticityMod(void) { return nElasticityMod; }

inline unsigned short CConfig::GetnPoissonRatio(void) { return nPoissonRatio; }

inline unsigned short CConfig::GetnMaterialDensity(void) { return nMaterialDensity; }

inline unsigned short CConfig::GetMaterialCompressibility(void) { return Kind_Material_Compress; }

inline unsigned short CConfig::GetMaterialModel(void) { return Kind_Material; }

inline unsigned short CConfig::GetGeometricConditions(void) { return Kind_Struct_Solver; }

inline bool CConfig::GetPrestretch(void) { return Prestretch; }

inline bool CConfig::Add_CrossTerm(void) { return addCrossTerm; }

inline void CConfig::Set_CrossTerm(bool needCrossTerm) { addCrossTerm = needCrossTerm; }

inline string CConfig::GetFEA_FileName(void) { return FEA_FileName; }

inline string CConfig::GetPrestretch_FEMFileName(void) { return Prestretch_FEMFileName; }

inline su2double CConfig::GetRefLength(void) { return RefLength; }

inline su2double CConfig::GetRefElemLength(void) { return RefElemLength; }

inline su2double CConfig::GetRefSharpEdges(void) { return RefSharpEdges; }

inline su2double CConfig::GetDomainVolume(void) { return DomainVolume; }

inline void CConfig::SetRefArea(su2double val_area) { RefArea = val_area; }

inline void CConfig::SetSemiSpan(su2double val_semispan) { SemiSpan = val_semispan; }

inline void CConfig::SetDomainVolume(su2double val_volume) { DomainVolume = val_volume; }

inline void CConfig::SetnExtIter(unsigned long val_niter) { nExtIter = val_niter; }

inline su2double CConfig::GetMach(void) { return Mach; }

inline su2double CConfig::GetGamma(void) { return Gamma; }

inline su2double CConfig::GetStations_Bounds(unsigned short val_var) { return Stations_Bounds[val_var]; }

inline su2double CConfig::GetFFD_Axis(unsigned short val_var) { return FFD_Axis[val_var]; }

inline su2double CConfig::GetBulk_Modulus(void) { return Bulk_Modulus; }

inline su2double CConfig::GetArtComp_Factor(void) { return ArtComp_Factor; }

inline su2double CConfig::GetGas_Constant(void) { return Gas_Constant; }

inline su2double CConfig::GetGas_ConstantND(void) { return Gas_ConstantND; }

inline su2double CConfig::GetSpecific_Heat_Cp(void) { return Specific_Heat_Cp; }

inline su2double CConfig::GetSpecific_Heat_Cp_Solid(void) { return Specific_Heat_Cp_Solid; }

inline su2double CConfig::GetSpecific_Heat_CpND(void) { return Specific_Heat_CpND; }

inline su2double CConfig::GetSpecific_Heat_Cv(void) { return Specific_Heat_Cv; }

inline su2double CConfig::GetSpecific_Heat_CvND(void) { return Specific_Heat_CvND; }

inline su2double CConfig::GetThermal_Expansion_Coeff(void) { return Thermal_Expansion_Coeff; }

inline su2double CConfig::GetThermal_Expansion_CoeffND(void) { return Thermal_Expansion_CoeffND; }

inline su2double CConfig::GetInc_Density_Ref(void) { return Inc_Density_Ref; }

inline su2double CConfig::GetInc_Velocity_Ref(void) { return Inc_Velocity_Ref; }

inline su2double CConfig::GetInc_Temperature_Ref(void) { return Inc_Temperature_Ref; }

inline su2double CConfig::GetInc_Density_Init(void) { return Inc_Density_Init; }

inline su2double* CConfig::GetInc_Velocity_Init(void) { return Inc_Velocity_Init; }

inline su2double CConfig::GetInc_Temperature_Init(void) { return Inc_Temperature_Init; }

inline su2double CConfig::GetHeat_Flux_Ref(void) { return Heat_Flux_Ref; }

inline su2double CConfig::GetWallTemperature(void) { return Wall_Temperature; }

inline su2double CConfig::GetGas_Constant_Ref(void) { return Gas_Constant_Ref; }

inline su2double CConfig::GetTemperature_FreeStream(void) { return Temperature_FreeStream; }

inline su2double CConfig::GetEnergy_FreeStream(void) { return Energy_FreeStream; }

inline su2double CConfig::GetViscosity_FreeStream(void) { return Viscosity_FreeStream; }

inline su2double CConfig::GetDensity_FreeStream(void) { return Density_FreeStream; }

inline su2double CConfig::GetDensity_Solid(void) { return Density_Solid; }

inline su2double CConfig::GetModVel_FreeStream(void) { return ModVel_FreeStream; }

inline su2double CConfig::GetModVel_FreeStreamND(void) { return ModVel_FreeStreamND; }

inline su2double CConfig::GetPressure_FreeStream(void) { return Pressure_FreeStream; }

inline su2double CConfig::GetPressure_Thermodynamic(void) { return Pressure_Thermodynamic; }

inline su2double CConfig::GetTemperature_ve_FreeStream(void) { return Temperature_ve_FreeStream; }

inline su2double CConfig::GetPrandtl_Lam(void) { return Prandtl_Lam; }

inline su2double CConfig::GetPrandtl_Turb(void) { return Prandtl_Turb; }

inline su2double CConfig::GetThermalConductivity_Solid(void) { return Thermal_Conductivity_Solid; }

inline su2double CConfig::GetLength_Ref(void) { return Length_Ref; }

inline su2double CConfig::GetPressure_Ref(void) { return Pressure_Ref; }

inline su2double CConfig::GetTemperature_Ref(void) { return Temperature_Ref; }

inline su2double CConfig::GetDensity_Ref(void) { return Density_Ref; }

inline su2double CConfig::GetVelocity_Ref(void) { return Velocity_Ref; }

inline su2double CConfig::GetEnergy_Ref(void) { return Energy_Ref; }

inline su2double CConfig::GetTime_Ref(void) { return Time_Ref; }

inline su2double CConfig::GetViscosity_Ref(void) { return Viscosity_Ref; }

inline su2double CConfig::GetConductivity_Ref(void) { return Conductivity_Ref; }

inline su2double CConfig::GetHighlite_Area(void) { return Highlite_Area; }

inline su2double CConfig::GetFan_Poly_Eff(void) { return Fan_Poly_Eff; }

inline su2double CConfig::GetOmega_Ref(void) { return Omega_Ref; }

inline su2double CConfig::GetForce_Ref(void) { return Force_Ref; }

inline su2double CConfig::GetPressure_FreeStreamND(void) { return Pressure_FreeStreamND; }

inline su2double CConfig::GetPressure_ThermodynamicND(void) { return Pressure_ThermodynamicND; }

inline su2double CConfig::GetTemperature_FreeStreamND(void) { return Temperature_FreeStreamND; }

inline su2double CConfig::GetDensity_FreeStreamND(void) { return Density_FreeStreamND; }

inline su2double* CConfig::GetVelocity_FreeStreamND(void) { return Velocity_FreeStreamND; }

inline su2double* CConfig::GetVelocity_FreeStream(void) { return Velocity_FreeStream; }

inline su2double CConfig::GetEnergy_FreeStreamND(void) { return Energy_FreeStreamND; }

inline su2double CConfig::GetViscosity_FreeStreamND(void) { return Viscosity_FreeStreamND; }

inline su2double CConfig::GetTke_FreeStreamND(void) { return Tke_FreeStreamND; }

inline su2double CConfig::GetOmega_FreeStreamND(void) { return Omega_FreeStreamND; }

inline su2double CConfig::GetTke_FreeStream(void) { return Tke_FreeStream; }

inline su2double CConfig::GetOmega_FreeStream(void) { return Omega_FreeStream; }

inline su2double CConfig::GetNuFactor_FreeStream(void) { return NuFactor_FreeStream; }

inline su2double CConfig::GetNuFactor_Engine(void) { return NuFactor_Engine; }

inline su2double CConfig::GetSecondaryFlow_ActDisk(void) { return SecondaryFlow_ActDisk; }

inline su2double CConfig::GetInitial_BCThrust(void) { return Initial_BCThrust; }

inline void CConfig::SetInitial_BCThrust(su2double val_bcthrust) { Initial_BCThrust = val_bcthrust; }

inline su2double CConfig::GetIntermittency_FreeStream(void) { return Intermittency_FreeStream; }

inline su2double CConfig::GetTurbulenceIntensity_FreeStream(void) { return TurbulenceIntensity_FreeStream; }

inline su2double CConfig::GetTurb2LamViscRatio_FreeStream(void) { return Turb2LamViscRatio_FreeStream;}

inline su2double* CConfig::GetMassFrac_FreeStream(void) { return MassFrac_FreeStream; }

inline su2double CConfig::GetLength_Reynolds(void) { return Length_Reynolds; }

inline unsigned short CConfig::GetnStartUpIter(void) { return nStartUpIter; }

inline su2double *CConfig::GetRefOriginMoment(unsigned short val_marker) {
    RefOriginMoment[0] = RefOriginMoment_X[val_marker];
    RefOriginMoment[1] = RefOriginMoment_Y[val_marker];
    RefOriginMoment[2] = RefOriginMoment_Z[val_marker];
    return RefOriginMoment;
}

inline su2double CConfig::GetRefOriginMoment_X(unsigned short val_marker) { return RefOriginMoment_X[val_marker]; }

inline su2double CConfig::GetRefOriginMoment_Y(unsigned short val_marker) { return RefOriginMoment_Y[val_marker]; }

inline su2double CConfig::GetRefOriginMoment_Z(unsigned short val_marker) { return RefOriginMoment_Z[val_marker]; }

inline void CConfig::SetRefOriginMoment_X(unsigned short val_marker, su2double val_origin) { RefOriginMoment_X[val_marker] = val_origin; }

inline void CConfig::SetRefOriginMoment_Y(unsigned short val_marker, su2double val_origin) { RefOriginMoment_Y[val_marker] = val_origin; }

inline void CConfig::SetRefOriginMoment_Z(unsigned short val_marker, su2double val_origin) { RefOriginMoment_Z[val_marker] = val_origin; }

inline su2double CConfig::GetChargeCoeff(void) { return ChargeCoeff; }

inline su2double CConfig::GetVenkat_LimiterCoeff(void) { return Venkat_LimiterCoeff; }

inline unsigned long CConfig::GetLimiterIter(void) { return LimiterIter; }

inline su2double CConfig::GetAdjSharp_LimiterCoeff(void) { return AdjSharp_LimiterCoeff; }

inline su2double CConfig::GetReynolds(void) { return Reynolds; }

inline su2double CConfig::GetFroude(void) { return Froude; }

inline void CConfig::SetPressure_FreeStreamND(su2double val_pressure_freestreamnd) { Pressure_FreeStreamND = val_pressure_freestreamnd; }

inline void CConfig::SetPressure_FreeStream(su2double val_pressure_freestream) { Pressure_FreeStream = val_pressure_freestream; }

inline void CConfig::SetPressure_ThermodynamicND(su2double val_pressure_thermodynamicnd) { Pressure_ThermodynamicND = val_pressure_thermodynamicnd; }

inline void CConfig::SetPressure_Thermodynamic(su2double val_pressure_thermodynamic) { Pressure_Thermodynamic = val_pressure_thermodynamic; }

inline void CConfig::SetDensity_FreeStreamND(su2double val_density_freestreamnd) { Density_FreeStreamND = val_density_freestreamnd; }

inline void CConfig::SetDensity_FreeStream(su2double val_density_freestream) { Density_FreeStream = val_density_freestream; }

inline void CConfig::SetViscosity_FreeStream(su2double val_viscosity_freestream) { Viscosity_FreeStream = val_viscosity_freestream; }

inline void CConfig::SetModVel_FreeStream(su2double val_modvel_freestream) { ModVel_FreeStream = val_modvel_freestream; }

inline void CConfig::SetModVel_FreeStreamND(su2double val_modvel_freestreamnd) { ModVel_FreeStreamND = val_modvel_freestreamnd; }

inline void CConfig::SetTemperature_FreeStream(su2double val_temperature_freestream) { Temperature_FreeStream = val_temperature_freestream; }

inline void CConfig::SetTemperature_FreeStreamND(su2double val_temperature_freestreamnd) { Temperature_FreeStreamND = val_temperature_freestreamnd; }

inline void CConfig::SetGas_ConstantND(su2double val_gas_constantnd) { Gas_ConstantND = val_gas_constantnd; }

inline void CConfig::SetSpecific_Heat_CpND(su2double val_specific_heat_cpnd) { Specific_Heat_CpND = val_specific_heat_cpnd; }

inline void CConfig::SetSpecific_Heat_CvND(su2double val_specific_heat_cvnd) { Specific_Heat_CvND = val_specific_heat_cvnd; }

inline void CConfig::SetThermal_Expansion_CoeffND(su2double val_thermal_expansion_coeffnd) { Thermal_Expansion_CoeffND = val_thermal_expansion_coeffnd; }

inline void CConfig::SetVelocity_FreeStream(su2double val_velocity_freestream, unsigned short val_dim) { Velocity_FreeStream[val_dim] = val_velocity_freestream; }

inline void CConfig::SetVelocity_FreeStreamND(su2double val_velocity_freestreamnd, unsigned short val_dim) { Velocity_FreeStreamND[val_dim] = val_velocity_freestreamnd; }

inline void CConfig::SetViscosity_FreeStreamND(su2double val_viscosity_freestreamnd) { Viscosity_FreeStreamND = val_viscosity_freestreamnd; }

inline void CConfig::SetTke_FreeStreamND(su2double val_tke_freestreamnd) { Tke_FreeStreamND = val_tke_freestreamnd; }

inline void CConfig::SetOmega_FreeStreamND(su2double val_omega_freestreamnd) { Omega_FreeStreamND = val_omega_freestreamnd; }

inline void CConfig::SetTke_FreeStream(su2double val_tke_freestream) { Tke_FreeStream = val_tke_freestream; }

inline void CConfig::SetOmega_FreeStream(su2double val_omega_freestream) { Omega_FreeStream = val_omega_freestream; }

inline void CConfig::SetEnergy_FreeStreamND(su2double val_energy_freestreamnd) { Energy_FreeStreamND = val_energy_freestreamnd; }

inline void CConfig::SetEnergy_FreeStream(su2double val_energy_freestream) { Energy_FreeStream = val_energy_freestream; }

inline void CConfig::SetTotal_UnstTimeND(su2double val_total_unsttimend) { Total_UnstTimeND = val_total_unsttimend; }

inline void CConfig::SetFroude(su2double val_froude) { Froude = val_froude; }

inline void CConfig::SetReynolds(su2double val_reynolds) { Reynolds = val_reynolds; }

inline void CConfig::SetMach(su2double val_mach) { Mach = val_mach; }

inline void CConfig::SetLength_Ref(su2double val_length_ref) { Length_Ref = val_length_ref; }

inline void CConfig::SetVelocity_Ref(su2double val_velocity_ref) { Velocity_Ref = val_velocity_ref; }

inline void CConfig::SetPressure_Ref(su2double val_pressure_ref) { Pressure_Ref = val_pressure_ref; }

inline void CConfig::SetDensity_Ref(su2double val_density_ref) { Density_Ref = val_density_ref; }

inline void CConfig::SetTemperature_Ref(su2double val_temperature_ref) { Temperature_Ref = val_temperature_ref; }

inline void CConfig::SetTime_Ref(su2double val_time_ref) { Time_Ref = val_time_ref; }

inline void CConfig::SetOmega_Ref(su2double val_omega_ref) { Omega_Ref = val_omega_ref; }

inline void CConfig::SetForce_Ref(su2double val_force_ref) { Force_Ref = val_force_ref; }

inline void CConfig::SetGas_Constant_Ref(su2double val_gas_constant_ref) { Gas_Constant_Ref = val_gas_constant_ref; }

inline void CConfig::SetGas_Constant(su2double val_gas_constant) { Gas_Constant = val_gas_constant; }

inline void CConfig::SetSpecific_Heat_Cp(su2double val_specific_heat_cp) { Specific_Heat_Cp = val_specific_heat_cp; }

inline void CConfig::SetSpecific_Heat_Cv(su2double val_specific_heat_cv) { Specific_Heat_Cv = val_specific_heat_cv; }

inline void CConfig::SetThermal_Expansion_Coeff(su2double val_thermal_expansion_coeff) { Thermal_Expansion_Coeff = val_thermal_expansion_coeff; }

inline void CConfig::SetHeat_Flux_Ref(su2double val_heat_flux_ref) { Heat_Flux_Ref = val_heat_flux_ref; }

inline void CConfig::SetViscosity_Ref(su2double val_viscosity_ref) { Viscosity_Ref = val_viscosity_ref; }

inline void CConfig::SetConductivity_Ref(su2double val_conductivity_ref) { Conductivity_Ref = val_conductivity_ref; }

inline void CConfig::SetEnergy_Ref(su2double val_energy_ref) { Energy_Ref = val_energy_ref; }

inline void CConfig::SetThermalDiffusivity_Solid(su2double val_thermal_diffusivity) { Thermal_Diffusivity_Solid = val_thermal_diffusivity; }

inline su2double CConfig::GetAoA(void) { return AoA; }

inline void CConfig::SetAoA(su2double val_AoA) { AoA = val_AoA; }

inline void CConfig::SetAoA_Offset(su2double val_AoA_offset) { AoA_Offset = val_AoA_offset; }

inline void CConfig::SetAoS_Offset(su2double val_AoS_offset) { AoS_Offset = val_AoS_offset; }

inline void CConfig::SetAoA_Sens(su2double val_AoA_sens) { AoA_Sens = val_AoA_sens; }

inline void CConfig::SetAoS(su2double val_AoS) { AoS = val_AoS; }

inline su2double CConfig::GetAoS(void) { return AoS; }

inline su2double CConfig::GetAoA_Offset(void) { return AoA_Offset; }

inline su2double CConfig::GetAoS_Offset(void) { return AoS_Offset; }

inline su2double CConfig::GetAoA_Sens(void) { return AoA_Sens; }

inline unsigned short CConfig::GetnMGLevels(void) { return nMGLevels; }

inline void CConfig::SetMGLevels(unsigned short val_nMGLevels) { nMGLevels = val_nMGLevels; }

inline unsigned short CConfig::GetFinestMesh(void) { return FinestMesh; }

inline void CConfig::SetFinestMesh(unsigned short val_finestmesh) { FinestMesh = val_finestmesh; }

inline void CConfig::SubtractFinestMesh(void) { FinestMesh = FinestMesh-1; }

inline unsigned short CConfig::GetDesign_Variable(unsigned short val_dv) { return Design_Variable[val_dv]; }

inline unsigned short CConfig::GetConvCriteria(void) { return ConvCriteria; }

inline unsigned short CConfig::GetMGCycle(void) { return MGCycle; }

inline unsigned short CConfig::GetGeometryMode(void) { return GeometryMode; }

inline su2double CConfig::GetCFL(unsigned short val_mesh) {	return CFL[val_mesh]; }

inline su2double CConfig::GetCFL_Solid(void) {	return CFLSolid; }

inline void CConfig::SetCFL(unsigned short val_mesh, su2double val_cfl) { CFL[val_mesh] = val_cfl; }

inline su2double CConfig::GetUnst_CFL(void) {	return Unst_CFL; }

inline su2double CConfig::GetMax_DeltaTime(void) {	return Max_DeltaTime; }

inline su2double CConfig::GetParamDV(unsigned short val_dv, unsigned short val_param) {	return ParamDV[val_dv][val_param]; }

inline su2double CConfig::GetCoordFFDBox(unsigned short val_ffd, unsigned short val_index) {	return CoordFFDBox[val_ffd][val_index]; }

inline unsigned short CConfig::GetDegreeFFDBox(unsigned short val_ffd, unsigned short val_index) {	return DegreeFFDBox[val_ffd][val_index]; }

inline string CConfig::GetFFDTag(unsigned short val_dv) {	return FFDTag[val_dv]; }

inline string CConfig::GetTagFFDBox(unsigned short val_ffd) {	return TagFFDBox[val_ffd]; }

inline unsigned short CConfig::GetnDV(void) {	return nDV; }

inline unsigned short CConfig::GetnDV_Value(unsigned short iDV) {	return nDV_Value[iDV]; }

inline unsigned short CConfig::GetnFFDBox(void) {	return nFFDBox; }

inline unsigned short CConfig::GetFFD_Continuity(void) { return FFD_Continuity; }

inline unsigned short CConfig::GetFFD_CoordSystem(void) { return FFD_CoordSystem; }

inline unsigned short CConfig::GetnRKStep(void) { return nRKStep; }

inline su2double CConfig::Get_Alpha_RKStep(unsigned short val_step) { return RK_Alpha_Step[val_step]; }

inline su2double CConfig::GetLocationStations(unsigned short val_section) { return LocationStations[val_section]; }

inline su2double CConfig::GetNacelleLocation(unsigned short val_index) { return NacelleLocation[val_index]; }

inline unsigned short CConfig::GetnFFD_Fix_IDir(void) { return nFFD_Fix_IDir; }

inline unsigned short CConfig::GetnFFD_Fix_JDir(void) { return nFFD_Fix_JDir; }

inline unsigned short CConfig::GetnFFD_Fix_KDir(void) { return nFFD_Fix_KDir; }

inline short CConfig::GetFFD_Fix_IDir(unsigned short val_index) { return FFD_Fix_IDir[val_index]; }

inline short CConfig::GetFFD_Fix_JDir(unsigned short val_index) { return FFD_Fix_JDir[val_index]; }

inline short CConfig::GetFFD_Fix_KDir(unsigned short val_index) { return FFD_Fix_KDir[val_index]; }

inline unsigned short CConfig::GetMG_PreSmooth(unsigned short val_mesh) {	
	if (nMG_PreSmooth == 0) return 1;
	else return MG_PreSmooth[val_mesh]; 
}

inline unsigned short CConfig::GetMG_PostSmooth(unsigned short val_mesh) { 
	if (nMG_PostSmooth == 0) return 0;
	else return MG_PostSmooth[val_mesh];
}

inline unsigned short CConfig::GetMG_CorrecSmooth(unsigned short val_mesh) { 
	if (nMG_CorrecSmooth == 0) return 0;
	else return MG_CorrecSmooth[val_mesh]; 
}

inline unsigned long CConfig::GetWrt_Sol_Freq(void) { return Wrt_Sol_Freq; }

inline unsigned long CConfig::GetWrt_Sol_Freq_DualTime(void) { return Wrt_Sol_Freq_DualTime; }

inline unsigned long CConfig::GetWrt_Con_Freq(void) { return Wrt_Con_Freq; }

inline void CConfig::SetWrt_Con_Freq(unsigned long val_freq) { Wrt_Con_Freq = val_freq; }

inline unsigned long CConfig::GetWrt_Con_Freq_DualTime(void) { return Wrt_Con_Freq_DualTime; }

inline bool CConfig::GetWrt_Unsteady(void) { return Wrt_Unsteady; }

inline unsigned short CConfig::GetKind_Solver(void) { return Kind_Solver; }

inline void CConfig::SetKind_Solver(unsigned short val_solver) { Kind_Solver = val_solver; }

inline unsigned short CConfig::GetKind_Regime(void) { return Kind_Regime; }

inline unsigned short CConfig::GetSystemMeasurements(void) { return SystemMeasurements; }

inline unsigned short CConfig::GetKind_GasModel(void) { return Kind_GasModel; }

inline unsigned short CConfig::GetKind_FluidModel(void) { return Kind_FluidModel; }

inline unsigned short CConfig::GetKind_FreeStreamOption(void) { return Kind_FreeStreamOption; } 

inline unsigned short CConfig::GetKind_DensityModel(void) { return Kind_DensityModel; } 

inline bool CConfig::GetEnergy_Equation(void) { return Energy_Equation; } 

inline unsigned short CConfig::GetKind_InitOption(void) { return Kind_InitOption; }

inline su2double CConfig::GetPressure_Critical(void) { return Pressure_Critical; }

inline su2double CConfig::GetTemperature_Critical(void) { return Temperature_Critical; }

inline su2double CConfig::GetAcentric_Factor(void) { return Acentric_Factor; }

inline unsigned short CConfig::GetKind_ViscosityModel(void) { return Kind_ViscosityModel; }

inline unsigned short CConfig::GetKind_ConductivityModel(void) { return Kind_ConductivityModel; }

inline su2double CConfig::GetMu_Constant(void) { return Mu_Constant; }

inline su2double CConfig::GetMu_ConstantND(void) { return Mu_ConstantND; }

inline su2double CConfig::GetKt_Constant(void) { return Kt_Constant; }

inline su2double CConfig::GetKt_ConstantND(void) { return Kt_ConstantND; }

inline su2double CConfig::GetMu_Ref(void) { return Mu_Ref; }

inline su2double CConfig::GetMu_RefND(void) { return Mu_RefND; }

inline su2double CConfig::GetMu_Temperature_Ref(void) { return Mu_Temperature_Ref; }

inline su2double CConfig::GetMu_Temperature_RefND(void) { return Mu_Temperature_RefND; }

inline su2double CConfig::GetMu_S(void) { return Mu_S; }

inline su2double CConfig::GetMu_SND(void) { return Mu_SND; }

inline void CConfig::SetMu_ConstantND(su2double mu_const) { Mu_ConstantND = mu_const; }

inline void CConfig::SetMu_RefND(su2double mu_ref) { Mu_RefND = mu_ref; }

inline void CConfig::SetMu_Temperature_RefND(su2double mu_Tref) {Mu_Temperature_RefND = mu_Tref; }

inline void CConfig::SetMu_SND(su2double mu_s) {Mu_SND = mu_s; }

inline void CConfig::SetKt_ConstantND(su2double kt_const) { Kt_ConstantND = kt_const; }

inline unsigned short CConfig::GetKind_GridMovement(unsigned short val_iZone) { return Kind_GridMovement[val_iZone]; }

inline void CConfig::SetKind_GridMovement(unsigned short val_iZone, unsigned short motion_Type) { Kind_GridMovement[val_iZone] = motion_Type; }

inline su2double CConfig::GetMach_Motion(void) { return Mach_Motion; }

inline su2double CConfig::GetMotion_Origin_X(unsigned short val_iZone) { return Motion_Origin_X[val_iZone]; }

inline su2double CConfig::GetMotion_Origin_Y(unsigned short val_iZone) { return Motion_Origin_Y[val_iZone]; }

inline su2double CConfig::GetMotion_Origin_Z(unsigned short val_iZone) { return Motion_Origin_Z[val_iZone]; }

inline void CConfig::SetMotion_Origin_X(unsigned short val_iZone, su2double val_origin) { Motion_Origin_X[val_iZone] = val_origin; }

inline void CConfig::SetMotion_Origin_Y(unsigned short val_iZone, su2double val_origin) { Motion_Origin_Y[val_iZone] = val_origin; }

inline void CConfig::SetMotion_Origin_Z(unsigned short val_iZone, su2double val_origin) { Motion_Origin_Z[val_iZone] = val_origin; }

inline su2double CConfig::GetTranslation_Rate_X(unsigned short val_iZone) { return  Translation_Rate_X[val_iZone]; }

inline su2double CConfig::GetTranslation_Rate_Y(unsigned short val_iZone) { return  Translation_Rate_Y[val_iZone]; }

inline su2double CConfig::GetTranslation_Rate_Z(unsigned short val_iZone) { return  Translation_Rate_Z[val_iZone]; }

inline su2double CConfig::GetRotation_Rate_X(unsigned short val_iZone) { return  Rotation_Rate_X[val_iZone]; }

inline su2double CConfig::GetRotation_Rate_Y(unsigned short val_iZone) { return  Rotation_Rate_Y[val_iZone]; }

inline su2double CConfig::GetRotation_Rate_Z(unsigned short val_iZone) { return  Rotation_Rate_Z[val_iZone]; }

inline su2double CConfig::GetFinalRotation_Rate_Z(unsigned short val_iZone) { return  FinalRotation_Rate_Z[val_iZone]; }

inline void CConfig::SetRotation_Rate_Z(su2double newRotation_Rate_Z, unsigned short val_iZone) { Rotation_Rate_Z[val_iZone] = newRotation_Rate_Z; }

inline su2double CConfig::GetPitching_Omega_X(unsigned short val_iZone) { return  Pitching_Omega_X[val_iZone]; }

inline su2double CConfig::GetPitching_Omega_Y(unsigned short val_iZone) { return  Pitching_Omega_Y[val_iZone]; }

inline su2double CConfig::GetPitching_Omega_Z(unsigned short val_iZone) { return  Pitching_Omega_Z[val_iZone]; }

inline su2double CConfig::GetPitching_Ampl_X(unsigned short val_iZone) { return  Pitching_Ampl_X[val_iZone]; }

inline su2double CConfig::GetPitching_Ampl_Y(unsigned short val_iZone) { return  Pitching_Ampl_Y[val_iZone]; }

inline su2double CConfig::GetPitching_Ampl_Z(unsigned short val_iZone) { return  Pitching_Ampl_Z[val_iZone]; }

inline su2double CConfig::GetPitching_Phase_X(unsigned short val_iZone) { return  Pitching_Phase_X[val_iZone]; }

inline su2double CConfig::GetPitching_Phase_Y(unsigned short val_iZone) { return  Pitching_Phase_Y[val_iZone]; }

inline su2double CConfig::GetPitching_Phase_Z(unsigned short val_iZone) { return  Pitching_Phase_Z[val_iZone]; }

inline su2double CConfig::GetPlunging_Omega_X(unsigned short val_iZone) { return  Plunging_Omega_X[val_iZone]; }

inline su2double CConfig::GetPlunging_Omega_Y(unsigned short val_iZone) { return  Plunging_Omega_Y[val_iZone]; }

inline su2double CConfig::GetPlunging_Omega_Z(unsigned short val_iZone) { return  Plunging_Omega_Z[val_iZone]; }

inline su2double CConfig::GetPlunging_Ampl_X(unsigned short val_iZone) { return  Plunging_Ampl_X[val_iZone]; }

inline su2double CConfig::GetPlunging_Ampl_Y(unsigned short val_iZone) { return  Plunging_Ampl_Y[val_iZone]; }

inline su2double CConfig::GetPlunging_Ampl_Z(unsigned short val_iZone) { return  Plunging_Ampl_Z[val_iZone]; }

inline su2double* CConfig::GetOmega_HB(void) { return  Omega_HB; }

inline unsigned short CConfig::GetMoveMotion_Origin(unsigned short val_marker) { return MoveMotion_Origin[val_marker]; }

inline su2double CConfig::GetminTurkelBeta() { return  Min_Beta_RoeTurkel; }

inline su2double CConfig::GetmaxTurkelBeta() { return  Max_Beta_RoeTurkel; }

inline unsigned short CConfig::GetKind_Gradient_Method(void) { return Kind_Gradient_Method; }

inline unsigned short CConfig::GetKind_Linear_Solver(void) { return Kind_Linear_Solver; }

inline unsigned short CConfig::GetKind_Deform_Linear_Solver(void) { return Kind_Deform_Linear_Solver; }

inline void CConfig::SetKind_Deform_Linear_Solver_Prec(unsigned short val_kind_prec) { Kind_Deform_Linear_Solver_Prec = val_kind_prec; }

inline unsigned short CConfig::GetKind_Linear_Solver_Prec(void) { return Kind_Linear_Solver_Prec; }

inline void CConfig::SetKind_Linear_Solver_Prec(unsigned short val_kind_prec) { Kind_Linear_Solver_Prec = val_kind_prec; }

inline su2double CConfig::GetLinear_Solver_Error(void) { return Linear_Solver_Error; }

inline su2double CConfig::GetDeform_Linear_Solver_Error(void) { return Deform_Linear_Solver_Error; }

inline unsigned long CConfig::GetLinear_Solver_Iter(void) { return Linear_Solver_Iter; }

inline unsigned long CConfig::GetDeform_Linear_Solver_Iter(void) { return Deform_Linear_Solver_Iter; }

inline unsigned short CConfig::GetLinear_Solver_ILU_n(void) { return Linear_Solver_ILU_n; }

inline unsigned long CConfig::GetLinear_Solver_Restart_Frequency(void) { return Linear_Solver_Restart_Frequency; }

inline su2double CConfig::GetRelaxation_Factor_Flow(void) { return Relaxation_Factor_Flow; }

inline su2double CConfig::GetRelaxation_Factor_AdjFlow(void) { return Relaxation_Factor_AdjFlow; }

inline su2double CConfig::GetRelaxation_Factor_Turb(void) { return Relaxation_Factor_Turb; }

inline su2double CConfig::GetRelaxation_Factor_CHT(void) { return Relaxation_Factor_CHT; }

inline su2double CConfig::GetRoe_Kappa(void) { return Roe_Kappa; }

inline su2double CConfig::GetSemiSpan(void) { return SemiSpan; }

inline unsigned short CConfig::GetKind_AdjTurb_Linear_Solver(void) { return Kind_AdjTurb_Linear_Solver; }

inline unsigned short CConfig::GetKind_AdjTurb_Linear_Prec(void) { return Kind_AdjTurb_Linear_Prec; }

inline unsigned short CConfig::GetKind_DiscAdj_Linear_Solver(void) { return Kind_DiscAdj_Linear_Solver; }

inline unsigned short CConfig::GetKind_DiscAdj_Linear_Prec(void) { return Kind_DiscAdj_Linear_Prec; }

inline unsigned short CConfig::GetKind_Deform_Linear_Solver_Prec(void) { return Kind_Deform_Linear_Solver_Prec; }

inline void CConfig::SetKind_AdjTurb_Linear_Prec(unsigned short val_kind_prec) { Kind_AdjTurb_Linear_Prec = val_kind_prec; }

inline su2double CConfig::GetAdjTurb_Linear_Error(void) { return AdjTurb_Linear_Error; }

inline su2double CConfig::GetEntropyFix_Coeff(void) { return EntropyFix_Coeff; }

inline unsigned short CConfig::GetAdjTurb_Linear_Iter(void) { return AdjTurb_Linear_Iter; }

inline su2double CConfig::GetCFLRedCoeff_AdjTurb(void) { return CFLRedCoeff_AdjTurb; }

inline unsigned long CConfig::GetGridDef_Linear_Iter(void) { return GridDef_Linear_Iter; }

inline unsigned long CConfig::GetGridDef_Nonlinear_Iter(void) { return GridDef_Nonlinear_Iter; }

inline bool CConfig::GetDeform_Output(void) { return Deform_Output; }

inline su2double CConfig::GetDeform_Tol_Factor(void) { return Deform_Tol_Factor; }

inline su2double CConfig::GetDeform_Coeff(void) { return Deform_Coeff; }

inline su2double CConfig::GetDeform_Limit(void) { return Deform_Limit; }

inline su2double CConfig::GetDeform_ElasticityMod(void) { return Deform_ElasticityMod; }

inline su2double CConfig::GetDeform_PoissonRatio(void) { return Deform_PoissonRatio; }

inline unsigned short CConfig::GetDeform_Stiffness_Type(void) { return Deform_Stiffness_Type; }

inline bool CConfig::GetVisualize_Deformation(void) { return Visualize_Deformation; }

inline bool CConfig::GetFFD_Symmetry_Plane(void) { return FFD_Symmetry_Plane; }

inline unsigned short CConfig::GetKind_Adaptation(void) { return Kind_Adaptation; }

inline su2double CConfig::GetNew_Elem_Adapt(void) { return New_Elem_Adapt; }

inline unsigned short CConfig::GetKind_TimeIntScheme(void) { return Kind_TimeNumScheme; }

inline unsigned short CConfig::GetKind_ConvNumScheme(void) { return Kind_ConvNumScheme; }

inline unsigned short CConfig::GetKind_Centered(void) { return Kind_Centered; }

inline unsigned short CConfig::GetKind_Upwind(void) { return Kind_Upwind; }

inline bool CConfig::GetMUSCL(void) { return MUSCL; }

inline bool CConfig::GetMUSCL_Flow(void) { return MUSCL_Flow; }

inline bool CConfig::GetMUSCL_Turb(void) { return MUSCL_Turb; }

inline bool CConfig::GetMUSCL_Heat(void) { return MUSCL_Heat; }

inline bool CConfig::GetMUSCL_AdjFlow(void) { return MUSCL_AdjFlow; }

inline bool CConfig::GetMUSCL_AdjTurb(void) { return MUSCL_AdjTurb; }

inline unsigned short CConfig::GetKind_TimeIntScheme_Flow(void) { return Kind_TimeIntScheme_Flow; }

inline unsigned short CConfig::GetKind_TimeIntScheme_Wave(void) { return Kind_TimeIntScheme_Wave; }

inline unsigned short CConfig::GetKind_TimeIntScheme_Heat(void) { return Kind_TimeIntScheme_Heat; }

inline unsigned short CConfig::GetKind_TimeStep_Heat(void) { return Kind_TimeStep_Heat; }

inline unsigned short CConfig::GetKind_TimeIntScheme_Poisson(void) { return Kind_TimeIntScheme_Poisson; }

inline unsigned short CConfig::GetKind_TimeIntScheme_FEA(void) { return Kind_TimeIntScheme_FEA; }

inline unsigned short CConfig::GetKind_SpaceIteScheme_FEA(void) { return Kind_SpaceIteScheme_FEA; }

inline unsigned short CConfig::GetKind_TransferMethod(void) { return Kind_TransferMethod; }

inline unsigned short CConfig::GetKind_ConvNumScheme_Flow(void) { return Kind_ConvNumScheme_Flow; }

inline unsigned short CConfig::GetKind_ConvNumScheme_Template(void) { return Kind_ConvNumScheme_Template; }

inline unsigned short CConfig::GetKind_Centered_Flow(void) { return Kind_Centered_Flow; }

inline unsigned short CConfig::GetKind_SlopeLimit(void) { return Kind_SlopeLimit; }

inline unsigned short CConfig::GetKind_SlopeLimit_Flow(void) { return Kind_SlopeLimit_Flow; }

inline unsigned short CConfig::GetKind_SlopeLimit_Turb(void) { return Kind_SlopeLimit_Turb; }

inline unsigned short CConfig::GetKind_SlopeLimit_AdjTurb(void) { return Kind_SlopeLimit_AdjTurb; }

inline unsigned short CConfig::GetKind_SlopeLimit_AdjFlow(void) { return Kind_SlopeLimit_AdjFlow; }

inline unsigned short CConfig::GetKind_Upwind_Flow(void) { return Kind_Upwind_Flow; }

inline su2double CConfig::GetKappa_1st_Flow(void) { return Kappa_1st_Flow; }

inline su2double CConfig::GetKappa_2nd_Flow(void) { return Kappa_2nd_Flow; }

inline su2double CConfig::GetKappa_4th_Flow(void) { return Kappa_4th_Flow; }

inline su2double CConfig::GetKappa_2nd_Heat(void) { return Kappa_2nd_Heat; }

inline su2double CConfig::GetKappa_4th_Heat(void) { return Kappa_4th_Heat; }

inline unsigned short CConfig::GetKind_TimeIntScheme_AdjFlow(void) { return Kind_TimeIntScheme_AdjFlow; }

inline unsigned short CConfig::GetKind_ConvNumScheme_AdjFlow(void) { return Kind_ConvNumScheme_AdjFlow; }

inline unsigned short CConfig::GetKind_Centered_AdjFlow(void) { return Kind_Centered_AdjFlow; }

inline unsigned short CConfig::GetKind_Upwind_AdjFlow(void) { return Kind_Upwind_AdjFlow; }

inline su2double CConfig::GetKappa_1st_AdjFlow(void) { return Kappa_1st_AdjFlow; }

inline su2double CConfig::GetKappa_2nd_AdjFlow(void) { return Kappa_2nd_AdjFlow; }

inline su2double CConfig::GetKappa_4th_AdjFlow(void) { return Kappa_4th_AdjFlow; }

inline unsigned short CConfig::GetKind_TimeIntScheme_Turb(void) { return Kind_TimeIntScheme_Turb; }

inline unsigned short CConfig::GetKind_ConvNumScheme_Turb(void) { return Kind_ConvNumScheme_Turb; }

inline unsigned short CConfig::GetKind_Centered_Turb(void) { return Kind_Centered_Turb; }

inline unsigned short CConfig::GetKind_Upwind_Turb(void) {	return Kind_Upwind_Turb; }

inline unsigned short CConfig::GetKind_TimeIntScheme_AdjTurb(void) { return Kind_TimeIntScheme_AdjTurb; }

inline unsigned short CConfig::GetKind_ConvNumScheme_AdjTurb(void) { return Kind_ConvNumScheme_AdjTurb; }

inline unsigned short CConfig::GetKind_Centered_AdjTurb(void) { return Kind_Centered_AdjTurb; }

inline unsigned short CConfig::GetKind_Upwind_AdjTurb(void) { return Kind_Upwind_AdjTurb; }

inline unsigned short CConfig::GetKind_ConvNumScheme_Heat(void) {	return Kind_ConvNumScheme_Heat; }

inline unsigned short CConfig::GetKind_Inlet(void) { return Kind_Inlet; }

inline unsigned short CConfig::GetnInc_Inlet(void) { return nInc_Inlet;}

inline bool CConfig::GetInc_Inlet_UseNormal(void) { return Inc_Inlet_UseNormal;}

inline unsigned short CConfig::GetKind_Engine_Inflow(void) { return Kind_Engine_Inflow; }

inline unsigned short CConfig::GetKind_ActDisk(void) { return Kind_ActDisk; }

inline su2double* CConfig::GetFreeStreamTurboNormal(void){return FreeStreamTurboNormal;}

inline unsigned short CConfig::GetKind_AverageProcess(void) { return Kind_AverageProcess; }

inline unsigned short CConfig::GetKind_PerformanceAverageProcess(void) { return Kind_PerformanceAverageProcess; }

inline void CConfig::SetKind_AverageProcess(unsigned short new_AverageProcess) {Kind_AverageProcess = new_AverageProcess; }

inline void CConfig::SetKind_PerformanceAverageProcess(unsigned short new_AverageProcess) {Kind_PerformanceAverageProcess = new_AverageProcess; }

inline su2double CConfig::GetRampRotatingFrame_Coeff(unsigned short iCoeff) { return RampRotatingFrame_Coeff[iCoeff];}

inline bool CConfig::GetRampRotatingFrame(void) { return RampRotatingFrame;}

inline su2double CConfig::GetRampOutletPressure_Coeff(unsigned short iCoeff) { return RampOutletPressure_Coeff[iCoeff];}

inline su2double CConfig::GetFinalOutletPressure(void) { return  FinalOutletPressure; }

inline su2double CConfig::GetMonitorOutletPressure(void) { return MonitorOutletPressure; }

inline void CConfig::SetMonitotOutletPressure(su2double newMonPres) {MonitorOutletPressure = newMonPres;}

inline bool CConfig::GetRampOutletPressure(void) { return RampOutletPressure;}

inline su2double CConfig::GetMixedout_Coeff(unsigned short iCoeff) { return Mixedout_Coeff[iCoeff];}

inline su2double CConfig::GetExtraRelFacGiles(unsigned short iCoeff) { return ExtraRelFacGiles[iCoeff];}

inline su2double CConfig::GetAverageMachLimit(void) { return AverageMachLimit;}

inline unsigned short CConfig::GetKind_MixingPlaneInterface(void) { return Kind_MixingPlaneInterface;}

inline unsigned short CConfig::GetKind_TurboMachinery(unsigned short val_iZone) { return Kind_TurboMachinery[val_iZone]; }

inline unsigned short CConfig::GetKind_SpanWise(void) { return Kind_SpanWise; }

inline bool CConfig::GetBoolMixingPlaneInterface(void) { return (nMarker_MixingPlaneInterface !=0);}

inline bool CConfig::GetBoolTurbomachinery(void) { return (nMarker_Turbomachinery !=0);}

inline bool CConfig::GetBoolZoneSpecific(void) { return ZoneSpecific_Problem;}

inline bool CConfig::GetBoolTurbMixingPlane(void) { return turbMixingPlane;}

inline bool CConfig::GetSpatialFourier(void){return SpatialFourier;}

inline su2double CConfig::GetnBlades(unsigned short val_iZone) { return nBlades[val_iZone];}

inline void CConfig::SetnBlades(unsigned short val_iZone, su2double nblades) { nBlades[val_iZone] = nblades;}

inline bool CConfig::GetBoolGiles(void) { return (nMarker_Giles!=0);}

inline bool CConfig::GetBoolRiemann(void) { return (nMarker_Riemann!=0);}

inline unsigned short CConfig::GetnMarker_MixingPlaneInterface(void) { return nMarker_MixingPlaneInterface;}

inline unsigned short CConfig::GetnMarker_Turbomachinery(void) { return nMarker_Turbomachinery;}

inline unsigned short CConfig::GetnMarker_Shroud(void) { return nMarker_Shroud;}

inline string CConfig::GetMarker_Shroud(unsigned short val_marker){return Marker_Shroud[val_marker];}

inline unsigned short CConfig::GetnMarker_TurboPerformance(void) { return nMarker_TurboPerformance;}

inline unsigned short CConfig::Get_nSpanWiseSections_User(void) { return nSpanWiseSections_User;}

inline unsigned short CConfig::GetnSpanWiseSections(void) { return nSpanWiseSections;}

inline void CConfig::SetnSpanWiseSections(unsigned short nSpan) {nSpanWiseSections = nSpan;}

inline void CConfig::SetnSpanMaxAllZones(unsigned short val_nSpna_max) { nSpanMaxAllZones = val_nSpna_max;}

inline unsigned short CConfig::GetnSpanMaxAllZones(void) { return nSpanMaxAllZones;}

inline void CConfig::SetnSpan_iZones(unsigned short nSpan, unsigned short iZone) {nSpan_iZones[iZone] = nSpan;}

inline unsigned short CConfig::GetnSpan_iZones(unsigned short iZone) { return nSpan_iZones[iZone];}

inline string CConfig::GetMarker_TurboPerf_BoundIn(unsigned short index) { return Marker_TurboBoundIn[index];}

inline string CConfig::GetMarker_TurboPerf_BoundOut(unsigned short index) { return Marker_TurboBoundOut[index];}

inline string CConfig::GetMarker_PerBound(unsigned short val_marker){return Marker_PerBound[val_marker];}

inline unsigned short CConfig::GetnLocationStations(void) { return nLocationStations; }

inline unsigned short CConfig::GetnWingStations(void) { return nWingStations; }

inline su2double CConfig::GetGeo_Waterline_Location(void) { return Geo_Waterline_Location; }

inline void CConfig::SetKind_TimeIntScheme(unsigned short val_kind_timeintscheme) { Kind_TimeNumScheme = val_kind_timeintscheme; }

inline unsigned short CConfig::GetKind_ObjFunc(void) { return Kind_ObjFunc[0]; }

inline unsigned short CConfig::GetKind_ObjFunc(unsigned short val_obj) { return Kind_ObjFunc[val_obj]; }

inline su2double CConfig::GetWeight_ObjFunc(unsigned short val_obj) { return Weight_ObjFunc[val_obj]; }

inline void CConfig::SetWeight_ObjFunc(unsigned short val_obj, su2double val) {Weight_ObjFunc[val_obj] = val; }

inline su2double CConfig::GetCoeff_ObjChainRule(unsigned short iVar) { return Obj_ChainRuleCoeff[iVar]; }

inline unsigned short CConfig::GetKind_SensSmooth(void) { return Kind_SensSmooth; }

inline unsigned short CConfig::GetUnsteady_Simulation(void) { return Unsteady_Simulation; }

inline bool CConfig::GetRestart(void) {	return Restart; }

inline bool CConfig::GetWrt_Binary_Restart(void) {	return Wrt_Binary_Restart; }

inline bool CConfig::GetRead_Binary_Restart(void) {	return Read_Binary_Restart; }

inline bool CConfig::GetRestart_Flow(void) { return Restart_Flow; }

inline bool CConfig::GetEquivArea(void) { return EquivArea; }

inline bool CConfig::GetInvDesign_Cp(void) { return InvDesign_Cp; }

inline bool CConfig::GetInvDesign_HeatFlux(void) { return InvDesign_HeatFlux; }

inline void CConfig::SetnMarker_All(unsigned short val_nmarker) { nMarker_All = val_nmarker; }

inline string CConfig::GetMarker_All_TagBound(unsigned short val_marker) { return Marker_All_TagBound[val_marker]; }

inline string CConfig::GetMarker_ActDiskInlet_TagBound(unsigned short val_marker) { return Marker_ActDiskInlet[val_marker]; }

inline string CConfig::GetMarker_ActDiskOutlet_TagBound(unsigned short val_marker) { return Marker_ActDiskOutlet[val_marker]; }

inline string CConfig::GetMarker_EngineInflow_TagBound(unsigned short val_marker) { return Marker_EngineInflow[val_marker]; }

inline string CConfig::GetMarker_EngineExhaust_TagBound(unsigned short val_marker) { return Marker_EngineExhaust[val_marker]; }

inline string CConfig::GetMarker_Monitoring_TagBound(unsigned short val_marker) { return Marker_Monitoring[val_marker]; }

inline string CConfig::GetMarker_HeatFlux_TagBound(unsigned short val_marker) { return Marker_HeatFlux[val_marker]; }

inline string CConfig::GetMarker_Moving_TagBound(unsigned short val_marker) { return Marker_Moving[val_marker]; }

inline string CConfig::GetMarker_PyCustom_TagBound(unsigned short val_marker){ return Marker_PyCustom[val_marker]; }

inline string CConfig::GetMarker_Analyze_TagBound(unsigned short val_marker) { return Marker_Analyze[val_marker]; }

inline short CConfig::GetMarker_All_TagBound(string val_tag) {
	for (unsigned short iMarker = 0; iMarker < nMarker_All; iMarker++) {
		if (val_tag == Marker_All_TagBound[iMarker]) return iMarker;
	}
	return -1;
}

inline unsigned short CConfig::GetMarker_All_KindBC(unsigned short val_marker) { return Marker_All_KindBC[val_marker]; }

inline void CConfig::SetMarker_All_KindBC(unsigned short val_marker, unsigned short val_boundary) { Marker_All_KindBC[val_marker] = val_boundary; }

inline void CConfig::SetMarker_All_TagBound(unsigned short val_marker, string val_index) { Marker_All_TagBound[val_marker] = val_index; }

inline void CConfig::SetMarker_All_Monitoring(unsigned short val_marker, unsigned short val_monitoring) { Marker_All_Monitoring[val_marker] = val_monitoring; }

inline void CConfig::SetMarker_All_GeoEval(unsigned short val_marker, unsigned short val_geoeval) { Marker_All_GeoEval[val_marker] = val_geoeval; }

inline void CConfig::SetMarker_All_Designing(unsigned short val_marker, unsigned short val_designing) { Marker_All_Designing[val_marker] = val_designing; }

inline void CConfig::SetMarker_All_Plotting(unsigned short val_marker, unsigned short val_plotting) { Marker_All_Plotting[val_marker] = val_plotting; }

inline void CConfig::SetMarker_All_Analyze(unsigned short val_marker, unsigned short val_analyze) { Marker_All_Analyze[val_marker] = val_analyze; }

inline void CConfig::SetMarker_All_ZoneInterface(unsigned short val_marker, unsigned short val_fsiinterface) { Marker_All_ZoneInterface[val_marker] = val_fsiinterface; }

inline void CConfig::SetMarker_All_Turbomachinery(unsigned short val_marker, unsigned short val_turbo) { Marker_All_Turbomachinery[val_marker] = val_turbo; }

inline void CConfig::SetMarker_All_TurbomachineryFlag(unsigned short val_marker, unsigned short val_turboflag) { Marker_All_TurbomachineryFlag[val_marker] = val_turboflag; }

inline void CConfig::SetMarker_All_MixingPlaneInterface(unsigned short val_marker, unsigned short val_mixpla_interface) { Marker_All_MixingPlaneInterface[val_marker] = val_mixpla_interface; }

inline void CConfig::SetMarker_All_DV(unsigned short val_marker, unsigned short val_DV) { Marker_All_DV[val_marker] = val_DV; }

inline void CConfig::SetMarker_All_Moving(unsigned short val_marker, unsigned short val_moving) { Marker_All_Moving[val_marker] = val_moving; }

inline void CConfig::SetMarker_All_PyCustom(unsigned short val_marker, unsigned short val_PyCustom) { Marker_All_PyCustom[val_marker] = val_PyCustom; }

inline void CConfig::SetMarker_All_PerBound(unsigned short val_marker, short val_perbound) { Marker_All_PerBound[val_marker] = val_perbound; }

inline short CConfig::GetMarker_All_PerBound(unsigned short val_marker) { return Marker_All_PerBound[val_marker]; }

inline unsigned short CConfig::GetMarker_All_Monitoring(unsigned short val_marker) { return Marker_All_Monitoring[val_marker]; }

inline unsigned short CConfig::GetMarker_All_GeoEval(unsigned short val_marker) { return Marker_All_GeoEval[val_marker]; }

inline unsigned short CConfig::GetMarker_All_Designing(unsigned short val_marker) { return Marker_All_Designing[val_marker]; }

inline short CConfig::GetMarker_All_SendRecv(unsigned short val_marker) { return Marker_All_SendRecv[val_marker]; }

inline void CConfig::SetMarker_All_SendRecv(unsigned short val_marker, short val_index) { Marker_All_SendRecv[val_marker] = val_index; }

inline unsigned short CConfig::GetMarker_All_Plotting(unsigned short val_marker) { return Marker_All_Plotting[val_marker]; }

inline unsigned short CConfig::GetMarker_All_Analyze(unsigned short val_marker) { return Marker_All_Analyze[val_marker]; }

inline unsigned short CConfig::GetMarker_All_ZoneInterface(unsigned short val_marker) { return Marker_All_ZoneInterface[val_marker]; }

inline unsigned short CConfig::GetMarker_n_ZoneInterface(void) { return nMarker_ZoneInterface; }

inline unsigned short CConfig::GetMarker_All_Turbomachinery(unsigned short val_marker) { return Marker_All_Turbomachinery[val_marker]; }

inline unsigned short CConfig::GetMarker_All_TurbomachineryFlag(unsigned short val_marker) { return Marker_All_TurbomachineryFlag[val_marker]; }

inline unsigned short CConfig::GetMarker_All_MixingPlaneInterface(unsigned short val_marker) { return Marker_All_MixingPlaneInterface[val_marker]; }

inline unsigned short CConfig::GetMarker_All_DV(unsigned short val_marker) { return Marker_All_DV[val_marker]; }

inline unsigned short CConfig::GetMarker_All_Moving(unsigned short val_marker) { return Marker_All_Moving[val_marker]; }

inline unsigned short CConfig::GetMarker_All_PyCustom(unsigned short val_marker) { return Marker_All_PyCustom[val_marker];}

inline unsigned short CConfig::GetnMarker_All(void) { return nMarker_All; }

inline unsigned short CConfig::GetnMarker_Max(void) { return nMarker_Max; }

inline unsigned short CConfig::GetnMarker_EngineInflow(void) {	return nMarker_EngineInflow; }

inline unsigned short CConfig::GetnMarker_EngineExhaust(void) { return nMarker_EngineExhaust; }

inline unsigned short CConfig::GetnMarker_InterfaceBound(void) { return nMarker_InterfaceBound; }

inline unsigned short CConfig::GetnMarker_Fluid_InterfaceBound(void) { return nMarker_Fluid_InterfaceBound; }

inline unsigned short CConfig::GetnMarker_Monitoring(void) { return nMarker_Monitoring; }

inline unsigned short CConfig::GetnMarker_Moving(void) { return nMarker_Moving; }

inline unsigned short CConfig::GetnMarker_PyCustom(void) { return nMarker_PyCustom; }

inline unsigned short CConfig::GetnMarker_Analyze(void) { return nMarker_Analyze; }

inline unsigned short CConfig::GetnMarker_NearFieldBound(void) { return nMarker_NearFieldBound; }

inline unsigned short CConfig::GetnMarker_ActDiskInlet(void) { return nMarker_ActDiskInlet; }

inline unsigned short CConfig::GetnMarker_ActDiskOutlet(void) { return nMarker_ActDiskOutlet; }

inline unsigned short CConfig::GetnMarker_Periodic(void) { return nMarker_PerBound; }

inline unsigned short CConfig::GetnMarker_HeatFlux(void) { return nMarker_HeatFlux; }

inline unsigned short CConfig::GetnObj(void) { return nObj;}

inline string CConfig::GetMesh_FileName(void) { return Mesh_FileName; }

inline string CConfig::GetMesh_Out_FileName(void) { return Mesh_Out_FileName; }

inline unsigned short CConfig::GetMesh_FileFormat(void) { return Mesh_FileFormat; }

inline unsigned short CConfig::GetOutput_FileFormat(void) { return Output_FileFormat; }

inline unsigned short CConfig::GetActDisk_Jump(void) { return ActDisk_Jump; }

inline string CConfig::GetConv_FileName(void) { return Conv_FileName; }

inline string CConfig::GetConv_FileName_FSI(void) { return Conv_FileName_FSI; }

inline string CConfig::GetBreakdown_FileName(void) { return Breakdown_FileName; }

inline string CConfig::GetSolution_FlowFileName(void) { return Solution_FlowFileName; }

inline string CConfig::GetSolution_AdjFileName(void) { return Solution_AdjFileName; }

inline string CConfig::GetSolution_FEMFileName(void) { return Solution_FEMFileName; }

inline string CConfig::GetSolution_AdjFEMFileName(void) { return Solution_AdjFEMFileName; }

inline string CConfig::GetFlow_FileName(void) { return Flow_FileName; }

inline string CConfig::GetStructure_FileName(void) { return Structure_FileName; }

inline string CConfig::GetSurfStructure_FileName(void) { return SurfStructure_FileName; }

inline string CConfig::GetAdjStructure_FileName(void) { return Structure_FileName; }

inline string CConfig::GetAdjSurfStructure_FileName(void) { return SurfStructure_FileName; }

inline string CConfig::GetSurfWave_FileName(void) { return SurfWave_FileName; }

inline string CConfig::GetSurfHeat_FileName(void) { return SurfHeat_FileName; }

inline string CConfig::GetWave_FileName(void) { return Wave_FileName; }

inline string CConfig::GetHeat_FileName(void) { return Heat_FileName; }

inline string CConfig::GetAdjWave_FileName(void) { return AdjWave_FileName; }

inline string CConfig::GetRestart_FlowFileName(void) { return Restart_FlowFileName; }

inline string CConfig::GetRestart_WaveFileName(void) { return Restart_WaveFileName; }

inline string CConfig::GetRestart_HeatFileName(void) { return Restart_HeatFileName; }

inline string CConfig::GetRestart_AdjFileName(void) { return Restart_AdjFileName; }

inline string CConfig::GetRestart_FEMFileName(void) { return Restart_FEMFileName; }

inline string CConfig::GetRestart_AdjFEMFileName(void) { return Restart_AdjFEMFileName; }

inline string CConfig::GetAdj_FileName(void) { return Adj_FileName; }

inline string CConfig::GetObjFunc_Grad_FileName(void) { return ObjFunc_Grad_FileName; }

inline string CConfig::GetObjFunc_Value_FileName(void) { return ObjFunc_Value_FileName; }

inline string CConfig::GetSurfFlowCoeff_FileName(void) { return SurfFlowCoeff_FileName; }

inline string CConfig::GetSurfAdjCoeff_FileName(void) { return SurfAdjCoeff_FileName; }

inline string CConfig::GetSurfSens_FileName(void) { return SurfSens_FileName; }

inline string CConfig::GetVolSens_FileName(void) { return VolSens_FileName; }

inline unsigned short CConfig::GetResidual_Criteria_FEM(void) { return Res_FEM_CRIT; }

inline unsigned short CConfig::GetResidual_Func_Flow(void) { return Residual_Func_Flow; }

inline unsigned short CConfig::GetCauchy_Func_Flow(void) { return Cauchy_Func_Flow; }

inline unsigned short CConfig::GetCauchy_Func_AdjFlow(void) { return Cauchy_Func_AdjFlow; }

inline unsigned short CConfig::GetCauchy_Elems(void) { return Cauchy_Elems; }

inline unsigned long CConfig::GetStartConv_Iter(void) { return StartConv_Iter; }

inline su2double CConfig::GetCauchy_Eps(void) { return Cauchy_Eps; }

inline su2double CConfig::GetDelta_UnstTimeND(void) { return Delta_UnstTimeND; }

inline su2double CConfig::GetTotal_UnstTimeND(void) { return Total_UnstTimeND; }

inline su2double CConfig::GetDelta_UnstTime(void) { return Delta_UnstTime; }

inline su2double CConfig::GetCurrent_UnstTime(void) { return Current_UnstTime; }

inline void CConfig::SetDelta_UnstTimeND(su2double val_delta_unsttimend) { Delta_UnstTimeND = val_delta_unsttimend; }

inline su2double CConfig::GetTotal_UnstTime(void) { return Total_UnstTime; }

inline bool CConfig::GetSubsonicEngine(void) { return SubsonicEngine; }

inline bool CConfig::GetActDisk_DoubleSurface(void) { return ActDisk_DoubleSurface; }

inline bool CConfig::GetEngine_HalfModel(void) { return Engine_HalfModel; }

inline bool CConfig::GetActDisk_SU2_DEF(void) { return ActDisk_SU2_DEF; }

inline su2double CConfig::GetDV_Value(unsigned short val_dv, unsigned short val_value) { return DV_Value[val_dv][val_value]; }

inline void CConfig::SetDV_Value(unsigned short val_dv, unsigned short val_ind, su2double val) { DV_Value[val_dv][val_ind] = val; }

inline su2double CConfig::GetOrderMagResidual(void) { return OrderMagResidual; }

inline su2double CConfig::GetMinLogResidual(void) { return MinLogResidual; }

inline su2double CConfig::GetDamp_Engine_Inflow(void) { return Damp_Engine_Inflow; }

inline su2double CConfig::GetDamp_Engine_Exhaust(void) { return Damp_Engine_Exhaust; }

inline su2double CConfig::GetDamp_Res_Restric(void) { return Damp_Res_Restric; }

inline su2double CConfig::GetDamp_Correc_Prolong(void) { return Damp_Correc_Prolong; }

inline su2double CConfig::GetPosition_Plane(void) { return Position_Plane; }

inline su2double CConfig::GetWeightCd(void) { return WeightCd; }

inline su2double CConfig::GetdCD_dCL(void) { return dCD_dCL; }

inline su2double CConfig::GetdCMx_dCL(void) { return dCMx_dCL; }

inline su2double CConfig::GetdCMy_dCL(void) { return dCMy_dCL; }

inline su2double CConfig::GetdCMz_dCL(void) { return dCMz_dCL; }

inline void CConfig::SetdCD_dCL(su2double val_dcd_dcl) { dCD_dCL = val_dcd_dcl; }

inline void CConfig::SetdCMx_dCL(su2double val_dcmx_dcl) { dCMx_dCL = val_dcmx_dcl; }

inline void CConfig::SetdCMy_dCL(su2double val_dcmy_dcl) { dCMy_dCL = val_dcmy_dcl; }

inline void CConfig::SetdCMz_dCL(su2double val_dcmz_dcl) { dCMz_dCL = val_dcmz_dcl; }

inline void CConfig::SetdCL_dAlpha(su2double val_dcl_dalpha) { dCL_dAlpha = val_dcl_dalpha; }

inline void CConfig::SetdCM_diH(su2double val_dcm_dhi) { dCM_diH = val_dcm_dhi; }

inline su2double CConfig::GetdCD_dCMy(void) { return dCD_dCMy; }

inline void CConfig::SetdCD_dCMy(su2double val_dcd_dcmy) { dCD_dCMy = val_dcd_dcmy; }

inline su2double CConfig::GetCL_Target(void) { return CL_Target; }

inline su2double CConfig::GetCM_Target(void) { return CM_Target; }

inline su2double CConfig::GetFixAzimuthalLine(void) { return FixAzimuthalLine; }

inline su2double CConfig::GetCFLRedCoeff_Turb(void) { return CFLRedCoeff_Turb; }

inline bool CConfig::GetGrid_Movement(void) { return Grid_Movement; }

inline bool CConfig::GetRotating_Frame(void) { return Rotating_Frame; }

inline bool CConfig::GetAxisymmetric(void) { return Axisymmetric; }

inline bool CConfig::GetAdaptBoundary(void) { return AdaptBoundary; }

inline bool CConfig::GetPoissonSolver(void) { return PoissonSolver; }

inline bool CConfig::Low_Mach_Preconditioning(void) { return Low_Mach_Precon; }

inline bool CConfig::Low_Mach_Correction(void) { return Low_Mach_Corr; }

inline bool CConfig::GetGravityForce(void) { return GravityForce; }

inline bool CConfig::GetBody_Force(void) { return Body_Force; }

inline su2double* CConfig::GetBody_Force_Vector(void) { return Body_Force_Vector; }

inline bool CConfig::GetSmoothNumGrid(void) { return SmoothNumGrid; }

inline void CConfig::SetSmoothNumGrid(bool val_smoothnumgrid) { SmoothNumGrid = val_smoothnumgrid; }

inline unsigned short CConfig::GetKind_Turb_Model(void) { return Kind_Turb_Model; }

inline unsigned short CConfig::GetKind_Trans_Model(void) { return Kind_Trans_Model; }

inline bool CConfig::GetFrozen_Visc_Cont(void) { return Frozen_Visc_Cont; }

inline bool CConfig::GetFrozen_Visc_Disc(void) { return Frozen_Visc_Disc; }

inline bool CConfig::GetFrozen_Limiter_Disc(void){ return Frozen_Limiter_Disc; }

inline bool CConfig::GetInconsistent_Disc(void){ return Inconsistent_Disc; }

inline bool CConfig::GetSens_Remove_Sharp(void) { return Sens_Remove_Sharp; }

inline bool CConfig::GetWrite_Conv_FSI(void) { return Write_Conv_FSI; }

inline bool CConfig::GetHold_GridFixed(void) { return Hold_GridFixed; }

inline unsigned short CConfig::GetnPeriodicIndex(void) { return nPeriodic_Index; }

inline su2double* CConfig::GetPeriodicCenter(unsigned short val_index) { return Periodic_Center[val_index]; }

inline void CConfig::SetPeriodicCenter(unsigned short val_index, su2double* center) {
  for (unsigned short i = 0; i < 3; i++) Periodic_Center[val_index][i] = center[i];
}

inline su2double* CConfig::GetPeriodicRotation(unsigned short val_index) { return Periodic_Rotation[val_index]; }

inline void CConfig::SetPeriodicRotation(unsigned short val_index, su2double* rotation) {
    for (unsigned short i = 0; i < 3; i++) Periodic_Rotation[val_index][i] = rotation[i];
}

inline su2double* CConfig::GetPeriodicTranslate(unsigned short val_index) { return Periodic_Translate[val_index]; }

inline void CConfig::SetPeriodicTranslate(unsigned short val_index, su2double* translate) {
  for (unsigned short i = 0; i < 3; i++) Periodic_Translate[val_index][i] = translate[i];
}

inline su2double CConfig::GetCyclic_Pitch(void) { return Cyclic_Pitch; }

inline su2double CConfig::GetCollective_Pitch(void) { return Collective_Pitch; }

inline string CConfig::GetMotion_FileName(void) { return Motion_Filename; }

inline bool CConfig::GetLow_MemoryOutput(void) { return Low_MemoryOutput; }

inline bool CConfig::GetWrt_Vol_Sol(void) { return Wrt_Vol_Sol; }

inline bool CConfig::GetWrt_Srf_Sol(void) { return Wrt_Srf_Sol; }

inline bool CConfig::GetWrt_Csv_Sol(void) { return Wrt_Csv_Sol; }

inline bool CConfig::GetWrt_Residuals(void) { return Wrt_Residuals; }

inline bool CConfig::GetWrt_Limiters(void) { return Wrt_Limiters; }

inline bool CConfig::GetWrt_Surface(void) { return Wrt_Surface; }

inline bool CConfig::GetWrt_SharpEdges(void) { return Wrt_SharpEdges; }

inline bool CConfig::GetWrt_Halo(void) { return Wrt_Halo; }

inline bool CConfig::GetWrt_Slice(void) { return Wrt_Slice; }

inline bool CConfig::GetPlot_Section_Forces(void) { return Plot_Section_Forces; }

inline vector<vector<su2double> > CConfig::GetAeroelastic_np1(unsigned short iMarker) { return Aeroelastic_np1[iMarker]; }

inline vector<vector<su2double> > CConfig::GetAeroelastic_n(unsigned short iMarker) { return Aeroelastic_n[iMarker]; }

inline vector<vector<su2double> > CConfig::GetAeroelastic_n1(unsigned short iMarker) { return Aeroelastic_n1[iMarker]; }

inline void CConfig::SetAeroelastic_np1(unsigned short iMarker, vector<vector<su2double> > solution) {Aeroelastic_np1[iMarker] = solution;}

inline su2double CConfig::GetAeroelastic_plunge(unsigned short val_marker) { return Aeroelastic_plunge[val_marker]; }

inline su2double CConfig::GetAeroelastic_pitch(unsigned short val_marker) { return Aeroelastic_pitch[val_marker]; }

inline void CConfig::SetAeroelastic_plunge(unsigned short val_marker, su2double val) {Aeroelastic_plunge[val_marker] = val; }

inline void CConfig::SetAeroelastic_pitch(unsigned short val_marker, su2double val) {Aeroelastic_pitch[val_marker] = val; }

inline void CConfig::SetAeroelastic_n1(void) {
        Aeroelastic_n1 = Aeroelastic_n;
}

inline void CConfig::SetAeroelastic_n(void) {
        Aeroelastic_n = Aeroelastic_np1;
}

inline su2double CConfig::GetAeroelastic_Flutter_Speed_Index(void) { return FlutterSpeedIndex; }

inline su2double CConfig::GetAeroelastic_Frequency_Plunge(void) { return PlungeNaturalFrequency; }

inline su2double CConfig::GetAeroelastic_Frequency_Pitch(void) { return PitchNaturalFrequency; }

inline su2double CConfig::GetAeroelastic_Airfoil_Mass_Ratio(void) { return AirfoilMassRatio; }

inline su2double CConfig::GetAeroelastic_CG_Location(void) { return CG_Location; }

inline su2double CConfig::GetAeroelastic_Radius_Gyration_Squared(void) { return RadiusGyrationSquared; }

inline unsigned short CConfig::GetAeroelasticIter(void) { return AeroelasticIter; }

inline bool CConfig::GetWind_Gust(void) { return Wind_Gust; }

inline bool CConfig::GetAeroelastic_Simulation(void) { return Aeroelastic_Simulation; }

inline unsigned short CConfig::GetGust_Type(void) { return Gust_Type; }

inline unsigned short CConfig::GetGust_Dir(void) { return Gust_Dir; }

inline su2double CConfig::GetGust_WaveLength(void) { return Gust_WaveLength; }

inline su2double CConfig::GetGust_Periods(void) { return Gust_Periods; }

inline su2double CConfig::GetGust_Ampl(void) { return Gust_Ampl; }

inline su2double CConfig::GetGust_Begin_Time(void) { return Gust_Begin_Time; }

inline su2double CConfig::GetGust_Begin_Loc(void) { return Gust_Begin_Loc; }

inline unsigned short CConfig::GetnFFD_Iter(void) { return nFFD_Iter; }

inline su2double CConfig::GetFFD_Tol(void) { return FFD_Tol; }

inline su2double CConfig::GetOpt_LineSearch_Bound(void) {return Opt_LineSearch_Bound; }

inline su2double CConfig::GetOpt_RelaxFactor(void) {return Opt_RelaxFactor; }

inline void CConfig::SetOpt_RelaxFactor(su2double val_scale) {Opt_RelaxFactor = val_scale; }

inline long CConfig::GetVisualize_CV(void) { return Visualize_CV; }

inline bool CConfig::GetFixed_CL_Mode(void) { return Fixed_CL_Mode; }

inline bool CConfig::GetFixed_CM_Mode(void) { return Fixed_CM_Mode; }

inline bool CConfig::GetEval_dOF_dCX(void) { return Eval_dOF_dCX; }

inline bool CConfig::GetDiscard_InFiles(void) { return Discard_InFiles; }

inline su2double CConfig::GetTarget_CL(void) { return Target_CL; }

inline su2double CConfig::GetdCL_dAlpha(void) { return dCL_dAlpha; }

inline su2double CConfig::GetdCM_diH(void) {return dCM_diH; }

inline unsigned long CConfig::GetIter_Fixed_NetThrust(void) {return Iter_Fixed_NetThrust; }

inline unsigned long CConfig::GetIter_Fixed_CL(void) { return Iter_Fixed_CL; }

inline unsigned long CConfig::GetUpdate_Alpha(void) {return Update_Alpha; }

inline unsigned long CConfig::GetIter_dCL_dAlpha(void) {return Iter_dCL_dAlpha; }

inline bool CConfig::GetUpdate_AoA(void) { return Update_AoA; }

inline bool CConfig::GetUpdate_BCThrust_Bool(void) { return Update_BCThrust_Bool; }

inline void CConfig::SetUpdate_AoA(bool val_update) { Update_AoA = val_update; }

inline unsigned long CConfig::GetUpdate_BCThrust(void) {return Update_BCThrust; }

inline void CConfig::SetUpdate_BCThrust_Bool(bool val_update) { Update_BCThrust_Bool = val_update; }

inline su2double CConfig::GetdNetThrust_dBCThrust(void) {return dNetThrust_dBCThrust; }

inline void CConfig::SetNonphysical_Points(unsigned long val_nonphys_points) { Nonphys_Points = val_nonphys_points; }

inline unsigned long CConfig::GetNonphysical_Points(void) { return Nonphys_Points; }

inline void CConfig::SetNonphysical_Reconstr(unsigned long val_nonphys_reconstr) { Nonphys_Reconstr = val_nonphys_reconstr; }

inline unsigned long CConfig::GetNonphysical_Reconstr(void) { return Nonphys_Reconstr; }

inline unsigned short CConfig::GetConsole_Output_Verb(void) { return Console_Output_Verb; }

inline unsigned short CConfig::GetKind_Average(void) { return Kind_Average; }

inline unsigned short CConfig::GetnIterFSI(void) { return nIterFSI; }

inline unsigned short CConfig::GetnIterFSI_Ramp(void) { return nIterFSI_Ramp; }

inline su2double CConfig::GetAitkenStatRelax(void) { return AitkenStatRelax; }

inline su2double CConfig::GetAitkenDynMaxInit(void) { return AitkenDynMaxInit; }

inline su2double CConfig::GetAitkenDynMinInit(void) { return AitkenDynMinInit; }

inline bool CConfig::GetDeadLoad(void) { return DeadLoad; }

inline bool CConfig::GetPseudoStatic(void) { return PseudoStatic; }

inline bool CConfig::GetMatchingMesh(void) { return MatchingMesh; }

inline bool CConfig::GetSteadyRestart(void) { return SteadyRestart; }

inline unsigned short CConfig::GetDynamic_Analysis(void) { return Dynamic_Analysis; }

inline su2double CConfig::GetDelta_DynTime(void) { return Delta_DynTime; }

inline su2double CConfig::GetTotal_DynTime(void) { return Total_DynTime; }

inline su2double CConfig::GetCurrent_DynTime(void) { return Current_DynTime; }

inline bool CConfig::GetWrt_Dynamic(void) { return Wrt_Dynamic; }

inline su2double CConfig::GetNewmark_beta(void) { return Newmark_beta; }

inline su2double CConfig::GetNewmark_gamma(void) { return Newmark_gamma; }

inline unsigned short CConfig::GetnIntCoeffs(void) { return nIntCoeffs; }

inline su2double CConfig::Get_Int_Coeffs(unsigned short val_coeff) { return Int_Coeffs[val_coeff]; }

inline unsigned short CConfig::GetnElectric_Field(void) { return nElectric_Field; }

inline unsigned short CConfig::GetnDim_Electric_Field(void) { return nDim_Electric_Field; }

inline su2double CConfig::Get_Electric_Field_Mod(unsigned short val_coeff) { return Electric_Field_Mod[val_coeff]; }

inline void CConfig::Set_Electric_Field_Mod(unsigned short val_coeff, su2double val_el_field) { Electric_Field_Mod[val_coeff] = val_el_field; }

inline su2double* CConfig::Get_Electric_Field_Dir(void) { return Electric_Field_Dir; }

inline bool CConfig::GetRamp_Load(void) { return Ramp_Load; }

inline su2double CConfig::GetRamp_Time(void) { return Ramp_Time; }

inline bool CConfig::GetRampAndRelease_Load(void) { return RampAndRelease; }

inline bool CConfig::GetSine_Load(void) { return Sine_Load; }

inline su2double* CConfig::GetLoad_Sine(void) { return SineLoad_Coeff; }

inline su2double CConfig::GetRefGeom_Penalty(void) { return RefGeom_Penalty; }

inline su2double CConfig::GetTotalDV_Penalty(void) { return DV_Penalty; }

inline unsigned short CConfig::GetPredictorOrder(void) { return Pred_Order; }

inline bool CConfig::GetIncrementalLoad(void) { return IncrementalLoad; }

inline unsigned long CConfig::GetNumberIncrements(void) { return IncLoad_Nincrements; }

inline su2double CConfig::GetIncLoad_Criteria(unsigned short val_var) { return IncLoad_Criteria[val_var]; }

inline bool CConfig::GetFSI_Simulation(void) { return FSI_Problem; }

inline unsigned short CConfig::GetnID_DV(void) { return nID_DV; }

inline unsigned short CConfig::GetKindInterpolation(void) { return Kind_Interpolation; }

inline unsigned short CConfig::GetRelaxation_Method_FSI(void) { return Kind_BGS_RelaxMethod; }

inline su2double CConfig::GetOrderMagResidualFSI(void) { return OrderMagResidualFSI; }

inline su2double CConfig::GetMinLogResidualFSI(void) { return MinLogResidualFSI; }

inline su2double CConfig::GetOrderMagResidual_BGS_F(void) { return OrderMagResidual_BGS_F; }

inline su2double CConfig::GetMinLogResidual_BGS_F(void) { return MinLogResidual_BGS_F; }

inline su2double CConfig::GetOrderMagResidual_BGS_S(void) { return OrderMagResidual_BGS_S; }

inline su2double CConfig::GetMinLogResidual_BGS_S(void) { return MinLogResidual_BGS_S; }

inline su2double CConfig::GetResidual_FEM_UTOL(void) { return Res_FEM_UTOL; }

inline su2double CConfig::GetResidual_FEM_RTOL(void) { return Res_FEM_RTOL; }

inline su2double CConfig::GetResidual_FEM_ETOL(void) { return Res_FEM_ETOL; }

inline su2double CConfig::GetCriteria_FEM_ADJ(void) { return Res_FEM_ADJ; }

inline unsigned short CConfig::GetDynamic_LoadTransfer(void) { return Dynamic_LoadTransfer; }

inline unsigned short CConfig::GetDirectDiff() { return DirectDiff;}

inline bool CConfig::GetDiscrete_Adjoint() { return DiscreteAdjoint;}

inline bool CConfig::GetWeakly_Coupled_Heat(void) { return Weakly_Coupled_Heat; }

inline bool CConfig::GetIntegrated_HeatFlux(void) { return Integrated_HeatFlux; }

inline bool CConfig::GetAD_Mode(void) { return AD_Mode;}

inline bool CConfig::GetAD_Preaccumulation(void) {return AD_Preaccumulation;}

inline unsigned short CConfig::GetFFD_Blending(void){return FFD_Blending;}

inline su2double* CConfig::GetFFD_BSplineOrder(){return FFD_BSpline_Order;}

inline void CConfig::SetMax_Beta(su2double val_Max_Beta) { Max_Beta = val_Max_Beta; }

inline su2double CConfig::GetMax_Beta(void) { return Max_Beta; }

inline unsigned long CConfig::GetWrt_Surf_Freq_DualTime(void) { return Wrt_Surf_Freq_DualTime; }

inline unsigned short CConfig::GetKind_HybridRANSLES(void) {return Kind_HybridRANSLES; }

inline unsigned short CConfig::GetKind_RoeLowDiss(void) {return Kind_RoeLowDiss; }

inline su2double CConfig::GetConst_DES(void) {return Const_DES; }

inline bool CConfig::GetQCR(void) {return QCR;}

<<<<<<< HEAD
inline bool CConfig::GetUsing_UQ(void) { return using_uq; }

inline su2double CConfig::GetBeta_Delta(void) { return beta_delta; }

inline unsigned short CConfig::GetEig_Val_Comp(void) {return eig_val_comp; }

inline su2double CConfig::GetURLX(void) {return urlx; }

inline bool CConfig::GetPermute(void) { return permute; }
=======
inline ofstream* CConfig::GetHistFile(void) { return ConvHistFile; }

inline void CConfig::SetHistFile(ofstream *HistFile) { ConvHistFile = HistFile; }
>>>>>>> bd1a355e
<|MERGE_RESOLUTION|>--- conflicted
+++ resolved
@@ -1870,7 +1870,10 @@
 
 inline bool CConfig::GetQCR(void) {return QCR;}
 
-<<<<<<< HEAD
+inline ofstream* CConfig::GetHistFile(void) { return ConvHistFile; }
+
+inline void CConfig::SetHistFile(ofstream *HistFile) { ConvHistFile = HistFile; }
+
 inline bool CConfig::GetUsing_UQ(void) { return using_uq; }
 
 inline su2double CConfig::GetBeta_Delta(void) { return beta_delta; }
@@ -1880,8 +1883,3 @@
 inline su2double CConfig::GetURLX(void) {return urlx; }
 
 inline bool CConfig::GetPermute(void) { return permute; }
-=======
-inline ofstream* CConfig::GetHistFile(void) { return ConvHistFile; }
-
-inline void CConfig::SetHistFile(ofstream *HistFile) { ConvHistFile = HistFile; }
->>>>>>> bd1a355e
