--- conflicted
+++ resolved
@@ -225,87 +225,87 @@
 /*!
  * \brief different solver types for the CFD component
  */
-enum ENUM_MAIN_SOLVER {
-  NO_SOLVER = 0,                    /*!< \brief Definition of no solver. */
-  EULER = 1,                        /*!< \brief Definition of the Euler's solver. */
-  NAVIER_STOKES = 2,                /*!< \brief Definition of the Navier-Stokes' solver. */
-  RANS = 3,                         /*!< \brief Definition of the Reynolds-averaged Navier-Stokes' (RANS) solver. */
-  INC_EULER = 4,                    /*!< \brief Definition of the incompressible Euler's solver. */
-  INC_NAVIER_STOKES =5,             /*!< \brief Definition of the incompressible Navier-Stokes' solver. */
-  INC_RANS = 6,                     /*!< \brief Definition of the incompressible Reynolds-averaged Navier-Stokes' (RANS) solver. */
-  HEAT_EQUATION = 7,                /*!< \brief Definition of the finite volume heat solver. */
-  FEM_ELASTICITY = 9,               /*!< \brief Definition of a FEM solver. */
-  ADJ_EULER = 10,                   /*!< \brief Definition of the continuous adjoint Euler's solver. */
-  ADJ_NAVIER_STOKES = 11,           /*!< \brief Definition of the continuous adjoint Navier-Stokes' solver. */
-  ADJ_RANS = 12,                    /*!< \brief Definition of the continuous adjoint Reynolds-averaged Navier-Stokes' (RANS) solver. */
-  TEMPLATE_SOLVER = 13,             /*!< \brief Definition of template solver. */
-  DISC_ADJ_EULER = 15,              /*!< \brief Definition of the discrete adjoint Euler solver. */
-  DISC_ADJ_RANS = 16,               /*!< \brief Definition of the discrete adjoint Reynolds-averaged Navier-Stokes' (RANS) solver. */
-  DISC_ADJ_NAVIER_STOKES = 17,      /*!< \brief Definition of the discrete adjoint Navier-Stokes' solver. */
-  DISC_ADJ_INC_EULER = 18,          /*!< \brief Definition of the discrete adjoint incompressible Euler solver. */
-  DISC_ADJ_INC_RANS = 19,           /*!< \brief Definition of the discrete adjoint imcompressible Reynolds-averaged Navier-Stokes' (RANS) solver. */
-  DISC_ADJ_INC_NAVIER_STOKES = 20,  /*!< \brief Definition of the discrete adjoint imcompressible Navier-Stokes'. */
-  DISC_ADJ_HEAT = 21,               /*!< \brief Definition of the discrete adjoint heat solver. */
-  DISC_ADJ_FEM_EULER = 22,          /*!< \brief Definition of the discrete adjoint FEM Euler solver. */
-  DISC_ADJ_FEM_RANS = 23,           /*!< \brief Definition of the discrete adjoint FEM Reynolds-averaged Navier-Stokes' (RANS) solver. */
-  DISC_ADJ_FEM_NS = 24,             /*!< \brief Definition of the discrete adjoint FEM Navier-Stokes' solver. */
-  DISC_ADJ_FEM = 25,                /*!< \brief Definition of the discrete adjoint FEM solver. */
-  FEM_EULER = 26,                   /*!< \brief Definition of the finite element Euler's solver. */
-  FEM_NAVIER_STOKES = 27,           /*!< \brief Definition of the finite element Navier-Stokes' solver. */
-  FEM_RANS = 28,                    /*!< \brief Definition of the finite element Reynolds-averaged Navier-Stokes' (RANS) solver. */
-  FEM_LES = 29,                     /*!< \brief Definition of the finite element Large Eddy Simulation Navier-Stokes' (LES) solver. */
-  MULTIPHYSICS = 30,
-  NEMO_EULER = 41,                  /*!< \brief Definition of the NEMO Euler solver. */
-  NEMO_NAVIER_STOKES = 42,          /*!< \brief Definition of the NEMO NS solver. */
-<<<<<<< HEAD
-  NEMO_RANS = 43,                   /*!< \brief Definition of the NEMO RANS solver. */
-  DISC_ADJ_NEMO_EULER = 44,         /*!< \brief Definition of the discrete adjoint NEMO Euler solver. */
-  DISC_ADJ_NEMO_RANS = 45,          /*!< \brief Definition of the discrete adjoint NEMO Reynolds-averaged Navier-Stokes' (RANS) solver. */
-  DISC_ADJ_NEMO_NAVIER_STOKES = 46  /*!< \brief Definition of the discrete adjoint NEMO Navier-Stokes' solver. */
-=======
-  NEMO_RANS = 43                    /*!< \brief Definition of the NEMO RANS solver. */
->>>>>>> eb586f8d
-};
-static const MapType<std::string, ENUM_MAIN_SOLVER> Solver_Map = {
-  MakePair("NONE", NO_SOLVER)
-  MakePair("EULER", EULER)
-  MakePair("NAVIER_STOKES", NAVIER_STOKES)
-  MakePair("RANS", RANS)
-  MakePair("INC_EULER", INC_EULER)
-  MakePair("INC_NAVIER_STOKES", INC_NAVIER_STOKES)
-  MakePair("INC_RANS", INC_RANS)
-  MakePair("FEM_EULER", FEM_EULER)
-  MakePair("FEM_NAVIER_STOKES", FEM_NAVIER_STOKES)
-  MakePair("FEM_RANS", FEM_RANS)
-  MakePair("FEM_LES", FEM_LES)
-  MakePair("NEMO_EULER",NEMO_EULER)
-  MakePair("NEMO_NAVIER_STOKES",NEMO_NAVIER_STOKES)
-<<<<<<< HEAD
-  MakePair("NEMO_RANS", NEMO_RANS)
-=======
-  MakePair("NEMO_RANS",NEMO_RANS)
->>>>>>> eb586f8d
-  MakePair("ADJ_EULER", ADJ_EULER)
-  MakePair("ADJ_NAVIER_STOKES", ADJ_NAVIER_STOKES)
-  MakePair("ADJ_RANS", ADJ_RANS )
-  MakePair("HEAT_EQUATION", HEAT_EQUATION)
-  MakePair("ELASTICITY", FEM_ELASTICITY)
-  MakePair("DISC_ADJ_EULER", DISC_ADJ_EULER)
-  MakePair("DISC_ADJ_RANS", DISC_ADJ_RANS)
-  MakePair("DISC_ADJ_NAVIERSTOKES", DISC_ADJ_NAVIER_STOKES)
-  MakePair("DISC_ADJ_INC_EULER", DISC_ADJ_INC_EULER)
-  MakePair("DISC_ADJ_INC_RANS", DISC_ADJ_INC_RANS)
-  MakePair("DISC_ADJ_INC_NAVIERSTOKES", DISC_ADJ_INC_NAVIER_STOKES)
-  MakePair("DISC_ADJ_HEAT_EQUATION", DISC_ADJ_HEAT)
-  MakePair("DISC_ADJ_FEM_EULER", DISC_ADJ_FEM_EULER)
-  MakePair("DISC_ADJ_FEM_RANS", DISC_ADJ_FEM_RANS)
-  MakePair("DISC_ADJ_FEM_NS", DISC_ADJ_FEM_NS)
-  MakePair("DISC_ADJ_FEM", DISC_ADJ_FEM)
-  MakePair("DISC_ADJ_NEMO_EULER", DISC_ADJ_NEMO_EULER)
-  MakePair("DISC_ADJ_NEMO_RANS", DISC_ADJ_NEMO_RANS)
-  MakePair("DISC_ADJ_NEMO_NAVIERSTOKES", DISC_ADJ_NEMO_NAVIER_STOKES)
-  MakePair("TEMPLATE_SOLVER", TEMPLATE_SOLVER)
-  MakePair("MULTIPHYSICS", MULTIPHYSICS)
+enum class MAIN_SOLVER {
+  NONE,                        /*!< \brief Definition of no solver. */
+  EULER,                       /*!< \brief Definition of the Euler's solver. */
+  NAVIER_STOKES,               /*!< \brief Definition of the Navier-Stokes' solver. */
+  RANS,                        /*!< \brief Definition of the Reynolds-averaged Navier-Stokes' (RANS) solver. */
+  INC_EULER,                   /*!< \brief Definition of the incompressible Euler's solver. */
+  INC_NAVIER_STOKES,           /*!< \brief Definition of the incompressible Navier-Stokes' solver. */
+  INC_RANS,                    /*!< \brief Definition of the incompressible Reynolds-averaged Navier-Stokes' (RANS) solver. */
+  HEAT_EQUATION,               /*!< \brief Definition of the finite volume heat solver. */
+  FEM_ELASTICITY,              /*!< \brief Definition of a FEM solver. */
+  ADJ_EULER,                   /*!< \brief Definition of the continuous adjoint Euler's solver. */
+  ADJ_NAVIER_STOKES,           /*!< \brief Definition of the continuous adjoint Navier-Stokes' solver. */
+  ADJ_RANS,                    /*!< \brief Definition of the continuous adjoint Reynolds-averaged Navier-Stokes' (RANS) solver. */
+  TEMPLATE_SOLVER,             /*!< \brief Definition of template solver. */
+  DISC_ADJ_EULER,              /*!< \brief Definition of the discrete adjoint Euler solver. */
+  DISC_ADJ_RANS,               /*!< \brief Definition of the discrete adjoint Reynolds-averaged Navier-Stokes' (RANS) solver. */
+  DISC_ADJ_NAVIER_STOKES,      /*!< \brief Definition of the discrete adjoint Navier-Stokes' solver. */
+  DISC_ADJ_INC_EULER,          /*!< \brief Definition of the discrete adjoint incompressible Euler solver. */
+  DISC_ADJ_INC_RANS,           /*!< \brief Definition of the discrete adjoint incompressible Reynolds-averaged Navier-Stokes' (RANS) solver. */
+  DISC_ADJ_INC_NAVIER_STOKES,  /*!< \brief Definition of the discrete adjoint incompressible Navier-Stokes'. */
+  DISC_ADJ_HEAT,               /*!< \brief Definition of the discrete adjoint heat solver. */
+  DISC_ADJ_FEM_EULER,          /*!< \brief Definition of the discrete adjoint FEM Euler solver. */
+  DISC_ADJ_FEM_RANS,           /*!< \brief Definition of the discrete adjoint FEM Reynolds-averaged Navier-Stokes' (RANS) solver. */
+  DISC_ADJ_FEM_NS,             /*!< \brief Definition of the discrete adjoint FEM Navier-Stokes' solver. */
+  DISC_ADJ_FEM,                /*!< \brief Definition of the discrete adjoint FEM solver. */
+  FEM_EULER,                   /*!< \brief Definition of the finite element Euler's solver. */
+  FEM_NAVIER_STOKES,           /*!< \brief Definition of the finite element Navier-Stokes' solver. */
+  FEM_RANS,                    /*!< \brief Definition of the finite element Reynolds-averaged Navier-Stokes' (RANS) solver. */
+  FEM_LES,                     /*!< \brief Definition of the finite element Large Eddy Simulation Navier-Stokes' (LES) solver. */
+  MULTIPHYSICS,
+  NEMO_EULER,                  /*!< \brief Definition of the NEMO Euler solver. */
+  NEMO_NAVIER_STOKES,          /*!< \brief Definition of the NEMO NS solver. */
+
+  NEMO_RANS,                   /*!< \brief Definition of the NEMO RANS solver. */
+  DISC_ADJ_NEMO_EULER,         /*!< \brief Definition of the discrete adjoint NEMO Euler solver. */
+  DISC_ADJ_NEMO_RANS,          /*!< \brief Definition of the discrete adjoint NEMO Reynolds-averaged Navier-Stokes' (RANS) solver. */
+  DISC_ADJ_NEMO_NAVIER_STOKES,  /*!< \brief Definition of the discrete adjoint NEMO Navier-Stokes' solver. */
+
+  NEMO_RANS,                    /*!< \brief Definition of the NEMO RANS solver. */
+
+};
+static const MapType<std::string, MAIN_SOLVER> Solver_Map = {
+  MakePair("NONE", MAIN_SOLVER::NONE)
+  MakePair("EULER", MAIN_SOLVER::EULER)
+  MakePair("NAVIER_STOKES", MAIN_SOLVER::NAVIER_STOKES)
+  MakePair("RANS", MAIN_SOLVER::RANS)
+  MakePair("INC_EULER", MAIN_SOLVER::INC_EULER)
+  MakePair("INC_NAVIER_STOKES", MAIN_SOLVER::INC_NAVIER_STOKES)
+  MakePair("INC_RANS", MAIN_SOLVER::INC_RANS)
+  MakePair("FEM_EULER", MAIN_SOLVER::FEM_EULER)
+  MakePair("FEM_NAVIER_STOKES", MAIN_SOLVER::FEM_NAVIER_STOKES)
+  MakePair("FEM_RANS", MAIN_SOLVER::FEM_RANS)
+  MakePair("FEM_LES", MAIN_SOLVER::FEM_LES)
+  MakePair("NEMO_EULER",MAIN_SOLVER::NEMO_EULER)
+  MakePair("NEMO_NAVIER_STOKES",MAIN_SOLVER::NEMO_NAVIER_STOKES)
+
+  MakePair("NEMO_RANS", MAIN_SOLVER::NEMO_RANS)
+
+
+
+  MakePair("ADJ_EULER", MAIN_SOLVER::ADJ_EULER)
+  MakePair("ADJ_NAVIER_STOKES", MAIN_SOLVER::ADJ_NAVIER_STOKES)
+  MakePair("ADJ_RANS", MAIN_SOLVER::ADJ_RANS )
+  MakePair("HEAT_EQUATION", MAIN_SOLVER::HEAT_EQUATION)
+  MakePair("ELASTICITY", MAIN_SOLVER::FEM_ELASTICITY)
+  MakePair("DISC_ADJ_EULER", MAIN_SOLVER::DISC_ADJ_EULER)
+  MakePair("DISC_ADJ_RANS", MAIN_SOLVER::DISC_ADJ_RANS)
+  MakePair("DISC_ADJ_NAVIERSTOKES", MAIN_SOLVER::DISC_ADJ_NAVIER_STOKES)
+  MakePair("DISC_ADJ_INC_EULER", MAIN_SOLVER::DISC_ADJ_INC_EULER)
+  MakePair("DISC_ADJ_INC_RANS", MAIN_SOLVER::DISC_ADJ_INC_RANS)
+  MakePair("DISC_ADJ_INC_NAVIERSTOKES", MAIN_SOLVER::DISC_ADJ_INC_NAVIER_STOKES)
+  MakePair("DISC_ADJ_HEAT_EQUATION", MAIN_SOLVER::DISC_ADJ_HEAT)
+  MakePair("DISC_ADJ_FEM_EULER", MAIN_SOLVER::DISC_ADJ_FEM_EULER)
+  MakePair("DISC_ADJ_FEM_RANS", MAIN_SOLVER::DISC_ADJ_FEM_RANS)
+  MakePair("DISC_ADJ_FEM_NS", MAIN_SOLVER::DISC_ADJ_FEM_NS)
+  MakePair("DISC_ADJ_FEM", MAIN_SOLVER::DISC_ADJ_FEM)
+  MakePair("DISC_ADJ_NEMO_EULER", MAIN_SOLVER::DISC_ADJ_NEMO_EULER)
+  MakePair("DISC_ADJ_NEMO_RANS", MAIN_SOLVER::DISC_ADJ_NEMO_RANS)
+  MakePair("DISC_ADJ_NEMO_NAVIERSTOKES", MAIN_SOLVER::DISC_ADJ_NEMO_NAVIER_STOKES)
+  MakePair("TEMPLATE_SOLVER", MAIN_SOLVER::TEMPLATE_SOLVER)
+  MakePair("MULTIPHYSICS", MAIN_SOLVER::MULTIPHYSICS)
 };
 
 /*!
@@ -619,18 +619,14 @@
 enum class TRANSCOEFFMODEL {
   WILKE,
   GUPTAYOS,
-<<<<<<< HEAD
-  DEBUG,
-  CHAPMANN_ENSKOG
-=======
   CHAPMANN_ENSKOG,
+
   DEBUG
->>>>>>> eb586f8d
+
 };
 static const MapType<std::string, TRANSCOEFFMODEL> TransCoeffModel_Map = {
 MakePair("WILKE", TRANSCOEFFMODEL::WILKE)
 MakePair("GUPTA-YOS", TRANSCOEFFMODEL::GUPTAYOS)
-MakePair("DEBUG", TRANSCOEFFMODEL::DEBUG)
 MakePair("CHAPMANN-ENSKOG", TRANSCOEFFMODEL::CHAPMANN_ENSKOG)
 MakePair("DEBUG", TRANSCOEFFMODEL::DEBUG)
 };
@@ -936,15 +932,15 @@
 /*!
  * \brief Types of transition models
  */
-enum ENUM_TRANS_MODEL {
-  NO_TRANS_MODEL = 0,  /*!< \brief No transition model. */
-  LM = 1,              /*!< \brief Kind of transition model (Langtry-Menter (LM) for SST and Spalart-Allmaras). */
-  BC = 2               /*!< \brief Kind of transition model (BAS-CAKMAKCIOGLU (BC) for Spalart-Allmaras). */
-};
-static const MapType<std::string, ENUM_TRANS_MODEL> Trans_Model_Map = {
-  MakePair("NONE", NO_TRANS_MODEL)
-  MakePair("LM", LM)
-  MakePair("BC", BC)
+enum class TURB_TRANS_MODEL {
+  NONE,  /*!< \brief No transition model. */
+  LM,    /*!< \brief Kind of transition model (Langtry-Menter (LM) for SST and Spalart-Allmaras). */
+  BC    /*!< \brief Kind of transition model (BAS-CAKMAKCIOGLU (BC) for Spalart-Allmaras). */
+};
+static const MapType<std::string, TURB_TRANS_MODEL> Trans_Model_Map = {
+  MakePair("NONE", TURB_TRANS_MODEL::NONE)
+  MakePair("LM", TURB_TRANS_MODEL::LM)
+  MakePair("BC", TURB_TRANS_MODEL::BC)
 };
 
 /*!
