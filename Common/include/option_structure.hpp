/*!
 * \file option_structure.hpp
 * \brief Defines classes for referencing options for easy input in CConfig
 * \author J. Hicken, B. Tracey
 * \version 7.2.0 "Blackbird"
 *
 * SU2 Project Website: https://su2code.github.io
 *
 * The SU2 Project is maintained by the SU2 Foundation
 * (http://su2foundation.org)
 *
 * Copyright 2012-2021, SU2 Contributors (cf. AUTHORS.md)
 *
 * SU2 is free software; you can redistribute it and/or
 * modify it under the terms of the GNU Lesser General Public
 * License as published by the Free Software Foundation; either
 * version 2.1 of the License, or (at your option) any later version.
 *
 * SU2 is distributed in the hope that it will be useful,
 * but WITHOUT ANY WARRANTY; without even the implied warranty of
 * MERCHANTABILITY or FITNESS FOR A PARTICULAR PURPOSE. See the GNU
 * Lesser General Public License for more details.
 *
 * You should have received a copy of the GNU Lesser General Public
 * License along with SU2. If not, see <http://www.gnu.org/licenses/>.
 */

#pragma once

#include "./parallelization/mpi_structure.hpp"

#include <iostream>
#include <sstream>
#include <string>
#include <vector>
#include <map>
#include <cstdlib>
#include <algorithm>
#include <cassert>

/*!
 * \class CEmptyMap
 * \brief We use this dummy class instead of std::map when
 * we only need the enum definition and not the string to
 * enum maps, this makes compilation much faster.
 */
template <typename T, typename U>
struct CEmptyMap {
  CEmptyMap(std::initializer_list<std::pair<const T, U> >) {}
};

#ifdef ENABLE_MAPS
template<class T, class U>
using MapType = std::map<T,U>;
#define MakePair(a,b) {a,b},
#else
template<class T, class U>
using MapType = CEmptyMap<T,U>;
#define MakePair(a,b)
#endif

/*!
 * \brief Different software components of SU2
 */
enum class SU2_COMPONENT {
  SU2_CFD, /*!< \brief Running the SU2_CFD software. */
  SU2_DEF, /*!< \brief Running the SU2_DEF software. */
  SU2_DOT, /*!< \brief Running the SU2_DOT software. */
  SU2_GEO, /*!< \brief Running the SU2_GEO software. */
  SU2_SOL  /*!< \brief Running the SU2_SOL software. */
};

const unsigned int EXIT_DIVERGENCE = 2;   /*!< \brief Exit code (divergence). */

const unsigned int MAX_PARAMETERS = 10;       /*!< \brief Maximum number of parameters for a design variable definition. */
const unsigned int MAX_NUMBER_PERIODIC = 10;  /*!< \brief Maximum number of periodic boundary conditions. */
const unsigned int MAX_STRING_SIZE = 200;     /*!< \brief Maximum number of domains. */
const unsigned int MAX_NUMBER_FFD = 15;       /*!< \brief Maximum number of FFDBoxes for the FFD. */
enum: unsigned int{MAX_SOLS = 12};            /*!< \brief Maximum number of solutions at the same time (dimension of solution container array). */
const unsigned int MAX_TERMS = 6;             /*!< \brief Maximum number of terms in the numerical equations (dimension of solver container array). */
const unsigned int MAX_ZONES = 3;             /*!< \brief Maximum number of zones. */
const unsigned int MAX_FE_KINDS = 4;          /*!< \brief Maximum number of Finite Elements. */
const unsigned int NO_RK_ITER = 0;            /*!< \brief No Runge-Kutta iteration. */

const unsigned int OVERHEAD = 4;    /*!< \brief Overhead space above nMarker when allocating space for boundary elems (MPI + periodic). */

const unsigned int MESH_0 = 0;  /*!< \brief Definition of the finest grid level. */
const unsigned int MESH_1 = 1;  /*!< \brief Definition of the finest grid level. */
const unsigned int ZONE_0 = 0;  /*!< \brief Definition of the first grid domain. */
const unsigned int ZONE_1 = 1;  /*!< \brief Definition of the second grid domain. */
const unsigned int INST_0 = 0;  /*!< \brief Definition of the first instance per grid level. */

const su2double STANDARD_GRAVITY = 9.80665;           /*!< \brief Acceleration due to gravity at surface of earth. */
const su2double UNIVERSAL_GAS_CONSTANT = 8.3144598;   /*!< \brief Universal gas constant in J/(mol*K) */
const su2double BOLTZMANN_CONSTANT = 1.3806503E-23;   /*! \brief Boltzmann's constant [J K^-1] */
const su2double AVOGAD_CONSTANT = 6.0221415E26; /*!< \brief Avogardro's constant, number of particles in one kmole. */

const su2double EPS = 1.0E-16;        /*!< \brief Error scale. */
const su2double TURB_EPS = 1.0E-16;   /*!< \brief Turbulent Error scale. */

const su2double ONE2 = 0.5;         /*!< \brief One divided by two. */
const su2double ONE3 = 1.0 / 3.0;   /*!< \brief One divided by three. */
const su2double TWO3 = 2.0 / 3.0;   /*!< \brief Two divided by three. */
const su2double FOUR3 = 4.0 / 3.0;  /*!< \brief Four divided by three. */

const su2double PI_NUMBER = 4.0 * atan(1.0);  /*!< \brief Pi number. */

const su2double STEFAN_BOLTZMANN = 5.670367E-08;  /*!< \brief Stefan-Boltzmann constant in W/(m^2*K^4). */

const int MASTER_NODE = 0;      /*!< \brief Master node for MPI parallelization. */
const int SINGLE_NODE = 1;      /*!< \brief There is only a node in the MPI parallelization. */
const int SINGLE_ZONE = 1;      /*!< \brief There is only a zone. */

const unsigned short COMM_TYPE_UNSIGNED_LONG  = 1;  /*!< \brief Communication type for unsigned long. */
const unsigned short COMM_TYPE_LONG           = 2;  /*!< \brief Communication type for long. */
const unsigned short COMM_TYPE_UNSIGNED_SHORT = 3;  /*!< \brief Communication type for unsigned short. */
const unsigned short COMM_TYPE_DOUBLE         = 4;  /*!< \brief Communication type for double. */
const unsigned short COMM_TYPE_CHAR           = 5;  /*!< \brief Communication type for char. */
const unsigned short COMM_TYPE_SHORT          = 6;  /*!< \brief Communication type for short. */
const unsigned short COMM_TYPE_INT            = 7;  /*!< \brief Communication type for int. */

/*!
 * \brief Types of geometric entities based on VTK nomenclature
 */
enum GEO_TYPE {
  VERTEX = 1,         /*!< \brief VTK nomenclature for defining a vertex element. */
  LINE = 3,           /*!< \brief VTK nomenclature for defining a line element. */
  TRIANGLE = 5,       /*!< \brief VTK nomenclature for defining a triangle element. */
  QUADRILATERAL = 9,  /*!< \brief VTK nomenclature for defining a quadrilateral element. */
  TETRAHEDRON = 10,   /*!< \brief VTK nomenclature for defining a tetrahedron element. */
  HEXAHEDRON = 12,    /*!< \brief VTK nomenclature for defining a hexahedron element. */
  PRISM = 13,         /*!< \brief VTK nomenclature for defining a prism element. */
  PYRAMID = 14        /*!< \brief VTK nomenclature for defining a pyramid element. */
};
constexpr unsigned short N_ELEM_TYPES = 7;           /*!< \brief General output & CGNS defines. */

constexpr unsigned short N_POINTS_LINE = 2;          /*!< \brief General output & CGNS defines. */
constexpr unsigned short N_POINTS_TRIANGLE = 3;      /*!< \brief General output & CGNS defines. */
constexpr unsigned short N_POINTS_QUADRILATERAL = 4; /*!< \brief General output & CGNS defines. */
constexpr unsigned short N_POINTS_TETRAHEDRON = 4;   /*!< \brief General output & CGNS defines. */
constexpr unsigned short N_POINTS_HEXAHEDRON = 8;    /*!< \brief General output & CGNS defines. */
constexpr unsigned short N_POINTS_PYRAMID = 5;       /*!< \brief General output & CGNS defines. */
constexpr unsigned short N_POINTS_PRISM = 6;         /*!< \brief General output & CGNS defines. */
constexpr unsigned short N_POINTS_MAXIMUM = 8;       /*!< \brief Max. out of the above, used for static arrays, keep it up to date. */

constexpr unsigned short N_FACES_LINE = 1;           /*!< \brief General output & CGNS defines. */
constexpr unsigned short N_FACES_TRIANGLE = 3;       /*!< \brief General output & CGNS defines. */
constexpr unsigned short N_FACES_QUADRILATERAL = 4;  /*!< \brief General output & CGNS defines. */
constexpr unsigned short N_FACES_TETRAHEDRON = 4;    /*!< \brief General output & CGNS defines. */
constexpr unsigned short N_FACES_PYRAMID = 5;        /*!< \brief General output & CGNS defines. */
constexpr unsigned short N_FACES_PRISM = 5;          /*!< \brief General output & CGNS defines. */
constexpr unsigned short N_FACES_HEXAHEDRON = 6;     /*!< \brief General output & CGNS defines. */
constexpr unsigned short N_FACES_MAXIMUM = 6;        /*!< \brief Max. out of the above, used for static arrays, keep it up to date. */

/*!
 * \brief Get the number of faces of the element.
 * \param[in] elementType - element type
 * \return number of faces
 */
inline unsigned short nFacesOfElementType(unsigned short elementType) {
  switch (elementType) {
    case LINE: return N_FACES_LINE;
    case TRIANGLE: return N_FACES_TRIANGLE;
    case QUADRILATERAL: return N_FACES_QUADRILATERAL;
    case TETRAHEDRON: return N_FACES_TETRAHEDRON;
    case HEXAHEDRON: return N_FACES_HEXAHEDRON;
    case PYRAMID: return N_FACES_PYRAMID;
    case PRISM: return N_FACES_PRISM;
    default: assert(false && "Invalid element type."); return 0;
  }
}
<<<<<<< HEAD
=======

/*!
 * \brief Get the number of points of the element.
 * \param[in] elementType - element type
 * \return number of points
 */
inline unsigned short nPointsOfElementType(unsigned short elementType) {
  switch (elementType) {
    case LINE: return N_POINTS_LINE;
    case TRIANGLE: return N_POINTS_TRIANGLE;
    case QUADRILATERAL: return N_POINTS_QUADRILATERAL;
    case TETRAHEDRON: return N_POINTS_TETRAHEDRON;
    case HEXAHEDRON: return N_POINTS_HEXAHEDRON;
    case PYRAMID: return N_POINTS_PYRAMID;
    case PRISM: return N_POINTS_PRISM;
    default: assert(false && "Invalid element type."); return 0;
  }
}
>>>>>>> 34c46b6e

const int CGNS_STRING_SIZE = 33; /*!< \brief Length of strings used in the CGNS format. */
const int SU2_CONN_SIZE   = 10;  /*!< \brief Size of the connectivity array that is allocated for each element
                                             that we read from a mesh file in the format [[globalID vtkType n0 n1 n2 n3 n4 n5 n6 n7 n8]. */
const int SU2_CONN_SKIP   = 2;   /*!< \brief Offset to skip the globalID and VTK type at the start of the element connectivity list for each CGNS element. */

const su2double COLORING_EFF_THRESH = 0.875;  /*!< \brief Below this value fallback strategies are used instead. */

/*--- All temperature polynomial fits for the fluid models currently
   assume a quartic form (5 coefficients). For example,
   Cp(T) = b0 + b1*T + b2*T^2 + b3*T^3 + b4*T^4. By default, all coeffs
   are set to zero and will be properly non-dim. in the solver. ---*/
constexpr int N_POLY_COEFFS = 5; /*!< \brief Number of coefficients in temperature polynomial fits for fluid models. */

/*!
 * \brief Boolean answers
 */
enum ANSWER {
  NONE = 0,
  NO = 0,   /*!< \brief Boolean definition of no. */
  YES = 1   /*!< \brief Boolean definition of yes. */
};

/*!
 * \brief Average method for marker analyze
 */
enum AVERAGE_TYPE {
  AVERAGE_AREA = 1,     /*!< \brief Area-weighted average. */
  AVERAGE_MASSFLUX = 2  /*!< \brief Mass-flux weighted average. */
};
static const MapType<std::string, AVERAGE_TYPE> Average_Map = {
  MakePair("AREA", AVERAGE_AREA)
  MakePair("MASSFLUX", AVERAGE_MASSFLUX)
};

/*!
 * \brief different solver types for the CFD component
 */
enum ENUM_MAIN_SOLVER {
  NO_SOLVER = 0,                    /*!< \brief Definition of no solver. */
  EULER = 1,                        /*!< \brief Definition of the Euler's solver. */
  NAVIER_STOKES = 2,                /*!< \brief Definition of the Navier-Stokes' solver. */
  RANS = 3,                         /*!< \brief Definition of the Reynolds-averaged Navier-Stokes' (RANS) solver. */
  INC_EULER = 4,                    /*!< \brief Definition of the incompressible Euler's solver. */
  INC_NAVIER_STOKES =5,             /*!< \brief Definition of the incompressible Navier-Stokes' solver. */
  INC_RANS = 6,                     /*!< \brief Definition of the incompressible Reynolds-averaged Navier-Stokes' (RANS) solver. */
  HEAT_EQUATION = 7,                /*!< \brief Definition of the finite volume heat solver. */
  FEM_ELASTICITY = 9,               /*!< \brief Definition of a FEM solver. */
  ADJ_EULER = 10,                   /*!< \brief Definition of the continuous adjoint Euler's solver. */
  ADJ_NAVIER_STOKES = 11,           /*!< \brief Definition of the continuous adjoint Navier-Stokes' solver. */
  ADJ_RANS = 12,                    /*!< \brief Definition of the continuous adjoint Reynolds-averaged Navier-Stokes' (RANS) solver. */
  TEMPLATE_SOLVER = 13,             /*!< \brief Definition of template solver. */
  DISC_ADJ_EULER = 15,              /*!< \brief Definition of the discrete adjoint Euler solver. */
  DISC_ADJ_RANS = 16,               /*!< \brief Definition of the discrete adjoint Reynolds-averaged Navier-Stokes' (RANS) solver. */
  DISC_ADJ_NAVIER_STOKES = 17,      /*!< \brief Definition of the discrete adjoint Navier-Stokes' solver. */
  DISC_ADJ_INC_EULER = 18,          /*!< \brief Definition of the discrete adjoint incompressible Euler solver. */
  DISC_ADJ_INC_RANS = 19,           /*!< \brief Definition of the discrete adjoint imcompressible Reynolds-averaged Navier-Stokes' (RANS) solver. */
  DISC_ADJ_INC_NAVIER_STOKES = 20,  /*!< \brief Definition of the discrete adjoint imcompressible Navier-Stokes'. */
  DISC_ADJ_HEAT = 21,               /*!< \brief Definition of the discrete adjoint heat solver. */
  DISC_ADJ_FEM_EULER = 22,          /*!< \brief Definition of the discrete adjoint FEM Euler solver. */
  DISC_ADJ_FEM_RANS = 23,           /*!< \brief Definition of the discrete adjoint FEM Reynolds-averaged Navier-Stokes' (RANS) solver. */
  DISC_ADJ_FEM_NS = 24,             /*!< \brief Definition of the discrete adjoint FEM Navier-Stokes' solver. */
  DISC_ADJ_FEM = 25,                /*!< \brief Definition of the discrete adjoint FEM solver. */
  FEM_EULER = 26,                   /*!< \brief Definition of the finite element Euler's solver. */
  FEM_NAVIER_STOKES = 27,           /*!< \brief Definition of the finite element Navier-Stokes' solver. */
  FEM_RANS = 28,                    /*!< \brief Definition of the finite element Reynolds-averaged Navier-Stokes' (RANS) solver. */
  FEM_LES = 29,                     /*!< \brief Definition of the finite element Large Eddy Simulation Navier-Stokes' (LES) solver. */
  MULTIPHYSICS = 30,
  NEMO_EULER = 41,                  /*!< \brief Definition of the NEMO Euler solver. */
  NEMO_NAVIER_STOKES = 42           /*!< \brief Definition of the NEMO NS solver. */
};
static const MapType<std::string, ENUM_MAIN_SOLVER> Solver_Map = {
  MakePair("NONE", NO_SOLVER)
  MakePair("EULER", EULER)
  MakePair("NAVIER_STOKES", NAVIER_STOKES)
  MakePair("RANS", RANS)
  MakePair("INC_EULER", INC_EULER)
  MakePair("INC_NAVIER_STOKES", INC_NAVIER_STOKES)
  MakePair("INC_RANS", INC_RANS)
  MakePair("FEM_EULER", FEM_EULER)
  MakePair("FEM_NAVIER_STOKES", FEM_NAVIER_STOKES)
  MakePair("FEM_RANS", FEM_RANS)
  MakePair("FEM_LES", FEM_LES)
  MakePair("NEMO_EULER",NEMO_EULER)
  MakePair("NEMO_NAVIER_STOKES",NEMO_NAVIER_STOKES)
  MakePair("ADJ_EULER", ADJ_EULER)
  MakePair("ADJ_NAVIER_STOKES", ADJ_NAVIER_STOKES)
  MakePair("ADJ_RANS", ADJ_RANS )
  MakePair("HEAT_EQUATION", HEAT_EQUATION)
  MakePair("ELASTICITY", FEM_ELASTICITY)
  MakePair("DISC_ADJ_EULER", DISC_ADJ_EULER)
  MakePair("DISC_ADJ_RANS", DISC_ADJ_RANS)
  MakePair("DISC_ADJ_NAVIERSTOKES", DISC_ADJ_NAVIER_STOKES)
  MakePair("DISC_ADJ_INC_EULER", DISC_ADJ_INC_EULER)
  MakePair("DISC_ADJ_INC_RANS", DISC_ADJ_INC_RANS)
  MakePair("DISC_ADJ_INC_NAVIERSTOKES", DISC_ADJ_INC_NAVIER_STOKES)
  MakePair("DISC_ADJ_HEAT_EQUATION", DISC_ADJ_HEAT)
  MakePair("DISC_ADJ_FEM_EULER", DISC_ADJ_FEM_EULER)
  MakePair("DISC_ADJ_FEM_RANS", DISC_ADJ_FEM_RANS)
  MakePair("DISC_ADJ_FEM_NS", DISC_ADJ_FEM_NS)
  MakePair("DISC_ADJ_FEM", DISC_ADJ_FEM)
  MakePair("TEMPLATE_SOLVER", TEMPLATE_SOLVER)
  MakePair("MULTIPHYSICS", MULTIPHYSICS)
};

/*!
 * \brief Different solver types for multizone problems
 */
enum class ENUM_MULTIZONE {
  MZ_BLOCK_GAUSS_SEIDEL, /*!< \brief Definition of a Block-Gauss-Seidel multizone solver. */
  MZ_BLOCK_JACOBI,       /*!< \brief Definition of a Block-Jacobi solver. */
};
static const MapType<std::string, ENUM_MULTIZONE> Multizone_Map = {
  MakePair("BLOCK_GAUSS_SEIDEL", ENUM_MULTIZONE::MZ_BLOCK_GAUSS_SEIDEL)
  MakePair("BLOCK_JACOBI", ENUM_MULTIZONE::MZ_BLOCK_JACOBI)
};

/*!
 * \brief Material geometric conditions
 */
enum class STRUCT_DEFORMATION {
  SMALL,       /*!< \brief Definition of linear elastic material. */
  LARGE,       /*!< \brief Definition of Neo-Hookean material. */
};
static const MapType<std::string, STRUCT_DEFORMATION> Struct_Map = {
  MakePair("SMALL_DEFORMATIONS", STRUCT_DEFORMATION::SMALL)
  MakePair("LARGE_DEFORMATIONS", STRUCT_DEFORMATION::LARGE)
};

/*!
 * \brief Material model
 */
enum class STRUCT_MODEL {
  LINEAR_ELASTIC,   /*!< \brief Definition of linear elastic material. */
  NEO_HOOKEAN,      /*!< \brief Definition of Neo-Hookean material. */
  KNOWLES,          /*!< \brief Definition of Knowles stored-energy potential */
  IDEAL_DE,         /*!< \brief Definition of ideal Dielectric Elastomer */
};
static const MapType<std::string, STRUCT_MODEL> Material_Map = {
  MakePair("LINEAR_ELASTIC", STRUCT_MODEL::LINEAR_ELASTIC)
  MakePair("NEO_HOOKEAN", STRUCT_MODEL::NEO_HOOKEAN)
  MakePair("KNOWLES", STRUCT_MODEL::KNOWLES)
  MakePair("IDEAL_DE", STRUCT_MODEL::IDEAL_DE)
};

/*!
 * \brief Material compressibility
 */
enum class STRUCT_COMPRESS {
  COMPRESSIBLE,     /*!< \brief Definition of compressible material. */
  NEARLY_INCOMP,    /*!< \brief Definition of nearly incompressible material. */
};
static const MapType<std::string, STRUCT_COMPRESS> MatComp_Map = {
  MakePair("COMPRESSIBLE", STRUCT_COMPRESS::COMPRESSIBLE)
  MakePair("NEARLY_INCOMPRESSIBLE", STRUCT_COMPRESS::NEARLY_INCOMP)
};

/*!
 * \brief Types of interpolators
 */
enum class INTERFACE_INTERPOLATOR {
  NEAREST_NEIGHBOR,      /*!< \brief Nearest Neigbhor interpolation */
  ISOPARAMETRIC,         /*!< \brief Isoparametric interpolation, use CONSERVATIVE_INTERPOLATION=YES for conservative interpolation (S.A. Brown 1997).*/
  WEIGHTED_AVERAGE,      /*!< \brief Sliding Mesh Approach E. Rinaldi 2015 */
  RADIAL_BASIS_FUNCTION, /*!< \brief Radial basis function interpolation. */
};
static const MapType<std::string, INTERFACE_INTERPOLATOR> Interpolator_Map = {
  MakePair("NEAREST_NEIGHBOR", INTERFACE_INTERPOLATOR::NEAREST_NEIGHBOR)
  MakePair("ISOPARAMETRIC",    INTERFACE_INTERPOLATOR::ISOPARAMETRIC)
  MakePair("WEIGHTED_AVERAGE", INTERFACE_INTERPOLATOR::WEIGHTED_AVERAGE)
  MakePair("RADIAL_BASIS_FUNCTION", INTERFACE_INTERPOLATOR::RADIAL_BASIS_FUNCTION)
};

/*!
 * \brief Types of radial basis functions
 */
enum class RADIAL_BASIS {
  WENDLAND_C2,        /*!< \brief Wendland C2 radial basis function. */
  INV_MULTI_QUADRIC,  /*!< \brief Inversed multi quartic biharmonic spline. */
  GAUSSIAN,           /*!< \brief Gaussian basis function. */
  THIN_PLATE_SPLINE,  /*!< \brief Thin plate spline. */
  MULTI_QUADRIC,      /*!< \brief Multi quartic biharmonic spline. */
};
static const MapType<std::string, RADIAL_BASIS> RadialBasisFunction_Map = {
  MakePair("WENDLAND_C2", RADIAL_BASIS::WENDLAND_C2)
  MakePair("INV_MULTI_QUADRIC", RADIAL_BASIS::INV_MULTI_QUADRIC)
  MakePair("GAUSSIAN", RADIAL_BASIS::GAUSSIAN)
  MakePair("THIN_PLATE_SPLINE", RADIAL_BASIS::THIN_PLATE_SPLINE)
  MakePair("MULTI_QUADRIC", RADIAL_BASIS::MULTI_QUADRIC)
};

/*!
 * \brief type of radial spanwise interpolation function for the inlet face
 */
enum class INLET_SPANWISE_INTERP {
  NONE,
  LINEAR_1D,
  AKIMA_1D,
  CUBIC_1D,
};
static const MapType<std::string, INLET_SPANWISE_INTERP> Inlet_SpanwiseInterpolation_Map = {
  MakePair("NONE", INLET_SPANWISE_INTERP::NONE)
  MakePair("LINEAR_1D", INLET_SPANWISE_INTERP::LINEAR_1D)
  MakePair("AKIMA_1D", INLET_SPANWISE_INTERP::AKIMA_1D)
  MakePair("CUBIC_1D", INLET_SPANWISE_INTERP::CUBIC_1D)
};

/*!
 * \brief type of radial spanwise interpolation data type for the inlet face
 */
enum class INLET_INTERP_TYPE {
  VR_VTHETA,
  ALPHA_PHI,
};
static const MapType<std::string, INLET_INTERP_TYPE> Inlet_SpanwiseInterpolationType_Map = {
  MakePair("VR_VTHETA", INLET_INTERP_TYPE::VR_VTHETA)
  MakePair("ALPHA_PHI", INLET_INTERP_TYPE::ALPHA_PHI)
};

/*!
 * \brief types of (coupling) transfers between distinct physical zones
 */
enum ENUM_TRANSFER {
  ZONES_ARE_EQUAL                   = 0,    /*!< \brief Zones are equal - no transfer. */
  NO_COMMON_INTERFACE               = 1,    /*!< \brief No common interface between the zones (geometrical). */
  NO_TRANSFER                       = 2,    /*!< \brief Zones may share a boundary, but still no coupling desired. */
  FLOW_TRACTION                     = 10,   /*!< \brief Flow traction coupling (between fluids and solids). */
  BOUNDARY_DISPLACEMENTS            = 21,   /*!< \brief Boundary displacements (between fluids and solids) */
  SLIDING_INTERFACE                 = 13,   /*!< \brief Sliding interface (between fluids). */
  CONSERVATIVE_VARIABLES            = 14,   /*!< \brief General coupling that simply transfers the conservative variables (between same solvers). */
  MIXING_PLANE                      = 15,   /*!< \brief Mixing plane between fluids. */
  CONJUGATE_HEAT_FS                 = 16,   /*!< \brief Conjugate heat transfer (between compressible fluids and solids). */
  CONJUGATE_HEAT_WEAKLY_FS          = 17,   /*!< \brief Conjugate heat transfer (between incompressible fluids and solids). */
  CONJUGATE_HEAT_SF                 = 18,   /*!< \brief Conjugate heat transfer (between solids and compressible fluids). */
  CONJUGATE_HEAT_WEAKLY_SF          = 19,   /*!< \brief Conjugate heat transfer (between solids and incompressible fluids). */
};

/*!
 * \brief different regime modes
 */
enum class ENUM_REGIME {
  COMPRESSIBLE = 0,   /*!< \brief Definition of compressible solver. */
  INCOMPRESSIBLE = 1, /*!< \brief Definition of incompressible solver. */
  NO_FLOW = 2
};

/*!
 * \brief different non-dimensional modes
 */
enum ENUM_KIND_NONDIM {
  DIMENSIONAL = 0,              /*!< \brief Dimensional simulation (compressible or incompressible). */
  FREESTREAM_PRESS_EQ_ONE = 1,  /*!< \brief Non-dimensional compressible simulation with freestream pressure equal to 1.0. */
  FREESTREAM_VEL_EQ_MACH = 2,   /*!< \brief Non-dimensional compressible simulation with freestream velocity equal to Mach number. */
  FREESTREAM_VEL_EQ_ONE = 3,    /*!< \brief Non-dimensional compressible simulation with freestream pressure equal to 1.0. */
  INITIAL_VALUES   = 4,         /*!< \brief Non-dimensional incompressible simulation based on intial values for external flow. */
  REFERENCE_VALUES = 5          /*!< \brief Non-dimensional incompressible simulation based on custom reference values. */
};
static const MapType<std::string, ENUM_KIND_NONDIM> NonDim_Map = {
  MakePair("DIMENSIONAL", DIMENSIONAL)
  MakePair("FREESTREAM_PRESS_EQ_ONE", FREESTREAM_PRESS_EQ_ONE)
  MakePair("FREESTREAM_VEL_EQ_MACH",  FREESTREAM_VEL_EQ_MACH)
  MakePair("FREESTREAM_VEL_EQ_ONE",   FREESTREAM_VEL_EQ_ONE)
  MakePair("INITIAL_VALUES",   INITIAL_VALUES)
  MakePair("REFERENCE_VALUES", REFERENCE_VALUES)
};

/*!
 * \brief different system of measurements
 */
enum ENUM_MEASUREMENTS {
  SI = 0,     /*!< \brief Definition of compressible solver. */
  US = 1      /*!< \brief Definition of incompressible solver. */
};
static const MapType<std::string, ENUM_MEASUREMENTS> Measurements_Map = {
  MakePair("SI", SI)
  MakePair("US", US)
};

/*!
 * \brief different types of systems
 */
enum RUNTIME_TYPE {
  RUNTIME_FLOW_SYS = 2,       /*!< \brief One-physics case, the code is solving the flow equations(Euler and Navier-Stokes). */
  RUNTIME_TURB_SYS = 3,       /*!< \brief One-physics case, the code is solving the turbulence model. */
  RUNTIME_ADJFLOW_SYS = 6,    /*!< \brief One-physics case, the code is solving the adjoint equations is being solved (Euler and Navier-Stokes). */
  RUNTIME_ADJTURB_SYS = 7,    /*!< \brief One-physics case, the code is solving the adjoint turbulence model. */
  RUNTIME_MULTIGRID_SYS = 14, /*!< \brief Full Approximation Storage Multigrid system of equations. */
  RUNTIME_FEA_SYS = 20,       /*!< \brief One-physics case, the code is solving the FEA equation. */
  RUNTIME_ADJFEA_SYS = 30,    /*!< \brief One-physics case, the code is solving the adjoint FEA equation. */
  RUNTIME_HEAT_SYS = 21,      /*!< \brief One-physics case, the code is solving the heat equation. */
  RUNTIME_ADJHEAT_SYS = 31,   /*!< \brief One-physics case, the code is solving the adjoint heat equation. */
  RUNTIME_TRANS_SYS = 22,     /*!< \brief One-physics case, the code is solving the turbulence model. */
  RUNTIME_RADIATION_SYS = 23, /*!< \brief One-physics case, the code is solving the radiation model. */
  RUNTIME_ADJRAD_SYS = 24,    /*!< \brief One-physics case, the code is solving the adjoint radiation model. */
};

const int FLOW_SOL = 0;     /*!< \brief Position of the mean flow solution in the solver container array. */
const int ADJFLOW_SOL = 1;  /*!< \brief Position of the continuous adjoint flow solution in the solver container array. */

const int TURB_SOL = 2;     /*!< \brief Position of the turbulence model solution in the solver container array. */
const int ADJTURB_SOL = 3;  /*!< \brief Position of the continuous adjoint turbulence solution in the solver container array. */

const int TRANS_SOL = 4;    /*!< \brief Position of the transition model solution in the solver container array. */
const int HEAT_SOL = 5;     /*!< \brief Position of the heat equation in the solution solver array. */
const int ADJHEAT_SOL = 6;  /*!< \brief Position of the adjoint heat equation in the solution solver array. */
const int RAD_SOL = 7;      /*!< \brief Position of the radiation equation in the solution solver array. */
const int ADJRAD_SOL = 8;   /*!< \brief Position of the continuous adjoint turbulence solution in the solver container array. */

const int MESH_SOL = 9;      /*!< \brief Position of the mesh solver. */
const int ADJMESH_SOL = 10;   /*!< \brief Position of the adjoint of the mesh solver. */

const int FEA_SOL = 0;      /*!< \brief Position of the FEA equation in the solution solver array. */
const int ADJFEA_SOL = 1;   /*!< \brief Position of the FEA adjoint equation in the solution solver array. */

const int TEMPLATE_SOL = 0; /*!< \brief Position of the template solution. */

const int CONV_TERM = 0;           /*!< \brief Position of the convective terms in the numerics container array. */
const int VISC_TERM = 1;           /*!< \brief Position of the viscous terms in the numerics container array. */
const int SOURCE_FIRST_TERM = 2;   /*!< \brief Position of the first source term in the numerics container array. */
const int SOURCE_SECOND_TERM = 3;  /*!< \brief Position of the second source term in the numerics container array. */
const int CONV_BOUND_TERM = 4;     /*!< \brief Position of the convective boundary terms in the numerics container array. */
const int VISC_BOUND_TERM = 5;     /*!< \brief Position of the viscous boundary terms in the numerics container array. */

const int FEA_TERM = 0;      /*!< \brief Position of the finite element analysis terms in the numerics container array. */
const int DE_TERM = 1;       /*!< \brief Position of the dielectric terms in the numerics container array. */

const int MAT_NHCOMP  = 2;   /*!< \brief Position of the Neo-Hookean compressible material model. */
const int MAT_IDEALDE = 3;   /*!< \brief Position of the Ideal-DE material model. */
const int MAT_KNOWLES = 4;   /*!< \brief Position of the Knowles material model. */

/*!
 * \brief Types of finite elements (in 2D or 3D)
 */
const int EL_TRIA = 0;    /*!< \brief Elements of three nodes (2D). */
const int EL_QUAD = 1;    /*!< \brief Elements of four nodes (2D). */

const int EL_TETRA = 0;   /*!< \brief Elements of four nodes (3D). */
const int EL_HEXA  = 1;   /*!< \brief Elements of eight nodes (3D). */
const int EL_PYRAM = 2;   /*!< \brief Elements of five nodes (3D). */
const int EL_PRISM = 3;   /*!< \brief Elements of six nodes (3D). */


/*!
 * \brief Types of spatial discretizations
 */
enum ENUM_SPACE {
  NO_CONVECTIVE = 0,   /*!< \brief No convective scheme is used. */
  SPACE_CENTERED = 1,  /*!< \brief Space centered convective numerical method. */
  SPACE_UPWIND = 2,    /*!< \brief Upwind convective numerical method. */
  FINITE_ELEMENT = 3   /*!< \brief Finite element convective numerical method. */
};
static const MapType<std::string, ENUM_SPACE> Space_Map = {
  MakePair("NONE", NO_CONVECTIVE)
  MakePair("SPACE_CENTERED", SPACE_CENTERED)
  MakePair("SPACE_UPWIND", SPACE_UPWIND)
  MakePair("FINITE_ELEMENT", FINITE_ELEMENT)
};

/*!
 * \brief Types of fluid model
 */
enum ENUM_FLUIDMODEL {
  STANDARD_AIR = 0,       /*!< \brief Standard air gas model. */
  IDEAL_GAS = 1,          /*!< \brief Ideal gas model. */
  VW_GAS = 2,             /*!< \brief Van Der Waals gas model. */
  PR_GAS = 3,             /*!< \brief Perfect Real gas model. */
  CONSTANT_DENSITY = 4,   /*!< \brief Constant density gas model. */
  INC_IDEAL_GAS = 5,      /*!< \brief Incompressible ideal gas model. */
  INC_IDEAL_GAS_POLY = 6, /*!< \brief Inc. ideal gas, polynomial gas model. */
  MUTATIONPP = 7,         /*!< \brief Mutation++ gas model for nonequilibrium flow. */
  SU2_NONEQ = 8           /*!< \brief User defined gas model for nonequilibrium flow. */
};
static const MapType<std::string, ENUM_FLUIDMODEL> FluidModel_Map = {
  MakePair("STANDARD_AIR", STANDARD_AIR)
  MakePair("IDEAL_GAS", IDEAL_GAS)
  MakePair("VW_GAS", VW_GAS)
  MakePair("PR_GAS", PR_GAS)
  MakePair("CONSTANT_DENSITY", CONSTANT_DENSITY)
  MakePair("INC_IDEAL_GAS", INC_IDEAL_GAS)
  MakePair("INC_IDEAL_GAS_POLY", INC_IDEAL_GAS_POLY)
  MakePair("MUTATIONPP", MUTATIONPP)
  MakePair("SU2_NONEQ", SU2_NONEQ)
};

/*!
 * \brief types of gas models
 */
enum ENUM_GASMODEL {
   NO_MODEL   = 0,
   ARGON      = 1,
   AIR7       = 2,
   AIR21      = 3,
   O2         = 4,
   N2         = 5,
   AIR5       = 6,
   ARGON_SID  = 7,
   ONESPECIES = 8
};
static const MapType<std::string, ENUM_GASMODEL> GasModel_Map = {
MakePair("NONE", NO_MODEL)
MakePair("ARGON", ARGON)
MakePair("AIR-7", AIR7)
MakePair("AIR-21", AIR21)
MakePair("O2", O2)
MakePair("N2", N2)
MakePair("AIR-5", AIR5)
MakePair("ARGON-SID",ARGON_SID)
MakePair("ONESPECIES", ONESPECIES)
};

/*!
 * \brief types of coefficient transport model
 */
enum class TRANSCOEFFMODEL {
  WILKE,
  GUPTAYOS,
  CHAPMANN_ENSKOG
};
static const MapType<std::string, TRANSCOEFFMODEL> TransCoeffModel_Map = {
MakePair("WILKE", TRANSCOEFFMODEL::WILKE)
MakePair("GUPTA-YOS", TRANSCOEFFMODEL::GUPTAYOS)
MakePair("CHAPMANN-ENSKOG", TRANSCOEFFMODEL::CHAPMANN_ENSKOG)
};

/*!
 * \brief Types of density models
 */
enum class INC_DENSITYMODEL {
  CONSTANT,   /*!< \brief Constant density. */
  BOUSSINESQ, /*!< \brief Boussinesq density model. */
  VARIABLE,   /*!< \brief Variable density model. */
};
static const MapType<std::string, INC_DENSITYMODEL> DensityModel_Map = {
  MakePair("CONSTANT", INC_DENSITYMODEL::CONSTANT)
  MakePair("BOUSSINESQ", INC_DENSITYMODEL::BOUSSINESQ)
  MakePair("VARIABLE", INC_DENSITYMODEL::VARIABLE)
};

/*!
 * \brief Types of initialization option
 */
enum ENUM_INIT_OPTION {
  REYNOLDS = 0,      /*!< \brief Reynold's number initalization. */
  TD_CONDITIONS = 1  /*!< \brief Total conditions initalization. */
};
static const MapType<std::string, ENUM_INIT_OPTION> InitOption_Map = {
  MakePair("REYNOLDS", REYNOLDS)
  MakePair("TD_CONDITIONS", TD_CONDITIONS)
};

/*!
 * \brief Types of initialization option
 */
enum class FREESTREAM_OPTION {
  TEMPERATURE_FS, /*!< \brief Temperature initialization. */
  DENSITY_FS, /*!< \brief Density initalization. */
};
static const MapType<std::string, FREESTREAM_OPTION> FreeStreamOption_Map = {
  MakePair("TEMPERATURE_FS", FREESTREAM_OPTION::TEMPERATURE_FS)
  MakePair("DENSITY_FS", FREESTREAM_OPTION::DENSITY_FS)
};

/*!
 * \brief Types of viscosity model
 */
enum class VISCOSITYMODEL {
  CONSTANT, /*!< \brief Constant viscosity. */
  SUTHERLAND, /*!< \brief Sutherlands Law viscosity. */
  POLYNOMIAL, /*!< \brief Polynomial viscosity. */
};
static const MapType<std::string, VISCOSITYMODEL> ViscosityModel_Map = {
  MakePair("CONSTANT_VISCOSITY", VISCOSITYMODEL::CONSTANT)
  MakePair("SUTHERLAND", VISCOSITYMODEL::SUTHERLAND)
  MakePair("POLYNOMIAL_VISCOSITY", VISCOSITYMODEL::POLYNOMIAL)
};

/*!
 * \brief Types of thermal conductivity model
 */
enum class CONDUCTIVITYMODEL {
  CONSTANT, /*!< \brief Constant thermal conductivity. */
  CONSTANT_PRANDTL, /*!< \brief Constant Prandtl number. */
  POLYNOMIAL, /*!< \brief Polynomial thermal conductivity. */
};
static const MapType<std::string, CONDUCTIVITYMODEL> ConductivityModel_Map = {
  MakePair("CONSTANT_CONDUCTIVITY", CONDUCTIVITYMODEL::CONSTANT)
  MakePair("CONSTANT_PRANDTL", CONDUCTIVITYMODEL::CONSTANT_PRANDTL)
  MakePair("POLYNOMIAL_CONDUCTIVITY", CONDUCTIVITYMODEL::POLYNOMIAL)
};

/*!
 * \brief Types of turbulent thermal conductivity model
 */
enum class CONDUCTIVITYMODEL_TURB {
  NONE, /*!< \brief No turbulent contribution to the effective thermal conductivity for RANS. */
  CONSTANT_PRANDTL, /*!< \brief Include contribution to effective conductivity using constant turbulent Prandtl number for RANS. */
};
static const MapType<std::string, CONDUCTIVITYMODEL_TURB> TurbConductivityModel_Map = {
  MakePair("NONE", CONDUCTIVITYMODEL_TURB::NONE)
  MakePair("CONSTANT_PRANDTL_TURB", CONDUCTIVITYMODEL_TURB::CONSTANT_PRANDTL)
};

/*!
 * \brief Types of unsteady mesh motion
 */
enum ENUM_GRIDMOVEMENT {
  NO_MOVEMENT = 0,          /*!< \brief Simulation on a static mesh. */
  RIGID_MOTION = 2,         /*!< \brief Simulation with rigid mesh motion (plunging/pitching/rotation). */
  ROTATING_FRAME = 8,       /*!< \brief Simulation in a rotating frame. */
  ELASTICITY = 9,           /*!< \brief Linear Elasticity. */
  STEADY_TRANSLATION = 11,  /*!< \brief Simulation in a steadily translating frame. */
  GUST = 12,                /*!< \brief Simulation on a static mesh with a gust. */
  MOVING_HTP = 13,          /*!< \brief Simulation with moving HTP (rotation). */
};
static const MapType<std::string, ENUM_GRIDMOVEMENT> GridMovement_Map = {
  MakePair("NONE", NO_MOVEMENT)
  MakePair("RIGID_MOTION", RIGID_MOTION)
  MakePair("ROTATING_FRAME", ROTATING_FRAME)
  MakePair("ELASTICITY", ELASTICITY)
  MakePair("MOVING_HTP", MOVING_HTP)
  MakePair("STEADY_TRANSLATION", STEADY_TRANSLATION)
  MakePair("GUST", GUST)
};

enum ENUM_SURFACEMOVEMENT {
  DEFORMING = 1,                 /*!< \brief Simulation with deformation. */
  MOVING_WALL = 2,               /*!< \brief Simulation with moving wall. */
  AEROELASTIC = 3,               /*!< \brief Simulation with aeroelastic motion. */
  AEROELASTIC_RIGID_MOTION = 4,  /*!< \brief Simulation with rotation and aeroelastic motion. */
  EXTERNAL = 6,                  /*!< \brief Simulation with external motion. */
  EXTERNAL_ROTATION = 7,         /*!< \brief Simulation with external rotation motion. */
};
static const MapType<std::string, ENUM_SURFACEMOVEMENT> SurfaceMovement_Map = {
  MakePair("DEFORMING", DEFORMING)
  MakePair("MOVING_WALL", MOVING_WALL)
  MakePair("AEROELASTIC_RIGID_MOTION", AEROELASTIC_RIGID_MOTION)
  MakePair("AEROELASTIC", AEROELASTIC)
  MakePair("EXTERNAL", EXTERNAL)
  MakePair("EXTERNAL_ROTATION", EXTERNAL_ROTATION)
};

/*!
 * \brief Type of wind gusts
 */
enum ENUM_GUST_TYPE {
  NO_GUST = 0,      /*!< \brief No gust. */
  TOP_HAT = 1,      /*!< \brief Top-hat function shaped gust  */
  SINE = 2,         /*!< \brief Sine shaped gust */
  ONE_M_COSINE = 3, /*!< \brief 1-cosine shaped gust */
  VORTEX = 4,       /*!< \brief A gust made from vortices */
  EOG = 5           /*!< \brief An extreme operating gust */
};
static const MapType<std::string, ENUM_GUST_TYPE> Gust_Type_Map = {
  MakePair("NONE", NO_GUST)
  MakePair("TOP_HAT", TOP_HAT)
  MakePair("SINE", SINE)
  MakePair("ONE_M_COSINE", ONE_M_COSINE)
  MakePair("VORTEX", VORTEX)
  MakePair("EOG", EOG)
};

/*!
 * \brief Type of wind direction
 */
enum ENUM_GUST_DIR {
  X_DIR = 0,  /*!< \brief Gust direction-X. */
  Y_DIR = 1   /*!< \brief Gust direction-Y. */
};
static const MapType<std::string, ENUM_GUST_DIR> Gust_Dir_Map = {
  MakePair("X_DIR", X_DIR)
  MakePair("Y_DIR", Y_DIR)
};

// If you add to ENUM_CENTERED, you must also add the option to ENUM_CONVECTIVE
/*!
 * \brief Types of centered spatial discretizations
 */
enum ENUM_CENTERED {
  NO_CENTERED = 0,    /*!< \brief No centered scheme is used. */
  JST = 1,            /*!< \brief Jameson-Smith-Turkel centered numerical method. */
  LAX = 2,            /*!< \brief Lax-Friedrich centered numerical method. */
  JST_MAT = 3,        /*!< \brief JST with matrix dissipation. */
  JST_KE = 4          /*!< \brief Kinetic Energy preserving Jameson-Smith-Turkel centered numerical method. */
};
static const MapType<std::string, ENUM_CENTERED> Centered_Map = {
  MakePair("NONE", NO_CENTERED)
  MakePair("JST", JST)
  MakePair("JST_KE", JST_KE)
  MakePair("JST_MAT", JST_MAT)
  MakePair("LAX-FRIEDRICH", LAX)
};


// If you add to ENUM_UPWIND, you must also add the option to ENUM_CONVECTIVE
/*!
 * \brief Types of upwind spatial discretizations
 */
enum ENUM_UPWIND {
  NO_UPWIND = 0,              /*!< \brief No upwind scheme is used. */
  ROE = 1,                    /*!< \brief Roe's upwind numerical method. */
  SCALAR_UPWIND = 2,          /*!< \brief Scalar upwind numerical method. */
  AUSM = 3,                   /*!< \brief AUSM numerical method. */
  HLLC = 4,                   /*!< \brief HLLC numerical method. */
  SW = 5,                     /*!< \brief Steger-Warming method. */
  MSW = 6,                    /*!< \brief Modified Steger-Warming method. */
  TURKEL = 7,                 /*!< \brief Roe-Turkel's upwind numerical method. */
  SLAU = 8,                   /*!< \brief Simple Low-Dissipation AUSM numerical method. */
  CUSP = 9,                   /*!< \brief Convective upwind and split pressure numerical method. */
  CONVECTIVE_TEMPLATE = 10,   /*!< \brief Template for new numerical method . */
  L2ROE = 11,                 /*!< \brief L2ROE numerical method . */
  LMROE = 12,                 /*!< \brief Rieper's Low Mach ROE numerical method . */
  SLAU2 = 13,                 /*!< \brief Simple Low-Dissipation AUSM 2 numerical method. */
  FDS = 14,                   /*!< \brief Flux difference splitting upwind method (incompressible flows). */
  LAX_FRIEDRICH = 15,         /*!< \brief Lax-Friedrich numerical method. */
  AUSMPLUSUP = 16,            /*!< \brief AUSM+ -up numerical method (All Speed) */
  AUSMPLUSUP2 = 17,            /*!< \brief AUSM+ -up2 numerical method (All Speed) */
  AUSMPWPLUS = 18            /*!< \brief AUSMplus numerical method. (MAYBE for TNE2 ONLY)*/
};
static const MapType<std::string, ENUM_UPWIND> Upwind_Map = {
  MakePair("NONE", NO_UPWIND)
  MakePair("ROE", ROE)
  MakePair("TURKEL_PREC", TURKEL)
  MakePair("AUSM", AUSM)
  MakePair("AUSMPLUSUP", AUSMPLUSUP)
  MakePair("AUSMPLUSUP2", AUSMPLUSUP2)
  MakePair("AUSMPWPLUS", AUSMPWPLUS)
  MakePair("SLAU", SLAU)
  MakePair("HLLC", HLLC)
  MakePair("SW", SW)
  MakePair("MSW", MSW)
  MakePair("CUSP", CUSP)
  MakePair("SCALAR_UPWIND", SCALAR_UPWIND)
  MakePair("CONVECTIVE_TEMPLATE", CONVECTIVE_TEMPLATE)
  MakePair("L2ROE", L2ROE)
  MakePair("LMROE", LMROE)
  MakePair("SLAU2", SLAU2)
  MakePair("FDS", FDS)
  MakePair("LAX-FRIEDRICH", LAX_FRIEDRICH)
};

/*!
 * \brief Types of FEM spatial discretizations
 */
enum ENUM_FEM {
  NO_FEM = 0,  /*!< \brief No finite element scheme is used. */
  DG = 1       /*!< \brief Discontinuous Galerkin numerical method. */
};
static const MapType<std::string, ENUM_FEM> FEM_Map = {
  MakePair("NONE", NO_FEM)
  MakePair("DG", DG)
};

/*!
 * \brief Types of shock capturing method in Discontinuous Galerkin numerical method.
 */
enum ENUM_SHOCK_CAPTURING_DG {
  NO_SHOCK_CAPTURING = 0,     /*!< \brief Shock capturing is not used. */
  PERSSON = 1                 /*!< \brief Per-Olof Persson's sub-cell shock capturing method. */
};
static const MapType<std::string, ENUM_SHOCK_CAPTURING_DG> ShockCapturingDG_Map = {
  MakePair("NONE", NO_SHOCK_CAPTURING)
  MakePair("PERSSON", PERSSON)
};

/*!
 * \brief Types of matrix coloring to compute a sparse Jacobian matrix.
 */
enum ENUM_MATRIX_COLORING {
  GREEDY_COLORING = 0,            /*!< \brief Greedy type of algorithm for the coloring. */
  NATURAL_COLORING = 1            /*!< \brief One color for every DOF, very slow. Only to be used for debugging. */
};
static const MapType<std::string, ENUM_MATRIX_COLORING> MatrixColoring_Map = {
  MakePair("GREEDY_COLORING", GREEDY_COLORING)
  MakePair("NATURAL_COLORING", NATURAL_COLORING)
};

/*!
 * \brief Types of slope limiters
 */
enum ENUM_LIMITER {
  NO_LIMITER           = 0, /*!< \brief No limiter. */
  VENKATAKRISHNAN      = 1, /*!< \brief Slope limiter using Venkatakrisnan method (stencil formulation). */
  VENKATAKRISHNAN_WANG = 2, /*!< \brief Slope limiter using Venkatakrisnan method, eps based on solution (stencil formulation). */
  BARTH_JESPERSEN      = 3, /*!< \brief Slope limiter using Barth-Jespersen method (stencil formulation). */
  VAN_ALBADA_EDGE      = 4, /*!< \brief Slope limiter using Van Albada method (edge formulation). */
  SHARP_EDGES          = 5, /*!< \brief Slope limiter using sharp edges. */
  WALL_DISTANCE        = 6  /*!< \brief Slope limiter using wall distance. */
};
static const MapType<std::string, ENUM_LIMITER> Limiter_Map = {
  MakePair("NONE", NO_LIMITER)
  MakePair("VENKATAKRISHNAN", VENKATAKRISHNAN)
  MakePair("VENKATAKRISHNAN_WANG", VENKATAKRISHNAN_WANG)
  MakePair("BARTH_JESPERSEN", BARTH_JESPERSEN)
  MakePair("VAN_ALBADA_EDGE", VAN_ALBADA_EDGE)
  MakePair("SHARP_EDGES", SHARP_EDGES)
  MakePair("WALL_DISTANCE", WALL_DISTANCE)
};

/*!
 * \brief Types of turbulent models
 */
enum ENUM_TURB_MODEL {
  NO_TURB_MODEL = 0, /*!< \brief No turbulence model. */
  SA        = 1,     /*!< \brief Kind of Turbulent model (Spalart-Allmaras). */
  SA_NEG    = 2,     /*!< \brief Kind of Turbulent model (Spalart-Allmaras). */
  SA_E      = 3,     /*!< \brief Kind of Turbulent model (Spalart-Allmaras Edwards). */
  SA_COMP   = 4,     /*!< \brief Kind of Turbulent model (Spalart-Allmaras Compressibility Correction). */
  SA_E_COMP = 5,     /*!< \brief Kind of Turbulent model (Spalart-Allmaras Edwards with Compressibility Correction). */
  SST       = 6,     /*!< \brief Kind of Turbulence model (Menter SST). */
  SST_SUST  = 7      /*!< \brief Kind of Turbulence model (Menter SST with sustaining terms for free-stream preservation). */
};
static const MapType<std::string, ENUM_TURB_MODEL> Turb_Model_Map = {
  MakePair("NONE", NO_TURB_MODEL)
  MakePair("SA", SA)
  MakePair("SA_NEG", SA_NEG)
  MakePair("SA_E", SA_E)
  MakePair("SA_COMP", SA_COMP)
  MakePair("SA_E_COMP", SA_E_COMP)
  MakePair("SST", SST)
  MakePair("SST_SUST", SST_SUST)
};

/*!
 * \brief Types of transition models
 */
enum ENUM_TRANS_MODEL {
  NO_TRANS_MODEL = 0,  /*!< \brief No transition model. */
  LM = 1,              /*!< \brief Kind of transition model (Langtry-Menter (LM) for SST and Spalart-Allmaras). */
  BC = 2               /*!< \brief Kind of transition model (BAS-CAKMAKCIOGLU (BC) for Spalart-Allmaras). */
};
static const MapType<std::string, ENUM_TRANS_MODEL> Trans_Model_Map = {
  MakePair("NONE", NO_TRANS_MODEL)
  MakePair("LM", LM)
  MakePair("BC", BC)
};

/*!
 * \brief Types of subgrid scale models
 */
enum ENUM_SGS_MODEL {
  NO_SGS_MODEL = 0, /*!< \brief No subgrid scale model. */
  IMPLICIT_LES = 1, /*!< \brief Implicit LES, i.e. no explicit SGS model. */
  SMAGORINSKY  = 2, /*!< \brief Smagorinsky SGS model. */
  WALE         = 3, /*!< \brief Wall-Adapting Local Eddy-viscosity SGS model. */
  VREMAN       = 4  /*!< \brief Vreman SGS model. */
};
static const MapType<std::string, ENUM_SGS_MODEL> SGS_Model_Map = {
  MakePair("NONE",         NO_SGS_MODEL)
  MakePair("IMPLICIT_LES", IMPLICIT_LES)
  MakePair("SMAGORINSKY",  SMAGORINSKY)
  MakePair("WALE",         WALE)
  MakePair("VREMAN",       VREMAN)
};


/*!
 * \brief Types of window (weight) functions for cost functional
 */
enum class WINDOW_FUNCTION {
  SQUARE,        /*!< \brief No weight function  (order 1)*/
  HANN,          /*!< \brief Hann-type weight function (order 3) */
  HANN_SQUARE,   /*!< \brief Hann-squared type weight function (order 5)*/
  BUMP,          /*!< \brief bump type weight function (exponential order of convergence) */
};
static const MapType<std::string, WINDOW_FUNCTION> Window_Map = {
  MakePair("SQUARE", WINDOW_FUNCTION::SQUARE)
  MakePair("HANN", WINDOW_FUNCTION::HANN)
  MakePair("HANN_SQUARE", WINDOW_FUNCTION::HANN_SQUARE)
  MakePair("BUMP", WINDOW_FUNCTION::BUMP)
};

/*!
 * \brief Types of hybrid RANS/LES models
 */
enum ENUM_HYBRIDRANSLES {
  NO_HYBRIDRANSLES = 0,  /*!< \brief No turbulence model. */
  SA_DES   = 1,          /*!< \brief Kind of Hybrid RANS/LES (SA - Detached Eddy Simulation (DES)). */
  SA_DDES  = 2,          /*!< \brief Kind of Hybrid RANS/LES (SA - Delayed DES (DDES) with Delta_max SGS ). */
  SA_ZDES  = 3,          /*!< \brief Kind of Hybrid RANS/LES (SA - Delayed DES (DDES) with Vorticity based SGS like Zonal DES). */
  SA_EDDES = 4           /*!< \brief Kind of Hybrid RANS/LES (SA - Delayed DES (DDES) with Shear Layer Adapted SGS: Enhanced DDES). */
};
static const MapType<std::string, ENUM_HYBRIDRANSLES> HybridRANSLES_Map = {
  MakePair("NONE", NO_HYBRIDRANSLES)
  MakePair("SA_DES", SA_DES)
  MakePair("SA_DDES", SA_DDES)
  MakePair("SA_ZDES", SA_ZDES)
  MakePair("SA_EDDES", SA_EDDES)
};

/*!
 * \brief Types of Roe Low Dissipation Schemes
 */
enum ENUM_ROELOWDISS {
  NO_ROELOWDISS = 0, /*!< \brief No Roe Low Dissipation model. */
  FD            = 1, /*!< \brief Numerical Blending based on DDES's F_d function */
  NTS           = 2, /*!< \brief Numerical Blending of Travin and Shur. */
  NTS_DUCROS    = 3, /*!< \brief Numerical Blending of Travin and Shur + Ducros' Shock Sensor. */
  FD_DUCROS     = 4  /*!< \brief Numerical Blending based on DDES's F_d function + Ducros' Shock Sensor */
};
static const MapType<std::string, ENUM_ROELOWDISS> RoeLowDiss_Map = {
  MakePair("NONE", NO_ROELOWDISS)
  MakePair("FD", FD)
  MakePair("NTS", NTS)
  MakePair("NTS_DUCROS", NTS_DUCROS)
  MakePair("FD_DUCROS", FD_DUCROS)
};

/*!
 * \brief Types of wall functions.
 */
enum class WALL_FUNCTIONS {
  NONE                      ,   /*!< \brief No wall function treatment, integration to the wall. Default behavior. */
  STANDARD_FUNCTION    ,   /*!< \brief Standard wall function. */
  ADAPTIVE_FUNCTION    ,   /*!< \brief Adaptive wall function. Formulation depends on y+. */
  SCALABLE_FUNCTION    ,   /*!< \brief Scalable wall function. */
  EQUILIBRIUM_MODEL    ,   /*!< \brief Equilibrium wall model for LES. */
  NONEQUILIBRIUM_MODEL ,   /*!< \brief Non-equilibrium wall model for LES. */
  LOGARITHMIC_MODEL        /*!< \brief Logarithmic law-of-the-wall model for LES. */
};
static const MapType<std::string, WALL_FUNCTIONS> Wall_Functions_Map = {
  MakePair("NO_WALL_FUNCTION",          WALL_FUNCTIONS::NONE)
  MakePair("STANDARD_WALL_FUNCTION",    WALL_FUNCTIONS::STANDARD_FUNCTION)
  MakePair("ADAPTIVE_WALL_FUNCTION",    WALL_FUNCTIONS::ADAPTIVE_FUNCTION)
  MakePair("SCALABLE_WALL_FUNCTION",    WALL_FUNCTIONS::SCALABLE_FUNCTION)
  MakePair("EQUILIBRIUM_WALL_MODEL",    WALL_FUNCTIONS::EQUILIBRIUM_MODEL)
  MakePair("NONEQUILIBRIUM_WALL_MODEL", WALL_FUNCTIONS::NONEQUILIBRIUM_MODEL)
  MakePair("LOGARITHMIC_WALL_MODEL",    WALL_FUNCTIONS::LOGARITHMIC_MODEL)
};

/*!
 * \brief Type of time integration schemes
 */
enum ENUM_TIME_INT {
  RUNGE_KUTTA_EXPLICIT = 1,   /*!< \brief Explicit Runge-Kutta time integration definition. */
  EULER_EXPLICIT = 2,         /*!< \brief Explicit Euler time integration definition. */
  EULER_IMPLICIT = 3,         /*!< \brief Implicit Euler time integration definition. */
  CLASSICAL_RK4_EXPLICIT = 4, /*!< \brief Classical RK4 time integration definition. */
  ADER_DG = 5                 /*!< \brief ADER-DG time integration definition. */
};
static const MapType<std::string, ENUM_TIME_INT> Time_Int_Map = {
  MakePair("RUNGE-KUTTA_EXPLICIT", RUNGE_KUTTA_EXPLICIT)
  MakePair("EULER_EXPLICIT", EULER_EXPLICIT)
  MakePair("EULER_IMPLICIT", EULER_IMPLICIT)
  MakePair("CLASSICAL_RK4_EXPLICIT", CLASSICAL_RK4_EXPLICIT)
  MakePair("ADER_DG", ADER_DG)
};

/*!
 * \brief Type of predictor for the ADER-DG time integration scheme.
 */
enum ENUM_ADER_PREDICTOR {
  ADER_ALIASED_PREDICTOR     = 1, /*!< \brief Aliased predictor, easiest to do. */
  ADER_NON_ALIASED_PREDICTOR = 2  /*!< \brief Non-aliased predictor. Consistent, but more difficult. */
};
static const MapType<std::string, ENUM_ADER_PREDICTOR> Ader_Predictor_Map = {
  MakePair("ADER_ALIASED_PREDICTOR", ADER_ALIASED_PREDICTOR)
  MakePair("ADER_NON_ALIASED_PREDICTOR", ADER_NON_ALIASED_PREDICTOR)
};

/*!
 * \brief Type of heat timestep calculation
 */
enum ENUM_HEAT_TIMESTEP {
  MINIMUM = 1,     /*!< \brief Local time stepping based on minimum lambda.*/
  CONVECTIVE = 2,  /*!< \brief Local time stepping based on convective spectral radius.*/
  VISCOUS = 3,     /*!< \brief Local time stepping based on viscous spectral radius.*/
  BYFLOW = 4,      /*!< \brief Unsing the mean solvers time step. */
};
static const MapType<std::string, ENUM_HEAT_TIMESTEP> Heat_TimeStep_Map = {
  MakePair("LOCAL", MINIMUM)
  MakePair("CONVECTIVE", CONVECTIVE)
  MakePair("VISCOUS", VISCOUS)
  MakePair("BYFLOW", BYFLOW)
};

/*!
 * \brief Type of time integration schemes
 */
enum class STRUCT_TIME_INT {
  CD_EXPLICIT,       /*!< \brief Support for implementing an explicit method. */
  NEWMARK_IMPLICIT,  /*!< \brief Implicit Newmark integration definition. */
  GENERALIZED_ALPHA, /*!< \brief Support for implementing another implicit method. */
};
static const MapType<std::string, STRUCT_TIME_INT> Time_Int_Map_FEA = {
  MakePair("CD_EXPLICIT", STRUCT_TIME_INT::CD_EXPLICIT)
  MakePair("NEWMARK_IMPLICIT", STRUCT_TIME_INT::NEWMARK_IMPLICIT)
  MakePair("GENERALIZED_ALPHA", STRUCT_TIME_INT::GENERALIZED_ALPHA)
};

/*!
 * \brief Type of time integration schemes
 */
enum class STRUCT_SPACE_ITE {
  NEWTON,       /*!< \brief Full Newton-Rapshon method. */
  MOD_NEWTON,   /*!< \brief Modified Newton-Raphson method. */
};
static const MapType<std::string, STRUCT_SPACE_ITE> Space_Ite_Map_FEA = {
  MakePair("NEWTON_RAPHSON", STRUCT_SPACE_ITE::NEWTON)
  MakePair("MODIFIED_NEWTON_RAPHSON", STRUCT_SPACE_ITE::MOD_NEWTON)
};

/*!
 * \brief Types of schemes to compute the flow gradient
 */
enum ENUM_FLOW_GRADIENT {
  NO_GRADIENT            = 0,   /*!< \brief No gradient method. Only possible for reconstruction gradient, in which case, the option chosen for NUM_METHOD_GRAD is used. */
  GREEN_GAUSS            = 1,   /*!< \brief Gradient computation using Green-Gauss theorem. */
  LEAST_SQUARES          = 2,   /*!< \brief Gradient computation using unweighted least squares. */
  WEIGHTED_LEAST_SQUARES = 3    /*!< \brief Gradients computation using inverse-distance weighted least squares. */
};
static const MapType<std::string, ENUM_FLOW_GRADIENT> Gradient_Map = {
  MakePair("NONE", NO_GRADIENT)
  MakePair("GREEN_GAUSS", GREEN_GAUSS)
  MakePair("LEAST_SQUARES", LEAST_SQUARES)
  MakePair("WEIGHTED_LEAST_SQUARES", WEIGHTED_LEAST_SQUARES)
};

/*!
 * \brief Types of action to take on a geometry structure
 */
enum GEOMETRY_ACTION {
  ALLOCATE = 0,     /*!< \brief Allocate geometry structure. */
  UPDATE = 1        /*!< \brief Update geometry structure (grid moving, adaptation, etc.). */
};

/*!
 * \brief Types of action to perform when doing the geometry evaluation
 */
enum GEOMETRY_MODE {
  FUNCTION = 0,     /*!< \brief Geometrical analysis. */
  GRADIENT = 1      /*!< \brief Geometrical analysis and gradient using finite differences. */
};
static const MapType<std::string, GEOMETRY_MODE> GeometryMode_Map = {
  MakePair("FUNCTION", FUNCTION)
  MakePair("GRADIENT", GRADIENT)
};

/*!
 * \brief Types of boundary conditions
 */
enum BC_TYPE {
  EULER_WALL = 1,             /*!< \brief Boundary Euler wall definition. */
  FAR_FIELD = 2,              /*!< \brief Boundary far-field definition. */
  SYMMETRY_PLANE = 3,         /*!< \brief Boundary symmetry plane definition. */
  INLET_FLOW = 4,             /*!< \brief Boundary inlet flow definition. */
  OUTLET_FLOW = 5,            /*!< \brief Boundary outlet flow definition. */
  PERIODIC_BOUNDARY = 6,      /*!< \brief Periodic boundary definition. */
  NEARFIELD_BOUNDARY = 7,     /*!< \brief Near-Field boundary definition. */
  CUSTOM_BOUNDARY = 10,       /*!< \brief custom boundary definition. */
  DISPLACEMENT_BOUNDARY = 14, /*!< \brief Boundary displacement definition. */
  LOAD_BOUNDARY = 15,         /*!< \brief Boundary Load definition. */
  FLOWLOAD_BOUNDARY = 16,     /*!< \brief Boundary Load definition. */
  SUPERSONIC_INLET = 19,      /*!< \brief Boundary supersonic inlet definition. */
  SUPERSONIC_OUTLET = 20,     /*!< \brief Boundary supersonic inlet definition. */
  ENGINE_INFLOW = 21,         /*!< \brief Boundary nacelle inflow. */
  ENGINE_EXHAUST = 22,        /*!< \brief Boundary nacelle exhaust. */
  RIEMANN_BOUNDARY= 24,       /*!< \brief Riemann Boundary definition. */
  ISOTHERMAL = 25,            /*!< \brief No slip isothermal wall boundary condition. */
  HEAT_FLUX = 26,             /*!< \brief No slip constant heat flux wall boundary condition. */
  HEAT_TRANSFER = 27,         /*!< \brief No slip heat transfer boundary condition. */
  ACTDISK_INLET = 32,         /*!< \brief Actuator disk inlet boundary definition. */
  ACTDISK_OUTLET = 33,        /*!< \brief Actuator disk outlet boundary definition. */
  CLAMPED_BOUNDARY = 34,      /*!< \brief Clamped Boundary definition. */
  LOAD_DIR_BOUNDARY = 35,     /*!< \brief Boundary Load definition. */
  LOAD_SINE_BOUNDARY = 36,    /*!< \brief Sine-waveBoundary Load definition. */
  GILES_BOUNDARY= 37,         /*!< \brief Giles Boundary definition. */
  INTERNAL_BOUNDARY= 38,      /*!< \brief Internal Boundary definition. */
  FLUID_INTERFACE = 39,       /*!< \brief Domain interface definition. */
  DISP_DIR_BOUNDARY = 40,     /*!< \brief Boundary displacement definition. */
  DAMPER_BOUNDARY = 41,       /*!< \brief Damper. */
  CHT_WALL_INTERFACE = 50,    /*!< \brief Domain interface definition. */
  SMOLUCHOWSKI_MAXWELL = 55,  /*!< \brief Smoluchoski/Maxwell wall boundary condition. */
  SEND_RECEIVE = 99,          /*!< \brief Boundary send-receive definition. */
};

/*!
 * \brief 2D Formulation for structural problems
 */
enum class STRUCT_2DFORM {
  PLANE_STRESS,     /*!< \brief Definition of plane stress solver. */
  PLANE_STRAIN      /*!< \brief Definition of plane strain solver. */
};
static const MapType<std::string, STRUCT_2DFORM> ElasForm_2D = {
  MakePair("PLANE_STRESS", STRUCT_2DFORM::PLANE_STRESS)
  MakePair("PLANE_STRAIN", STRUCT_2DFORM::PLANE_STRAIN)
};

/*!
 * \brief Kinds of relaxation for multizone problems
 */
enum class BGS_RELAXATION {
  NONE,       /*!< \brief No relaxation in the strongly coupled approach. */
  FIXED,      /*!< \brief Relaxation with a fixed parameter. */
  AITKEN,     /*!< \brief Relaxation using Aitken's dynamic parameter. */
};
static const MapType<std::string, BGS_RELAXATION> AitkenForm_Map = {
  MakePair("NONE", BGS_RELAXATION::NONE)
  MakePair("FIXED_PARAMETER", BGS_RELAXATION::FIXED)
  MakePair("AITKEN_DYNAMIC", BGS_RELAXATION::AITKEN)
};

/*!
 * \brief Types of dynamic transfer methods
 */
enum ENUM_DYN_TRANSFER_METHOD {
  INSTANTANEOUS = 1,   /*!< \brief No ramp, load is transfer instantaneously. */
  POL_ORDER_1 = 2,     /*!< \brief The load is transferred using a ramp. */
  POL_ORDER_3 = 3,     /*!< \brief The load is transferred using an order 3 polynomial function */
  POL_ORDER_5 = 4,     /*!< \brief The load is transferred using an order 5 polynomial function */
  SIGMOID_10 = 5,      /*!< \brief The load is transferred using a sigmoid with parameter 10 */
  SIGMOID_20 = 6       /*!< \brief The load is transferred using a sigmoid with parameter 20 */
};
static const MapType<std::string, ENUM_DYN_TRANSFER_METHOD> Dyn_Transfer_Method_Map = {
  MakePair("INSTANTANEOUS", INSTANTANEOUS)
  MakePair("RAMP", POL_ORDER_1)
  MakePair("CUBIC", POL_ORDER_3)
  MakePair("QUINTIC", POL_ORDER_5)
  MakePair("SIGMOID_10", SIGMOID_10)
  MakePair("SIGMOID_20", SIGMOID_20)
};

/*!
 * \brief Kinds of Design Variables for FEA problems
 */
enum ENUM_DVFEA {
  NODV_FEA = 0,         /*!< \brief No design variable for FEA problems. */
  YOUNG_MODULUS = 1,    /*!< \brief Young modulus (E) as design variable. */
  POISSON_RATIO = 2,    /*!< \brief Poisson ratio (Nu) as design variable. */
  DENSITY_VAL = 3,      /*!< \brief Density (Rho) as design variable. */
  DEAD_WEIGHT = 4,      /*!< \brief Dead Weight (Rho_DL) as design variable. */
  ELECTRIC_FIELD = 5    /*!< \brief Electric field (E) as design variable. */
};
static const MapType<std::string, ENUM_DVFEA> DVFEA_Map = {
  MakePair("NONE", NODV_FEA)
  MakePair("YOUNG_MODULUS", YOUNG_MODULUS)
  MakePair("POISSON_RATIO", POISSON_RATIO)
  MakePair("DENSITY", DENSITY_VAL)
  MakePair("DEAD_WEIGHT", DEAD_WEIGHT)
  MakePair("ELECTRIC_FIELD", ELECTRIC_FIELD)
};

/*!
 * \brief Kinds of radiation models
 */
enum class RADIATION_MODEL {
  NONE,   /*!< \brief No radiation model */
  P1,     /*!< \brief P1 Radiation model. */
};
static const MapType<std::string, RADIATION_MODEL> Radiation_Map = {
  MakePair("NONE", RADIATION_MODEL::NONE)
  MakePair("P1", RADIATION_MODEL::P1)
};

/*!
 * \brief Kinds of P1 initialization
 */
enum class P1_INIT {
  ZERO,         /*!< \brief Initialize the P1 model from zero values */
  TEMPERATURE,  /*!< \brief Initialize the P1 model from blackbody energy computed from the initial temperature. */
};
static const MapType<std::string, P1_INIT> P1_Init_Map = {
  MakePair("ZERO", P1_INIT::ZERO)
  MakePair("TEMPERATURE_INIT", P1_INIT::TEMPERATURE)
};

/*!
 * \brief Kinds of coupling methods at CHT interfaces.
 * The first (temperature) part determines the BC method on the fluid side, the second (heatflux) part determines
 * the BC method on the solid side of the CHT interface.
 */
enum CHT_COUPLING {
  DIRECT_TEMPERATURE_NEUMANN_HEATFLUX,
  AVERAGED_TEMPERATURE_NEUMANN_HEATFLUX,
  DIRECT_TEMPERATURE_ROBIN_HEATFLUX,
  AVERAGED_TEMPERATURE_ROBIN_HEATFLUX,
};
static const MapType<std::string, CHT_COUPLING> CHT_Coupling_Map = {
  MakePair("DIRECT_TEMPERATURE_NEUMANN_HEATFLUX", CHT_COUPLING::DIRECT_TEMPERATURE_NEUMANN_HEATFLUX)
  MakePair("AVERAGED_TEMPERATURE_NEUMANN_HEATFLUX", CHT_COUPLING::AVERAGED_TEMPERATURE_NEUMANN_HEATFLUX)
  MakePair("DIRECT_TEMPERATURE_ROBIN_HEATFLUX", CHT_COUPLING::DIRECT_TEMPERATURE_ROBIN_HEATFLUX)
  MakePair("AVERAGED_TEMPERATURE_ROBIN_HEATFLUX", CHT_COUPLING::AVERAGED_TEMPERATURE_ROBIN_HEATFLUX)
};

/*!
 * \brief Types Riemann boundary treatments
 */
enum RIEMANN_TYPE {
  TOTAL_CONDITIONS_PT = 1,          /*!< \brief User specifies total pressure, total temperature, and flow direction. */
  DENSITY_VELOCITY = 2,             /*!< \brief User specifies density and velocity, and flow direction. */
  STATIC_PRESSURE = 3,              /*!< \brief User specifies static pressure. */
  TOTAL_SUPERSONIC_INFLOW = 4,      /*!< \brief User specifies total pressure, total temperature and Velocity components. */
  STATIC_SUPERSONIC_INFLOW_PT = 5,  /*!< \brief User specifies static pressure, static temperature, and Mach components. */
  STATIC_SUPERSONIC_INFLOW_PD = 6,  /*!< \brief User specifies static pressure, static temperature, and Mach components. */
  MIXING_IN = 7,                    /*!< \brief User does not specify anything; information is retrieved from the other domain */
  MIXING_OUT = 8,                   /*!< \brief User does not specify anything; information is retrieved from the other domain */
  SUPERSONIC_OUTFLOW = 9,
  RADIAL_EQUILIBRIUM = 10,
  TOTAL_CONDITIONS_PT_1D = 11,
  STATIC_PRESSURE_1D = 12,
  MIXING_IN_1D = 13,
  MIXING_OUT_1D =14
};
static const MapType<std::string, RIEMANN_TYPE> Riemann_Map = {
  MakePair("TOTAL_CONDITIONS_PT", TOTAL_CONDITIONS_PT)
  MakePair("DENSITY_VELOCITY", DENSITY_VELOCITY)
  MakePair("STATIC_PRESSURE", STATIC_PRESSURE)
  MakePair("TOTAL_SUPERSONIC_INFLOW", TOTAL_SUPERSONIC_INFLOW)
  MakePair("STATIC_SUPERSONIC_INFLOW_PT", STATIC_SUPERSONIC_INFLOW_PT)
  MakePair("STATIC_SUPERSONIC_INFLOW_PD", STATIC_SUPERSONIC_INFLOW_PD)
  MakePair("MIXING_IN", MIXING_IN)
  MakePair("MIXING_OUT", MIXING_OUT)
  MakePair("MIXING_IN_1D", MIXING_IN_1D)
  MakePair("MIXING_OUT_1D", MIXING_OUT_1D)
  MakePair("SUPERSONIC_OUTFLOW", SUPERSONIC_OUTFLOW)
  MakePair("RADIAL_EQUILIBRIUM", RADIAL_EQUILIBRIUM)
  MakePair("TOTAL_CONDITIONS_PT_1D", TOTAL_CONDITIONS_PT_1D)
  MakePair("STATIC_PRESSURE_1D", STATIC_PRESSURE_1D)
};

static const MapType<std::string, RIEMANN_TYPE> Giles_Map = {
  MakePair("TOTAL_CONDITIONS_PT", TOTAL_CONDITIONS_PT)
  MakePair("DENSITY_VELOCITY", DENSITY_VELOCITY)
  MakePair("STATIC_PRESSURE", STATIC_PRESSURE)
  MakePair("TOTAL_SUPERSONIC_INFLOW", TOTAL_SUPERSONIC_INFLOW)
  MakePair("STATIC_SUPERSONIC_INFLOW_PT", STATIC_SUPERSONIC_INFLOW_PT)
  MakePair("STATIC_SUPERSONIC_INFLOW_PD", STATIC_SUPERSONIC_INFLOW_PD)
  MakePair("MIXING_IN", MIXING_IN)
  MakePair("MIXING_OUT", MIXING_OUT)
  MakePair("MIXING_IN_1D", MIXING_IN_1D)
  MakePair("MIXING_OUT_1D", MIXING_OUT_1D)
  MakePair("SUPERSONIC_OUTFLOW", SUPERSONIC_OUTFLOW)
  MakePair("RADIAL_EQUILIBRIUM", RADIAL_EQUILIBRIUM)
  MakePair("TOTAL_CONDITIONS_PT_1D", TOTAL_CONDITIONS_PT_1D)
  MakePair("STATIC_PRESSURE_1D", STATIC_PRESSURE_1D)
};

/*!
 * \brief Types of mixing process for averaging quantities at the boundaries.
 */
enum AVERAGEPROCESS_TYPE {
  ALGEBRAIC = 1,  /*!< \brief an algebraic average is computed at the boundary of interest. */
  AREA = 2,       /*!< \brief an area average is computed at the boundary of interest. */
  MIXEDOUT = 3,   /*!< \brief an mixed-out average is computed at the boundary of interest. */
  MASSFLUX = 4    /*!< \brief a mass flow average is computed at the boundary of interest. */
};
static const MapType<std::string, AVERAGEPROCESS_TYPE> AverageProcess_Map = {
  MakePair("ALGEBRAIC", ALGEBRAIC)
  MakePair("AREA", AREA)
  MakePair("MIXEDOUT", MIXEDOUT)
  MakePair("MASSFLUX", MASSFLUX)
};

/*!
 * \brief Types of mixing process for averaging quantities at the boundaries.
 */
enum MIXINGPLANE_INTERFACE_TYPE {
  MATCHING = 1,             /*!< \brief an algebraic average is computed at the boundary of interest. */
  NEAREST_SPAN = 2,         /*!< \brief an area average is computed at the boundary of interest. */
  LINEAR_INTERPOLATION = 3  /*!< \brief an mixed-out average is computed at the boundary of interest. */
};
static const MapType<std::string, MIXINGPLANE_INTERFACE_TYPE> MixingPlaneInterface_Map = {
  MakePair("MATCHING", MATCHING)
  MakePair("NEAREST_SPAN",  NEAREST_SPAN)
  MakePair("LINEAR_INTERPOLATION", LINEAR_INTERPOLATION)
};

/*!
 * \brief this option allow to compute the span-wise section in different ways.
 */
enum SPANWISE_TYPE {
  AUTOMATIC = 1,      /*!< \brief number of span-wise section are computed automatically */
  EQUISPACED = 2      /*!< \brief number of span-wise section are specified from the user */
};
static const MapType<std::string, SPANWISE_TYPE> SpanWise_Map = {
  MakePair("AUTOMATIC", AUTOMATIC)
  MakePair("EQUISPACED", EQUISPACED)
};

/*!
 * \brief Types of mixing process for averaging quantities at the boundaries.
 */
enum TURBOMACHINERY_TYPE {
  AXIAL = 1,              /*!< \brief axial turbomachinery. */
  CENTRIFUGAL = 2,        /*!< \brief centrifugal turbomachinery. */
  CENTRIPETAL = 3,        /*!< \brief centripetal turbomachinery. */
  CENTRIPETAL_AXIAL = 4,  /*!< \brief mixed flow turbine. */
  AXIAL_CENTRIFUGAL = 5   /*!< \brief mixed flow turbine. */
};
static const MapType<std::string, TURBOMACHINERY_TYPE> TurboMachinery_Map = {
  MakePair("AXIAL", AXIAL)
  MakePair("CENTRIFUGAL", CENTRIFUGAL)
  MakePair("CENTRIPETAL",  CENTRIPETAL)
  MakePair("CENTRIPETAL_AXIAL",  CENTRIPETAL_AXIAL)
  MakePair("AXIAL_CENTRIFUGAL",  AXIAL_CENTRIFUGAL)
};

/*!
 * \brief Types of Turbomachinery performance flag.
 */
enum TURBO_MARKER_TYPE{
  INFLOW  = 1,    /*!< \brief flag for inflow marker for compute turboperformance. */
  OUTFLOW = 2     /*!< \brief flag for outflow marker for compute turboperformance. */
};

/*!
 * \brief Types inlet boundary treatments
 */
enum INLET_TYPE {
  TOTAL_CONDITIONS, /*!< \brief User specifies total pressure, total temperature, and flow direction. */
  MASS_FLOW,        /*!< \brief User specifies density and velocity (mass flow). */
  INPUT_FILE,       /*!< \brief User specifies an input file. */
  VELOCITY_INLET,   /*!< \brief Velocity inlet for an incompressible flow. */
  PRESSURE_INLET,   /*!< \brief Total pressure inlet for an incompressible flow. */
};
static const MapType<std::string, INLET_TYPE> Inlet_Map = {
  MakePair("TOTAL_CONDITIONS", INLET_TYPE::TOTAL_CONDITIONS)
  MakePair("MASS_FLOW", INLET_TYPE::MASS_FLOW)
  MakePair("INPUT_FILE", INLET_TYPE::INPUT_FILE)
  MakePair("VELOCITY_INLET", INLET_TYPE::VELOCITY_INLET)
  MakePair("PRESSURE_INLET", INLET_TYPE::PRESSURE_INLET)
};

/*!
 * \brief Types outlet boundary treatments
 */
enum class INC_OUTLET_TYPE {
  PRESSURE_OUTLET,    /*!< \brief Gauge pressure outlet for incompressible flow */
  MASS_FLOW_OUTLET,   /*!< \brief Mass flow outlet for incompressible flow. */
};
static const MapType<std::string, INC_OUTLET_TYPE> Inc_Outlet_Map = {
  MakePair("PRESSURE_OUTLET",  INC_OUTLET_TYPE::PRESSURE_OUTLET)
  MakePair("MASS_FLOW_OUTLET", INC_OUTLET_TYPE::MASS_FLOW_OUTLET)
};

/*!
 * \brief Types engine inflow boundary treatments
 */
enum ENGINE_INFLOW_TYPE {
  FAN_FACE_MACH = 1,          /*!< \brief User specifies fan face mach number. */
  FAN_FACE_MDOT = 2,          /*!< \brief User specifies Static pressure. */
  FAN_FACE_PRESSURE = 3       /*!< \brief User specifies Static pressure. */
};
static const MapType<std::string, ENGINE_INFLOW_TYPE> Engine_Inflow_Map = {
  MakePair("FAN_FACE_MACH", FAN_FACE_MACH)
  MakePair("FAN_FACE_MDOT", FAN_FACE_MDOT)
  MakePair("FAN_FACE_PRESSURE", FAN_FACE_PRESSURE)
};

/*!
 * \brief Types actuator disk boundary treatments
 */
enum ACTDISK_TYPE {
  VARIABLES_JUMP = 1,     /*!< \brief User specifies the variables jump. */
  BC_THRUST = 2,          /*!< \brief User specifies the BC thrust. */
  NET_THRUST = 3,         /*!< \brief User specifies the Net thrust. */
  DRAG_MINUS_THRUST = 4,  /*!< \brief User specifies the D-T. */
  MASSFLOW = 5,           /*!< \brief User specifies the massflow. */
  POWER = 6,              /*!< \brief User specifies the power. */
  VARIABLE_LOAD = 7       /*!< \brief User specifies the load distribution. */
};
static const MapType<std::string, ACTDISK_TYPE> ActDisk_Map = {
  MakePair("VARIABLES_JUMP", VARIABLES_JUMP)
  MakePair("BC_THRUST", BC_THRUST)
  MakePair("NET_THRUST", NET_THRUST)
  MakePair("DRAG_MINUS_THRUST", DRAG_MINUS_THRUST)
  MakePair("MASSFLOW", MASSFLOW)
  MakePair("POWER", POWER)
  MakePair("VARIABLE_LOAD", VARIABLE_LOAD)
};

/*!
 * \brief types of wall boundary condition - smooth or rough
 */
enum class WALL_TYPE {
  SMOOTH,  /*!< \brief Smooth wall */
  ROUGH,   /*!< \brief Rough wall */
};
static const MapType<std::string, WALL_TYPE> WallType_Map = {
  MakePair("SMOOTH", WALL_TYPE::SMOOTH)
  MakePair("ROUGH", WALL_TYPE::ROUGH)
};

/*!
 * \brief Types of objective functions
 */
enum ENUM_OBJECTIVE {
  DRAG_COEFFICIENT = 1,         /*!< \brief Drag objective function definition. */
  LIFT_COEFFICIENT = 2,         /*!< \brief Lift objective function definition. */
  SIDEFORCE_COEFFICIENT = 3,    /*!< \brief Side force objective function definition. */
  EFFICIENCY = 4,               /*!< \brief Efficiency objective function definition. */
  INVERSE_DESIGN_PRESSURE = 5,  /*!< \brief Pressure objective function definition (inverse design). */
  INVERSE_DESIGN_HEATFLUX = 6,  /*!< \brief Heat flux objective function definition (inverse design). */
  TOTAL_HEATFLUX = 7,           /*!< \brief Total heat flux. */
  MAXIMUM_HEATFLUX = 8,         /*!< \brief Maximum heat flux. */
  AVG_TEMPERATURE = 70,         /*!< \brief Total averaged temperature. */
  MOMENT_X_COEFFICIENT = 9,     /*!< \brief Pitching moment objective function definition. */
  MOMENT_Y_COEFFICIENT = 10,    /*!< \brief Rolling moment objective function definition. */
  MOMENT_Z_COEFFICIENT = 11,    /*!< \brief Yawing objective function definition. */
  EQUIVALENT_AREA = 12,         /*!< \brief Equivalent area objective function definition. */
  NEARFIELD_PRESSURE = 13,      /*!< \brief NearField Pressure objective function definition. */
  FORCE_X_COEFFICIENT = 14,     /*!< \brief X-direction force objective function definition. */
  FORCE_Y_COEFFICIENT = 15,     /*!< \brief Y-direction force objective function definition. */
  FORCE_Z_COEFFICIENT = 16,     /*!< \brief Z-direction force objective function definition. */
  THRUST_COEFFICIENT = 17,      /*!< \brief Thrust objective function definition. */
  TORQUE_COEFFICIENT = 18,      /*!< \brief Torque objective function definition. */
  FIGURE_OF_MERIT = 19,         /*!< \brief Rotor Figure of Merit objective function definition. */
  BUFFET_SENSOR = 20,           /*!< \brief Sensor for detecting separation. */
  SURFACE_TOTAL_PRESSURE = 28,  /*!< \brief Total Pressure objective function definition. */
  SURFACE_STATIC_PRESSURE = 29, /*!< \brief Static Pressure objective function definition. */
  SURFACE_STATIC_TEMPERATURE = 57, /*!< \brief Static Temperature objective function definition. */
  SURFACE_MASSFLOW = 30,        /*!< \brief Mass Flow Rate objective function definition. */
  SURFACE_MACH = 51,            /*!< \brief Mach number objective function definition. */
  SURFACE_UNIFORMITY = 52,      /*!< \brief Flow uniformity objective function definition. */
  SURFACE_SECONDARY = 53,       /*!< \brief Secondary flow strength objective function definition. */
  SURFACE_MOM_DISTORTION = 54,  /*!< \brief Momentum distortion objective function definition. */
  SURFACE_SECOND_OVER_UNIFORM = 55, /*!< \brief Secondary over uniformity (relative secondary strength) objective function definition. */
  SURFACE_PRESSURE_DROP = 56,   /*!< \brief Pressure drop objective function definition. */
  CUSTOM_OBJFUNC = 31,          /*!< \brief Custom objective function definition. */
  TOTAL_PRESSURE_LOSS = 39,
  KINETIC_ENERGY_LOSS = 40,
  TOTAL_EFFICIENCY = 41,
  TOTAL_STATIC_EFFICIENCY = 42,
  EULERIAN_WORK = 43,
  TOTAL_ENTHALPY_IN = 44,
  FLOW_ANGLE_IN = 45,
  FLOW_ANGLE_OUT = 46,
  MASS_FLOW_IN = 47,
  MASS_FLOW_OUT = 48,
  PRESSURE_RATIO = 49,
  ENTROPY_GENERATION = 50,
  REFERENCE_GEOMETRY = 60,      /*!< \brief Norm of displacements with respect to target geometry. */
  REFERENCE_NODE = 61,          /*!< \brief Objective function defined as the difference of a particular node respect to a reference position. */
  VOLUME_FRACTION = 62,         /*!< \brief Volume average physical density, for material-based topology optimization applications. */
  TOPOL_DISCRETENESS = 63,      /*!< \brief Measure of the discreteness of the current topology. */
  TOPOL_COMPLIANCE = 64,        /*!< \brief Measure of the discreteness of the current topology. */
  STRESS_PENALTY = 65,          /*!< \brief Penalty function of VM stresses above a maximum value. */
};
static const MapType<std::string, ENUM_OBJECTIVE> Objective_Map = {
  MakePair("DRAG", DRAG_COEFFICIENT)
  MakePair("LIFT", LIFT_COEFFICIENT)
  MakePair("SIDEFORCE", SIDEFORCE_COEFFICIENT)
  MakePair("EFFICIENCY", EFFICIENCY)
  MakePair("INVERSE_DESIGN_PRESSURE", INVERSE_DESIGN_PRESSURE)
  MakePair("INVERSE_DESIGN_HEATFLUX", INVERSE_DESIGN_HEATFLUX)
  MakePair("MOMENT_X", MOMENT_X_COEFFICIENT)
  MakePair("MOMENT_Y", MOMENT_Y_COEFFICIENT)
  MakePair("MOMENT_Z", MOMENT_Z_COEFFICIENT)
  MakePair("EQUIVALENT_AREA", EQUIVALENT_AREA)
  MakePair("NEARFIELD_PRESSURE", NEARFIELD_PRESSURE)
  MakePair("FORCE_X", FORCE_X_COEFFICIENT)
  MakePair("FORCE_Y", FORCE_Y_COEFFICIENT)
  MakePair("FORCE_Z", FORCE_Z_COEFFICIENT)
  MakePair("THRUST", THRUST_COEFFICIENT)
  MakePair("TORQUE", TORQUE_COEFFICIENT)
  MakePair("TOTAL_HEATFLUX", TOTAL_HEATFLUX)
  MakePair("MAXIMUM_HEATFLUX", MAXIMUM_HEATFLUX)
  MakePair("AVG_TEMPERATURE", AVG_TEMPERATURE)
  MakePair("FIGURE_OF_MERIT", FIGURE_OF_MERIT)
  MakePair("BUFFET", BUFFET_SENSOR)
  MakePair("SURFACE_TOTAL_PRESSURE", SURFACE_TOTAL_PRESSURE)
  MakePair("SURFACE_STATIC_PRESSURE", SURFACE_STATIC_PRESSURE)
  MakePair("SURFACE_STATIC_TEMPERATURE", SURFACE_STATIC_TEMPERATURE)
  MakePair("SURFACE_MASSFLOW", SURFACE_MASSFLOW)
  MakePair("SURFACE_MACH", SURFACE_MACH)
  MakePair("SURFACE_UNIFORMITY", SURFACE_UNIFORMITY)
  MakePair("SURFACE_SECONDARY", SURFACE_SECONDARY)
  MakePair("SURFACE_MOM_DISTORTION", SURFACE_MOM_DISTORTION)
  MakePair("SURFACE_SECOND_OVER_UNIFORM", SURFACE_SECOND_OVER_UNIFORM)
  MakePair("SURFACE_PRESSURE_DROP", SURFACE_PRESSURE_DROP)
  MakePair("CUSTOM_OBJFUNC", CUSTOM_OBJFUNC)
  MakePair("TOTAL_EFFICIENCY", TOTAL_EFFICIENCY)
  MakePair("TOTAL_STATIC_EFFICIENCY", TOTAL_STATIC_EFFICIENCY)
  MakePair("TOTAL_PRESSURE_LOSS", TOTAL_PRESSURE_LOSS)
  MakePair("EULERIAN_WORK", EULERIAN_WORK)
  MakePair("TOTAL_ENTHALPY_IN", TOTAL_ENTHALPY_IN)
  MakePair("FLOW_ANGLE_IN", FLOW_ANGLE_IN)
  MakePair("FLOW_ANGLE_OUT", FLOW_ANGLE_OUT)
  MakePair("MASS_FLOW_IN", MASS_FLOW_IN)
  MakePair("MASS_FLOW_OUT", MASS_FLOW_OUT)
  MakePair("PRESSURE_RATIO",  PRESSURE_RATIO)
  MakePair("ENTROPY_GENERATION",  ENTROPY_GENERATION)
  MakePair("KINETIC_ENERGY_LOSS", KINETIC_ENERGY_LOSS)
  MakePair("REFERENCE_GEOMETRY", REFERENCE_GEOMETRY)
  MakePair("REFERENCE_NODE", REFERENCE_NODE)
  MakePair("VOLUME_FRACTION", VOLUME_FRACTION)
  MakePair("TOPOL_DISCRETENESS", TOPOL_DISCRETENESS)
  MakePair("TOPOL_COMPLIANCE", TOPOL_COMPLIANCE)
  MakePair("STRESS_PENALTY", STRESS_PENALTY)
};

/*!
 * \brief Types of residual criteria equations
 */
enum ENUM_RESIDUAL {
  RHO_RESIDUAL = 1,        /*!< \brief Rho equation residual criteria equation. */
  RHO_ENERGY_RESIDUAL = 2  /*!< \brief RhoE equation residual criteria equation. */
};
static const MapType<std::string, ENUM_RESIDUAL> Residual_Map = {
  MakePair("RHO", RHO_RESIDUAL)
  MakePair("RHO_ENERGY", RHO_ENERGY_RESIDUAL)
};

/*!
 * \brief Types of residual criteria for structural problems
 */
enum ENUM_RESFEM {
  RESFEM_RELATIVE = 1,         /*!< \brief Relative criteria: Res/Res0. */
  RESFEM_ABSOLUTE = 2          /*!< \brief Absolute criteria: abs(Res). */
};
static const MapType<std::string, ENUM_RESFEM> ResFem_Map = {
  MakePair("RELATIVE", RESFEM_RELATIVE)
  MakePair("ABSOLUTE", RESFEM_ABSOLUTE)
};

/*!
 * \brief Types of sensitivities to compute
 */
enum ENUM_SENS {
  SENS_GEOMETRY = 1,    /*!< \brief Geometrical sensitivity. */
  SENS_MACH = 2,        /*!< \brief Mach number sensitivity. */
  SENS_AOA = 3,         /*!< \brief Angle of attack sensitivity. */
  SENS_AOS = 4          /*!< \brief Angle of Sideslip sensitivity. */
};
static const MapType<std::string, ENUM_SENS> Sens_Map = {
  MakePair("SENS_GEOMETRY", SENS_GEOMETRY)
  MakePair("SENS_MACH", SENS_MACH)
  MakePair("SENS_AOA", SENS_AOA)
  MakePair("SENS_AOS", SENS_AOS)
};

/*!
 * \brief Types of input file formats
 */
enum ENUM_INPUT {
  SU2       = 1,  /*!< \brief SU2 input format. */
  CGNS_GRID = 2,  /*!< \brief CGNS input format for the computational grid. */
  RECTANGLE = 3,  /*!< \brief 2D rectangular mesh with N x M points of size Lx x Ly. */
  BOX       = 4   /*!< \brief 3D box mesh with N x M x L points of size Lx x Ly x Lz. */
};
static const MapType<std::string, ENUM_INPUT> Input_Map = {
  MakePair("SU2", SU2)
  MakePair("CGNS", CGNS_GRID)
  MakePair("RECTANGLE", RECTANGLE)
  MakePair("BOX", BOX)
};

/*!
 * \brief Type of solution output file formats
 */
enum ENUM_OUTPUT {
  TECPLOT                 = 1,  /*!< \brief Tecplot format for the solution output. */
  TECPLOT_BINARY          = 2,  /*!< \brief Tecplot binary format for the solution output. */
  SURFACE_TECPLOT         = 3,  /*!< \brief Tecplot format for the solution output. */
  SURFACE_TECPLOT_BINARY  = 4,  /*!< \brief Tecplot binary format for the solution output. */
  CSV                     = 5,  /*!< \brief Comma-separated values format for the solution output. */
  SURFACE_CSV             = 6,  /*!< \brief Comma-separated values format for the solution output. */
  PARAVIEW                = 7,  /*!< \brief Paraview ASCII format for the solution output. */
  PARAVIEW_BINARY         = 8,  /*!< \brief Paraview binary format for the solution output. */
  SURFACE_PARAVIEW        = 9,  /*!< \brief Paraview ASCII format for the solution output. */
  SURFACE_PARAVIEW_BINARY = 10, /*!< \brief Paraview binary format for the solution output. */
  MESH                    = 11, /*!< \brief SU2 mesh format. */
  RESTART_BINARY          = 12, /*!< \brief SU2 binary restart format. */
  RESTART_ASCII           = 13, /*!< \brief SU2 ASCII restart format. */
  CGNS                    = 14, /*!< \brief CGNS format. */
  STL                     = 15, /*!< \brief STL ASCII format for surface solution output. */
  STL_BINARY              = 16, /*!< \brief STL binary format for surface solution output. Not implemented yet. */
  PARAVIEW_XML            = 17, /*!< \brief Paraview XML with binary data format */
  SURFACE_PARAVIEW_XML    = 18, /*!< \brief Surface Paraview XML with binary data format */
  PARAVIEW_MULTIBLOCK     = 19  /*!< \brief Paraview XML Multiblock */
};
static const MapType<std::string, ENUM_OUTPUT> Output_Map = {
  MakePair("TECPLOT_ASCII", TECPLOT)
  MakePair("TECPLOT", TECPLOT_BINARY)
  MakePair("SURFACE_TECPLOT_ASCII", SURFACE_TECPLOT)
  MakePair("SURFACE_TECPLOT", SURFACE_TECPLOT_BINARY)
  MakePair("CSV", CSV)
  MakePair("SURFACE_CSV", SURFACE_CSV)
  MakePair("PARAVIEW_ASCII", PARAVIEW)
  MakePair("PARAVIEW_LEGACY", PARAVIEW_BINARY)
  MakePair("SURFACE_PARAVIEW_ASCII", SURFACE_PARAVIEW)
  MakePair("SURFACE_PARAVIEW_LEGACY", SURFACE_PARAVIEW_BINARY)
  MakePair("PARAVIEW", PARAVIEW_XML)
  MakePair("SURFACE_PARAVIEW", SURFACE_PARAVIEW_XML)
  MakePair("PARAVIEW_MULTIBLOCK", PARAVIEW_MULTIBLOCK)
  MakePair("RESTART_ASCII", RESTART_ASCII)
  MakePair("RESTART", RESTART_BINARY)
  MakePair("CGNS", CGNS)
  MakePair("STL", STL)
  MakePair("STL_BINARY", STL_BINARY)
};

/*!
 * \brief Return true if format is one of the Paraview options.
 */
inline bool isParaview(ENUM_OUTPUT format) {
  switch(format) {
    case PARAVIEW:
    case PARAVIEW_BINARY:
    case SURFACE_PARAVIEW:
    case SURFACE_PARAVIEW_BINARY:
    case PARAVIEW_XML:
    case SURFACE_PARAVIEW_XML:
    case PARAVIEW_MULTIBLOCK:
      return true;
    default:
      return false;
  }
}

/*!
 * \brief Return true if format is one of the Tecplot options.
 */
inline bool isTecplot(ENUM_OUTPUT format) {
  switch(format) {
    case TECPLOT:
    case TECPLOT_BINARY:
    case SURFACE_TECPLOT:
    case SURFACE_TECPLOT_BINARY:
      return true;
    default:
      return false;
  }
}

/*!
 * \brief Type of solution output file formats
 */
enum ENUM_TAB_OUTPUT {
  TAB_CSV = 1,            /*!< \brief Comma-separated values format for the solution output. */
  TAB_TECPLOT = 2         /*!< \brief Tecplot format for the solution output. */
};
static const MapType<std::string, ENUM_TAB_OUTPUT> TabOutput_Map = {
  MakePair("CSV", TAB_CSV)
  MakePair("TECPLOT", TAB_TECPLOT)
};

/*!
 * \brief Type of POD basis generation
 */
enum ENUM_POD_OUTPUT {
  STATIC_POD = 1,            /*!< \brief Comma-separated values format for the solution output. */
  INCREMENTAL_POD = 2        /*!< \brief Tecplot format for the solution output. */
};
static const MapType<string, ENUM_POD_OUTPUT> POD_Map = {
  MakePair("STATIC_POD", STATIC_POD)
  MakePair("INCREMENTAL_POD", INCREMENTAL_POD)
};

/*!
 * \brief Type of volume sensitivity file formats (inout to SU2_DOT)
 */
enum ENUM_SENSITIVITY {
  SU2_NATIVE = 1,       /*!< \brief SU2 native binary format for the volume sensitivity input. */
  UNORDERED_ASCII = 2   /*!< \brief Unordered ASCII list (x,y,z,dJ/dx,dJ/dy/dJ/dz) format for the volume sensitivity input. */
};
static const MapType<std::string, ENUM_SENSITIVITY> Sensitivity_Map = {
  MakePair("SU2_NATIVE", SU2_NATIVE)
  MakePair("UNORDERED_ASCII", UNORDERED_ASCII)
};

/*!
 * \brief Type of jump definition
 */
enum JUMP_DEFINITION {
  DIFFERENCE = 1,     /*!< \brief Jump given by a difference in values. */
  RATIO = 2           /*!< \brief Jump given by a ratio. */
};
static const MapType<std::string, JUMP_DEFINITION> Jump_Map = {
  MakePair("DIFFERENCE", DIFFERENCE)
  MakePair("RATIO", RATIO)
};

/*!
 * \brief Type of multigrid cycle
 */
enum MG_CYCLE {
  V_CYCLE = 0,        /*!< \brief V cycle. */
  W_CYCLE = 1,        /*!< \brief W cycle. */
  FULLMG_CYCLE = 2    /*!< \brief FullMG cycle. */
};
static const MapType<std::string, MG_CYCLE> MG_Cycle_Map = {
  MakePair("V_CYCLE", V_CYCLE)
  MakePair("W_CYCLE", W_CYCLE)
  MakePair("FULLMG_CYCLE", FULLMG_CYCLE)
};

/*!
 * \brief Type of solution output variables
 */
enum ENUM_OUTPUT_VARS {
  DENSITY = 1,      /*!< \brief Density. */
  VEL_X = 2,        /*!< \brief X-component of velocity. */
  VEL_Y = 3,        /*!< \brief Y-component of velocity. */
  VEL_Z = 4,        /*!< \brief Z-component of velocity. */
  PRESSURE = 5,     /*!< \brief Static pressure. */
  MACH = 6,         /*!< \brief Mach number. */
  TEMPERATURE = 7,  /*!< \brief Temperature. */
  LAM_VISC = 8,     /*!< \brief Laminar viscosity. */
  EDDY_VISC = 9     /*!< \brief Eddy viscosity. */
};
static const MapType<std::string, ENUM_OUTPUT_VARS> Output_Vars_Map = {
  MakePair("DENSITY", DENSITY)
  MakePair("VEL_X", VEL_X)
  MakePair("VEL_Y", VEL_Y)
  MakePair("VEL_Z", VEL_Z)
  MakePair("PRESSURE", PRESSURE)
  MakePair("MACH", MACH)
  MakePair("TEMPERATURE", TEMPERATURE)
  MakePair("LAM_VISC", LAM_VISC)
  MakePair("EDDY_VISC", EDDY_VISC)
};

/*!
 * \brief Types of design parameterizations
 */
enum ENUM_PARAM {
  NO_DEFORMATION = 0,         /*!< \brief No deformation. */
  TRANSLATION = 1,            /*!< \brief Surface movement as design variable. */
  ROTATION = 2,               /*!< \brief Surface rotation as design variable. */
  SCALE = 3,                  /*!< \brief Surface rotation as design variable. */
  FFD_SETTING = 10,           /*!< \brief No surface deformation. */
  FFD_CONTROL_POINT = 11,     /*!< \brief Free form deformation for 3D design (change a control point). */
  FFD_NACELLE = 12,           /*!< \brief Free form deformation for 3D design (change a control point). */
  FFD_GULL = 13,              /*!< \brief Free form deformation for 3D design (change a control point). */
  FFD_CAMBER = 14,            /*!< \brief Free form deformation for 3D design (camber change). */
  FFD_TWIST = 15,             /*!< \brief Free form deformation for 3D design (change the twist angle of a section). */
  FFD_THICKNESS = 16,         /*!< \brief Free form deformation for 3D design (thickness change). */
  FFD_ROTATION = 18,          /*!< \brief Free form deformation for 3D design (rotation around a line). */
  FFD_CONTROL_POINT_2D = 19,  /*!< \brief Free form deformation for 2D design (change a control point). */
  FFD_CAMBER_2D = 20,         /*!< \brief Free form deformation for 3D design (camber change). */
  FFD_THICKNESS_2D = 21,      /*!< \brief Free form deformation for 3D design (thickness change). */
  FFD_TWIST_2D = 22,          /*!< \brief Free form deformation for 3D design (camber change). */
  FFD_CONTROL_SURFACE = 23,   /*!< \brief Free form deformation for 3D design (control surface). */
  FFD_ANGLE_OF_ATTACK = 24,   /*!< \brief Angle of attack for FFD problem. */
  HICKS_HENNE = 30,           /*!< \brief Hicks-Henne bump function for airfoil deformation. */
  PARABOLIC = 31,             /*!< \brief Parabolic airfoil definition as design variables. */
  NACA_4DIGITS = 32,          /*!< \brief The four digits NACA airfoil family as design variables. */
  AIRFOIL = 33,               /*!< \brief Airfoil definition as design variables. */
  CST = 34,                   /*!< \brief CST method with Kulfan parameters for airfoil deformation. */
  SURFACE_BUMP = 35,          /*!< \brief Surfacebump function for flat surfaces deformation. */
  SURFACE_FILE = 36,          /*!< \brief Nodal coordinates for surface set using a file (external parameterization). */
  DV_EFIELD = 40,             /*!< \brief Electric field in deformable membranes. */
  DV_YOUNG = 41,
  DV_POISSON = 42,
  DV_RHO = 43,
  DV_RHO_DL = 44,
  TRANSLATE_GRID = 50,        /*!< \brief Translate the volume grid. */
  ROTATE_GRID = 51,           /*!< \brief Rotate the volume grid */
  SCALE_GRID = 52,            /*!< \brief Scale the volume grid. */
  ANGLE_OF_ATTACK = 101       /*!< \brief Angle of attack for airfoils. */
};
static const MapType<std::string, ENUM_PARAM> Param_Map = {
  MakePair("FFD_SETTING", FFD_SETTING)
  MakePair("FFD_CONTROL_POINT_2D", FFD_CONTROL_POINT_2D)
  MakePair("FFD_TWIST_2D", FFD_TWIST_2D)
  MakePair("FFD_ANGLE_OF_ATTACK", FFD_ANGLE_OF_ATTACK)
  MakePair("FFD_CAMBER_2D", FFD_CAMBER_2D)
  MakePair("FFD_THICKNESS_2D", FFD_THICKNESS_2D)
  MakePair("HICKS_HENNE", HICKS_HENNE)
  MakePair("SURFACE_BUMP", SURFACE_BUMP)
  MakePair("ANGLE_OF_ATTACK", ANGLE_OF_ATTACK)
  MakePair("NACA_4DIGITS", NACA_4DIGITS)
  MakePair("TRANSLATION", TRANSLATION)
  MakePair("ROTATION", ROTATION)
  MakePair("SCALE", SCALE)
  MakePair("FFD_CONTROL_POINT", FFD_CONTROL_POINT)
  MakePair("FFD_ROTATION", FFD_ROTATION)
  MakePair("FFD_CONTROL_SURFACE", FFD_CONTROL_SURFACE)
  MakePair("FFD_NACELLE", FFD_NACELLE)
  MakePair("FFD_GULL", FFD_GULL)
  MakePair("FFD_TWIST", FFD_TWIST)
  MakePair("FFD_CAMBER", FFD_CAMBER)
  MakePair("FFD_THICKNESS", FFD_THICKNESS)
  MakePair("PARABOLIC", PARABOLIC)
  MakePair("AIRFOIL", AIRFOIL)
  MakePair("SURFACE_FILE", SURFACE_FILE)
  MakePair("NO_DEFORMATION", NO_DEFORMATION)
  MakePair("CST", CST)
  MakePair("ELECTRIC_FIELD", DV_EFIELD)
  MakePair("YOUNG_MODULUS", DV_YOUNG)
  MakePair("POISSON_RATIO", DV_POISSON)
  MakePair("STRUCTURAL_DENSITY", DV_RHO)
  MakePair("DEAD_WEIGHT", DV_RHO_DL)
  MakePair("TRANSLATE_GRID", TRANSLATE_GRID)
  MakePair("ROTATE_GRID", ROTATE_GRID)
  MakePair("SCALE_GRID", SCALE_GRID)
};

/*!
 * \brief Types of FFD Blending function
 */
enum ENUM_FFD_BLENDING{
  BSPLINE_UNIFORM = 0,  /*!< \brief BSpline blending */
  BEZIER = 1,           /*!< \brief Bezier blending */
};
static const MapType<std::string, ENUM_FFD_BLENDING> Blending_Map = {
  MakePair("BSPLINE_UNIFORM", BSPLINE_UNIFORM)
  MakePair("BEZIER", BEZIER)
};

/*!
 * \brief Types of solvers for solving linear systems
 */
enum ENUM_LINEAR_SOLVER {
  CONJUGATE_GRADIENT,   /*!< \brief Preconditionated conjugate gradient method for grid deformation. */
  FGMRES,               /*!< \brief Flexible Generalized Minimal Residual method. */
  BCGSTAB,              /*!< \brief BCGSTAB - Biconjugate Gradient Stabilized Method (main solver). */
  RESTARTED_FGMRES,     /*!< \brief Flexible Generalized Minimal Residual method with restart. */
  SMOOTHER,             /*!< \brief Iterative smoother. */
  PASTIX_LDLT,          /*!< \brief PaStiX LDLT (complete) factorization. */
  PASTIX_LU,            /*!< \brief PaStiX LU (complete) factorization. */
};
static const MapType<std::string, ENUM_LINEAR_SOLVER> Linear_Solver_Map = {
  MakePair("CONJUGATE_GRADIENT", CONJUGATE_GRADIENT)
  MakePair("BCGSTAB", BCGSTAB)
  MakePair("FGMRES", FGMRES)
  MakePair("RESTARTED_FGMRES", RESTARTED_FGMRES)
  MakePair("SMOOTHER", SMOOTHER)
  MakePair("PASTIX_LDLT", PASTIX_LDLT)
  MakePair("PASTIX_LU", PASTIX_LU)
};

/*!
 * \brief Types surface continuity at the intersection with the FFD
 */
enum ENUM_FFD_CONTINUITY {
  DERIVATIVE_NONE = 0,    /*!< \brief No derivative continuity. */
  DERIVATIVE_1ST = 1,     /*!< \brief First derivative continuity. */
  DERIVATIVE_2ND = 2,     /*!< \brief Second derivative continuity. */
  USER_INPUT = 3          /*!< \brief User input. */
};
static const MapType<std::string, ENUM_FFD_CONTINUITY> Continuity_Map = {
  MakePair("NO_DERIVATIVE", DERIVATIVE_NONE)
  MakePair("1ST_DERIVATIVE", DERIVATIVE_1ST)
  MakePair("2ND_DERIVATIVE", DERIVATIVE_2ND)
  MakePair("USER_INPUT", USER_INPUT)
};

/*!
 * \brief Types of coordinates systems for the FFD
 */
enum ENUM_FFD_COORD_SYSTEM {
  CARTESIAN = 0,    /*!< \brief Cartesian coordinate system. */
  CYLINDRICAL = 1,  /*!< \brief Cylindrical coordinate system. */
  SPHERICAL = 2,    /*!< \brief Spherical coordinate system. */
  POLAR = 3         /*!< \brief Polar coordinate system. */
};
static const MapType<std::string, ENUM_FFD_COORD_SYSTEM> CoordSystem_Map = {
  MakePair("CARTESIAN", CARTESIAN)
  MakePair("CYLINDRICAL", CYLINDRICAL)
  MakePair("SPHERICAL", SPHERICAL)
  MakePair("POLAR", POLAR)
};

/*!
 * \brief Types of sensitivity smoothing
 */
enum ENUM_SENS_SMOOTHING {
  NO_SMOOTH = 0,  /*!< \brief No smoothing. */
  SOBOLEV = 1,    /*!< \brief Sobolev gradient smoothing. */
  BIGRID = 2      /*!< \brief Bi-grid technique smoothing. */
};
static const MapType<std::string, ENUM_SENS_SMOOTHING> Sens_Smoothing_Map = {
  MakePair("NONE", NO_SMOOTH)
  MakePair("SOBOLEV", SOBOLEV)
  MakePair("BIGRID", BIGRID)
};

/*!
 * \brief Types of preconditioners for the linear solver
 */
enum ENUM_LINEAR_SOLVER_PREC {
  JACOBI,         /*!< \brief Jacobi preconditioner. */
  LU_SGS,         /*!< \brief LU SGS preconditioner. */
  LINELET,        /*!< \brief Line implicit preconditioner. */
  ILU,            /*!< \brief ILU(k) preconditioner. */
  PASTIX_ILU=10,  /*!< \brief PaStiX ILU(k) preconditioner. */
  PASTIX_LU_P,    /*!< \brief PaStiX LU as preconditioner. */
  PASTIX_LDLT_P,  /*!< \brief PaStiX LDLT as preconditioner. */
};
static const MapType<std::string, ENUM_LINEAR_SOLVER_PREC> Linear_Solver_Prec_Map = {
  MakePair("JACOBI", JACOBI)
  MakePair("LU_SGS", LU_SGS)
  MakePair("LINELET", LINELET)
  MakePair("ILU", ILU)
  MakePair("PASTIX_ILU", PASTIX_ILU)
  MakePair("PASTIX_LU", PASTIX_LU_P)
  MakePair("PASTIX_LDLT", PASTIX_LDLT_P)
};

/*!
 * \brief Types of analytic definitions for various geometries
 */
enum ENUM_GEO_ANALYTIC {
  NO_GEO_ANALYTIC = 0,   /*!< \brief No analytic definition of the geometry. */
  NACA0012_AIRFOIL = 1,  /*!< \brief Use the analytical definition of the NACA0012 for doing the grid adaptation. */
  NACA4412_AIRFOIL = 2,  /*!< \brief Use the analytical definition of the NACA4412 for doing the grid adaptation. */
  CYLINDER = 3,          /*!< \brief Use the analytical definition of a cylinder for doing the grid adaptation. */
  BIPARABOLIC = 4        /*!< \brief Use the analytical definition of a biparabolic airfoil for doing the grid adaptation. */
};
static const MapType<std::string, ENUM_GEO_ANALYTIC> Geo_Analytic_Map = {
  MakePair("NONE", NO_GEO_ANALYTIC)
  MakePair("NACA0012_AIRFOIL", NACA0012_AIRFOIL)
  MakePair("NACA4412_AIRFOIL", NACA4412_AIRFOIL)
  MakePair("CYLINDER", CYLINDER)
  MakePair("BIPARABOLIC", BIPARABOLIC)
};

/*!
 * \brief Types of axis orientation
 */
enum ENUM_GEO_DESCRIPTION {
  TWOD_AIRFOIL = 0, /*!< \brief Airfoil analysis. */
  WING = 1,         /*!< \brief Wing analysis. */
  FUSELAGE = 2,     /*!< \brief Fuselage analysis. */
  NACELLE = 3       /*!< \brief Nacelle analysis. */
};
static const MapType<std::string, ENUM_GEO_DESCRIPTION> Geo_Description_Map = {
  MakePair("AIRFOIL", TWOD_AIRFOIL)
  MakePair("WING", WING)
  MakePair("FUSELAGE", FUSELAGE)
  MakePair("NACELLE", NACELLE)
};

/*!
 * \brief Types of schemes for unsteady computations
 */
enum class TIME_MARCHING {
  STEADY,           /*!< \brief A steady computation. */
  TIME_STEPPING,    /*!< \brief Use a time stepping strategy for unsteady computations. */
  DT_STEPPING_1ST,  /*!< \brief Use a dual time stepping strategy for unsteady computations (1st order). */
  DT_STEPPING_2ND,  /*!< \brief Use a dual time stepping strategy for unsteady computations (2nd order). */
  ROTATIONAL_FRAME, /*!< \brief Use a rotational source term. */
  HARMONIC_BALANCE, /*!< \brief Use a harmonic balance source term. */
};
static const MapType<std::string, TIME_MARCHING> TimeMarching_Map = {
  MakePair("NO", TIME_MARCHING::STEADY)
  MakePair("TIME_STEPPING", TIME_MARCHING::TIME_STEPPING)
  MakePair("DUAL_TIME_STEPPING-1ST_ORDER", TIME_MARCHING::DT_STEPPING_1ST)
  MakePair("DUAL_TIME_STEPPING-2ND_ORDER", TIME_MARCHING::DT_STEPPING_2ND)
  MakePair("HARMONIC_BALANCE", TIME_MARCHING::HARMONIC_BALANCE)
  MakePair("ROTATIONAL_FRAME", TIME_MARCHING::ROTATIONAL_FRAME)
};

/*!
 * \brief Types of element stiffnesses imposed for FEA mesh deformation
 */
enum ENUM_DEFORM_STIFFNESS {
  CONSTANT_STIFFNESS = 0,     /*!< \brief Impose a constant stiffness for each element (steel). */
  INVERSE_VOLUME = 1,         /*!< \brief Impose a stiffness for each element that is inversely proportional to cell volume. */
  SOLID_WALL_DISTANCE = 2     /*!< \brief Impose a stiffness for each element that is proportional to the distance from the solid surface. */
};
static const MapType<std::string, ENUM_DEFORM_STIFFNESS> Deform_Stiffness_Map = {
  MakePair("CONSTANT_STIFFNESS", CONSTANT_STIFFNESS)
  MakePair("INVERSE_VOLUME", INVERSE_VOLUME)
  MakePair("WALL_DISTANCE", SOLID_WALL_DISTANCE)
};

/*!
 * \brief The direct differentation variables.
 */
enum ENUM_DIRECTDIFF_VAR {
  NO_DERIVATIVE = 0,
  D_MACH = 1,         /*!< \brief Derivative w.r.t. the Mach number */
  D_AOA = 2,          /*!< \brief Derivative w.r.t. the angle of attack */
  D_PRESSURE = 3,     /*!< \brief Derivative w.r.t. the freestream pressure */
  D_TEMPERATURE = 4,  /*!< \brief Derivative w.r.t. the freestream temperature */
  D_DENSITY = 5,      /*!< \brief Derivative w.r.t. the freestream density */
  D_TURB2LAM = 6,     /*!< \brief Derivative w.r.t. the turb2lam */
  D_SIDESLIP = 7,     /*!< \brief Derivative w.r.t. the sideslip angle */
  D_VISCOSITY = 8,    /*!< \brief Derivative w.r.t. the viscosity */
  D_REYNOLDS = 9,     /*!< \brief Derivative w.r.t. the reynolds number */
  D_DESIGN = 10,      /*!< \brief Derivative w.r.t. the design?? */
  D_YOUNG = 11,       /*!< \brief Derivative w.r.t. the Young's modulus */
  D_POISSON = 12,     /*!< \brief Derivative w.r.t. the Poisson's ratio */
  D_RHO = 13,         /*!< \brief Derivative w.r.t. the solid density (inertial) */
  D_RHO_DL = 14,      /*!< \brief Derivative w.r.t. the density for dead loads */
  D_EFIELD = 15       /*!< \brief Derivative w.r.t. the electric field */
};
static const MapType<std::string, ENUM_DIRECTDIFF_VAR> DirectDiff_Var_Map = {
  MakePair("NONE", NO_DERIVATIVE)
  MakePair("MACH", D_MACH)
  MakePair("AOA", D_AOA)
  MakePair("PRESSURE", D_PRESSURE)
  MakePair("TEMPERATURE", D_TEMPERATURE)
  MakePair("DENSITY", D_DENSITY)
  MakePair("TURB2LAM", D_TURB2LAM)
  MakePair("SIDESLIP", D_SIDESLIP)
  MakePair("VISCOSITY", D_VISCOSITY)
  MakePair("REYNOLDS", D_REYNOLDS)
  MakePair("DESIGN_VARIABLES", D_DESIGN)
  MakePair("YOUNG_MODULUS", D_YOUNG)
  MakePair("POISSON_RATIO", D_POISSON)
  MakePair("STRUCTURAL_DENSITY", D_RHO)
  MakePair("STRUCTURAL_DEAD_LOAD", D_RHO_DL)
  MakePair("ELECTRIC_FIELD", D_EFIELD)
};


enum class RECORDING {
  CLEAR_INDICES,
  SOLUTION_VARIABLES,
  MESH_COORDS,
  MESH_DEFORM,
  SOLUTION_AND_MESH,
};

/*!
 * \brief Types of schemes for dynamic structural computations
 */
enum ENUM_DYNAMIC {
  STATIC = 0,     /*!< \brief A static structural computation. */
  DYNAMIC = 1     /*!< \brief Use a time stepping strategy for dynamic computations. */
};
static const MapType<std::string, ENUM_DYNAMIC> Dynamic_Map = {
  MakePair("NO", STATIC)
  MakePair("YES", DYNAMIC)
};

/*!
 * \brief Types of input file formats
 */
enum ENUM_INPUT_REF {
  SU2_REF = 1,              /*!< \brief SU2 input format (from a restart). */
  CUSTOM_REF = 2            /*!< \brief CGNS input format for the computational grid. */
};
static const MapType<std::string, ENUM_INPUT_REF> Input_Ref_Map = {
  MakePair("SU2", SU2_REF)
  MakePair("CUSTOM", CUSTOM_REF)
};

/*!
 * \brief Vertex-based quantities exchanged during periodic marker communications.
 */
enum PERIODIC_QUANTITIES {
  PERIODIC_NONE       ,  /*!< \brief No periodic communication required. */
  PERIODIC_VOLUME     ,  /*!< \brief Volume communication for summing total CV (periodic only). */
  PERIODIC_NEIGHBORS  ,  /*!< \brief Communication of the number of neighbors for centered schemes (periodic only). */
  PERIODIC_RESIDUAL   ,  /*!< \brief Residual and Jacobian communication (periodic only). */
  PERIODIC_LAPLACIAN  ,  /*!< \brief Undivided Laplacian communication for JST (periodic only). */
  PERIODIC_MAX_EIG    ,  /*!< \brief Maximum eigenvalue communication (periodic only). */
  PERIODIC_SENSOR     ,  /*!< \brief Dissipation sensor communication (periodic only). */
  PERIODIC_SOL_GG     ,  /*!< \brief Solution gradient communication for Green-Gauss (periodic only). */
  PERIODIC_PRIM_GG    ,  /*!< \brief Primitive gradient communication for Green-Gauss (periodic only). */
  PERIODIC_SOL_LS     ,  /*!< \brief Solution gradient communication for weighted Least Squares (periodic only). */
  PERIODIC_PRIM_LS    ,  /*!< \brief Primitive gradient communication for weighted Least Squares (periodic only). */
  PERIODIC_SOL_ULS    ,  /*!< \brief Solution gradient communication for unwieghted Least Squares (periodic only). */
  PERIODIC_PRIM_ULS   ,  /*!< \brief Primitive gradient communication for unweighted Least Squares (periodic only). */
  PERIODIC_SOL_GG_R   ,  /*!< \brief Same but reconstruction. */
  PERIODIC_PRIM_GG_R  ,  /*!< \brief Same but reconstruction. */
  PERIODIC_SOL_LS_R   ,  /*!< \brief Same but reconstruction. */
  PERIODIC_PRIM_LS_R  ,  /*!< \brief Same but reconstruction. */
  PERIODIC_SOL_ULS_R  ,  /*!< \brief Same but reconstruction. */
  PERIODIC_PRIM_ULS_R ,  /*!< \brief Same but reconstruction. */
  PERIODIC_LIM_SOL_1  ,  /*!< \brief Solution limiter communication phase 1 of 2 (periodic only). */
  PERIODIC_LIM_SOL_2  ,  /*!< \brief Solution limiter communication phase 2 of 2 (periodic only). */
  PERIODIC_LIM_PRIM_1 ,  /*!< \brief Primitive limiter communication phase 1 of 2 (periodic only). */
  PERIODIC_LIM_PRIM_2 ,  /*!< \brief Primitive limiter communication phase 2 of 2 (periodic only). */
  PERIODIC_IMPLICIT   ,  /*!< \brief Implicit update communication to ensure consistency across periodic boundaries. */
};

/*!
 * \brief Vertex-based quantities exchanged in MPI point-to-point communications.
 */
enum MPI_QUANTITIES {
  SOLUTION             ,  /*!< \brief Conservative solution communication. */
  SOLUTION_OLD         ,  /*!< \brief Conservative solution old communication. */
  SOLUTION_GRADIENT    ,  /*!< \brief Conservative solution gradient communication. */
  SOLUTION_GRAD_REC    ,  /*!< \brief Conservative solution reconstruction gradient communication. */
  SOLUTION_LIMITER     ,  /*!< \brief Conservative solution limiter communication. */
  SOLUTION_GEOMETRY    ,  /*!< \brief Geometry solution communication. */
  PRIMITIVE_GRADIENT   ,  /*!< \brief Primitive gradient communication. */
  PRIMITIVE_GRAD_REC   ,  /*!< \brief Primitive reconstruction gradient communication. */
  PRIMITIVE_LIMITER    ,  /*!< \brief Primitive limiter communication. */
  UNDIVIDED_LAPLACIAN  ,  /*!< \brief Undivided Laplacian communication. */
  MAX_EIGENVALUE       ,  /*!< \brief Maximum eigenvalue communication. */
  SENSOR               ,  /*!< \brief Dissipation sensor communication. */
  AUXVAR_GRADIENT      ,  /*!< \brief Auxiliary variable gradient communication. */
  COORDINATES          ,  /*!< \brief Vertex coordinates communication. */
  COORDINATES_OLD      ,  /*!< \brief Old vertex coordinates communication. */
  MAX_LENGTH           ,  /*!< \brief Maximum length communication. */
  GRID_VELOCITY        ,  /*!< \brief Grid velocity communication. */
  SOLUTION_EDDY        ,  /*!< \brief Turbulent solution plus eddy viscosity communication. */
  SOLUTION_MATRIX      ,  /*!< \brief Matrix solution communication. */
  SOLUTION_MATRIXTRANS ,  /*!< \brief Matrix transposed solution communication. */
  NEIGHBORS            ,  /*!< \brief Neighbor point count communication (for JST). */
  SOLUTION_FEA         ,  /*!< \brief FEA solution communication. */
  MESH_DISPLACEMENTS   ,  /*!< \brief Mesh displacements at the interface. */
  SOLUTION_TIME_N      ,  /*!< \brief Solution at time n. */
  SOLUTION_TIME_N1     ,  /*!< \brief Solution at time n-1. */
};

/*!
 * \brief MPI communication level
 */
enum COMM_LEVEL {
  COMM_NONE    = 0,   /*!< \brief Disable all MPI comms. Purely for testing, as results are incorrect. */
  COMM_MINIMAL = 1,   /*!< \brief Perform only the minimal set of MPI communications for correctness. Disables many console and output comms. */
  COMM_FULL    = 2    /*!< \brief Perform all MPI communications. */
};
static const MapType<std::string, COMM_LEVEL> Comm_Map = {
  MakePair("NONE",    COMM_NONE)
  MakePair("MINIMAL", COMM_MINIMAL)
  MakePair("FULL",    COMM_FULL)
};

/*!
 * \brief Types of filter kernels, initially intended for structural topology optimization applications
 */
enum class ENUM_FILTER_KERNEL {
  CONSTANT_WEIGHT,  /*!< \brief Uniform weight. */
  CONICAL_WEIGHT,   /*!< \brief Linear decay with distance from center point [Bruns and Tortorelli, 2001]. */
  GAUSSIAN_WEIGHT,  /*!< \brief Bell shape around center point [Bruns and Tortorelli, 2003]. */
  DILATE_MORPH,     /*!< \brief Continuous version of the dilate morphology operator [Sigmund 2007]. */
  ERODE_MORPH,      /*!< \brief Continuous version of the erode morphology operator [Sigmund 2007].*/
};
static const MapType<std::string, ENUM_FILTER_KERNEL> Filter_Kernel_Map = {
  MakePair("CONSTANT", ENUM_FILTER_KERNEL::CONSTANT_WEIGHT)
  MakePair("CONICAL", ENUM_FILTER_KERNEL::CONICAL_WEIGHT)
  MakePair("GAUSSIAN", ENUM_FILTER_KERNEL::GAUSSIAN_WEIGHT)
  MakePair("DILATE", ENUM_FILTER_KERNEL::DILATE_MORPH)
  MakePair("ERODE", ENUM_FILTER_KERNEL::ERODE_MORPH)
};

/*!
 * \brief Types of projection function, initially intended for structural topology optimization applications
 */
enum class ENUM_PROJECTION_FUNCTION {
  NONE,           /*!< \brief No projection. */
  HEAVISIDE_UP,   /*!< \brief Project values towards 1. */
  HEAVISIDE_DOWN, /*!< \brief Project values towards 0. */
};
static const MapType<std::string, ENUM_PROJECTION_FUNCTION> Projection_Function_Map = {
  MakePair("NO_PROJECTION", ENUM_PROJECTION_FUNCTION::NONE)
  MakePair("HEAVISIDE_UP", ENUM_PROJECTION_FUNCTION::HEAVISIDE_UP)
  MakePair("HEAVISIDE_DOWN", ENUM_PROJECTION_FUNCTION::HEAVISIDE_DOWN)
};

/*!
 * \brief the different validation solution
 */
enum ENUM_VERIFICATION_SOLUTIONS {
  NO_VERIFICATION_SOLUTION =  0,       /*!< \brief No verification solution, standard solver mode. */
  INVISCID_VORTEX          =  1,       /*!< \brief Inviscid vortex. Exact solution of the unsteady Euler equations. */
  RINGLEB                  =  2,       /*!< \brief Ringleb flow. Exact solution of the steady Euler equations. */
  NS_UNIT_QUAD             = 31,       /*!< \brief Exact solution of the laminar Navier Stokes equations without heat conduction. */
  TAYLOR_GREEN_VORTEX      = 32,       /*!< \brief Taylor Green Vortex. */
  INC_TAYLOR_GREEN_VORTEX  = 33,       /*!< \brief Incompressible Taylor Green Vortex (2D). */
  MMS_NS_UNIT_QUAD         = 61,       /*!< \brief Manufactured solution of the laminar Navier Stokes equations on a unit quad. */
  MMS_NS_UNIT_QUAD_WALL_BC = 62,       /*!< \brief Manufactured solution of the laminar Navier Stokes equations on a unit quad with wall BC's. */
  MMS_NS_TWO_HALF_CIRCLES  = 63,       /*!< \brief Manufactured solution of the laminar Navier Stokes equations between two half circles. */
  MMS_NS_TWO_HALF_SPHERES  = 64,       /*!< \brief Manufactured solution of the laminar Navier Stokes equations between two half spheres. */
  MMS_INC_EULER            = 65,       /*!< \brief Manufactured solution of the incompressible Euler equations. */
  MMS_INC_NS               = 66,       /*!< \brief Manufactured solution of the laminar incompressible Navier Stokes equations. */
  USER_DEFINED_SOLUTION    = 99,       /*!< \brief User defined solution. */
};
static const MapType<std::string, ENUM_VERIFICATION_SOLUTIONS> Verification_Solution_Map = {
  MakePair("NO_VERIFICATION_SOLUTION", NO_VERIFICATION_SOLUTION)
  MakePair("INVISCID_VORTEX",          INVISCID_VORTEX)
  MakePair("RINGLEB",                  RINGLEB)
  MakePair("NS_UNIT_QUAD",             NS_UNIT_QUAD)
  MakePair("TAYLOR_GREEN_VORTEX",      TAYLOR_GREEN_VORTEX)
  MakePair("INC_TAYLOR_GREEN_VORTEX",  INC_TAYLOR_GREEN_VORTEX)
  MakePair("MMS_NS_UNIT_QUAD",         MMS_NS_UNIT_QUAD)
  MakePair("MMS_NS_UNIT_QUAD_WALL_BC", MMS_NS_UNIT_QUAD_WALL_BC)
  MakePair("MMS_NS_TWO_HALF_CIRCLES",  MMS_NS_TWO_HALF_CIRCLES)
  MakePair("MMS_NS_TWO_HALF_SPHERES",  MMS_NS_TWO_HALF_SPHERES)
  MakePair("MMS_INC_EULER",            MMS_INC_EULER)
  MakePair("MMS_INC_NS",               MMS_INC_NS)
  MakePair("USER_DEFINED_SOLUTION",    USER_DEFINED_SOLUTION)
};

/*!
 * \brief Types of streamwise periodicity.
 */
enum class ENUM_STREAMWISE_PERIODIC {
  NONE,          /*!< \brief No streamwise periodic flow. */
  PRESSURE_DROP, /*!< \brief Prescribed pressure drop. */
  MASSFLOW,      /*!< \brief Prescribed massflow. */
};
static const MapType<std::string, ENUM_STREAMWISE_PERIODIC> Streamwise_Periodic_Map = {
  MakePair("NONE",          ENUM_STREAMWISE_PERIODIC::NONE)
  MakePair("PRESSURE_DROP", ENUM_STREAMWISE_PERIODIC::PRESSURE_DROP)
  MakePair("MASSFLOW",      ENUM_STREAMWISE_PERIODIC::MASSFLOW)
};

/*!
 * \brief Container to hold Variables for streamwise Periodic flow as they are often used together in places.
 */
struct StreamwisePeriodicValues {
  su2double Streamwise_Periodic_PressureDrop;       /*!< \brief Value of prescribed pressure drop [Pa] which results in an artificial body force vector. */
  su2double Streamwise_Periodic_MassFlow;           /*!< \brief Value of current massflow [kg/s] which results in a delta p and therefore an artificial body force vector. */
  su2double Streamwise_Periodic_IntegratedHeatFlow; /*!< \brief Value of of the net sum of heatflow [W] into the domain. */
  su2double Streamwise_Periodic_InletTemperature;   /*!< \brief Area avg static Temp [K] at the periodic inlet. Used for adaptive outlet heatsink. */
};

/*!
 * \brief Type of POD basis generation (for use with libROM)
 */
enum class POD_KIND {
  STATIC,            /*!< \brief Use static SVD for POD basis generation. */
  INCREMENTAL,       /*!< \brief Use incremental SVD for POD basis generation. */
};
static const MapType<std::string, POD_KIND> POD_Map = {
  MakePair("STATIC_POD",      POD_KIND::STATIC)
  MakePair("INCREMENTAL_POD", POD_KIND::INCREMENTAL)
};

#undef MakePair
/* END_CONFIG_ENUMS */

class COptionBase {
private:
  std::vector<std::string> value;
public:
  COptionBase() {};
  virtual  ~COptionBase() = 0;

  virtual std::string SetValue(std::vector<std::string> value){this->value = value; return "";}
  std::vector<std::string> GetValue() {return value;}
  virtual void SetDefault() = 0;

  std::string optionCheckMultipleValues(std::vector<std::string> & option_value, std::string type_id, std::string option_name) {
    if (option_value.size() != 1) {
      std::string newString;
      newString.append(option_name);
      newString.append(": multiple values for type ");
      newString.append(type_id);
      return newString;
    }
    return "";
  }

  std::string badValue(std::vector<std::string> & option_value, std::string type_id, std::string option_name) {
    std::string newString;
    newString.append(option_name);
    newString.append(": improper option value for type ");
    newString.append(type_id);
    return newString;
  }
};

inline COptionBase::~COptionBase() {}

#ifdef ENABLE_MAPS
#include "option_structure.inl"
#endif<|MERGE_RESOLUTION|>--- conflicted
+++ resolved
@@ -169,8 +169,6 @@
     default: assert(false && "Invalid element type."); return 0;
   }
 }
-<<<<<<< HEAD
-=======
 
 /*!
  * \brief Get the number of points of the element.
@@ -189,7 +187,6 @@
     default: assert(false && "Invalid element type."); return 0;
   }
 }
->>>>>>> 34c46b6e
 
 const int CGNS_STRING_SIZE = 33; /*!< \brief Length of strings used in the CGNS format. */
 const int SU2_CONN_SIZE   = 10;  /*!< \brief Size of the connectivity array that is allocated for each element
