--- conflicted
+++ resolved
@@ -7,10 +7,6 @@
 	objects = {
 
 /* Begin PBXBuildFile section */
-<<<<<<< HEAD
-		354901CA2537E0050095B597 /* CMultiGridQueue.cpp in Sources */ = {isa = PBXBuildFile; fileRef = 3549015F2537E0050095B597 /* CMultiGridQueue.cpp */; };
-=======
->>>>>>> 1d63dcd7
 		354901D12537E0050095B597 /* CMirror.cpp in Sources */ = {isa = PBXBuildFile; fileRef = 354901672537E0050095B597 /* CMirror.cpp */; };
 		354901D22537E0050095B597 /* CInterpolatorFactory.cpp in Sources */ = {isa = PBXBuildFile; fileRef = 354901682537E0050095B597 /* CInterpolatorFactory.cpp */; };
 		354901D32537E0050095B597 /* CSlidingMesh.cpp in Sources */ = {isa = PBXBuildFile; fileRef = 354901692537E0050095B597 /* CSlidingMesh.cpp */; };
@@ -36,11 +32,6 @@
 		354901E92537E0050095B597 /* C1DInterpolation.cpp in Sources */ = {isa = PBXBuildFile; fileRef = 3549018B2537E0050095B597 /* C1DInterpolation.cpp */; };
 		354901EA2537E0050095B597 /* printing_toolbox.cpp in Sources */ = {isa = PBXBuildFile; fileRef = 3549018C2537E0050095B597 /* printing_toolbox.cpp */; };
 		354901EC2537E0050095B597 /* graph_coloring_structure.cpp in Sources */ = {isa = PBXBuildFile; fileRef = 3549018E2537E0050095B597 /* graph_coloring_structure.cpp */; };
-<<<<<<< HEAD
-		354901ED2537E0050095B597 /* blas_structure.cpp in Sources */ = {isa = PBXBuildFile; fileRef = 354901902537E0050095B597 /* blas_structure.cpp */; };
-		354901EE2537E0050095B597 /* mpi_structure.cpp in Sources */ = {isa = PBXBuildFile; fileRef = 354901912537E0050095B597 /* mpi_structure.cpp */; };
-=======
->>>>>>> 1d63dcd7
 		354901F32537E0050095B597 /* wall_model.cpp in Sources */ = {isa = PBXBuildFile; fileRef = 354901962537E0050095B597 /* wall_model.cpp */; };
 		354901F42537E0050095B597 /* CPrism.cpp in Sources */ = {isa = PBXBuildFile; fileRef = 354901992537E0050095B597 /* CPrism.cpp */; };
 		354901F52537E0050095B597 /* CTriangle.cpp in Sources */ = {isa = PBXBuildFile; fileRef = 3549019A2537E0050095B597 /* CTriangle.cpp */; };
@@ -218,11 +209,7 @@
 		357BEE48256D589B00423D14 /* CNEMOEulerSolver.cpp in Sources */ = {isa = PBXBuildFile; fileRef = 357BEE46256D589B00423D14 /* CNEMOEulerSolver.cpp */; };
 		357BEE49256D589B00423D14 /* CNEMONSSolver.cpp in Sources */ = {isa = PBXBuildFile; fileRef = 357BEE47256D589B00423D14 /* CNEMONSSolver.cpp */; };
 		357BEE53256D592C00423D14 /* CPengRobinson.cpp in Sources */ = {isa = PBXBuildFile; fileRef = 357BEE4C256D592C00423D14 /* CPengRobinson.cpp */; };
-<<<<<<< HEAD
-		357BEE54256D592C00423D14 /* CUserDefinedTCLib.cpp in Sources */ = {isa = PBXBuildFile; fileRef = 357BEE4D256D592C00423D14 /* CUserDefinedTCLib.cpp */; };
-=======
 		357BEE54256D592C00423D14 /* CSU2TCLib.cpp in Sources */ = {isa = PBXBuildFile; fileRef = 357BEE4D256D592C00423D14 /* CSU2TCLib.cpp */; };
->>>>>>> 1d63dcd7
 		357BEE55256D592C00423D14 /* CIdealGas.cpp in Sources */ = {isa = PBXBuildFile; fileRef = 357BEE4E256D592C00423D14 /* CIdealGas.cpp */; };
 		357BEE56256D592C00423D14 /* CFluidModel.cpp in Sources */ = {isa = PBXBuildFile; fileRef = 357BEE4F256D592C00423D14 /* CFluidModel.cpp */; };
 		357BEE57256D592C00423D14 /* CNEMOGas.cpp in Sources */ = {isa = PBXBuildFile; fileRef = 357BEE50256D592C00423D14 /* CNEMOGas.cpp */; };
@@ -271,13 +258,10 @@
 		357BEF15256D722500423D14 /* CFreeFormBlending.cpp in Sources */ = {isa = PBXBuildFile; fileRef = 357BEF0E256D722500423D14 /* CFreeFormBlending.cpp */; };
 		357BEF16256D722500423D14 /* CGridMovement.cpp in Sources */ = {isa = PBXBuildFile; fileRef = 357BEF0F256D722500423D14 /* CGridMovement.cpp */; };
 		357BEF17256D722500423D14 /* CBSplineBlending.cpp in Sources */ = {isa = PBXBuildFile; fileRef = 357BEF10256D722500423D14 /* CBSplineBlending.cpp */; };
-<<<<<<< HEAD
-=======
 		35D6300525998751008DF28B /* CMultiGridQueue.cpp in Sources */ = {isa = PBXBuildFile; fileRef = 35D6300425998751008DF28B /* CMultiGridQueue.cpp */; };
 		35D63007259987B8008DF28B /* blas_structure.cpp in Sources */ = {isa = PBXBuildFile; fileRef = 35D63006259987B7008DF28B /* blas_structure.cpp */; };
 		35D6301625998877008DF28B /* mpi_structure.cpp in Sources */ = {isa = PBXBuildFile; fileRef = 35D6301325998877008DF28B /* mpi_structure.cpp */; };
 		35D6301825999185008DF28B /* CSquareMatrixCM.cpp in Sources */ = {isa = PBXBuildFile; fileRef = 35D6301725999185008DF28B /* CSquareMatrixCM.cpp */; };
->>>>>>> 1d63dcd7
 		E9D6EE572316522800618E36 /* (null) in Sources */ = {isa = PBXBuildFile; };
 /* End PBXBuildFile section */
 
@@ -296,14 +280,7 @@
 /* Begin PBXFileReference section */
 		0541ABEE1370F5A6002D668B /* SU2_CFD */ = {isa = PBXFileReference; explicitFileType = "compiled.mach-o.executable"; includeInIndex = 0; path = SU2_CFD; sourceTree = BUILT_PRODUCTS_DIR; };
 		354900EA2537E0050095B597 /* wall_model.hpp */ = {isa = PBXFileReference; fileEncoding = 4; lastKnownFileType = sourcecode.cpp.h; path = wall_model.hpp; sourceTree = "<group>"; };
-<<<<<<< HEAD
-		354900ED2537E0050095B597 /* mpi_structure.inl */ = {isa = PBXFileReference; fileEncoding = 4; lastKnownFileType = text; path = mpi_structure.inl; sourceTree = "<group>"; };
 		354900EE2537E0050095B597 /* CConfig.hpp */ = {isa = PBXFileReference; fileEncoding = 4; lastKnownFileType = sourcecode.cpp.h; path = CConfig.hpp; sourceTree = "<group>"; };
-		354900F62537E0050095B597 /* mpi_structure.hpp */ = {isa = PBXFileReference; fileEncoding = 4; lastKnownFileType = sourcecode.cpp.h; path = mpi_structure.hpp; sourceTree = "<group>"; };
-		354900F72537E0050095B597 /* blas_structure.hpp */ = {isa = PBXFileReference; fileEncoding = 4; lastKnownFileType = sourcecode.cpp.h; path = blas_structure.hpp; sourceTree = "<group>"; };
-=======
-		354900EE2537E0050095B597 /* CConfig.hpp */ = {isa = PBXFileReference; fileEncoding = 4; lastKnownFileType = sourcecode.cpp.h; path = CConfig.hpp; sourceTree = "<group>"; };
->>>>>>> 1d63dcd7
 		354900FC2537E0050095B597 /* CNearestNeighbor.hpp */ = {isa = PBXFileReference; fileEncoding = 4; lastKnownFileType = sourcecode.cpp.h; path = CNearestNeighbor.hpp; sourceTree = "<group>"; };
 		354900FD2537E0050095B597 /* CRadialBasisFunction.hpp */ = {isa = PBXFileReference; fileEncoding = 4; lastKnownFileType = sourcecode.cpp.h; path = CRadialBasisFunction.hpp; sourceTree = "<group>"; };
 		354900FE2537E0050095B597 /* CInterpolator.hpp */ = {isa = PBXFileReference; fileEncoding = 4; lastKnownFileType = sourcecode.cpp.h; path = CInterpolator.hpp; sourceTree = "<group>"; };
@@ -337,10 +314,6 @@
 		3549011C2537E0050095B597 /* graph_toolbox.hpp */ = {isa = PBXFileReference; fileEncoding = 4; lastKnownFileType = sourcecode.cpp.h; path = graph_toolbox.hpp; sourceTree = "<group>"; };
 		354901202537E0050095B597 /* option_structure.hpp */ = {isa = PBXFileReference; fileEncoding = 4; lastKnownFileType = sourcecode.cpp.h; path = option_structure.hpp; sourceTree = "<group>"; };
 		354901232537E0050095B597 /* graph_coloring_structure.hpp */ = {isa = PBXFileReference; fileEncoding = 4; lastKnownFileType = sourcecode.cpp.h; path = graph_coloring_structure.hpp; sourceTree = "<group>"; };
-<<<<<<< HEAD
-		354901262537E0050095B597 /* CMultiGridQueue.hpp */ = {isa = PBXFileReference; fileEncoding = 4; lastKnownFileType = sourcecode.cpp.h; path = CMultiGridQueue.hpp; sourceTree = "<group>"; };
-=======
->>>>>>> 1d63dcd7
 		3549012C2537E0050095B597 /* CPrimalGridFEM.hpp */ = {isa = PBXFileReference; fileEncoding = 4; lastKnownFileType = sourcecode.cpp.h; path = CPrimalGridFEM.hpp; sourceTree = "<group>"; };
 		3549012D2537E0050095B597 /* CVertexMPI.hpp */ = {isa = PBXFileReference; fileEncoding = 4; lastKnownFileType = sourcecode.cpp.h; path = CVertexMPI.hpp; sourceTree = "<group>"; };
 		3549012E2537E0050095B597 /* CLine.hpp */ = {isa = PBXFileReference; fileEncoding = 4; lastKnownFileType = sourcecode.cpp.h; path = CLine.hpp; sourceTree = "<group>"; };
@@ -374,11 +347,6 @@
 		3549014F2537E0050095B597 /* CPreconditioner.hpp */ = {isa = PBXFileReference; fileEncoding = 4; lastKnownFileType = sourcecode.cpp.h; path = CPreconditioner.hpp; sourceTree = "<group>"; };
 		354901502537E0050095B597 /* CSysMatrix.inl */ = {isa = PBXFileReference; fileEncoding = 4; lastKnownFileType = text; path = CSysMatrix.inl; sourceTree = "<group>"; };
 		354901512537E0050095B597 /* CSysSolve_b.hpp */ = {isa = PBXFileReference; fileEncoding = 4; lastKnownFileType = sourcecode.cpp.h; path = CSysSolve_b.hpp; sourceTree = "<group>"; };
-<<<<<<< HEAD
-		354901532537E0050095B597 /* omp_structure.hpp */ = {isa = PBXFileReference; fileEncoding = 4; lastKnownFileType = sourcecode.cpp.h; path = omp_structure.hpp; sourceTree = "<group>"; };
-		3549015F2537E0050095B597 /* CMultiGridQueue.cpp */ = {isa = PBXFileReference; fileEncoding = 4; lastKnownFileType = sourcecode.cpp.cpp; path = CMultiGridQueue.cpp; sourceTree = "<group>"; };
-=======
->>>>>>> 1d63dcd7
 		354901672537E0050095B597 /* CMirror.cpp */ = {isa = PBXFileReference; fileEncoding = 4; lastKnownFileType = sourcecode.cpp.cpp; path = CMirror.cpp; sourceTree = "<group>"; };
 		354901682537E0050095B597 /* CInterpolatorFactory.cpp */ = {isa = PBXFileReference; fileEncoding = 4; lastKnownFileType = sourcecode.cpp.cpp; path = CInterpolatorFactory.cpp; sourceTree = "<group>"; };
 		354901692537E0050095B597 /* CSlidingMesh.cpp */ = {isa = PBXFileReference; fileEncoding = 4; lastKnownFileType = sourcecode.cpp.cpp; path = CSlidingMesh.cpp; sourceTree = "<group>"; };
@@ -414,11 +382,6 @@
 		3549018C2537E0050095B597 /* printing_toolbox.cpp */ = {isa = PBXFileReference; fileEncoding = 4; lastKnownFileType = sourcecode.cpp.cpp; path = printing_toolbox.cpp; sourceTree = "<group>"; };
 		3549018E2537E0050095B597 /* graph_coloring_structure.cpp */ = {isa = PBXFileReference; fileEncoding = 4; lastKnownFileType = sourcecode.cpp.cpp; path = graph_coloring_structure.cpp; sourceTree = "<group>"; };
 		3549018F2537E0050095B597 /* meson.build */ = {isa = PBXFileReference; fileEncoding = 4; lastKnownFileType = text; path = meson.build; sourceTree = "<group>"; };
-<<<<<<< HEAD
-		354901902537E0050095B597 /* blas_structure.cpp */ = {isa = PBXFileReference; fileEncoding = 4; lastKnownFileType = sourcecode.cpp.cpp; path = blas_structure.cpp; sourceTree = "<group>"; };
-		354901912537E0050095B597 /* mpi_structure.cpp */ = {isa = PBXFileReference; fileEncoding = 4; lastKnownFileType = sourcecode.cpp.cpp; path = mpi_structure.cpp; sourceTree = "<group>"; };
-=======
->>>>>>> 1d63dcd7
 		354901962537E0050095B597 /* wall_model.cpp */ = {isa = PBXFileReference; fileEncoding = 4; lastKnownFileType = sourcecode.cpp.cpp; path = wall_model.cpp; sourceTree = "<group>"; };
 		354901992537E0050095B597 /* CPrism.cpp */ = {isa = PBXFileReference; fileEncoding = 4; lastKnownFileType = sourcecode.cpp.cpp; path = CPrism.cpp; sourceTree = "<group>"; };
 		3549019A2537E0050095B597 /* CTriangle.cpp */ = {isa = PBXFileReference; fileEncoding = 4; lastKnownFileType = sourcecode.cpp.cpp; path = CTriangle.cpp; sourceTree = "<group>"; };
@@ -567,10 +530,6 @@
 		354902932537E0280095B597 /* roe.hpp */ = {isa = PBXFileReference; fileEncoding = 4; lastKnownFileType = sourcecode.cpp.h; path = roe.hpp; sourceTree = "<group>"; };
 		354902942537E0280095B597 /* ausm_slau.hpp */ = {isa = PBXFileReference; fileEncoding = 4; lastKnownFileType = sourcecode.cpp.h; path = ausm_slau.hpp; sourceTree = "<group>"; };
 		354902952537E0280095B597 /* flow_diffusion.hpp */ = {isa = PBXFileReference; fileEncoding = 4; lastKnownFileType = sourcecode.cpp.h; path = flow_diffusion.hpp; sourceTree = "<group>"; };
-<<<<<<< HEAD
-		354902962537E0280095B597 /* fluid_model.hpp */ = {isa = PBXFileReference; fileEncoding = 4; lastKnownFileType = sourcecode.cpp.h; path = fluid_model.hpp; sourceTree = "<group>"; };
-=======
->>>>>>> 1d63dcd7
 		354902972537E0280095B597 /* task_definition.hpp */ = {isa = PBXFileReference; fileEncoding = 4; lastKnownFileType = sourcecode.cpp.h; path = task_definition.hpp; sourceTree = "<group>"; };
 		354902992537E0280095B597 /* CFEABoundVariable.hpp */ = {isa = PBXFileReference; fileEncoding = 4; lastKnownFileType = sourcecode.cpp.h; path = CFEABoundVariable.hpp; sourceTree = "<group>"; };
 		3549029A2537E0280095B597 /* CNSVariable.hpp */ = {isa = PBXFileReference; fileEncoding = 4; lastKnownFileType = sourcecode.cpp.h; path = CNSVariable.hpp; sourceTree = "<group>"; };
@@ -598,20 +557,10 @@
 		354902B02537E0280095B597 /* CDiscAdjVariable.hpp */ = {isa = PBXFileReference; fileEncoding = 4; lastKnownFileType = sourcecode.cpp.h; path = CDiscAdjVariable.hpp; sourceTree = "<group>"; };
 		354902B12537E0280095B597 /* CIncEulerVariable.hpp */ = {isa = PBXFileReference; fileEncoding = 4; lastKnownFileType = sourcecode.cpp.h; path = CIncEulerVariable.hpp; sourceTree = "<group>"; };
 		354902B22537E0280095B597 /* SU2_CFD.hpp */ = {isa = PBXFileReference; fileEncoding = 4; lastKnownFileType = sourcecode.cpp.h; path = SU2_CFD.hpp; sourceTree = "<group>"; };
-<<<<<<< HEAD
-		354902B32537E0280095B597 /* transport_model.inl */ = {isa = PBXFileReference; fileEncoding = 4; lastKnownFileType = text; path = transport_model.inl; sourceTree = "<group>"; };
-		354902B42537E0280095B597 /* CMarkerProfileReaderFVM.hpp */ = {isa = PBXFileReference; fileEncoding = 4; lastKnownFileType = sourcecode.cpp.h; path = CMarkerProfileReaderFVM.hpp; sourceTree = "<group>"; };
-		354902B52537E0280095B597 /* task_definition.inl */ = {isa = PBXFileReference; fileEncoding = 4; lastKnownFileType = text; path = task_definition.inl; sourceTree = "<group>"; };
-		354902B62537E0280095B597 /* transport_model.hpp */ = {isa = PBXFileReference; fileEncoding = 4; lastKnownFileType = sourcecode.cpp.h; path = transport_model.hpp; sourceTree = "<group>"; };
-		354902B82537E0280095B597 /* computeGradientsLeastSquares.hpp */ = {isa = PBXFileReference; fileEncoding = 4; lastKnownFileType = sourcecode.cpp.h; path = computeGradientsLeastSquares.hpp; sourceTree = "<group>"; };
-		354902B92537E0280095B597 /* computeGradientsGreenGauss.hpp */ = {isa = PBXFileReference; fileEncoding = 4; lastKnownFileType = sourcecode.cpp.h; path = computeGradientsGreenGauss.hpp; sourceTree = "<group>"; };
-		354902BA2537E0280095B597 /* fluid_model.inl */ = {isa = PBXFileReference; fileEncoding = 4; lastKnownFileType = text; path = fluid_model.inl; sourceTree = "<group>"; };
-=======
 		354902B42537E0280095B597 /* CMarkerProfileReaderFVM.hpp */ = {isa = PBXFileReference; fileEncoding = 4; lastKnownFileType = sourcecode.cpp.h; path = CMarkerProfileReaderFVM.hpp; sourceTree = "<group>"; };
 		354902B52537E0280095B597 /* task_definition.inl */ = {isa = PBXFileReference; fileEncoding = 4; lastKnownFileType = text; path = task_definition.inl; sourceTree = "<group>"; };
 		354902B82537E0280095B597 /* computeGradientsLeastSquares.hpp */ = {isa = PBXFileReference; fileEncoding = 4; lastKnownFileType = sourcecode.cpp.h; path = computeGradientsLeastSquares.hpp; sourceTree = "<group>"; };
 		354902B92537E0280095B597 /* computeGradientsGreenGauss.hpp */ = {isa = PBXFileReference; fileEncoding = 4; lastKnownFileType = sourcecode.cpp.h; path = computeGradientsGreenGauss.hpp; sourceTree = "<group>"; };
->>>>>>> 1d63dcd7
 		354902BD2537E0280095B597 /* CConjugateHeatInterface.hpp */ = {isa = PBXFileReference; fileEncoding = 4; lastKnownFileType = sourcecode.cpp.h; path = CConjugateHeatInterface.hpp; sourceTree = "<group>"; };
 		354902BE2537E0280095B597 /* CInterface.hpp */ = {isa = PBXFileReference; fileEncoding = 4; lastKnownFileType = sourcecode.cpp.h; path = CInterface.hpp; sourceTree = "<group>"; };
 		354902C02537E0280095B597 /* CMixingPlaneInterface.hpp */ = {isa = PBXFileReference; fileEncoding = 4; lastKnownFileType = sourcecode.cpp.h; path = CMixingPlaneInterface.hpp; sourceTree = "<group>"; };
@@ -620,10 +569,6 @@
 		354902C42537E0280095B597 /* CFlowTractionInterface.hpp */ = {isa = PBXFileReference; fileEncoding = 4; lastKnownFileType = sourcecode.cpp.h; path = CFlowTractionInterface.hpp; sourceTree = "<group>"; };
 		354902C52537E0280095B597 /* CDisplacementsInterface.hpp */ = {isa = PBXFileReference; fileEncoding = 4; lastKnownFileType = sourcecode.cpp.h; path = CDisplacementsInterface.hpp; sourceTree = "<group>"; };
 		354902C62537E0280095B597 /* CDiscAdjFlowTractionInterface.hpp */ = {isa = PBXFileReference; fileEncoding = 4; lastKnownFileType = sourcecode.cpp.h; path = CDiscAdjFlowTractionInterface.hpp; sourceTree = "<group>"; };
-<<<<<<< HEAD
-		354902C72537E0280095B597 /* iteration_structure.hpp */ = {isa = PBXFileReference; fileEncoding = 4; lastKnownFileType = sourcecode.cpp.h; path = iteration_structure.hpp; sourceTree = "<group>"; };
-=======
->>>>>>> 1d63dcd7
 		354902C92537E0280095B597 /* CMarkerProfileReaderFVM.cpp */ = {isa = PBXFileReference; fileEncoding = 4; lastKnownFileType = sourcecode.cpp.cpp; path = CMarkerProfileReaderFVM.cpp; sourceTree = "<group>"; };
 		354902CA2537E0280095B597 /* python_wrapper_structure.cpp */ = {isa = PBXFileReference; fileEncoding = 4; lastKnownFileType = sourcecode.cpp.cpp; path = python_wrapper_structure.cpp; sourceTree = "<group>"; };
 		354902CF2537E0280095B597 /* CSinglezoneDriver.cpp */ = {isa = PBXFileReference; fileEncoding = 4; lastKnownFileType = sourcecode.cpp.cpp; path = CSinglezoneDriver.cpp; sourceTree = "<group>"; };
@@ -764,18 +709,11 @@
 		354903F92537E2C50095B597 /* CGeometry.hpp */ = {isa = PBXFileReference; fileEncoding = 4; lastKnownFileType = sourcecode.cpp.h; path = CGeometry.hpp; sourceTree = "<group>"; };
 		354903FA2537E2C50095B597 /* CPhysicalGeometry.hpp */ = {isa = PBXFileReference; fileEncoding = 4; lastKnownFileType = sourcecode.cpp.h; path = CPhysicalGeometry.hpp; sourceTree = "<group>"; };
 		354903FB2537E2C50095B597 /* CDummyGeometry.hpp */ = {isa = PBXFileReference; fileEncoding = 4; lastKnownFileType = sourcecode.cpp.h; path = CDummyGeometry.hpp; sourceTree = "<group>"; };
-<<<<<<< HEAD
-		357BEE46256D589B00423D14 /* CNEMOEulerSolver.cpp */ = {isa = PBXFileReference; fileEncoding = 4; lastKnownFileType = sourcecode.cpp.cpp; path = CNEMOEulerSolver.cpp; sourceTree = "<group>"; };
-		357BEE47256D589B00423D14 /* CNEMONSSolver.cpp */ = {isa = PBXFileReference; fileEncoding = 4; lastKnownFileType = sourcecode.cpp.cpp; path = CNEMONSSolver.cpp; sourceTree = "<group>"; };
-		357BEE4C256D592C00423D14 /* CPengRobinson.cpp */ = {isa = PBXFileReference; fileEncoding = 4; lastKnownFileType = sourcecode.cpp.cpp; path = CPengRobinson.cpp; sourceTree = "<group>"; };
-		357BEE4D256D592C00423D14 /* CUserDefinedTCLib.cpp */ = {isa = PBXFileReference; fileEncoding = 4; lastKnownFileType = sourcecode.cpp.cpp; path = CUserDefinedTCLib.cpp; sourceTree = "<group>"; };
-=======
 		3569BC6525819526004B4612 /* config_template.cfg */ = {isa = PBXFileReference; fileEncoding = 4; lastKnownFileType = text; name = config_template.cfg; path = ../../config_template.cfg; sourceTree = "<group>"; };
 		357BEE46256D589B00423D14 /* CNEMOEulerSolver.cpp */ = {isa = PBXFileReference; fileEncoding = 4; lastKnownFileType = sourcecode.cpp.cpp; path = CNEMOEulerSolver.cpp; sourceTree = "<group>"; };
 		357BEE47256D589B00423D14 /* CNEMONSSolver.cpp */ = {isa = PBXFileReference; fileEncoding = 4; lastKnownFileType = sourcecode.cpp.cpp; path = CNEMONSSolver.cpp; sourceTree = "<group>"; };
 		357BEE4C256D592C00423D14 /* CPengRobinson.cpp */ = {isa = PBXFileReference; fileEncoding = 4; lastKnownFileType = sourcecode.cpp.cpp; path = CPengRobinson.cpp; sourceTree = "<group>"; };
 		357BEE4D256D592C00423D14 /* CSU2TCLib.cpp */ = {isa = PBXFileReference; fileEncoding = 4; lastKnownFileType = sourcecode.cpp.cpp; path = CSU2TCLib.cpp; sourceTree = "<group>"; };
->>>>>>> 1d63dcd7
 		357BEE4E256D592C00423D14 /* CIdealGas.cpp */ = {isa = PBXFileReference; fileEncoding = 4; lastKnownFileType = sourcecode.cpp.cpp; path = CIdealGas.cpp; sourceTree = "<group>"; };
 		357BEE4F256D592C00423D14 /* CFluidModel.cpp */ = {isa = PBXFileReference; fileEncoding = 4; lastKnownFileType = sourcecode.cpp.cpp; path = CFluidModel.cpp; sourceTree = "<group>"; };
 		357BEE50256D592C00423D14 /* CNEMOGas.cpp */ = {isa = PBXFileReference; fileEncoding = 4; lastKnownFileType = sourcecode.cpp.cpp; path = CNEMOGas.cpp; sourceTree = "<group>"; };
@@ -838,11 +776,7 @@
 		357BEEA5256D706900423D14 /* CPolynomialConductivity.hpp */ = {isa = PBXFileReference; fileEncoding = 4; lastKnownFileType = sourcecode.cpp.h; path = CPolynomialConductivity.hpp; sourceTree = "<group>"; };
 		357BEEA6256D706900423D14 /* CVanDerWaalsGas.hpp */ = {isa = PBXFileReference; fileEncoding = 4; lastKnownFileType = sourcecode.cpp.h; path = CVanDerWaalsGas.hpp; sourceTree = "<group>"; };
 		357BEEA7256D706900423D14 /* CViscosityModel.hpp */ = {isa = PBXFileReference; fileEncoding = 4; lastKnownFileType = sourcecode.cpp.h; path = CViscosityModel.hpp; sourceTree = "<group>"; };
-<<<<<<< HEAD
-		357BEEA8256D706900423D14 /* CUserDefinedTCLib.hpp */ = {isa = PBXFileReference; fileEncoding = 4; lastKnownFileType = sourcecode.cpp.h; path = CUserDefinedTCLib.hpp; sourceTree = "<group>"; };
-=======
 		357BEEA8256D706900423D14 /* CSU2TCLib.hpp */ = {isa = PBXFileReference; fileEncoding = 4; lastKnownFileType = sourcecode.cpp.h; path = CSU2TCLib.hpp; sourceTree = "<group>"; };
->>>>>>> 1d63dcd7
 		357BEEA9256D706900423D14 /* CPolynomialConductivityRANS.hpp */ = {isa = PBXFileReference; fileEncoding = 4; lastKnownFileType = sourcecode.cpp.h; path = CPolynomialConductivityRANS.hpp; sourceTree = "<group>"; };
 		357BEEAA256D706900423D14 /* CIdealGas.hpp */ = {isa = PBXFileReference; fileEncoding = 4; lastKnownFileType = sourcecode.cpp.h; path = CIdealGas.hpp; sourceTree = "<group>"; };
 		357BEEAB256D706900423D14 /* CConstantPrandtlRANS.hpp */ = {isa = PBXFileReference; fileEncoding = 4; lastKnownFileType = sourcecode.cpp.h; path = CConstantPrandtlRANS.hpp; sourceTree = "<group>"; };
@@ -912,8 +846,6 @@
 		357BEF0E256D722500423D14 /* CFreeFormBlending.cpp */ = {isa = PBXFileReference; fileEncoding = 4; lastKnownFileType = sourcecode.cpp.cpp; path = CFreeFormBlending.cpp; sourceTree = "<group>"; };
 		357BEF0F256D722500423D14 /* CGridMovement.cpp */ = {isa = PBXFileReference; fileEncoding = 4; lastKnownFileType = sourcecode.cpp.cpp; path = CGridMovement.cpp; sourceTree = "<group>"; };
 		357BEF10256D722500423D14 /* CBSplineBlending.cpp */ = {isa = PBXFileReference; fileEncoding = 4; lastKnownFileType = sourcecode.cpp.cpp; path = CBSplineBlending.cpp; sourceTree = "<group>"; };
-<<<<<<< HEAD
-=======
 		35D6300425998751008DF28B /* CMultiGridQueue.cpp */ = {isa = PBXFileReference; fileEncoding = 4; lastKnownFileType = sourcecode.cpp.cpp; path = CMultiGridQueue.cpp; sourceTree = "<group>"; };
 		35D63006259987B7008DF28B /* blas_structure.cpp */ = {isa = PBXFileReference; fileEncoding = 4; lastKnownFileType = sourcecode.cpp.cpp; path = blas_structure.cpp; sourceTree = "<group>"; };
 		35D6301125998877008DF28B /* mpi_structure.hpp */ = {isa = PBXFileReference; fileEncoding = 4; lastKnownFileType = sourcecode.cpp.h; path = mpi_structure.hpp; sourceTree = "<group>"; };
@@ -922,7 +854,6 @@
 		35D6301425998877008DF28B /* vectorization.hpp */ = {isa = PBXFileReference; fileEncoding = 4; lastKnownFileType = sourcecode.cpp.h; path = vectorization.hpp; sourceTree = "<group>"; };
 		35D6301525998877008DF28B /* omp_structure.hpp */ = {isa = PBXFileReference; fileEncoding = 4; lastKnownFileType = sourcecode.cpp.h; path = omp_structure.hpp; sourceTree = "<group>"; };
 		35D6301725999185008DF28B /* CSquareMatrixCM.cpp */ = {isa = PBXFileReference; fileEncoding = 4; lastKnownFileType = sourcecode.cpp.cpp; path = CSquareMatrixCM.cpp; sourceTree = "<group>"; };
->>>>>>> 1d63dcd7
 /* End PBXFileReference section */
 
 /* Begin PBXFrameworksBuildPhase section */
@@ -939,10 +870,7 @@
 		08FB7794FE84155DC02AAC07 /* SU2_CFD */ = {
 			isa = PBXGroup;
 			children = (
-<<<<<<< HEAD
-=======
 				3569BC6525819526004B4612 /* config_template.cfg */,
->>>>>>> 1d63dcd7
 				354900E82537E0050095B597 /* Common */,
 				3549021A2537E0280095B597 /* SU2_CFD */,
 				1AB674ADFE9D54B511CA2CBB /* Products */,
@@ -971,39 +899,21 @@
 		354900E92537E0050095B597 /* include */ = {
 			isa = PBXGroup;
 			children = (
-<<<<<<< HEAD
-=======
 				35D6301025998877008DF28B /* parallelization */,
->>>>>>> 1d63dcd7
 				357BEE80256D6F7500423D14 /* adt */,
 				357BEE77256D6F7500423D14 /* basic_types */,
 				357BEE87256D6F7500423D14 /* containers */,
 				357BEE7A256D6F7500423D14 /* fem */,
 				357BEE8C256D6F7500423D14 /* grid_movement */,
 				354900EA2537E0050095B597 /* wall_model.hpp */,
-<<<<<<< HEAD
-				354900ED2537E0050095B597 /* mpi_structure.inl */,
 				354900EE2537E0050095B597 /* CConfig.hpp */,
-				354900F62537E0050095B597 /* mpi_structure.hpp */,
-				354900F72537E0050095B597 /* blas_structure.hpp */,
-=======
-				354900EE2537E0050095B597 /* CConfig.hpp */,
->>>>>>> 1d63dcd7
 				354900FB2537E0050095B597 /* interface_interpolation */,
 				354901032537E0050095B597 /* toolboxes */,
 				354901202537E0050095B597 /* option_structure.hpp */,
 				354901232537E0050095B597 /* graph_coloring_structure.hpp */,
-<<<<<<< HEAD
-				354901262537E0050095B597 /* CMultiGridQueue.hpp */,
 				3549012A2537E0050095B597 /* geometry */,
 				354901482537E0050095B597 /* option_structure.inl */,
 				354901492537E0050095B597 /* linear_algebra */,
-				354901532537E0050095B597 /* omp_structure.hpp */,
-=======
-				3549012A2537E0050095B597 /* geometry */,
-				354901482537E0050095B597 /* option_structure.inl */,
-				354901492537E0050095B597 /* linear_algebra */,
->>>>>>> 1d63dcd7
 			);
 			path = include;
 			sourceTree = "<group>";
@@ -1151,19 +1061,10 @@
 				357BEE5A256D59AA00423D14 /* adt */,
 				357BEE5F256D59AA00423D14 /* basic_types */,
 				357BEE61256D59AA00423D14 /* fem */,
-<<<<<<< HEAD
-				3549015F2537E0050095B597 /* CMultiGridQueue.cpp */,
-=======
->>>>>>> 1d63dcd7
 				354901662537E0050095B597 /* interface_interpolation */,
 				3549016F2537E0050095B597 /* toolboxes */,
 				3549018E2537E0050095B597 /* graph_coloring_structure.cpp */,
 				3549018F2537E0050095B597 /* meson.build */,
-<<<<<<< HEAD
-				354901902537E0050095B597 /* blas_structure.cpp */,
-				354901912537E0050095B597 /* mpi_structure.cpp */,
-=======
->>>>>>> 1d63dcd7
 				354901962537E0050095B597 /* wall_model.cpp */,
 				354901972537E0050095B597 /* geometry */,
 				354901C12537E0050095B597 /* linear_algebra */,
@@ -1191,10 +1092,7 @@
 			isa = PBXGroup;
 			children = (
 				354901702537E0050095B597 /* CSymmetricMatrix.cpp */,
-<<<<<<< HEAD
-=======
 				35D6301725999185008DF28B /* CSquareMatrixCM.cpp */,
->>>>>>> 1d63dcd7
 				354901712537E0050095B597 /* meson.build */,
 				354901722537E0050095B597 /* MMS */,
 				3549018A2537E0050095B597 /* CLinearPartitioner.cpp */,
@@ -1244,10 +1142,7 @@
 			children = (
 				354901982537E0050095B597 /* primal_grid */,
 				354901A52537E0050095B597 /* CMultiGridGeometry.cpp */,
-<<<<<<< HEAD
-=======
 				35D6300425998751008DF28B /* CMultiGridQueue.cpp */,
->>>>>>> 1d63dcd7
 				354901A62537E0050095B597 /* dual_grid */,
 				354901AD2537E0050095B597 /* meshreader */,
 				354901B42537E0050095B597 /* CPhysicalGeometry.cpp */,
@@ -1322,10 +1217,7 @@
 		354901C12537E0050095B597 /* linear_algebra */ = {
 			isa = PBXGroup;
 			children = (
-<<<<<<< HEAD
-=======
 				35D63006259987B7008DF28B /* blas_structure.cpp */,
->>>>>>> 1d63dcd7
 				354901C22537E0050095B597 /* CSysSolve_b.cpp */,
 				354901C32537E0050095B597 /* CSysMatrix.cpp */,
 				354901C42537E0050095B597 /* CSysVector.cpp */,
@@ -1361,20 +1253,6 @@
 				3549025C2537E0280095B597 /* solvers */,
 				354902772537E0280095B597 /* sgs_model.hpp */,
 				354902782537E0280095B597 /* numerics */,
-<<<<<<< HEAD
-				354902962537E0280095B597 /* fluid_model.hpp */,
-				354902972537E0280095B597 /* task_definition.hpp */,
-				354902982537E0280095B597 /* variables */,
-				354902B22537E0280095B597 /* SU2_CFD.hpp */,
-				354902B32537E0280095B597 /* transport_model.inl */,
-				354902B42537E0280095B597 /* CMarkerProfileReaderFVM.hpp */,
-				354902B52537E0280095B597 /* task_definition.inl */,
-				354902B62537E0280095B597 /* transport_model.hpp */,
-				354902B72537E0280095B597 /* gradients */,
-				354902BA2537E0280095B597 /* fluid_model.inl */,
-				354902BB2537E0280095B597 /* interfaces */,
-				354902C72537E0280095B597 /* iteration_structure.hpp */,
-=======
 				354902972537E0280095B597 /* task_definition.hpp */,
 				354902982537E0280095B597 /* variables */,
 				354902B22537E0280095B597 /* SU2_CFD.hpp */,
@@ -1382,7 +1260,6 @@
 				354902B52537E0280095B597 /* task_definition.inl */,
 				354902B72537E0280095B597 /* gradients */,
 				354902BB2537E0280095B597 /* interfaces */,
->>>>>>> 1d63dcd7
 			);
 			path = include;
 			sourceTree = "<group>";
@@ -1565,7 +1442,6 @@
 				354902852537E0280095B597 /* adj_sources.hpp */,
 			);
 			path = continuous_adjoint;
-<<<<<<< HEAD
 			sourceTree = "<group>";
 		};
 		3549028B2537E0280095B597 /* flow */ = {
@@ -1973,630 +1849,6 @@
 			isa = PBXGroup;
 			children = (
 				357BEE4C256D592C00423D14 /* CPengRobinson.cpp */,
-				357BEE4D256D592C00423D14 /* CUserDefinedTCLib.cpp */,
-				357BEE4E256D592C00423D14 /* CIdealGas.cpp */,
-				357BEE4F256D592C00423D14 /* CFluidModel.cpp */,
-				357BEE50256D592C00423D14 /* CNEMOGas.cpp */,
-				357BEE51256D592C00423D14 /* CVanDerWaalsGas.cpp */,
-				357BEE52256D592C00423D14 /* CMutationTCLib.cpp */,
-			);
-			path = fluid;
-			sourceTree = "<group>";
-		};
-		357BEE5A256D59AA00423D14 /* adt */ = {
-			isa = PBXGroup;
-			children = (
-				357BEE5B256D59AA00423D14 /* CADTElemClass.cpp */,
-				357BEE5C256D59AA00423D14 /* meson.build */,
-				357BEE5D256D59AA00423D14 /* CADTPointsOnlyClass.cpp */,
-				357BEE5E256D59AA00423D14 /* CADTBaseClass.cpp */,
-			);
-			path = adt;
-			sourceTree = "<group>";
-		};
-		357BEE5F256D59AA00423D14 /* basic_types */ = {
-			isa = PBXGroup;
-			children = (
-				357BEE60256D59AA00423D14 /* ad_structure.cpp */,
-			);
-			path = basic_types;
-			sourceTree = "<group>";
-		};
-		357BEE61256D59AA00423D14 /* fem */ = {
-			isa = PBXGroup;
-			children = (
-				357BEE62256D59AA00423D14 /* fem_standard_element.cpp */,
-				357BEE63256D59AA00423D14 /* geometry_structure_fem_part.cpp */,
-				357BEE64256D59AA00423D14 /* fem_gauss_jacobi_quadrature.cpp */,
-				357BEE65256D59AA00423D14 /* fem_work_estimate_metis.cpp */,
-				357BEE66256D59AA00423D14 /* fem_integration_rules.cpp */,
-				357BEE67256D59AA00423D14 /* meson.build */,
-				357BEE68256D59AA00423D14 /* fem_geometry_structure.cpp */,
-				357BEE69256D59AA00423D14 /* fem_cgns_elements.cpp */,
-				357BEE6A256D59AA00423D14 /* fem_wall_distance.cpp */,
-			);
-			path = fem;
-			sourceTree = "<group>";
-		};
-		357BEE77256D6F7500423D14 /* basic_types */ = {
-			isa = PBXGroup;
-			children = (
-				357BEE78256D6F7500423D14 /* ad_structure.hpp */,
-				357BEE79256D6F7500423D14 /* datatype_structure.hpp */,
-			);
-			path = basic_types;
-			sourceTree = "<group>";
-		};
-		357BEE7A256D6F7500423D14 /* fem */ = {
-			isa = PBXGroup;
-			children = (
-				357BEE7B256D6F7500423D14 /* fem_cgns_elements.hpp */,
-				357BEE7C256D6F7500423D14 /* fem_geometry_structure.hpp */,
-				357BEE7D256D6F7500423D14 /* fem_standard_element.hpp */,
-				357BEE7E256D6F7500423D14 /* geometry_structure_fem_part.hpp */,
-				357BEE7F256D6F7500423D14 /* fem_gauss_jacobi_quadrature.hpp */,
-			);
-			path = fem;
-			sourceTree = "<group>";
-		};
-		357BEE80256D6F7500423D14 /* adt */ = {
-			isa = PBXGroup;
-			children = (
-				357BEE81256D6F7500423D14 /* CADTPointsOnlyClass.hpp */,
-				357BEE82256D6F7500423D14 /* CADTBaseClass.hpp */,
-				357BEE83256D6F7500423D14 /* CBBoxTargetClass.hpp */,
-				357BEE84256D6F7500423D14 /* CADTNodeClass.hpp */,
-				357BEE85256D6F7500423D14 /* CADTElemClass.hpp */,
-				357BEE86256D6F7500423D14 /* CADTComparePointClass.hpp */,
-			);
-			path = adt;
-			sourceTree = "<group>";
-		};
-		357BEE87256D6F7500423D14 /* containers */ = {
-			isa = PBXGroup;
-			children = (
-				357BEE88256D6F7500423D14 /* CVertexMap.hpp */,
-				357BEE89256D6F7500423D14 /* container_decorators.hpp */,
-				357BEE8A256D6F7500423D14 /* CFastFindAndEraseQueue.hpp */,
-				357BEE8B256D6F7500423D14 /* C2DContainer.hpp */,
-			);
-			path = containers;
-			sourceTree = "<group>";
-		};
-		357BEE8C256D6F7500423D14 /* grid_movement */ = {
-			isa = PBXGroup;
-			children = (
-				357BEE8D256D6F7500423D14 /* CBSplineBlending.hpp */,
-				357BEE8E256D6F7500423D14 /* CFreeFormBlending.hpp */,
-				357BEE8F256D6F7500423D14 /* CGridMovement.hpp */,
-				357BEE90256D6F7500423D14 /* CBezierBlending.hpp */,
-				357BEE91256D6F7500423D14 /* CSurfaceMovement.hpp */,
-				357BEE92256D6F7500423D14 /* CVolumetricMovement.hpp */,
-				357BEE93256D6F7500423D14 /* CFreeFormDefBox.hpp */,
-			);
-			path = grid_movement;
-			sourceTree = "<group>";
-		};
-		357BEE99256D706900423D14 /* fluid */ = {
-			isa = PBXGroup;
-			children = (
-				357BEE9A256D706900423D14 /* CIncIdealGasPolynomial.hpp */,
-				357BEE9B256D706900423D14 /* CConductivityModel.hpp */,
-				357BEE9C256D706900423D14 /* CIncIdealGas.hpp */,
-				357BEE9D256D706900423D14 /* CConstantViscosity.hpp */,
-				357BEE9E256D706900423D14 /* CConstantConductivityRANS.hpp */,
-				357BEE9F256D706900423D14 /* CMutationTCLib.hpp */,
-				357BEEA0256D706900423D14 /* CConstantPrandtl.hpp */,
-				357BEEA1256D706900423D14 /* CSutherland.hpp */,
-				357BEEA2256D706900423D14 /* CConstantDensity.hpp */,
-				357BEEA3256D706900423D14 /* CNEMOGas.hpp */,
-				357BEEA4256D706900423D14 /* CConstantConductivity.hpp */,
-				357BEEA5256D706900423D14 /* CPolynomialConductivity.hpp */,
-				357BEEA6256D706900423D14 /* CVanDerWaalsGas.hpp */,
-				357BEEA7256D706900423D14 /* CViscosityModel.hpp */,
-				357BEEA8256D706900423D14 /* CUserDefinedTCLib.hpp */,
-				357BEEA9256D706900423D14 /* CPolynomialConductivityRANS.hpp */,
-				357BEEAA256D706900423D14 /* CIdealGas.hpp */,
-				357BEEAB256D706900423D14 /* CConstantPrandtlRANS.hpp */,
-				357BEEAC256D706900423D14 /* CFluidModel.hpp */,
-				357BEEAD256D706900423D14 /* CPengRobinson.hpp */,
-				357BEEAE256D706900423D14 /* CPolynomialViscosity.hpp */,
-			);
-			path = fluid;
-			sourceTree = "<group>";
-		};
-		357BEEAF256D708200423D14 /* iteration */ = {
-			isa = PBXGroup;
-			children = (
-				357BEEB0256D708200423D14 /* CIteration.hpp */,
-				357BEEB1256D708200423D14 /* CDiscAdjFEAIteration.hpp */,
-				357BEEB2256D708200423D14 /* CFEAIteration.hpp */,
-				357BEEB3256D708200423D14 /* CFEMFluidIteration.hpp */,
-				357BEEB4256D708200423D14 /* CFluidIteration.hpp */,
-				357BEEB5256D708200423D14 /* CDiscAdjHeatIteration.hpp */,
-				357BEEB6256D708200423D14 /* CIterationFactory.hpp */,
-				357BEEB7256D708200423D14 /* CHeatIteration.hpp */,
-				357BEEB8256D708200423D14 /* CTurboIteration.hpp */,
-				357BEEB9256D708200423D14 /* CDiscAdjFluidIteration.hpp */,
-				357BEEBA256D708200423D14 /* CAdjFluidIteration.hpp */,
-			);
-			path = iteration;
-			sourceTree = "<group>";
-		};
-		357BEEBB256D70B900423D14 /* numerics_simd */ = {
-			isa = PBXGroup;
-			children = (
-				357BEEBC256D70B900423D14 /* CNumericsSIMD.cpp */,
-				357BEEBD256D70B900423D14 /* CNumericsSIMD.hpp */,
-				357BEEBE256D70B900423D14 /* util.hpp */,
-				357BEEBF256D70B900423D14 /* flow */,
-			);
-			path = numerics_simd;
-			sourceTree = "<group>";
-		};
-		357BEEBF256D70B900423D14 /* flow */ = {
-			isa = PBXGroup;
-			children = (
-				357BEEC0256D70B900423D14 /* diffusion */,
-				357BEEC3256D70B900423D14 /* variables.hpp */,
-				357BEEC4256D70B900423D14 /* convection */,
-			);
-			path = flow;
-			sourceTree = "<group>";
-		};
-		357BEEC0256D70B900423D14 /* diffusion */ = {
-			isa = PBXGroup;
-			children = (
-				357BEEC1256D70B900423D14 /* viscous_fluxes.hpp */,
-				357BEEC2256D70B900423D14 /* common.hpp */,
-			);
-			path = diffusion;
-			sourceTree = "<group>";
-		};
-		357BEEC4256D70B900423D14 /* convection */ = {
-			isa = PBXGroup;
-			children = (
-				357BEEC5256D70B900423D14 /* centered.hpp */,
-				357BEEC6256D70B900423D14 /* roe.hpp */,
-				357BEEC7256D70B900423D14 /* common.hpp */,
-			);
-			path = convection;
-			sourceTree = "<group>";
-		};
-		357BEECA256D711C00423D14 /* iteration */ = {
-			isa = PBXGroup;
-			children = (
-				357BEECB256D711C00423D14 /* CAdjFluidIteration.cpp */,
-				357BEECC256D711C00423D14 /* CIterationFactory.cpp */,
-				357BEECD256D711C00423D14 /* CHeatIteration.cpp */,
-				357BEECE256D711C00423D14 /* CTurboIteration.cpp */,
-				357BEECF256D711C00423D14 /* CDiscAdjFluidIteration.cpp */,
-				357BEED0256D711C00423D14 /* CFEMFluidIteration.cpp */,
-				357BEED1256D711C00423D14 /* CFluidIteration.cpp */,
-				357BEED2256D711C00423D14 /* CDiscAdjHeatIteration.cpp */,
-				357BEED3256D711C00423D14 /* CIteration.cpp */,
-				357BEED4256D711C00423D14 /* CDiscAdjFEAIteration.cpp */,
-				357BEED5256D711C00423D14 /* CFEAIteration.cpp */,
-			);
-			path = iteration;
-			sourceTree = "<group>";
-		};
-		357BEEE9256D71E100423D14 /* NEMO */ = {
-			isa = PBXGroup;
-			children = (
-				357BEEEA256D71E100423D14 /* convection */,
-				357BEEF1256D71E100423D14 /* NEMO_sources.cpp */,
-				357BEEF2256D71E100423D14 /* NEMO_diffusion.cpp */,
-				357BEEF3256D71E100423D14 /* CNEMONumerics.cpp */,
-			);
-=======
-			sourceTree = "<group>";
-		};
-		3549028B2537E0280095B597 /* flow */ = {
-			isa = PBXGroup;
-			children = (
-				3549028C2537E0280095B597 /* flow_sources.hpp */,
-				3549028D2537E0280095B597 /* convection */,
-				354902952537E0280095B597 /* flow_diffusion.hpp */,
-			);
-			path = flow;
-			sourceTree = "<group>";
-		};
-		3549028D2537E0280095B597 /* convection */ = {
-			isa = PBXGroup;
-			children = (
-				3549028E2537E0280095B597 /* fvs.hpp */,
-				3549028F2537E0280095B597 /* hllc.hpp */,
-				354902902537E0280095B597 /* fds.hpp */,
-				354902912537E0280095B597 /* cusp.hpp */,
-				354902922537E0280095B597 /* centered.hpp */,
-				354902932537E0280095B597 /* roe.hpp */,
-				354902942537E0280095B597 /* ausm_slau.hpp */,
-			);
-			path = convection;
-			sourceTree = "<group>";
-		};
-		354902982537E0280095B597 /* variables */ = {
-			isa = PBXGroup;
-			children = (
-				357BEEE7256D717900423D14 /* CNEMOEulerVariable.hpp */,
-				357BEEE8256D717900423D14 /* CNEMONSVariable.hpp */,
-				354902992537E0280095B597 /* CFEABoundVariable.hpp */,
-				3549029A2537E0280095B597 /* CNSVariable.hpp */,
-				3549029B2537E0280095B597 /* CTurbSAVariable.hpp */,
-				3549029C2537E0280095B597 /* CHeatVariable.hpp */,
-				3549029D2537E0280095B597 /* CRadP1Variable.hpp */,
-				3549029E2537E0280095B597 /* CRadVariable.hpp */,
-				3549029F2537E0280095B597 /* CFEAVariable.hpp */,
-				354902A02537E0280095B597 /* CEulerVariable.hpp */,
-				354902A12537E0280095B597 /* CMeshVariable.hpp */,
-				354902A22537E0280095B597 /* CDiscAdjMeshBoundVariable.hpp */,
-				354902A32537E0280095B597 /* CIncNSVariable.hpp */,
-				354902A42537E0280095B597 /* CTurbVariable.hpp */,
-				354902A52537E0280095B597 /* CAdjNSVariable.hpp */,
-				354902A62537E0280095B597 /* CTransLMVariable.hpp */,
-				354902A72537E0280095B597 /* CVariable.hpp */,
-				354902A82537E0280095B597 /* CDiscAdjFEABoundVariable.hpp */,
-				354902A92537E0280095B597 /* CMeshBoundVariable.hpp */,
-				354902AA2537E0280095B597 /* CDiscAdjFEAVariable.hpp */,
-				354902AB2537E0280095B597 /* CBaselineVariable.hpp */,
-				354902AC2537E0280095B597 /* CAdjTurbVariable.hpp */,
-				354902AD2537E0280095B597 /* CAdjEulerVariable.hpp */,
-				354902AE2537E0280095B597 /* CTurbSSTVariable.hpp */,
-				354902AF2537E0280095B597 /* CMeshElement.hpp */,
-				354902B02537E0280095B597 /* CDiscAdjVariable.hpp */,
-				354902B12537E0280095B597 /* CIncEulerVariable.hpp */,
-			);
-			path = variables;
-			sourceTree = "<group>";
-		};
-		354902B72537E0280095B597 /* gradients */ = {
-			isa = PBXGroup;
-			children = (
-				354902B82537E0280095B597 /* computeGradientsLeastSquares.hpp */,
-				354902B92537E0280095B597 /* computeGradientsGreenGauss.hpp */,
-			);
-			path = gradients;
-			sourceTree = "<group>";
-		};
-		354902BB2537E0280095B597 /* interfaces */ = {
-			isa = PBXGroup;
-			children = (
-				354902BC2537E0280095B597 /* cht */,
-				354902BE2537E0280095B597 /* CInterface.hpp */,
-				354902BF2537E0280095B597 /* cfd */,
-				354902C32537E0280095B597 /* fsi */,
-			);
-			path = interfaces;
-			sourceTree = "<group>";
-		};
-		354902BC2537E0280095B597 /* cht */ = {
-			isa = PBXGroup;
-			children = (
-				354902BD2537E0280095B597 /* CConjugateHeatInterface.hpp */,
-			);
-			path = cht;
-			sourceTree = "<group>";
-		};
-		354902BF2537E0280095B597 /* cfd */ = {
-			isa = PBXGroup;
-			children = (
-				354902C02537E0280095B597 /* CMixingPlaneInterface.hpp */,
-				354902C12537E0280095B597 /* CSlidingInterface.hpp */,
-				354902C22537E0280095B597 /* CConservativeVarsInterface.hpp */,
-			);
-			path = cfd;
-			sourceTree = "<group>";
-		};
-		354902C32537E0280095B597 /* fsi */ = {
-			isa = PBXGroup;
-			children = (
-				354902C42537E0280095B597 /* CFlowTractionInterface.hpp */,
-				354902C52537E0280095B597 /* CDisplacementsInterface.hpp */,
-				354902C62537E0280095B597 /* CDiscAdjFlowTractionInterface.hpp */,
-			);
-			path = fsi;
-			sourceTree = "<group>";
-		};
-		354902C82537E0280095B597 /* src */ = {
-			isa = PBXGroup;
-			children = (
-				357BEECA256D711C00423D14 /* iteration */,
-				357BEE4B256D592C00423D14 /* fluid */,
-				354902C92537E0280095B597 /* CMarkerProfileReaderFVM.cpp */,
-				354902CA2537E0280095B597 /* python_wrapper_structure.cpp */,
-				354902CE2537E0280095B597 /* drivers */,
-				354902D62537E0280095B597 /* limiters */,
-				354902D82537E0280095B597 /* integration */,
-				354902E12537E0280095B597 /* output */,
-				354903072537E0280095B597 /* solvers */,
-				354903222537E0280095B597 /* SU2_CFD.cpp */,
-				354903232537E0280095B597 /* meson.build */,
-				354903242537E0280095B597 /* numerics */,
-				354903422537E0280095B597 /* variables */,
-				3549035C2537E0280095B597 /* definition_structure.cpp */,
-				3549035E2537E0280095B597 /* interfaces */,
-			);
-			path = src;
-			sourceTree = "<group>";
-		};
-		354902CE2537E0280095B597 /* drivers */ = {
-			isa = PBXGroup;
-			children = (
-				354902CF2537E0280095B597 /* CSinglezoneDriver.cpp */,
-				354902D02537E0280095B597 /* CDiscAdjSinglezoneDriver.cpp */,
-				354902D12537E0280095B597 /* CDiscAdjMultizoneDriver.cpp */,
-				354902D22537E0280095B597 /* CDriver.cpp */,
-				354902D32537E0280095B597 /* CDummyDriver.cpp */,
-				354902D42537E0280095B597 /* CMultizoneDriver.cpp */,
-			);
-			path = drivers;
-			sourceTree = "<group>";
-		};
-		354902D62537E0280095B597 /* limiters */ = {
-			isa = PBXGroup;
-			children = (
-				354902D72537E0280095B597 /* CLimiterDetails.cpp */,
-			);
-			path = limiters;
-			sourceTree = "<group>";
-		};
-		354902D82537E0280095B597 /* integration */ = {
-			isa = PBXGroup;
-			children = (
-				354902D92537E0280095B597 /* CFEM_DG_Integration.cpp */,
-				354902DA2537E0280095B597 /* CIntegration.cpp */,
-				354902DB2537E0280095B597 /* CStructuralIntegration.cpp */,
-				354902DC2537E0280095B597 /* CSingleGridIntegration.cpp */,
-				354902DD2537E0280095B597 /* CMultiGridIntegration.cpp */,
-				354902DE2537E0280095B597 /* CIntegrationFactory.cpp */,
-			);
-			path = integration;
-			sourceTree = "<group>";
-		};
-		354902E12537E0280095B597 /* output */ = {
-			isa = PBXGroup;
-			children = (
-				357BEEE1256D712600423D14 /* CNEMOCompOutput.cpp */,
-				354902E22537E0280095B597 /* COutput.cpp */,
-				354902E32537E0280095B597 /* COutputFactory.cpp */,
-				354902E42537E0280095B597 /* tools */,
-				354902E62537E0280095B597 /* CAdjElasticityOutput.cpp */,
-				354902E72537E0280095B597 /* CElasticityOutput.cpp */,
-				354902E82537E0280095B597 /* CMeshOutput.cpp */,
-				354902E92537E0280095B597 /* CMultizoneOutput.cpp */,
-				354902EA2537E0280095B597 /* CFlowOutput.cpp */,
-				354902EB2537E0280095B597 /* output_structure_legacy.cpp */,
-				354902EC2537E0280095B597 /* filewriter */,
-				354902FE2537E0280095B597 /* CAdjFlowIncOutput.cpp */,
-				354902FF2537E0280095B597 /* CFlowCompOutput.cpp */,
-				354903002537E0280095B597 /* CBaselineOutput.cpp */,
-				354903012537E0280095B597 /* output_physics.cpp */,
-				354903022537E0280095B597 /* CFlowIncOutput.cpp */,
-				354903032537E0280095B597 /* CAdjHeatOutput.cpp */,
-				354903042537E0280095B597 /* CFlowCompFEMOutput.cpp */,
-				354903052537E0280095B597 /* CAdjFlowCompOutput.cpp */,
-				354903062537E0280095B597 /* CHeatOutput.cpp */,
-			);
-			path = output;
-			sourceTree = "<group>";
-		};
-		354902E42537E0280095B597 /* tools */ = {
-			isa = PBXGroup;
-			children = (
-				354902E52537E0280095B597 /* CWindowingTools.cpp */,
-			);
-			path = tools;
-			sourceTree = "<group>";
-		};
-		354902EC2537E0280095B597 /* filewriter */ = {
-			isa = PBXGroup;
-			children = (
-				354902ED2537E0280095B597 /* CCSVFileWriter.cpp */,
-				354902EE2537E0280095B597 /* CSurfaceFVMDataSorter.cpp */,
-				354902EF2537E0280095B597 /* CParallelFileWriter.cpp */,
-				354902F02537E0280095B597 /* CSTLFileWriter.cpp */,
-				354902F12537E0280095B597 /* CParallelDataSorter.cpp */,
-				354902F22537E0280095B597 /* CParaviewBinaryFileWriter.cpp */,
-				354902F32537E0280095B597 /* CFEMDataSorter.cpp */,
-				354902F42537E0280095B597 /* CParaviewXMLFileWriter.cpp */,
-				354902F52537E0280095B597 /* CParaviewVTMFileWriter.cpp */,
-				354902F62537E0280095B597 /* CSU2BinaryFileWriter.cpp */,
-				354902F72537E0280095B597 /* CTecplotBinaryFileWriter.cpp */,
-				354902F82537E0280095B597 /* CSU2FileWriter.cpp */,
-				354902F92537E0280095B597 /* CFVMDataSorter.cpp */,
-				354902FA2537E0280095B597 /* CParaviewFileWriter.cpp */,
-				354902FB2537E0280095B597 /* CSurfaceFEMDataSorter.cpp */,
-				354902FC2537E0280095B597 /* CTecplotFileWriter.cpp */,
-				354902FD2537E0280095B597 /* CSU2MeshFileWriter.cpp */,
-			);
-			path = filewriter;
-			sourceTree = "<group>";
-		};
-		354903072537E0280095B597 /* solvers */ = {
-			isa = PBXGroup;
-			children = (
-				357BEE46256D589B00423D14 /* CNEMOEulerSolver.cpp */,
-				357BEE47256D589B00423D14 /* CNEMONSSolver.cpp */,
-				354903082537E0280095B597 /* CIncEulerSolver.cpp */,
-				354903092537E0280095B597 /* CTurbSolver.cpp */,
-				3549030A2537E0280095B597 /* CAdjEulerSolver.cpp */,
-				3549030B2537E0280095B597 /* CTurbSSTSolver.cpp */,
-				3549030C2537E0280095B597 /* CDiscAdjFEASolver.cpp */,
-				3549030D2537E0280095B597 /* CRadP1Solver.cpp */,
-				3549030E2537E0280095B597 /* CFEASolver.cpp */,
-				3549030F2537E0280095B597 /* CHeatSolver.cpp */,
-				354903102537E0280095B597 /* CTemplateSolver.cpp */,
-				354903112537E0280095B597 /* CTransLMSolver.cpp */,
-				354903122537E0280095B597 /* CAdjTurbSolver.cpp */,
-				354903132537E0280095B597 /* CIncNSSolver.cpp */,
-				354903142537E0280095B597 /* CSolverFactory.cpp */,
-				354903152537E0280095B597 /* CBaselineSolver_FEM.cpp */,
-				354903162537E0280095B597 /* CSolver.cpp */,
-				354903172537E0280095B597 /* CMeshSolver.cpp */,
-				354903182537E0280095B597 /* CDiscAdjMeshSolver.cpp */,
-				354903192537E0280095B597 /* CTurbSASolver.cpp */,
-				3549031A2537E0280095B597 /* CAdjNSSolver.cpp */,
-				3549031B2537E0280095B597 /* CNSSolver.cpp */,
-				3549031C2537E0280095B597 /* CDiscAdjSolver.cpp */,
-				3549031D2537E0280095B597 /* CEulerSolver.cpp */,
-				3549031E2537E0280095B597 /* CFEM_DG_EulerSolver.cpp */,
-				3549031F2537E0280095B597 /* CFEM_DG_NSSolver.cpp */,
-				354903202537E0280095B597 /* CBaselineSolver.cpp */,
-				354903212537E0280095B597 /* CRadSolver.cpp */,
-			);
-			path = solvers;
-			sourceTree = "<group>";
-		};
-		354903242537E0280095B597 /* numerics */ = {
-			isa = PBXGroup;
-			children = (
-				357BEEE9256D71E100423D14 /* NEMO */,
-				354903252537E0280095B597 /* template.cpp */,
-				354903262537E0280095B597 /* elasticity */,
-				3549032B2537E0280095B597 /* transition.cpp */,
-				3549032C2537E0280095B597 /* radiation.cpp */,
-				3549032D2537E0280095B597 /* turbulent */,
-				354903312537E0280095B597 /* heat.cpp */,
-				354903322537E0280095B597 /* continuous_adjoint */,
-				354903362537E0280095B597 /* CNumerics.cpp */,
-				354903372537E0280095B597 /* flow */,
-			);
-			path = numerics;
-			sourceTree = "<group>";
-		};
-		354903262537E0280095B597 /* elasticity */ = {
-			isa = PBXGroup;
-			children = (
-				354903272537E0280095B597 /* CFEANonlinearElasticity.cpp */,
-				354903282537E0280095B597 /* CFEALinearElasticity.cpp */,
-				354903292537E0280095B597 /* CFEAElasticity.cpp */,
-				3549032A2537E0280095B597 /* nonlinear_models.cpp */,
-			);
-			path = elasticity;
-			sourceTree = "<group>";
-		};
-		3549032D2537E0280095B597 /* turbulent */ = {
-			isa = PBXGroup;
-			children = (
-				3549032E2537E0280095B597 /* turb_convection.cpp */,
-				3549032F2537E0280095B597 /* turb_sources.cpp */,
-				354903302537E0280095B597 /* turb_diffusion.cpp */,
-			);
-			path = turbulent;
-			sourceTree = "<group>";
-		};
-		354903322537E0280095B597 /* continuous_adjoint */ = {
-			isa = PBXGroup;
-			children = (
-				354903332537E0280095B597 /* adj_diffusion.cpp */,
-				354903342537E0280095B597 /* adj_sources.cpp */,
-				354903352537E0280095B597 /* adj_convection.cpp */,
-			);
-			path = continuous_adjoint;
-			sourceTree = "<group>";
-		};
-		354903372537E0280095B597 /* flow */ = {
-			isa = PBXGroup;
-			children = (
-				354903382537E0280095B597 /* flow_diffusion.cpp */,
-				354903392537E0280095B597 /* convection */,
-				354903412537E0280095B597 /* flow_sources.cpp */,
-			);
-			path = flow;
-			sourceTree = "<group>";
-		};
-		354903392537E0280095B597 /* convection */ = {
-			isa = PBXGroup;
-			children = (
-				3549033A2537E0280095B597 /* ausm_slau.cpp */,
-				3549033B2537E0280095B597 /* cusp.cpp */,
-				3549033C2537E0280095B597 /* centered.cpp */,
-				3549033D2537E0280095B597 /* roe.cpp */,
-				3549033E2537E0280095B597 /* fds.cpp */,
-				3549033F2537E0280095B597 /* fvs.cpp */,
-				354903402537E0280095B597 /* hllc.cpp */,
-			);
-			path = convection;
-			sourceTree = "<group>";
-		};
-		354903422537E0280095B597 /* variables */ = {
-			isa = PBXGroup;
-			children = (
-				357BEEE3256D716400423D14 /* CNEMOEulerVariable.cpp */,
-				357BEEE4256D716400423D14 /* CNEMONSVariable.cpp */,
-				354903432537E0280095B597 /* CTurbSSTVariable.cpp */,
-				354903442537E0280095B597 /* CMeshElement.cpp */,
-				354903452537E0280095B597 /* CDiscAdjVariable.cpp */,
-				354903462537E0280095B597 /* CIncEulerVariable.cpp */,
-				354903472537E0280095B597 /* CVariable.cpp */,
-				354903482537E0280095B597 /* CMeshBoundVariable.cpp */,
-				354903492537E0280095B597 /* CDiscAdjFEABoundVariable.cpp */,
-				3549034A2537E0280095B597 /* CDiscAdjFEAVariable.cpp */,
-				3549034B2537E0280095B597 /* CBaselineVariable.cpp */,
-				3549034C2537E0280095B597 /* CAdjTurbVariable.cpp */,
-				3549034D2537E0280095B597 /* CAdjEulerVariable.cpp */,
-				3549034E2537E0280095B597 /* CEulerVariable.cpp */,
-				3549034F2537E0280095B597 /* CMeshVariable.cpp */,
-				354903502537E0280095B597 /* CDiscAdjMeshBoundVariable.cpp */,
-				354903512537E0280095B597 /* CIncNSVariable.cpp */,
-				354903522537E0280095B597 /* CTurbVariable.cpp */,
-				354903532537E0280095B597 /* CAdjNSVariable.cpp */,
-				354903542537E0280095B597 /* CTransLMVariable.cpp */,
-				354903552537E0280095B597 /* CFEABoundVariable.cpp */,
-				354903562537E0280095B597 /* CNSVariable.cpp */,
-				354903572537E0280095B597 /* CHeatVariable.cpp */,
-				354903582537E0280095B597 /* CTurbSAVariable.cpp */,
-				354903592537E0280095B597 /* CRadP1Variable.cpp */,
-				3549035A2537E0280095B597 /* CRadVariable.cpp */,
-				3549035B2537E0280095B597 /* CFEAVariable.cpp */,
-			);
-			path = variables;
-			sourceTree = "<group>";
-		};
-		3549035E2537E0280095B597 /* interfaces */ = {
-			isa = PBXGroup;
-			children = (
-				3549035F2537E0280095B597 /* cht */,
-				354903612537E0280095B597 /* CInterface.cpp */,
-				354903622537E0280095B597 /* cfd */,
-				354903662537E0280095B597 /* fsi */,
-			);
-			path = interfaces;
-			sourceTree = "<group>";
-		};
-		3549035F2537E0280095B597 /* cht */ = {
-			isa = PBXGroup;
-			children = (
-				354903602537E0280095B597 /* CConjugateHeatInterface.cpp */,
-			);
-			path = cht;
-			sourceTree = "<group>";
-		};
-		354903622537E0280095B597 /* cfd */ = {
-			isa = PBXGroup;
-			children = (
-				354903632537E0280095B597 /* CConservativeVarsInterface.cpp */,
-				354903642537E0280095B597 /* CSlidingInterface.cpp */,
-				354903652537E0280095B597 /* CMixingPlaneInterface.cpp */,
-			);
-			path = cfd;
-			sourceTree = "<group>";
-		};
-		354903662537E0280095B597 /* fsi */ = {
-			isa = PBXGroup;
-			children = (
-				354903672537E0280095B597 /* CDisplacementsInterface.cpp */,
-				354903682537E0280095B597 /* CDiscAdjFlowTractionInterface.cpp */,
-				354903692537E0280095B597 /* CFlowTractionInterface.cpp */,
-			);
-			path = fsi;
-			sourceTree = "<group>";
-		};
-		357BEE4B256D592C00423D14 /* fluid */ = {
-			isa = PBXGroup;
-			children = (
-				357BEE4C256D592C00423D14 /* CPengRobinson.cpp */,
 				357BEE4D256D592C00423D14 /* CSU2TCLib.cpp */,
 				357BEE4E256D592C00423D14 /* CIdealGas.cpp */,
 				357BEE4F256D592C00423D14 /* CFluidModel.cpp */,
@@ -2813,7 +2065,6 @@
 				357BEEF2256D71E100423D14 /* NEMO_diffusion.cpp */,
 				357BEEF3256D71E100423D14 /* CNEMONumerics.cpp */,
 			);
->>>>>>> 1d63dcd7
 			path = NEMO;
 			sourceTree = "<group>";
 		};
@@ -2867,8 +2118,6 @@
 				357BEF10256D722500423D14 /* CBSplineBlending.cpp */,
 			);
 			path = grid_movement;
-<<<<<<< HEAD
-=======
 			sourceTree = "<group>";
 		};
 		35D6301025998877008DF28B /* parallelization */ = {
@@ -2881,7 +2130,6 @@
 				35D6301525998877008DF28B /* omp_structure.hpp */,
 			);
 			path = parallelization;
->>>>>>> 1d63dcd7
 			sourceTree = "<group>";
 		};
 /* End PBXGroup section */
@@ -2969,20 +2217,13 @@
 				354903B52537E0290095B597 /* CNSSolver.cpp in Sources */,
 				354903CD2537E0290095B597 /* ausm_slau.cpp in Sources */,
 				357BEEDE256D711C00423D14 /* CIteration.cpp in Sources */,
-<<<<<<< HEAD
-=======
 				35D6301625998877008DF28B /* mpi_structure.cpp in Sources */,
->>>>>>> 1d63dcd7
 				354903EB2537E0290095B597 /* CRadP1Variable.cpp in Sources */,
 				357BEE70256D59AA00423D14 /* geometry_structure_fem_part.cpp in Sources */,
 				357BEED9256D711C00423D14 /* CTurboIteration.cpp in Sources */,
 				354902052537E0050095B597 /* CSU2ASCIIMeshReaderFVM.cpp in Sources */,
 				3549039D2537E0290095B597 /* CFlowIncOutput.cpp in Sources */,
-<<<<<<< HEAD
-				357BEE54256D592C00423D14 /* CUserDefinedTCLib.cpp in Sources */,
-=======
 				357BEE54256D592C00423D14 /* CSU2TCLib.cpp in Sources */,
->>>>>>> 1d63dcd7
 				354902012537E0050095B597 /* CDualGrid.cpp in Sources */,
 				354903CF2537E0290095B597 /* centered.cpp in Sources */,
 				354903932537E0290095B597 /* CSU2FileWriter.cpp in Sources */,
@@ -2992,10 +2233,7 @@
 				354903B72537E0290095B597 /* CEulerSolver.cpp in Sources */,
 				354903A92537E0290095B597 /* CHeatSolver.cpp in Sources */,
 				357BEE6B256D59AA00423D14 /* CADTElemClass.cpp in Sources */,
-<<<<<<< HEAD
-=======
 				35D6300525998751008DF28B /* CMultiGridQueue.cpp in Sources */,
->>>>>>> 1d63dcd7
 				354903BE2537E0290095B597 /* CFEANonlinearElasticity.cpp in Sources */,
 				354903762537E0280095B597 /* CLimiterDetails.cpp in Sources */,
 				354903C02537E0290095B597 /* CFEAElasticity.cpp in Sources */,
@@ -3008,10 +2246,7 @@
 				354903DF2537E0290095B597 /* CAdjEulerVariable.cpp in Sources */,
 				354901FA2537E0050095B597 /* CTetrahedron.cpp in Sources */,
 				354903D92537E0290095B597 /* CVariable.cpp in Sources */,
-<<<<<<< HEAD
-=======
 				35D6301825999185008DF28B /* CSquareMatrixCM.cpp in Sources */,
->>>>>>> 1d63dcd7
 				354903C62537E0290095B597 /* turb_diffusion.cpp in Sources */,
 				354903E72537E0290095B597 /* CFEABoundVariable.cpp in Sources */,
 				354903C72537E0290095B597 /* heat.cpp in Sources */,
@@ -3075,18 +2310,10 @@
 				354902192537E0050095B597 /* CConfig.cpp in Sources */,
 				354903842537E0280095B597 /* CMeshOutput.cpp in Sources */,
 				354903AD2537E0290095B597 /* CIncNSSolver.cpp in Sources */,
-<<<<<<< HEAD
-				354901EE2537E0050095B597 /* mpi_structure.cpp in Sources */,
-=======
->>>>>>> 1d63dcd7
 				357BEEC8256D70B900423D14 /* CNumericsSIMD.cpp in Sources */,
 				357BEEFC256D71E100423D14 /* CNEMONumerics.cpp in Sources */,
 				354901D42537E0050095B597 /* CIsoparametric.cpp in Sources */,
 				354903D62537E0290095B597 /* CMeshElement.cpp in Sources */,
-<<<<<<< HEAD
-				354901CA2537E0050095B597 /* CMultiGridQueue.cpp in Sources */,
-=======
->>>>>>> 1d63dcd7
 				354903E52537E0290095B597 /* CAdjNSVariable.cpp in Sources */,
 				354901DE2537E0050095B597 /* CMMSNSTwoHalfSpheresSolution.cpp in Sources */,
 				354901E12537E0050095B597 /* CRinglebSolution.cpp in Sources */,
@@ -3196,10 +2423,6 @@
 				354901E42537E0050095B597 /* CVerificationSolution.cpp in Sources */,
 				354901E92537E0050095B597 /* C1DInterpolation.cpp in Sources */,
 				354903B12537E0290095B597 /* CMeshSolver.cpp in Sources */,
-<<<<<<< HEAD
-				354901ED2537E0050095B597 /* blas_structure.cpp in Sources */,
-=======
->>>>>>> 1d63dcd7
 				354901F82537E0050095B597 /* CQuadrilateral.cpp in Sources */,
 				354902072537E0050095B597 /* CBoxMeshReaderFVM.cpp in Sources */,
 				354903882537E0280095B597 /* CCSVFileWriter.cpp in Sources */,
@@ -3217,10 +2440,7 @@
 				354903A82537E0290095B597 /* CFEASolver.cpp in Sources */,
 				354901FB2537E0050095B597 /* CPrimalGridBoundFEM.cpp in Sources */,
 				354901F52537E0050095B597 /* CTriangle.cpp in Sources */,
-<<<<<<< HEAD
-=======
 				35D63007259987B8008DF28B /* blas_structure.cpp in Sources */,
->>>>>>> 1d63dcd7
 			);
 			runOnlyForDeploymentPostprocessing = 0;
 		};
