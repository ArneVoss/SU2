%%%%%%%%%%%%%%%%%%%%%%%%%%%%%%%%%%%%%%%%%%%%%%%%%%%%%%%%%%%%%%%%%%%%%%%%%%%%%%%%
%                                                                              %
% SU2 configuration file                                                       %
% Case description: Turbulent flow past the ONERA M6 wing                      %
% Author: Thomas D. Economon                                                   %
% Institution: Stanford University                                             %
% Date: 2014.06.14                                                             %
% File Version 6.2.0 "Falcon"                                                %
%                                                                              %
%%%%%%%%%%%%%%%%%%%%%%%%%%%%%%%%%%%%%%%%%%%%%%%%%%%%%%%%%%%%%%%%%%%%%%%%%%%%%%%%

% ------------- DIRECT, ADJOINT, AND LINEARIZED PROBLEM DEFINITION ------------%
%
% Physical governing equations (EULER, NAVIER_STOKES,
%                               WAVE_EQUATION, HEAT_EQUATION, FEM_ELASTICITY,
%                               POISSON_EQUATION)          
SOLVER= RANS
%
% Specify turbulence model (NONE, SA, SA_NEG, SST)
KIND_TURB_MODEL= SA
%
% Mathematical problem (DIRECT, CONTINUOUS_ADJOINT)
MATH_PROBLEM= DIRECT
%
% Restart solution (NO, YES)
RESTART_SOL= NO
% New singlezone driver
SINGLEZONE_DRIVER= YES
WRT_STL_SOL= YES
% -------------------- COMPRESSIBLE FREE-STREAM DEFINITION --------------------%
%
% Mach number (non-dimensional, based on the free-stream values)
MACH_NUMBER= 0.8395
%
% Angle of attack (degrees, only for compressible flows)
AOA= 3.06
%
% Side-slip angle (degrees, only for compressible flows)
SIDESLIP_ANGLE= 0.0
%
% Free-stream temperature (288.15 K by default)
FREESTREAM_TEMPERATURE= 288.15
%
% Reynolds number (non-dimensional, based on the free-stream values)
REYNOLDS_NUMBER= 11.72E6
%
% Reynolds length (1 m by default)
REYNOLDS_LENGTH= 0.64607

% ---- IDEAL GAS, POLYTROPIC, VAN DER WAALS AND PENG ROBINSON CONSTANTS -------%
%
% Different gas model (STANDARD_AIR, IDEAL_GAS, VW_GAS, PR_GAS)
FLUID_MODEL= STANDARD_AIR
%
% Ratio of specific heats (1.4 default and the value is hardcoded
%                          for the model STANDARD_AIR)
GAMMA_VALUE= 1.4
%
% Specific gas constant (287.058 J/kg*K default and this value is hardcoded 
%                        for the model STANDARD_AIR)
GAS_CONSTANT= 287.058
%
% Critical Temperature (131.00 K by default)
CRITICAL_TEMPERATURE= 131.00
%
% Critical Pressure (3588550.0 N/m^2 by default)
CRITICAL_PRESSURE= 3588550.0
%
% Critical Density (263.0 Kg/m3 by default)
CRITICAL_DENSITY= 263.0
%
% Acentric factor (0.035 (air))
ACENTRIC_FACTOR= 0.035

% --------------------------- VISCOSITY MODEL ---------------------------------%
%
% Viscosity model (SUTHERLAND, CONSTANT_VISCOSITY).
VISCOSITY_MODEL= SUTHERLAND
%
% Molecular Viscosity that would be constant (1.716E-5 by default)
MU_CONSTANT= 1.716E-5
%
% Sutherland Viscosity Ref (1.716E-5 default value for AIR SI)
MU_REF= 1.716E-5
%
% Sutherland Temperature Ref (273.15 K default value for AIR SI)
MU_T_REF= 273.15
%
% Sutherland constant (110.4 default value for AIR SI)
SUTHERLAND_CONSTANT= 110.4


% ---------------------- REFERENCE VALUE DEFINITION ---------------------------%
%
% Reference origin for moment computation
REF_ORIGIN_MOMENT_X = 0.25
REF_ORIGIN_MOMENT_Y = 0.00
REF_ORIGIN_MOMENT_Z = 0.00
%
% Reference length for pitching, rolling, and yawing non-dimensional moment
REF_LENGTH= 0.64607
%
% Reference area for force coefficients (0 implies automatic calculation)
REF_AREA= 0

% -------------------- BOUNDARY CONDITION DEFINITION --------------------------%
%
% Navier-Stokes wall boundary marker(s) (NONE = no marker)
MARKER_HEATFLUX= ( WING, 0.0 )
%
% Far-field boundary marker(s) (NONE = no marker)
MARKER_FAR= ( FARFIELD )
%
% Symmetry boundary marker(s) (NONE = no marker)
MARKER_SYM= ( SYMMETRY )
%
% Marker(s) of the surface to be plotted or designed
MARKER_PLOTTING= ( WING )
%
% Marker(s) of the surface where the functional (Cd, Cl, etc.) will be evaluated
MARKER_MONITORING= ( WING )

% ------------- COMMON PARAMETERS DEFINING THE NUMERICAL METHOD ---------------%
%
% Numerical method for spatial gradients (GREEN_GAUSS, WEIGHTED_LEAST_SQUARES)
NUM_METHOD_GRAD= GREEN_GAUSS
%
% Courant-Friedrichs-Lewy condition of the finest grid
CFL_NUMBER= 4.0
%
% Adaptive CFL number (NO, YES)
CFL_ADAPT= NO
%
% Parameters of the adaptive CFL number (factor down, factor up, CFL min value,
%                                        CFL max value )
CFL_ADAPT_PARAM= ( 1.5, 0.5, 1.0, 100.0 )
%
% Runge-Kutta alpha coefficients
RK_ALPHA_COEFF= ( 0.66667, 0.66667, 1.000000 )
%
% Number of total iterations
ITER= 1

% ------------------------ LINEAR SOLVER DEFINITION ---------------------------%
%
% Linear solver for the implicit (or discrete adjoint) formulation (BCGSTAB, FGMRES)
LINEAR_SOLVER= FGMRES
%
% Preconditioner of the Krylov linear solver (NONE, JACOBI, LINELET)
LINEAR_SOLVER_PREC= LU_SGS
%
% Min error of the linear solver for the implicit formulation
LINEAR_SOLVER_ERROR= 1E-4
%
% Max number of iterations of the linear solver for the implicit formulation
LINEAR_SOLVER_ITER= 5

% -------------------------- MULTIGRID PARAMETERS -----------------------------%
%
% Multi-Grid Levels (0 = no multi-grid)
MGLEVEL= 0
%
% Multi-grid cycle (V_CYCLE, W_CYCLE, FULLMG_CYCLE)
MGCYCLE= V_CYCLE
%
% Multi-grid pre-smoothing level
MG_PRE_SMOOTH= ( 1, 2, 2, 2 )
%
% Multi-grid post-smoothing level
MG_POST_SMOOTH= ( 2, 2, 2, 2 )
%
% Jacobi implicit smoothing of the correction
MG_CORRECTION_SMOOTH= ( 0, 0, 0, 0 )
%
% Damping factor for the residual restriction
MG_DAMP_RESTRICTION= 0.7
%
% Damping factor for the correction prolongation
MG_DAMP_PROLONGATION= 0.7

% -------------------- FLOW NUMERICAL METHOD DEFINITION -----------------------%
%
% Convective numerical method (JST, LAX-FRIEDRICH, CUSP, ROE, AUSM, HLLC,
%                              TURKEL_PREC, MSW)
CONV_NUM_METHOD_FLOW= ROE
%
% Spatial numerical order integration (1ST_ORDER, 2ND_ORDER, 2ND_ORDER_LIMITER)
MUSCL_FLOW= YES
%
% Slope limiter (VENKATAKRISHNAN, MINMOD)
SLOPE_LIMITER_FLOW= VENKATAKRISHNAN
%
% Coefficient for the limiter (smooth regions)
VENKAT_LIMITER_COEFF= 1.0
%
% 2nd and 4th order artificial dissipation coefficients
JST_SENSOR_COEFF= ( 0.5, 0.02 )
%
% Time discretization (RUNGE-KUTTA_EXPLICIT, EULER_IMPLICIT, EULER_EXPLICIT)
TIME_DISCRE_FLOW= EULER_IMPLICIT

% -------------------- TURBULENT NUMERICAL METHOD DEFINITION ------------------%
%
% Convective numerical method (SCALAR_UPWIND)
CONV_NUM_METHOD_TURB= SCALAR_UPWIND
%
% Monotonic Upwind Scheme for Conservation Laws (TVD) in the turbulence equations.
%           Required for 2nd order upwind schemes (NO, YES)
MUSCL_TURB= NO
%
% Slope limiter (VENKATAKRISHNAN, MINMOD)
SLOPE_LIMITER_TURB= VENKATAKRISHNAN
%
% Time discretization (EULER_IMPLICIT)
TIME_DISCRE_TURB= EULER_IMPLICIT

% --------------------------- CONVERGENCE PARAMETERS --------------------------%
%
% Convergence criteria (CAUCHY, RESIDUAL)
%
CONV_CRITERIA= CAUCHY
%
%
% Min value of the residual (log10 of the residual)
CONV_RESIDUAL_MINVAL= -10
%
% Start convergence criteria at iteration number
CONV_STARTITER= 10
%
% Number of elements to apply the criteria
CONV_CAUCHY_ELEMS= 100
%
% Epsilon to control the series convergence
CONV_CAUCHY_EPS= 1E-6
%

% ------------------------- INPUT/OUTPUT INFORMATION --------------------------%
%
% Mesh input file
MESH_FILENAME= mesh_ONERAM6_turb_hexa_43008.su2
%
% Mesh input file format (SU2, CGNS, NETCDF_ASCII)
MESH_FORMAT= SU2
%
% Mesh output file
MESH_OUT_FILENAME= mesh_out.su2
%
% Restart flow input file
SOLUTION_FILENAME= solution_flow.dat
%
% Restart adjoint input file
SOLUTION_ADJ_FILENAME= solution_adj.dat
%
% Output file format (PARAVIEW, TECPLOT, STL)
<<<<<<< HEAD
OUTPUT_FORMAT= PARAVIEW_BINARY
=======
TABULAR_FORMAT= CSV
>>>>>>> 5c58d5ed
%
% Output file convergence history (w/o extension) 
CONV_FILENAME= history
%
% Output file restart flow
RESTART_FILENAME= restart_flow.dat
%
% Output file restart adjoint
RESTART_ADJ_FILENAME= restart_adj.dat
%
% Output file flow (w/o extension) variables
VOLUME_FILENAME= flow
%
% Output file adjoint (w/o extension) variables
VOLUME_ADJ_FILENAME= adjoint
%
% Output objective function gradient (using continuous adjoint)
GRAD_OBJFUNC_FILENAME= of_grad.dat
%
% Output file surface flow coefficient (w/o extension)
SURFACE_FILENAME= surface_flow
%
% Output file surface adjoint coefficient (w/o extension)
SURFACE_ADJ_FILENAME= surface_adjoint
%
% Writing solution file frequency
WRT_SOL_FREQ= 250
%
% Writing convergence history frequency
WRT_CON_FREQ= 1
%
% Screen output fields
SCREEN_OUTPUT = (INNER_ITER, RMS_DENSITY, RMS_NU_TILDE, LIFT, DRAG)<|MERGE_RESOLUTION|>--- conflicted
+++ resolved
@@ -252,11 +252,11 @@
 SOLUTION_ADJ_FILENAME= solution_adj.dat
 %
 % Output file format (PARAVIEW, TECPLOT, STL)
-<<<<<<< HEAD
-OUTPUT_FORMAT= PARAVIEW_BINARY
-=======
+%OUTPUT_FORMAT= PARAVIEW_BINARY
+OUTPUT_FILES=(STL)
+
 TABULAR_FORMAT= CSV
->>>>>>> 5c58d5ed
+
 %
 % Output file convergence history (w/o extension) 
 CONV_FILENAME= history
