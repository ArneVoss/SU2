--- conflicted
+++ resolved
@@ -235,11 +235,7 @@
     axi_rans_air_nozzle.cfg_dir   = "axisymmetric_rans/air_nozzle"
     axi_rans_air_nozzle.cfg_file  = "air_nozzle.cfg"
     axi_rans_air_nozzle.test_iter = 10
-<<<<<<< HEAD
-    axi_rans_air_nozzle.test_vals = [-12.094009, -6.643017, -8.900656, -2.393294]
-=======
     axi_rans_air_nozzle.test_vals = [-12.093575, -6.630426, -8.798725, -2.399130]
->>>>>>> 1249f9f6
     test_list.append(axi_rans_air_nozzle)
 
     #################################
