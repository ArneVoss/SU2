--- conflicted
+++ resolved
@@ -59,11 +59,7 @@
     thermalbath_frozen.cfg_dir   = "nonequilibrium/thermalbath/frozen"
     thermalbath_frozen.cfg_file  = "thermalbath_frozen.cfg"
     thermalbath_frozen.test_iter = 10
-<<<<<<< HEAD
-    thermalbath_frozen.test_vals = [-32.000000,   -32.000000,   -11.988565,   -12.042617,   -32.000000,   10.813864] 
-=======
     thermalbath_frozen.test_vals = [ -32.000000,  -32.000000,  -11.92359,  -11.962329,  -32.000000,   10.813864]
->>>>>>> b6b2e556
     thermalbath_frozen.su2_exec  = "mpirun -n 2 SU2_CFD"
     thermalbath_frozen.timeout   = 1600
     thermalbath_frozen.new_output = True
