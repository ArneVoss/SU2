/*
################################################################################
#
# \file pySU2.i
# \brief Configuration file for the Swig compilation of the Python wrapper.
# \author D. Thomas
#  \version 7.0.0 "Blackbird"
#
<<<<<<< HEAD
# The current SU2 release has been coordinated by the
# SU2 International Developers Society <www.su2devsociety.org>
# with selected contributions from the open-source community.
#
# The main research teams contributing to the current release are:
#  - Prof. Juan J. Alonso's group at Stanford University.
#  - Prof. Piero Colonna's group at Delft University of Technology.
#  - Prof. Nicolas R. Gauger's group at Kaiserslautern University of Technology.
#  - Prof. Alberto Guardone's group at Polytechnic University of Milan.
#  - Prof. Rafael Palacios' group at Imperial College London.
#  - Prof. Vincent Terrapon's group at the University of Liege.
#  - Prof. Edwin van der Weide's group at the University of Twente.
#  - Lab. of New Concepts in Aeronautics at Tech. Institute of Aeronautics.
#
# Copyright 2012-2019, Francisco D. Palacios, Thomas D. Economon,
#                      Tim Albring, and the SU2 contributors.
=======
# SU2 Project Website: https://su2code.github.io
# 
# The SU2 Project is maintained by the SU2 Foundation 
# (http://su2foundation.org)
#
# Copyright 2012-2019, SU2 Contributors (cf. AUTHORS.md)
>>>>>>> 6b93b8d5
#
# SU2 is free software; you can redistribute it and/or
# modify it under the terms of the GNU Lesser General Public
# License as published by the Free Software Foundation; either
# version 2.1 of the License, or (at your option) any later version.
<<<<<<< HEAD
#
=======
# 
>>>>>>> 6b93b8d5
# SU2 is distributed in the hope that it will be useful,
# but WITHOUT ANY WARRANTY; without even the implied warranty of
# MERCHANTABILITY or FITNESS FOR A PARTICULAR PURPOSE. See the GNU
# Lesser General Public License for more details.
#
# You should have received a copy of the GNU Lesser General Public
# License along with SU2. If not, see <http://www.gnu.org/licenses/>.
#
################################################################################
*/

%feature("autodoc","1");

%module(docstring=
"'pysu2' module",
directors="1",
threads="1"
) pysu2
%{

#include "../../SU2_CFD/include/drivers/CDriver.hpp"
#include "../../SU2_CFD/include/drivers/CSinglezoneDriver.hpp"
#include "../../SU2_CFD/include/drivers/CMultizoneDriver.hpp"
#include "../../SU2_CFD/include/drivers/CDiscAdjSinglezoneDriver.hpp"
  
%}

// ----------- USED MODULES ------------
%import "../../Common/include/datatypes/primitive_structure.hpp"
%import "../../Common/include/datatype_structure.hpp"
%import "../../Common/include/mpi_structure.hpp"
%include "std_string.i"
%include "std_vector.i"
%include "std_map.i"
%include "typemaps.i"
//%include "numpy.i"
#ifdef HAVE_MPI                    //Need mpi4py only for a parallel build of the wrapper.
  %include "mpi4py/mpi4py.i"
  %mpi4py_typemap(Comm, MPI_Comm)
#endif

namespace std {
   %template() vector<int>;
   %template() vector<double>;
   %template() vector<string>;
   %template() map<string, int>;
   %template() map<string, string>;
}

// ----------- API CLASSES ----------------

//Constants definitions
/*!
 * \brief different software components of SU2
 */
enum SU2_COMPONENT {
  SU2_CFD = 1,	/*!< \brief Running the SU2_CFD software. */
  SU2_DEF = 2,	/*!< \brief Running the SU2_DEF software. */
  SU2_DOT = 3,	/*!< \brief Running the SU2_DOT software. */
  SU2_MSH = 4,	/*!< \brief Running the SU2_MSH software. */
  SU2_GEO = 5,	/*!< \brief Running the SU2_GEO software. */
  SU2_SOL = 6 	/*!< \brief Running the SU2_SOL software. */
};

const unsigned int MESH_0 = 0; /*!< \brief Definition of the finest grid level. */
const unsigned int MESH_1 = 1; /*!< \brief Definition of the finest grid level. */
const unsigned int ZONE_0 = 0; /*!< \brief Definition of the first grid domain. */
const unsigned int ZONE_1 = 1; /*!< \brief Definition of the first grid domain. */

// CDriver class
%include "../../SU2_CFD/include/drivers/CDriver.hpp"
%include "../../SU2_CFD/include/drivers/CSinglezoneDriver.hpp"
%include "../../SU2_CFD/include/drivers/CMultizoneDriver.hpp"
%include "../../SU2_CFD/include/drivers/CDiscAdjSinglezoneDriver.hpp"<|MERGE_RESOLUTION|>--- conflicted
+++ resolved
@@ -1,117 +1,94 @@
-/*
-################################################################################
-#
-# \file pySU2.i
-# \brief Configuration file for the Swig compilation of the Python wrapper.
-# \author D. Thomas
-#  \version 7.0.0 "Blackbird"
-#
-<<<<<<< HEAD
-# The current SU2 release has been coordinated by the
-# SU2 International Developers Society <www.su2devsociety.org>
-# with selected contributions from the open-source community.
-#
-# The main research teams contributing to the current release are:
-#  - Prof. Juan J. Alonso's group at Stanford University.
-#  - Prof. Piero Colonna's group at Delft University of Technology.
-#  - Prof. Nicolas R. Gauger's group at Kaiserslautern University of Technology.
-#  - Prof. Alberto Guardone's group at Polytechnic University of Milan.
-#  - Prof. Rafael Palacios' group at Imperial College London.
-#  - Prof. Vincent Terrapon's group at the University of Liege.
-#  - Prof. Edwin van der Weide's group at the University of Twente.
-#  - Lab. of New Concepts in Aeronautics at Tech. Institute of Aeronautics.
-#
-# Copyright 2012-2019, Francisco D. Palacios, Thomas D. Economon,
-#                      Tim Albring, and the SU2 contributors.
-=======
-# SU2 Project Website: https://su2code.github.io
-# 
-# The SU2 Project is maintained by the SU2 Foundation 
-# (http://su2foundation.org)
-#
-# Copyright 2012-2019, SU2 Contributors (cf. AUTHORS.md)
->>>>>>> 6b93b8d5
-#
-# SU2 is free software; you can redistribute it and/or
-# modify it under the terms of the GNU Lesser General Public
-# License as published by the Free Software Foundation; either
-# version 2.1 of the License, or (at your option) any later version.
-<<<<<<< HEAD
-#
-=======
-# 
->>>>>>> 6b93b8d5
-# SU2 is distributed in the hope that it will be useful,
-# but WITHOUT ANY WARRANTY; without even the implied warranty of
-# MERCHANTABILITY or FITNESS FOR A PARTICULAR PURPOSE. See the GNU
-# Lesser General Public License for more details.
-#
-# You should have received a copy of the GNU Lesser General Public
-# License along with SU2. If not, see <http://www.gnu.org/licenses/>.
-#
-################################################################################
-*/
-
-%feature("autodoc","1");
-
-%module(docstring=
-"'pysu2' module",
-directors="1",
-threads="1"
-) pysu2
-%{
-
-#include "../../SU2_CFD/include/drivers/CDriver.hpp"
-#include "../../SU2_CFD/include/drivers/CSinglezoneDriver.hpp"
-#include "../../SU2_CFD/include/drivers/CMultizoneDriver.hpp"
-#include "../../SU2_CFD/include/drivers/CDiscAdjSinglezoneDriver.hpp"
-  
-%}
-
-// ----------- USED MODULES ------------
-%import "../../Common/include/datatypes/primitive_structure.hpp"
-%import "../../Common/include/datatype_structure.hpp"
-%import "../../Common/include/mpi_structure.hpp"
-%include "std_string.i"
-%include "std_vector.i"
-%include "std_map.i"
-%include "typemaps.i"
-//%include "numpy.i"
-#ifdef HAVE_MPI                    //Need mpi4py only for a parallel build of the wrapper.
-  %include "mpi4py/mpi4py.i"
-  %mpi4py_typemap(Comm, MPI_Comm)
-#endif
-
-namespace std {
-   %template() vector<int>;
-   %template() vector<double>;
-   %template() vector<string>;
-   %template() map<string, int>;
-   %template() map<string, string>;
-}
-
-// ----------- API CLASSES ----------------
-
-//Constants definitions
-/*!
- * \brief different software components of SU2
- */
-enum SU2_COMPONENT {
-  SU2_CFD = 1,	/*!< \brief Running the SU2_CFD software. */
-  SU2_DEF = 2,	/*!< \brief Running the SU2_DEF software. */
-  SU2_DOT = 3,	/*!< \brief Running the SU2_DOT software. */
-  SU2_MSH = 4,	/*!< \brief Running the SU2_MSH software. */
-  SU2_GEO = 5,	/*!< \brief Running the SU2_GEO software. */
-  SU2_SOL = 6 	/*!< \brief Running the SU2_SOL software. */
-};
-
-const unsigned int MESH_0 = 0; /*!< \brief Definition of the finest grid level. */
-const unsigned int MESH_1 = 1; /*!< \brief Definition of the finest grid level. */
-const unsigned int ZONE_0 = 0; /*!< \brief Definition of the first grid domain. */
-const unsigned int ZONE_1 = 1; /*!< \brief Definition of the first grid domain. */
-
-// CDriver class
-%include "../../SU2_CFD/include/drivers/CDriver.hpp"
-%include "../../SU2_CFD/include/drivers/CSinglezoneDriver.hpp"
-%include "../../SU2_CFD/include/drivers/CMultizoneDriver.hpp"
+/*
+################################################################################
+#
+# \file pySU2.i
+# \brief Configuration file for the Swig compilation of the Python wrapper.
+# \author D. Thomas
+#  \version 7.0.0 "Blackbird"
+#
+# SU2 Project Website: https://su2code.github.io
+# 
+# The SU2 Project is maintained by the SU2 Foundation 
+# (http://su2foundation.org)
+#
+# Copyright 2012-2019, SU2 Contributors (cf. AUTHORS.md)
+#
+# SU2 is free software; you can redistribute it and/or
+# modify it under the terms of the GNU Lesser General Public
+# License as published by the Free Software Foundation; either
+# version 2.1 of the License, or (at your option) any later version.
+# 
+# SU2 is distributed in the hope that it will be useful,
+# but WITHOUT ANY WARRANTY; without even the implied warranty of
+# MERCHANTABILITY or FITNESS FOR A PARTICULAR PURPOSE. See the GNU
+# Lesser General Public License for more details.
+#
+# You should have received a copy of the GNU Lesser General Public
+# License along with SU2. If not, see <http://www.gnu.org/licenses/>.
+#
+################################################################################
+*/
+
+%feature("autodoc","1");
+
+%module(docstring=
+"'pysu2' module",
+directors="1",
+threads="1"
+) pysu2
+%{
+
+#include "../../SU2_CFD/include/drivers/CDriver.hpp"
+#include "../../SU2_CFD/include/drivers/CSinglezoneDriver.hpp"
+#include "../../SU2_CFD/include/drivers/CMultizoneDriver.hpp"
+#include "../../SU2_CFD/include/drivers/CDiscAdjSinglezoneDriver.hpp"
+  
+%}
+
+// ----------- USED MODULES ------------
+%import "../../Common/include/datatypes/primitive_structure.hpp"
+%import "../../Common/include/datatype_structure.hpp"
+%import "../../Common/include/mpi_structure.hpp"
+%include "std_string.i"
+%include "std_vector.i"
+%include "std_map.i"
+%include "typemaps.i"
+//%include "numpy.i"
+#ifdef HAVE_MPI                    //Need mpi4py only for a parallel build of the wrapper.
+  %include "mpi4py/mpi4py.i"
+  %mpi4py_typemap(Comm, MPI_Comm)
+#endif
+
+namespace std {
+   %template() vector<int>;
+   %template() vector<double>;
+   %template() vector<string>;
+   %template() map<string, int>;
+   %template() map<string, string>;
+}
+
+// ----------- API CLASSES ----------------
+
+//Constants definitions
+/*!
+ * \brief different software components of SU2
+ */
+enum SU2_COMPONENT {
+  SU2_CFD = 1,	/*!< \brief Running the SU2_CFD software. */
+  SU2_DEF = 2,	/*!< \brief Running the SU2_DEF software. */
+  SU2_DOT = 3,	/*!< \brief Running the SU2_DOT software. */
+  SU2_MSH = 4,	/*!< \brief Running the SU2_MSH software. */
+  SU2_GEO = 5,	/*!< \brief Running the SU2_GEO software. */
+  SU2_SOL = 6 	/*!< \brief Running the SU2_SOL software. */
+};
+
+const unsigned int MESH_0 = 0; /*!< \brief Definition of the finest grid level. */
+const unsigned int MESH_1 = 1; /*!< \brief Definition of the finest grid level. */
+const unsigned int ZONE_0 = 0; /*!< \brief Definition of the first grid domain. */
+const unsigned int ZONE_1 = 1; /*!< \brief Definition of the first grid domain. */
+
+// CDriver class
+%include "../../SU2_CFD/include/drivers/CDriver.hpp"
+%include "../../SU2_CFD/include/drivers/CSinglezoneDriver.hpp"
+%include "../../SU2_CFD/include/drivers/CMultizoneDriver.hpp"
 %include "../../SU2_CFD/include/drivers/CDiscAdjSinglezoneDriver.hpp"