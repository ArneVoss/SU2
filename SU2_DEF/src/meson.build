--- conflicted
+++ resolved
@@ -1,15 +1,11 @@
 su2_def_src = ['SU2_DEF.cpp']
 if get_option('enable-normal')
 
-<<<<<<< HEAD
-  su2_cfd_obj = su2_cfd_lib.extract_objects(['solver_structure.cpp',
-=======
-  su2_cfd_obj = su2_cfd.extract_objects(['solvers/CSolver.cpp',
+  su2_cfd_obj = su2_cfd_lib.extract_objects(['solvers/CSolver.cpp',
                                         'solvers/CBaselineSolver.cpp',
->>>>>>> 1a64163e
                                         'CMarkerProfileReaderFVM.cpp',
                                         'output/COutput.cpp',
-					'output/tools/CWindowingTools.cpp',
+                                        'output/tools/CWindowingTools.cpp',
                                         'output/CMeshOutput.cpp',
                                         'output/output_structure_legacy.cpp',
                                         'variables/CBaselineVariable.cpp',
