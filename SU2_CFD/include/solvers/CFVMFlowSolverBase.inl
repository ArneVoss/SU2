/*!
 * \file CFVMFlowSolverBase.inl
 * \brief Base class template for all FVM flow solvers.
 * \version 7.2.0 "Blackbird"
 *
 * SU2 Project Website: https://su2code.github.io
 *
 * The SU2 Project is maintained by the SU2 Foundation
 * (http://su2foundation.org)
 *
 * Copyright 2012-2021, SU2 Contributors (cf. AUTHORS.md)
 *
 * SU2 is free software; you can redistribute it and/or
 * modify it under the terms of the GNU Lesser General Public
 * License as published by the Free Software Foundation; either
 * version 2.1 of the License, or (at your option) any later version.
 *
 * SU2 is distributed in the hope that it will be useful,
 * but WITHOUT ANY WARRANTY; without even the implied warranty of
 * MERCHANTABILITY or FITNESS FOR A PARTICULAR PURPOSE. See the GNU
 * Lesser General Public License for more details.
 *
 * You should have received a copy of the GNU Lesser General Public
 * License along with SU2. If not, see <http://www.gnu.org/licenses/>.
 */

#pragma once

#include "../gradients/computeGradientsGreenGauss.hpp"
#include "../gradients/computeGradientsLeastSquares.hpp"
#include "../limiters/computeLimiters.hpp"
#include "../numerics_simd/CNumericsSIMD.hpp"
#include "CFVMFlowSolverBase.hpp"

template <class V, ENUM_REGIME R>
void CFVMFlowSolverBase<V, R>::AeroCoeffsArray::allocate(int size) {
  _size = size;
  CD = new su2double[size];
  CL = new su2double[size];
  CSF = new su2double[size];
  CEff = new su2double[size];
  CFx = new su2double[size];
  CFy = new su2double[size];
  CFz = new su2double[size];
  CMx = new su2double[size];
  CMy = new su2double[size];
  CMz = new su2double[size];
  CoPx = new su2double[size];
  CoPy = new su2double[size];
  CoPz = new su2double[size];
  CT = new su2double[size];
  CQ = new su2double[size];
  CMerit = new su2double[size];
  setZero();
}

template <class V, ENUM_REGIME R>
CFVMFlowSolverBase<V, R>::AeroCoeffsArray::~AeroCoeffsArray() {
  delete[] CD;
  delete[] CL;
  delete[] CSF;
  delete[] CEff;
  delete[] CFx;
  delete[] CFy;
  delete[] CFz;
  delete[] CMx;
  delete[] CMy;
  delete[] CMz;
  delete[] CoPx;
  delete[] CoPy;
  delete[] CoPz;
  delete[] CT;
  delete[] CQ;
  delete[] CMerit;
}

template <class V, ENUM_REGIME R>
void CFVMFlowSolverBase<V, R>::AeroCoeffsArray::setZero(int i) {
  CD[i] = CL[i] = CSF[i] = CEff[i] = 0.0;
  CFx[i] = CFy[i] = CFz[i] = CMx[i] = 0.0;
  CMy[i] = CMz[i] = CoPx[i] = CoPy[i] = 0.0;
  CoPz[i] = CT[i] = CQ[i] = CMerit[i] = 0.0;
}

template <class V, ENUM_REGIME R>
void CFVMFlowSolverBase<V, R>::Allocate(const CConfig& config) {
  /*--- Define some auxiliar vector related with the residual ---*/

  Residual_RMS.resize(nVar,0.0);
  Residual_Max.resize(nVar,0.0);
  Point_Max.resize(nVar,0);
  Point_Max_Coord.resize(nVar,nDim) = su2double(0.0);

  /*--- Define some auxiliar vector related with the undivided lapalacian computation ---*/

  if ((config.GetKind_ConvNumScheme_Flow() == SPACE_CENTERED) && (MGLevel == MESH_0)) {
    iPoint_UndLapl.resize(nPointDomain);
    jPoint_UndLapl.resize(nPointDomain);
  }

  /*--- Initialize the solution and right hand side vectors for storing
   the residuals and updating the solution (always needed even for
   explicit schemes). ---*/

  LinSysSol.Initialize(nPoint, nPointDomain, nVar, 0.0);
  LinSysRes.Initialize(nPoint, nPointDomain, nVar, 0.0);

  /*--- LinSysSol will always be init to 0. ---*/
  System.SetxIsZero(true);

  /*--- Store the value of the characteristic primitive variables at the boundaries ---*/

  AllocVectorOfMatrices(nVertex, nPrimVar, CharacPrimVar);

  /*--- Store the value of the Total Pressure at the inlet BC ---*/

  AllocVectorOfVectors(nVertex, Inlet_Ttotal);

  /*--- Store the value of the Total Temperature at the inlet BC ---*/

  AllocVectorOfVectors(nVertex, Inlet_Ptotal);

  /*--- Store the value of the Flow direction at the inlet BC ---*/

  AllocVectorOfMatrices(nVertex, nDim, Inlet_FlowDir);

  /*--- Force definition and coefficient arrays for all of the markers ---*/

  AllocVectorOfVectors(nVertex, CPressure);
  AllocVectorOfVectors(nVertex, CPressureTarget);

  /*--- Non dimensional aerodynamic coefficients ---*/

  InvCoeff.allocate(nMarker);
  MntCoeff.allocate(nMarker);
  ViscCoeff.allocate(nMarker);
  SurfaceInvCoeff.allocate(config.GetnMarker_Monitoring());
  SurfaceMntCoeff.allocate(config.GetnMarker_Monitoring());
  SurfaceViscCoeff.allocate(config.GetnMarker_Monitoring());
  SurfaceCoeff.allocate(config.GetnMarker_Monitoring());

  /*--- Heat flux coefficients. ---*/

  HF_Visc.resize(nMarker,0.0);
  MaxHF_Visc.resize(nMarker,0.0);

  Surface_HF_Visc.resize(config.GetnMarker_Monitoring());
  Surface_MaxHF_Visc.resize(config.GetnMarker_Monitoring());

  /*--- Supersonic coefficients ---*/

  CNearFieldOF_Inv.resize(nMarker,0.0);

  /*--- Initializate quantities for SlidingMesh Interface ---*/

  SlidingState.resize(nMarker);
  SlidingStateNodes.resize(nMarker);

  for (unsigned long iMarker = 0; iMarker < nMarker; iMarker++) {
    if (config.GetMarker_All_KindBC(iMarker) == FLUID_INTERFACE) {
      SlidingState[iMarker].resize(nVertex[iMarker], nPrimVar+1) = nullptr;
      SlidingStateNodes[iMarker].resize(nVertex[iMarker],0);
    }
  }

  /*--- Heat flux in all the markers ---*/

  AllocVectorOfVectors(nVertex, HeatFlux);
  AllocVectorOfVectors(nVertex, HeatFluxTarget);

  /*--- Y plus in all the markers ---*/

  AllocVectorOfVectors(nVertex, YPlus);

  /*--- U Tau in all the markers ---*/

  AllocVectorOfVectors(nVertex, UTau);

  /*--- wall eddy viscosity in all the markers ---*/

  AllocVectorOfVectors(nVertex, EddyViscWall);

  /*--- Skin friction in all the markers ---*/

  AllocVectorOfMatrices(nVertex, nDim, CSkinFriction);

  /*--- Wall Shear Stress in all the markers ---*/

  AllocVectorOfVectors(nVertex, WallShearStress);

  /*--- Store the values of the temperature and the heat flux density at the boundaries,
   used for coupling with a solid donor cell ---*/
  constexpr auto nHeatConjugateVar = 4u;
  AllocVectorOfMatrices(nVertex, nHeatConjugateVar, HeatConjugateVar, config.GetTemperature_FreeStreamND());

  if (MGLevel == MESH_0) {
    auto nSolidVertex = nVertex;
    for (unsigned long iMarker = 0; iMarker < nMarker; iMarker++)
      if (!config.GetSolid_Wall(iMarker))
        nSolidVertex[iMarker] = 0;

    AllocVectorOfMatrices(nSolidVertex, nDim, VertexTraction);

    if (config.GetDiscrete_Adjoint()) AllocVectorOfMatrices(nSolidVertex, nDim, VertexTractionAdjoint);
  }

  /*--- Initialize the BGS residuals in FSI problems. ---*/
  if (config.GetMultizone_Residual()) {
    Residual_BGS.resize(nVar,1.0);
    Residual_Max_BGS.resize(nVar,1.0);
    Point_Max_BGS.resize(nVar,0);
    Point_Max_Coord_BGS.resize(nVar,nDim) = su2double(0.0);
  }
}

template <class V, ENUM_REGIME R>
void CFVMFlowSolverBase<V, R>::AllocateTerribleLegacyTemporaryVariables() {
  /*--- Define some auxiliary vectors related to the residual ---*/

  Residual = new su2double[nVar]();
  Res_Conv = new su2double[nVar]();
  Res_Visc = new su2double[nVar]();
  Res_Sour = new su2double[nVar]();

  /*--- Define some auxiliary vectors related to the solution ---*/

  Solution = new su2double[nVar]();
  Solution_i = new su2double[nVar]();
  Solution_j = new su2double[nVar]();

  /*--- Define some auxiliary vectors related to the geometry ---*/

  Vector = new su2double[nDim]();
  Vector_i = new su2double[nDim]();
  Vector_j = new su2double[nDim]();

  /*--- Jacobian temporaries. ---*/

  Jacobian_i = new su2double*[nVar];
  Jacobian_j = new su2double*[nVar];
  for (auto iVar = 0u; iVar < nVar; iVar++) {
    Jacobian_i[iVar] = new su2double[nVar];
    Jacobian_j[iVar] = new su2double[nVar];
  }
}

template <class V, ENUM_REGIME R>
void CFVMFlowSolverBase<V, R>::CommunicateInitialState(CGeometry* geometry, const CConfig* config) {
  /*--- Define solver parameters needed for execution of destructor ---*/

  space_centered = (config->GetKind_ConvNumScheme_Flow() == SPACE_CENTERED);
  euler_implicit = (config->GetKind_TimeIntScheme_Flow() == EULER_IMPLICIT);
  least_squares = (config->GetKind_Gradient_Method() == WEIGHTED_LEAST_SQUARES);

  /*--- Communicate and store volume and the number of neighbors for
   any dual CVs that lie on on periodic markers. ---*/

  for (unsigned short iPeriodic = 1; iPeriodic <= config->GetnMarker_Periodic() / 2; iPeriodic++) {
    InitiatePeriodicComms(geometry, config, iPeriodic, PERIODIC_VOLUME);
    CompletePeriodicComms(geometry, config, iPeriodic, PERIODIC_VOLUME);
    InitiatePeriodicComms(geometry, config, iPeriodic, PERIODIC_NEIGHBORS);
    CompletePeriodicComms(geometry, config, iPeriodic, PERIODIC_NEIGHBORS);
  }
  SetImplicitPeriodic(euler_implicit);
  if (MGLevel == MESH_0) SetRotatePeriodic(true);

  /*--- Perform the MPI communication of the solution ---*/

  InitiateComms(geometry, config, SOLUTION);
  CompleteComms(geometry, config, SOLUTION);

  /*--- Store the initial CFL number for all grid points. ---*/

  const auto CFL = config->GetCFL(MGLevel);
  for (auto iPoint = 0ul; iPoint < nPoint; iPoint++) {
    nodes->SetLocalCFL(iPoint, CFL);
  }
  Min_CFL_Local = CFL;
  Max_CFL_Local = CFL;
  Avg_CFL_Local = CFL;
}

template <class V, ENUM_REGIME R>
void CFVMFlowSolverBase<V, R>::HybridParallelInitialization(const CConfig& config, CGeometry& geometry) {
#ifdef HAVE_OMP
  /*--- Get the edge coloring. If the expected parallel efficiency becomes too low setup the
   *    reducer strategy. Where one loop is performed over edges followed by a point loop to
   *    sum the fluxes for each cell and set the diagonal of the system matrix. ---*/

  su2double parallelEff = 1.0;
  const auto& coloring = geometry.GetEdgeColoring(&parallelEff);

  /*--- The decision to use the strategy is local to each rank. ---*/
  ReducerStrategy = parallelEff < COLORING_EFF_THRESH;

  /*--- When using the reducer force a single color to reduce the color loop overhead. ---*/
  if (ReducerStrategy && (coloring.getOuterSize() > 1)) geometry.SetNaturalEdgeColoring();

  if (!coloring.empty()) {
    /*--- If the reducer strategy is used we are not constrained by group
     *    size as we have no other edge loops in the Euler/NS solvers. ---*/
    auto groupSize = ReducerStrategy ? 1ul : geometry.GetEdgeColorGroupSize();
    auto nColor = coloring.getOuterSize();
    EdgeColoring.reserve(nColor);

    for (auto iColor = 0ul; iColor < nColor; ++iColor)
      EdgeColoring.emplace_back(coloring.innerIdx(iColor), coloring.getNumNonZeros(iColor), groupSize);
  }

  /*--- If the reducer strategy is not being forced (by EDGE_COLORING_GROUP_SIZE=0) print some messages. ---*/
  if (config.GetEdgeColoringGroupSize() != 1 << 30) {
    su2double minEff = 1.0;
    SU2_MPI::Reduce(&parallelEff, &minEff, 1, MPI_DOUBLE, MPI_MIN, MASTER_NODE, SU2_MPI::GetComm());

    int tmp = ReducerStrategy, numRanksUsingReducer = 0;
    SU2_MPI::Reduce(&tmp, &numRanksUsingReducer, 1, MPI_INT, MPI_SUM, MASTER_NODE, SU2_MPI::GetComm());

    if (minEff < COLORING_EFF_THRESH) {
      cout << "WARNING: On " << numRanksUsingReducer << " MPI ranks the coloring efficiency was less than "
           << COLORING_EFF_THRESH << " (min value was " << minEff << ").\n"
           << "         Those ranks will now use a fallback strategy, better performance may be possible\n"
           << "         with a different value of config option EDGE_COLORING_GROUP_SIZE (default 512)."
#ifdef HAVE_OPDI
           << "\n         The memory usage of the discrete adjoint solver is higher when using the fallback."
#endif
           << endl;
    }

    if (config.GetUseVectorization() && (omp_get_max_threads() > 1) &&
        (config.GetEdgeColoringGroupSize() % Double::Size != 0)) {
      SU2_MPI::Error("When using vectorization, the EDGE_COLORING_GROUP_SIZE must be divisible "
                     "by the SIMD length (2, 4, or 8).", CURRENT_FUNCTION);
    }
  }

  if (ReducerStrategy) EdgeFluxes.Initialize(geometry.GetnEdge(), geometry.GetnEdge(), nVar, nullptr);

  omp_chunk_size = computeStaticChunkSize(nPoint, omp_get_max_threads(), OMP_MAX_SIZE);
#else
  EdgeColoring[0] = DummyGridColor<>(geometry.GetnEdge());
#endif
}

template <class V, ENUM_REGIME R>
CFVMFlowSolverBase<V, R>::~CFVMFlowSolverBase() {

  for (auto& mat : SlidingState) {
    for (auto ptr : mat) delete [] ptr;
  }

  delete nodes;
  delete edgeNumerics;
}

template <class V, ENUM_REGIME R>
void CFVMFlowSolverBase<V, R>::SetPrimitive_Gradient_GG(CGeometry* geometry, const CConfig* config,
                                                        bool reconstruction) {
  const auto& primitives = nodes->GetPrimitive();
  auto& gradient = reconstruction ? nodes->GetGradient_Reconstruction() : nodes->GetGradient_Primitive();
  const auto comm = reconstruction? PRIMITIVE_GRAD_REC : PRIMITIVE_GRADIENT;
  const auto commPer = reconstruction? PERIODIC_PRIM_GG_R : PERIODIC_PRIM_GG;

  computeGradientsGreenGauss(this, comm, commPer, *geometry, *config, primitives, 0, nPrimVarGrad, gradient);
}

template <class V, ENUM_REGIME R>
void CFVMFlowSolverBase<V, R>::SetPrimitive_Gradient_LS(CGeometry* geometry, const CConfig* config,
                                                        bool reconstruction) {
  /*--- Set a flag for unweighted or weighted least-squares. ---*/
  bool weighted;
  PERIODIC_QUANTITIES commPer;

  if (reconstruction) {
    weighted = (config->GetKind_Gradient_Method_Recon() == WEIGHTED_LEAST_SQUARES);
    commPer = weighted? PERIODIC_PRIM_LS_R : PERIODIC_PRIM_ULS_R;
  }
  else {
    weighted = (config->GetKind_Gradient_Method() == WEIGHTED_LEAST_SQUARES);
    commPer = weighted? PERIODIC_PRIM_LS : PERIODIC_PRIM_ULS;
  }

  const auto& primitives = nodes->GetPrimitive();
  auto& rmatrix = nodes->GetRmatrix();
  auto& gradient = reconstruction ? nodes->GetGradient_Reconstruction() : nodes->GetGradient_Primitive();
  const auto comm = reconstruction? PRIMITIVE_GRAD_REC : PRIMITIVE_GRADIENT;

  computeGradientsLeastSquares(this, comm, commPer, *geometry, *config, weighted,
                               primitives, 0, nPrimVarGrad, gradient, rmatrix);
}

template <class V, ENUM_REGIME R>
void CFVMFlowSolverBase<V, R>::SetPrimitive_Limiter(CGeometry* geometry, const CConfig* config) {
  auto kindLimiter = static_cast<ENUM_LIMITER>(config->GetKind_SlopeLimit_Flow());
  const auto& primitives = nodes->GetPrimitive();
  const auto& gradient = nodes->GetGradient_Reconstruction();
  auto& primMin = nodes->GetSolution_Min();
  auto& primMax = nodes->GetSolution_Max();
  auto& limiter = nodes->GetLimiter_Primitive();

  computeLimiters(kindLimiter, this, PRIMITIVE_LIMITER, PERIODIC_LIM_PRIM_1, PERIODIC_LIM_PRIM_2, *geometry, *config, 0,
                  nPrimVarGrad, primitives, gradient, primMin, primMax, limiter);
}

template <class V, ENUM_REGIME R>
void CFVMFlowSolverBase<V, R>::Viscous_Residual_impl(unsigned long iEdge, CGeometry *geometry, CSolver **solver_container,
                                                     CNumerics *numerics, CConfig *config) {

  const bool implicit  = (config->GetKind_TimeIntScheme() == EULER_IMPLICIT);
  const bool tkeNeeded = (config->GetKind_Turb_Model() == SST) ||
                         (config->GetKind_Turb_Model() == SST_SUST);

  CVariable* turbNodes = nullptr;
  if (tkeNeeded) turbNodes = solver_container[TURB_SOL]->GetNodes();

  /*--- Points, coordinates and normal vector in edge ---*/

  auto iPoint = geometry->edges->GetNode(iEdge,0);
  auto jPoint = geometry->edges->GetNode(iEdge,1);

  numerics->SetCoord(geometry->nodes->GetCoord(iPoint),
                     geometry->nodes->GetCoord(jPoint));

  numerics->SetNormal(geometry->edges->GetNormal(iEdge));

  /*--- Primitive and secondary variables. ---*/

  numerics->SetPrimitive(nodes->GetPrimitive(iPoint),
                         nodes->GetPrimitive(jPoint));

  numerics->SetSecondary(nodes->GetSecondary(iPoint),
                         nodes->GetSecondary(jPoint));

  /*--- Gradients. ---*/

  numerics->SetPrimVarGradient(nodes->GetGradient_Primitive(iPoint),
                               nodes->GetGradient_Primitive(jPoint));

  /*--- Turbulent kinetic energy. ---*/

  if (tkeNeeded)
    numerics->SetTurbKineticEnergy(turbNodes->GetSolution(iPoint,0),
                                   turbNodes->GetSolution(jPoint,0));

  /*--- Wall shear stress values (wall functions) ---*/

  numerics->SetTau_Wall(nodes->GetTau_Wall(iPoint),
                        nodes->GetTau_Wall(jPoint));

  /*--- Compute and update residual ---*/

  auto residual = numerics->ComputeResidual(config);

  if (ReducerStrategy) {
    EdgeFluxes.SubtractBlock(iEdge, residual);
    if (implicit)
      Jacobian.UpdateBlocksSub(iEdge, residual.jacobian_i, residual.jacobian_j);
  }
  else {
    LinSysRes.SubtractBlock(iPoint, residual);
    LinSysRes.AddBlock(jPoint, residual);

    if (implicit)
      Jacobian.UpdateBlocksSub(iEdge, iPoint, jPoint, residual.jacobian_i, residual.jacobian_j);
  }

}

template <class V, ENUM_REGIME R>
void CFVMFlowSolverBase<V, R>::ComputeVerificationError(CGeometry* geometry, CConfig* config) {

  /*--- The errors only need to be computed on the finest grid. ---*/
  if (MGLevel != MESH_0) return;

  /*--- If this is a verification case, we can compute the global
   error metrics by using the difference between the local error
   and the known solution at each DOF. This is then collected into
   RMS (L2) and maximum (Linf) global error norms. From these
   global measures, one can compute the order of accuracy. ---*/

  bool write_heads =
      ((((config->GetInnerIter() % (config->GetScreen_Wrt_Freq(2) * 40)) == 0) && (config->GetInnerIter() != 0)) ||
       (config->GetInnerIter() == 1));
  if (!write_heads) return;

  SU2_OMP_MASTER {

  /*--- Check if there actually is an exact solution for this
        verification case, if computed at all. ---*/
  if (VerificationSolution && VerificationSolution->ExactSolutionKnown()) {
    /*--- Get the physical time if necessary. ---*/
    su2double time = 0.0;
    if (config->GetTime_Marching() != TIME_MARCHING::STEADY) time = config->GetPhysicalTime();

    /*--- Reset the global error measures to zero. ---*/
    for (unsigned short iVar = 0; iVar < nVar; iVar++) {
      VerificationSolution->SetError_RMS(iVar, 0.0);
      VerificationSolution->SetError_Max(iVar, 0.0, 0);
    }

    /*--- Loop over all owned points. ---*/
    for (unsigned long iPoint = 0; iPoint < nPointDomain; iPoint++) {
      /* Set the pointers to the coordinates and solution of this DOF. */
      const su2double* coor = geometry->nodes->GetCoord(iPoint);
      su2double* solDOF = nodes->GetSolution(iPoint);

      /* Get local error from the verification solution class. */
      vector<su2double> error(nVar, 0.0);
      VerificationSolution->GetLocalError(coor, time, solDOF, error.data());

      /* Increment the global error measures */
      for (unsigned short iVar = 0; iVar < nVar; iVar++) {
        VerificationSolution->AddError_RMS(iVar, error[iVar] * error[iVar]);
        VerificationSolution->AddError_Max(iVar, fabs(error[iVar]), geometry->nodes->GetGlobalIndex(iPoint),
                                           geometry->nodes->GetCoord(iPoint));
      }
    }

    /* Finalize the calculation of the global error measures. */
    VerificationSolution->SetVerificationError(geometry->GetGlobal_nPointDomain(), config);

    /*--- Screen output of the error metrics. This can be improved
     once the new output classes are in place. ---*/

    PrintVerificationError(config);
  }

  }
  END_SU2_OMP_MASTER
  SU2_OMP_BARRIER
}

template <class V, ENUM_REGIME R>
void CFVMFlowSolverBase<V, R>::ComputeUnderRelaxationFactor(const CConfig* config) {
  /* Loop over the solution update given by relaxing the linear
   system for this nonlinear iteration. */

  const su2double allowableRatio = 0.2;

  SU2_OMP_FOR_STAT(omp_chunk_size)
  for (unsigned long iPoint = 0; iPoint < nPointDomain; iPoint++) {
    su2double localUnderRelaxation = 1.0;

    for (unsigned short iVar = 0; iVar < nVar; iVar++) {
      /* We impose a limit on the maximum percentage that the
       density and energy can change over a nonlinear iteration. */

      if ((iVar == 0) || (iVar == nVar - 1)) {
        const unsigned long index = iPoint * nVar + iVar;
        su2double ratio = fabs(LinSysSol[index]) / (fabs(nodes->GetSolution(iPoint, iVar)) + EPS);
        if (ratio > allowableRatio) {
          localUnderRelaxation = min(allowableRatio / ratio, localUnderRelaxation);
        }
      }
    }

    /* Threshold the relaxation factor in the event that there is
     a very small value. This helps avoid catastrophic crashes due
     to non-realizable states by canceling the update. */

    if (localUnderRelaxation < 1e-10) localUnderRelaxation = 0.0;

    /* Store the under-relaxation factor for this point. */

    nodes->SetUnderRelaxation(iPoint, localUnderRelaxation);
  }
  END_SU2_OMP_FOR
}

template <class V, ENUM_REGIME R>
void CFVMFlowSolverBase<V, R>::ImplicitEuler_Iteration(CGeometry *geometry, CSolver**, CConfig *config) {

  PrepareImplicitIteration(geometry, nullptr, config);

  /*--- Solve or smooth the linear system. ---*/

  SU2_OMP_FOR_(schedule(static,OMP_MIN_SIZE) SU2_NOWAIT)
  for (unsigned long iPoint = nPointDomain; iPoint < nPoint; iPoint++) {
    LinSysRes.SetBlock_Zero(iPoint);
    LinSysSol.SetBlock_Zero(iPoint);
  }
  END_SU2_OMP_FOR

  auto iter = System.Solve(Jacobian, LinSysRes, LinSysSol, geometry, config);

  SU2_OMP_MASTER {
    SetIterLinSolver(iter);
    SetResLinSolver(System.GetResidual());
  }
  END_SU2_OMP_MASTER
  SU2_OMP_BARRIER

  CompleteImplicitIteration(geometry, nullptr, config);
}

template <class V, ENUM_REGIME R>
void CFVMFlowSolverBase<V, R>::SetInletAtVertex(const su2double* val_inlet, unsigned short iMarker,
                                                unsigned long iVertex) {
  /*--- Alias positions within inlet file for readability ---*/

  unsigned short T_position = nDim;
  unsigned short P_position = nDim + 1;
  unsigned short FlowDir_position = nDim + 2;

  /*--- Check that the norm of the flow unit vector is actually 1 ---*/

  su2double norm = 0.0;
  for (unsigned short iDim = 0; iDim < nDim; iDim++) {
    norm += pow(val_inlet[FlowDir_position + iDim], 2);
  }
  norm = sqrt(norm);

  /*--- The tolerance here needs to be loose.  When adding a very
   * small number (1e-10 or smaller) to a number close to 1.0, floating
   * point roundoff errors can occur. ---*/

  if (abs(norm - 1.0) > 1e-6) {
    ostringstream error_msg;
    error_msg << "ERROR: Found these values in columns ";
    error_msg << FlowDir_position << " - ";
    error_msg << FlowDir_position + nDim - 1 << endl;
    error_msg << std::scientific;
    error_msg << "  [" << val_inlet[FlowDir_position];
    error_msg << ", " << val_inlet[FlowDir_position + 1];
    if (nDim == 3) error_msg << ", " << val_inlet[FlowDir_position + 2];
    error_msg << "]" << endl;
    error_msg << "  These values should be components of a unit vector for direction," << endl;
    error_msg << "  but their magnitude is: " << norm << endl;
    SU2_MPI::Error(error_msg.str(), CURRENT_FUNCTION);
  }

  /*--- Store the values in our inlet data structures. ---*/

  Inlet_Ttotal[iMarker][iVertex] = val_inlet[T_position];
  Inlet_Ptotal[iMarker][iVertex] = val_inlet[P_position];
  for (unsigned short iDim = 0; iDim < nDim; iDim++) {
    Inlet_FlowDir[iMarker][iVertex][iDim] = val_inlet[FlowDir_position + iDim];
  }
}

template <class V, ENUM_REGIME R>
su2double CFVMFlowSolverBase<V, R>::GetInletAtVertex(su2double* val_inlet, unsigned long val_inlet_point,
                                                     unsigned short val_kind_marker, string val_marker,
                                                     const CGeometry* geometry, const CConfig* config) const {
  /*--- Local variables ---*/

  unsigned short iMarker, iDim;
  unsigned long iPoint, iVertex;
  su2double Area = 0.0;
  su2double Normal[3] = {0.0, 0.0, 0.0};

  /*--- Alias positions within inlet file for readability ---*/

  unsigned short T_position = nDim;
  unsigned short P_position = nDim + 1;
  unsigned short FlowDir_position = nDim + 2;

  if (val_kind_marker == INLET_FLOW) {
    for (iMarker = 0; iMarker < config->GetnMarker_All(); iMarker++) {
      if ((config->GetMarker_All_KindBC(iMarker) == INLET_FLOW) &&
          (config->GetMarker_All_TagBound(iMarker) == val_marker)) {
        for (iVertex = 0; iVertex < nVertex[iMarker]; iVertex++) {
          iPoint = geometry->vertex[iMarker][iVertex]->GetNode();

          if (iPoint == val_inlet_point) {
            /*-- Compute boundary face area for this vertex. ---*/

            geometry->vertex[iMarker][iVertex]->GetNormal(Normal);
            Area = GeometryToolbox::Norm(nDim, Normal);

            /*--- Access and store the inlet variables for this vertex. ---*/

            val_inlet[T_position] = Inlet_Ttotal[iMarker][iVertex];
            val_inlet[P_position] = Inlet_Ptotal[iMarker][iVertex];
            for (iDim = 0; iDim < nDim; iDim++) {
              val_inlet[FlowDir_position + iDim] = Inlet_FlowDir[iMarker][iVertex][iDim];
            }

            /*--- Exit once we find the point. ---*/

            return Area;
          }
        }
      }
    }
  }

  /*--- If we don't find a match, then the child point is not on the
   current inlet boundary marker. Return zero area so this point does
   not contribute to the restriction operator and continue. ---*/

  return Area;
}

template <class V, ENUM_REGIME R>
void CFVMFlowSolverBase<V, R>::SetUniformInlet(const CConfig* config, unsigned short iMarker) {
  if (config->GetMarker_All_KindBC(iMarker) == INLET_FLOW) {
    string Marker_Tag = config->GetMarker_All_TagBound(iMarker);
    su2double p_total = config->GetInlet_Ptotal(Marker_Tag);
    su2double t_total = config->GetInlet_Ttotal(Marker_Tag);
    auto flow_dir = config->GetInlet_FlowDir(Marker_Tag);

    for (unsigned long iVertex = 0; iVertex < nVertex[iMarker]; iVertex++) {
      Inlet_Ttotal[iMarker][iVertex] = t_total;
      Inlet_Ptotal[iMarker][iVertex] = p_total;
      for (unsigned short iDim = 0; iDim < nDim; iDim++) Inlet_FlowDir[iMarker][iVertex][iDim] = flow_dir[iDim];
    }

  } else {
    /*--- For now, non-inlets just get set to zero. In the future, we
     can do more customization for other boundary types here. ---*/

    for (unsigned long iVertex = 0; iVertex < nVertex[iMarker]; iVertex++) {
      Inlet_Ttotal[iMarker][iVertex] = 0.0;
      Inlet_Ptotal[iMarker][iVertex] = 0.0;
      for (unsigned short iDim = 0; iDim < nDim; iDim++) Inlet_FlowDir[iMarker][iVertex][iDim] = 0.0;
    }
  }
}

template <class V, ENUM_REGIME R>
void CFVMFlowSolverBase<V, R>::LoadRestart_impl(CGeometry **geometry, CSolver ***solver, CConfig *config,
                                                int iter, bool update_geo, su2double* SolutionRestart,
                                                unsigned short nVar_Restart) {

  /*--- Restart the solution from file information ---*/

  unsigned short iDim, iVar, iMesh;
  unsigned long iPoint, index, iChildren, Point_Fine;
  unsigned short turb_model = config->GetKind_Turb_Model();
  su2double Area_Children, Area_Parent;
  const su2double* Solution_Fine = nullptr;
  const passivedouble* Coord = nullptr;
  bool dual_time = ((config->GetTime_Marching() == TIME_MARCHING::DT_STEPPING_1ST) ||
                    (config->GetTime_Marching() == TIME_MARCHING::DT_STEPPING_2ND));
  bool static_fsi = ((config->GetTime_Marching() == TIME_MARCHING::STEADY) && config->GetFSI_Simulation());
  bool steady_restart = config->GetSteadyRestart();
  bool turbulent = (config->GetKind_Turb_Model() != NONE);

  string restart_filename = config->GetFilename(config->GetSolution_FileName(), "", iter);

  /*--- To make this routine safe to call in parallel most of it can only be executed by one thread. ---*/
  SU2_OMP_MASTER {

  if (nVar_Restart == 0) nVar_Restart = nVar;

  /*--- Skip coordinates ---*/

  unsigned short skipVars = geometry[MESH_0]->GetnDim();

  /*--- Store the number of variables for the turbulence model
   (that could appear in the restart file before the grid velocities). ---*/
  unsigned short turbVars = 0;
  if (turbulent){
    if ((turb_model == SST) || (turb_model == SST_SUST)) turbVars = 2;
    else turbVars = 1;
  }

  /*--- Read the restart data from either an ASCII or binary SU2 file. ---*/

  if (config->GetRead_Binary_Restart()) {
    Read_SU2_Restart_Binary(geometry[MESH_0], config, restart_filename);
  } else {
    Read_SU2_Restart_ASCII(geometry[MESH_0], config, restart_filename);
  }

  if (update_geo && dynamic_grid) {
    auto notFound = fields.end();
    if (find(fields.begin(), notFound, string("\"Grid_Velocity_x\"")) == notFound) {
      if (rank == MASTER_NODE)
        cout << "\nWARNING: The restart file does not contain grid velocities, these will be set to zero.\n" << endl;
      steady_restart = true;
    }
  }

  /*--- Load data from the restart into correct containers. ---*/

  unsigned long counter = 0, iPoint_Global = 0;
  for (; iPoint_Global < geometry[MESH_0]->GetGlobal_nPointDomain(); iPoint_Global++) {

    /*--- Retrieve local index. If this node from the restart file lives
     on the current processor, we will load and instantiate the vars. ---*/

    auto iPoint_Local = geometry[MESH_0]->GetGlobal_to_Local_Point(iPoint_Global);

    if (iPoint_Local > -1) {

      /*--- We need to store this point's data, so jump to the correct
       offset in the buffer of data from the restart file and load it. ---*/

      index = counter*Restart_Vars[1] + skipVars;

      if (SolutionRestart == nullptr) {
        for (iVar = 0; iVar < nVar_Restart; iVar++)
          nodes->SetSolution(iPoint_Local, iVar, Restart_Data[index+iVar]);
      }
      else {
        /*--- Used as buffer, allows defaults for nVar > nVar_Restart. ---*/
        for (iVar = 0; iVar < nVar_Restart; iVar++)
          SolutionRestart[iVar] = Restart_Data[index+iVar];
        nodes->SetSolution(iPoint_Local, SolutionRestart);
      }

      /*--- For dynamic meshes, read in and store the
       grid coordinates and grid velocities for each node. ---*/

      if (dynamic_grid && update_geo) {

        /*--- Read in the next 2 or 3 variables which are the grid velocities ---*/
        /*--- If we are restarting the solution from a previously computed static calculation (no grid movement) ---*/
        /*--- the grid velocities are set to 0. This is useful for FSI computations ---*/

        /*--- Rewind the index to retrieve the Coords. ---*/
        index = counter*Restart_Vars[1];
        Coord = &Restart_Data[index];

        su2double GridVel[MAXNDIM] = {0.0};
        if (!steady_restart) {
          /*--- Move the index forward to get the grid velocities. ---*/
          index += skipVars + nVar_Restart + turbVars;
          for (iDim = 0; iDim < nDim; iDim++) { GridVel[iDim] = Restart_Data[index+iDim]; }
        }

        for (iDim = 0; iDim < nDim; iDim++) {
          geometry[MESH_0]->nodes->SetCoord(iPoint_Local, iDim, Coord[iDim]);
          geometry[MESH_0]->nodes->SetGridVel(iPoint_Local, iDim, GridVel[iDim]);
        }
      }

      /*--- For static FSI problems, grid_movement is 0 but we need to read in and store the
       grid coordinates for each node (but not the grid velocities, as there are none). ---*/

      if (static_fsi && update_geo) {
       /*--- Rewind the index to retrieve the Coords. ---*/
        index = counter*Restart_Vars[1];
        Coord = &Restart_Data[index];

        for (iDim = 0; iDim < nDim; iDim++) {
          geometry[MESH_0]->nodes->SetCoord(iPoint_Local, iDim, Coord[iDim]);
        }
      }

      /*--- Increment the overall counter for how many points have been loaded. ---*/
      counter++;
    }

  }

  /*--- Detect a wrong solution file ---*/

  if (counter != nPointDomain) {
    SU2_MPI::Error(string("The solution file ") + restart_filename + string(" doesn't match with the mesh file!\n") +
                   string("It could be empty lines at the end of the file."), CURRENT_FUNCTION);
  }
  }
  END_SU2_OMP_MASTER
  SU2_OMP_BARRIER

  /*--- Update the geometry for flows on deforming meshes. ---*/

  if ((dynamic_grid || static_fsi) && update_geo) {

    CGeometry::UpdateGeometry(geometry, config);

    if (dynamic_grid) {
      for (iMesh = 0; iMesh <= config->GetnMGLevels(); iMesh++) {

        /*--- Compute the grid velocities on the coarser levels. ---*/
        if (iMesh) geometry[iMesh]->SetRestricted_GridVelocity(geometry[iMesh-1]);
        else {
          geometry[MESH_0]->InitiateComms(geometry[MESH_0], config, GRID_VELOCITY);
          geometry[MESH_0]->CompleteComms(geometry[MESH_0], config, GRID_VELOCITY);
        }
      }
    }
  }

  /*--- Communicate the loaded solution on the fine grid before we transfer
   it down to the coarse levels. We also call the preprocessing routine
   on the fine level in order to have all necessary quantities updated,
   especially if this is a turbulent simulation (eddy viscosity). ---*/

  solver[MESH_0][FLOW_SOL]->InitiateComms(geometry[MESH_0], config, SOLUTION);
  solver[MESH_0][FLOW_SOL]->CompleteComms(geometry[MESH_0], config, SOLUTION);

  /*--- For turbulent simulations the flow preprocessing is done by the turbulence solver
   *    after it loads its variables (they are needed to compute flow primitives). ---*/
  if (!turbulent) {
    solver[MESH_0][FLOW_SOL]->Preprocessing(geometry[MESH_0], solver[MESH_0], config, MESH_0, NO_RK_ITER, RUNTIME_FLOW_SYS, false);
  }

  /*--- Interpolate the solution down to the coarse multigrid levels ---*/

  for (iMesh = 1; iMesh <= config->GetnMGLevels(); iMesh++) {
    SU2_OMP_FOR_STAT(omp_chunk_size)
    for (iPoint = 0; iPoint < geometry[iMesh]->GetnPoint(); iPoint++) {
      Area_Parent = geometry[iMesh]->nodes->GetVolume(iPoint);
      su2double Solution_Coarse[MAXNVAR] = {0.0};
      for (iChildren = 0; iChildren < geometry[iMesh]->nodes->GetnChildren_CV(iPoint); iChildren++) {
        Point_Fine = geometry[iMesh]->nodes->GetChildren_CV(iPoint, iChildren);
        Area_Children = geometry[iMesh-1]->nodes->GetVolume(Point_Fine);
        Solution_Fine = solver[iMesh-1][FLOW_SOL]->GetNodes()->GetSolution(Point_Fine);
        for (iVar = 0; iVar < nVar; iVar++) {
          Solution_Coarse[iVar] += Solution_Fine[iVar]*Area_Children/Area_Parent;
        }
      }
      solver[iMesh][FLOW_SOL]->GetNodes()->SetSolution(iPoint,Solution_Coarse);
    }
    END_SU2_OMP_FOR

    solver[iMesh][FLOW_SOL]->InitiateComms(geometry[iMesh], config, SOLUTION);
    solver[iMesh][FLOW_SOL]->CompleteComms(geometry[iMesh], config, SOLUTION);

    if (!turbulent) {
      solver[iMesh][FLOW_SOL]->Preprocessing(geometry[iMesh], solver[iMesh], config, iMesh, NO_RK_ITER, RUNTIME_FLOW_SYS, false);
    }
  }

  /*--- Update the old geometry (coordinates n and n-1) in dual time-stepping strategy. ---*/
  if (dual_time && config->GetGrid_Movement() && !config->GetDeform_Mesh() &&
      (config->GetKind_GridMovement() != RIGID_MOTION)) {
    Restart_OldGeometry(geometry[MESH_0], config);
  }

  /*--- Go back to single threaded execution. ---*/
  SU2_OMP_MASTER
  {
  /*--- Delete the class memory that is used to load the restart. ---*/

  delete [] Restart_Vars; Restart_Vars = nullptr;
  delete [] Restart_Data; Restart_Data = nullptr;

  }
  END_SU2_OMP_MASTER
  SU2_OMP_BARRIER

}

template <class V, ENUM_REGIME R>
void CFVMFlowSolverBase<V, R>::LoadRestart(CGeometry **geometry, CSolver ***solver,
                                           CConfig *config, int iter, bool update_geo) {
  LoadRestart_impl(geometry, solver, config, iter, update_geo);
}

template <class V, ENUM_REGIME R>
void CFVMFlowSolverBase<V, R>::SetInitialCondition(CGeometry **geometry, CSolver ***solver_container,
                                                   CConfig *config, unsigned long TimeIter) {

  const bool restart = (config->GetRestart() || config->GetRestart_Flow());
  const bool rans = (config->GetKind_Turb_Model() != NONE);
  const bool dual_time = ((config->GetTime_Marching() == TIME_MARCHING::DT_STEPPING_1ST) ||
                          (config->GetTime_Marching() == TIME_MARCHING::DT_STEPPING_2ND));

  /*--- Start OpenMP parallel region. ---*/

  SU2_OMP_PARALLEL {

  unsigned long iPoint;
  unsigned short iMesh;

  /*--- Check if a verification solution is to be computed. ---*/
  if ((VerificationSolution) && (TimeIter == 0) && !restart) {

    /*--- Loop over the multigrid levels. ---*/
    for (iMesh = 0; iMesh <= config->GetnMGLevels(); iMesh++) {

      /*--- Loop over all grid points. ---*/
      SU2_OMP_FOR_STAT(omp_chunk_size)
      for (iPoint = 0; iPoint < geometry[iMesh]->GetnPoint(); iPoint++) {

        /* Set the pointers to the coordinates and solution of this DOF. */
        const su2double *coor = geometry[iMesh]->nodes->GetCoord(iPoint);
        su2double *solDOF     = solver_container[iMesh][FLOW_SOL]->GetNodes()->GetSolution(iPoint);

        /* Set the solution in this DOF to the initial condition provided by
           the verification solution class. This can be the exact solution,
           but this is not necessary. */
        VerificationSolution->GetInitialCondition(coor, solDOF);
      }
      END_SU2_OMP_FOR
    }
  }

  /*--- The value of the solution for the first iteration of the dual time ---*/

  if (dual_time && TimeIter == config->GetRestart_Iter()) {
    PushSolutionBackInTime(TimeIter, restart, rans, solver_container, geometry, config);
  }

  }
  END_SU2_OMP_PARALLEL

}

template <class V, ENUM_REGIME R>
void CFVMFlowSolverBase<V, R>::PushSolutionBackInTime(unsigned long TimeIter, bool restart, bool rans,
                                                      CSolver*** solver_container, CGeometry** geometry,
                                                      CConfig* config) {
  /*--- Push back the initial condition to previous solution containers
   for a 1st-order restart or when simply intitializing to freestream. ---*/

  for (unsigned short iMesh = 0; iMesh <= config->GetnMGLevels(); iMesh++) {
    solver_container[iMesh][FLOW_SOL]->GetNodes()->Set_Solution_time_n();
    solver_container[iMesh][FLOW_SOL]->GetNodes()->Set_Solution_time_n1();
    if (rans) {
      solver_container[iMesh][TURB_SOL]->GetNodes()->Set_Solution_time_n();
      solver_container[iMesh][TURB_SOL]->GetNodes()->Set_Solution_time_n1();
    }

    if (dynamic_grid) {
      geometry[iMesh]->nodes->SetVolume_n();
      geometry[iMesh]->nodes->SetVolume_nM1();
    }

    if (config->GetGrid_Movement()) {
      geometry[iMesh]->nodes->SetCoord_n();
      geometry[iMesh]->nodes->SetCoord_n1();
    }
  }

  if (restart && (config->GetTime_Marching() == TIME_MARCHING::DT_STEPPING_2ND)) {

    /*--- Load an additional restart file for a 2nd-order restart. ---*/

    solver_container[MESH_0][FLOW_SOL]->LoadRestart(geometry, solver_container, config, TimeIter-1, true);

    /*--- Load an additional restart file for the turbulence model. ---*/
    if (rans)
      solver_container[MESH_0][TURB_SOL]->LoadRestart(geometry, solver_container, config, TimeIter-1, false);

    /*--- Push back this new solution to time level N. ---*/

    for (unsigned short iMesh = 0; iMesh <= config->GetnMGLevels(); iMesh++) {
      solver_container[iMesh][FLOW_SOL]->GetNodes()->Set_Solution_time_n();
      if (rans) solver_container[iMesh][TURB_SOL]->GetNodes()->Set_Solution_time_n();

      geometry[iMesh]->nodes->SetVolume_n();
      if (config->GetGrid_Movement()) geometry[iMesh]->nodes->SetCoord_n();
    }
  }
}

template <class V, ENUM_REGIME R>
void CFVMFlowSolverBase<V, R>::BC_Sym_Plane(CGeometry* geometry, CSolver** solver_container, CNumerics* conv_numerics,
                                            CNumerics* visc_numerics, CConfig* config, unsigned short val_marker) {
  unsigned short iDim, iVar;
  unsigned long iVertex, iPoint;

  bool implicit = (config->GetKind_TimeIntScheme() == EULER_IMPLICIT);
  bool viscous = config->GetViscous();
  bool preprocessed = false;

  /*--- Allocation of variables necessary for convective fluxes. ---*/
  su2double Area, ProjVelocity_i, *V_reflected, *V_domain, Normal[MAXNDIM] = {0.0}, UnitNormal[MAXNDIM] = {0.0};

  /*--- Allocation of variables necessary for viscous fluxes. ---*/
  su2double ProjGradient, ProjNormVelGrad, ProjTangVelGrad, TangentialNorm,
      Tangential[MAXNDIM] = {0.0}, GradNormVel[MAXNDIM] = {0.0}, GradTangVel[MAXNDIM] = {0.0};

  /*--- Allocation of primitive gradient arrays for viscous fluxes. ---*/
  su2activematrix Grad_Reflected(nPrimVarGrad, nDim);

  /*--- Loop over all the vertices on this boundary marker. ---*/

  SU2_OMP_FOR_DYN(OMP_MIN_SIZE)
  for (iVertex = 0; iVertex < geometry->nVertex[val_marker]; iVertex++) {
    if (!preprocessed || geometry->bound_is_straight[val_marker] != true) {
      /*----------------------------------------------------------------------------------------------*/
      /*--- Preprocessing:                                                                         ---*/
      /*--- Compute the unit normal and (in case of viscous flow) a corresponding unit tangential  ---*/
      /*--- to that normal. On a straight(2D)/plane(3D) boundary these two vectors are constant.   ---*/
      /*--- This circumstance is checked in gemoetry->ComputeSurf_Straightness(...) and stored     ---*/
      /*--- such that the recomputation does not occur for each node. On true symmetry planes, the ---*/
      /*--- normal is constant but this routines is used for Symmetry, Euler-Wall in inviscid flow ---*/
      /*--- and Euler Wall in viscous flow as well. In the latter curvy boundaries are likely to   ---*/
      /*--- happen. In doubt, the conditional above which checks straightness can be thrown out    ---*/
      /*--- such that the recomputation is done for each node (which comes with a tiny performance ---*/
      /*--- penalty).                                                                              ---*/
      /*----------------------------------------------------------------------------------------------*/

      preprocessed = true;

      /*--- Normal vector for a random vertex (zero) on this marker (negate for outward convention). ---*/
      geometry->vertex[val_marker][iVertex]->GetNormal(Normal);
      for (iDim = 0; iDim < nDim; iDim++) Normal[iDim] = -Normal[iDim];

      /*--- Compute unit normal, to be used for unit tangential, projected velocity and velocity
            component gradients. ---*/
      Area = GeometryToolbox::Norm(nDim, Normal);

      for (iDim = 0; iDim < nDim; iDim++) UnitNormal[iDim] = -Normal[iDim] / Area;

      /*--- Preprocessing: Compute unit tangential, the direction is arbitrary as long as
            t*n=0 && |t|_2 = 1 ---*/
      if (viscous) {
        switch (nDim) {
          case 2: {
            Tangential[0] = -UnitNormal[1];
            Tangential[1] = UnitNormal[0];
            break;
          }
          case 3: {
            /*--- n = ai + bj + ck, if |b| > |c| ---*/
            if (abs(UnitNormal[1]) > abs(UnitNormal[2])) {
              /*--- t = bi + (c-a)j - bk  ---*/
              Tangential[0] = UnitNormal[1];
              Tangential[1] = UnitNormal[2] - UnitNormal[0];
              Tangential[2] = -UnitNormal[1];
            } else {
              /*--- t = ci - cj + (b-a)k  ---*/
              Tangential[0] = UnitNormal[2];
              Tangential[1] = -UnitNormal[2];
              Tangential[2] = UnitNormal[1] - UnitNormal[0];
            }
            /*--- Make it a unit vector. ---*/
            TangentialNorm = sqrt(pow(Tangential[0], 2) + pow(Tangential[1], 2) + pow(Tangential[2], 2));
            Tangential[0] = Tangential[0] / TangentialNorm;
            Tangential[1] = Tangential[1] / TangentialNorm;
            Tangential[2] = Tangential[2] / TangentialNorm;
            break;
          }
        }  // switch
      }    // if viscous
    }      // if bound_is_straight

    iPoint = geometry->vertex[val_marker][iVertex]->GetNode();

    /*--- Check if the node belongs to the domain (i.e., not a halo node) ---*/
    if (geometry->nodes->GetDomain(iPoint)) {
      /*-------------------------------------------------------------------------------*/
      /*--- Step 1: For the convective fluxes, create a reflected state of the      ---*/
      /*---         Primitive variables by copying all interior values to the       ---*/
      /*---         reflected. Only the velocity is mirrored along the symmetry     ---*/
      /*---         axis. Based on the Upwind_Residual routine.                     ---*/
      /*-------------------------------------------------------------------------------*/

      /*--- Allocate the reflected state at the symmetry boundary. ---*/
      V_reflected = GetCharacPrimVar(val_marker, iVertex);

      /*--- Grid movement ---*/
      if (dynamic_grid)
        conv_numerics->SetGridVel(geometry->nodes->GetGridVel(iPoint), geometry->nodes->GetGridVel(iPoint));

      /*--- Normal vector for this vertex (negate for outward convention). ---*/
      geometry->vertex[val_marker][iVertex]->GetNormal(Normal);
      for (iDim = 0; iDim < nDim; iDim++) Normal[iDim] = -Normal[iDim];
      conv_numerics->SetNormal(Normal);

      /*--- Get current solution at this boundary node ---*/
      V_domain = nodes->GetPrimitive(iPoint);

      /*--- Set the reflected state based on the boundary node. Scalars are copied and
            the velocity is mirrored along the symmetry boundary, i.e. the velocity in
            normal direction is substracted twice. ---*/
      for (iVar = 0; iVar < nPrimVar; iVar++) V_reflected[iVar] = nodes->GetPrimitive(iPoint, iVar);

      /*--- Compute velocity in normal direction (ProjVelcity_i=(v*n)) und substract twice from
            velocity in normal direction: v_r = v - 2 (v*n)n ---*/
      ProjVelocity_i = nodes->GetProjVel(iPoint, UnitNormal);

      /*--- Adjustment to v.n due to grid movement. ---*/
      if (dynamic_grid) {
        ProjVelocity_i -= GeometryToolbox::DotProduct(nDim, geometry->nodes->GetGridVel(iPoint), UnitNormal);
      }

      for (iDim = 0; iDim < nDim; iDim++)
        V_reflected[iDim + 1] = nodes->GetVelocity(iPoint, iDim) - 2.0 * ProjVelocity_i * UnitNormal[iDim];

      /*--- Set Primitive and Secondary for numerics class. ---*/
      conv_numerics->SetPrimitive(V_domain, V_reflected);
      conv_numerics->SetSecondary(nodes->GetSecondary(iPoint), nodes->GetSecondary(iPoint));

      /*--- Compute the residual using an upwind scheme. ---*/

      auto residual = conv_numerics->ComputeResidual(config);

      /*--- Update residual value ---*/
      LinSysRes.AddBlock(iPoint, residual);

      /*--- Jacobian contribution for implicit integration. ---*/
      if (implicit) {
        Jacobian.AddBlock2Diag(iPoint, residual.jacobian_i);
      }

      if (viscous) {
        /*-------------------------------------------------------------------------------*/
        /*--- Step 2: The viscous fluxes of the Navier-Stokes equations depend on the ---*/
        /*---         Primitive variables and their gradients. The viscous numerics   ---*/
        /*---         container is filled just as the convective numerics container,  ---*/
        /*---         but the primitive gradients of the reflected state have to be   ---*/
        /*---         determined additionally such that symmetry at the boundary is   ---*/
        /*---         enforced. Based on the Viscous_Residual routine.                ---*/
        /*-------------------------------------------------------------------------------*/

        /*--- Set the normal vector and the coordinates. ---*/
        visc_numerics->SetCoord(geometry->nodes->GetCoord(iPoint), geometry->nodes->GetCoord(iPoint));
        visc_numerics->SetNormal(Normal);

        /*--- Set the primitive and Secondary variables. ---*/
        visc_numerics->SetPrimitive(V_domain, V_reflected);
        visc_numerics->SetSecondary(nodes->GetSecondary(iPoint), nodes->GetSecondary(iPoint));

        /*--- For viscous Fluxes also the gradients of the primitives need to be determined.
              1. The gradients of scalars are mirrored along the sym plane just as velocity for the primitives
              2. The gradients of the velocity components need more attention, i.e. the gradient of the
                 normal velocity in tangential direction is mirrored and the gradient of the tangential velocity in
                 normal direction is mirrored. ---*/

        /*--- Get gradients of primitives of boundary cell ---*/
        for (iVar = 0; iVar < nPrimVarGrad; iVar++)
          for (iDim = 0; iDim < nDim; iDim++)
            Grad_Reflected[iVar][iDim] = nodes->GetGradient_Primitive(iPoint, iVar, iDim);

        /*--- Reflect the gradients for all scalars including the velocity components.
              The gradients of the velocity components are set later with the
              correct values: grad(V)_r = grad(V) - 2 [grad(V)*n]n, V beeing any primitive ---*/
        for (iVar = 0; iVar < nPrimVarGrad; iVar++) {
          if (iVar == 0 || iVar > nDim) {  // Exclude velocity component gradients

            /*--- Compute projected part of the gradient in a dot product ---*/
            ProjGradient = 0.0;
            for (iDim = 0; iDim < nDim; iDim++) ProjGradient += Grad_Reflected[iVar][iDim] * UnitNormal[iDim];

            for (iDim = 0; iDim < nDim; iDim++)
              Grad_Reflected[iVar][iDim] = Grad_Reflected[iVar][iDim] - 2.0 * ProjGradient * UnitNormal[iDim];
          }
        }

        /*--- Compute gradients of normal and tangential velocity:
              grad(v*n) = grad(v_x) n_x + grad(v_y) n_y (+ grad(v_z) n_z)
              grad(v*t) = grad(v_x) t_x + grad(v_y) t_y (+ grad(v_z) t_z) ---*/
        for (iVar = 0; iVar < nDim; iVar++) {  // counts gradient components
          GradNormVel[iVar] = 0.0;
          GradTangVel[iVar] = 0.0;
          for (iDim = 0; iDim < nDim; iDim++) {  // counts sum with unit normal/tangential
            GradNormVel[iVar] += Grad_Reflected[iDim + 1][iVar] * UnitNormal[iDim];
            GradTangVel[iVar] += Grad_Reflected[iDim + 1][iVar] * Tangential[iDim];
          }
        }

        /*--- Refelect gradients in tangential and normal direction by substracting the normal/tangential
              component twice, just as done with velocity above.
              grad(v*n)_r = grad(v*n) - 2 {grad([v*n])*t}t
              grad(v*t)_r = grad(v*t) - 2 {grad([v*t])*n}n ---*/
        ProjNormVelGrad = 0.0;
        ProjTangVelGrad = 0.0;
        for (iDim = 0; iDim < nDim; iDim++) {
          ProjNormVelGrad += GradNormVel[iDim] * Tangential[iDim];  // grad([v*n])*t
          ProjTangVelGrad += GradTangVel[iDim] * UnitNormal[iDim];  // grad([v*t])*n
        }

        for (iDim = 0; iDim < nDim; iDim++) {
          GradNormVel[iDim] = GradNormVel[iDim] - 2.0 * ProjNormVelGrad * Tangential[iDim];
          GradTangVel[iDim] = GradTangVel[iDim] - 2.0 * ProjTangVelGrad * UnitNormal[iDim];
        }

        /*--- Transfer reflected gradients back into the Cartesian Coordinate system:
              grad(v_x)_r = grad(v*n)_r n_x + grad(v*t)_r t_x
              grad(v_y)_r = grad(v*n)_r n_y + grad(v*t)_r t_y
              ( grad(v_z)_r = grad(v*n)_r n_z + grad(v*t)_r t_z ) ---*/
        for (iVar = 0; iVar < nDim; iVar++)    // loops over the velocity component gradients
          for (iDim = 0; iDim < nDim; iDim++)  // loops over the entries of the above
            Grad_Reflected[iVar + 1][iDim] =
                GradNormVel[iDim] * UnitNormal[iVar] + GradTangVel[iDim] * Tangential[iVar];

        /*--- Set the primitive gradients of the boundary and reflected state. ---*/
        visc_numerics->SetPrimVarGradient(nodes->GetGradient_Primitive(iPoint), CMatrixView<su2double>(Grad_Reflected));

        /*--- Turbulent kinetic energy. ---*/
        if ((config->GetKind_Turb_Model() == SST) || (config->GetKind_Turb_Model() == SST_SUST))
          visc_numerics->SetTurbKineticEnergy(solver_container[TURB_SOL]->GetNodes()->GetSolution(iPoint, 0),
                                              solver_container[TURB_SOL]->GetNodes()->GetSolution(iPoint, 0));

        /*--- Compute and update residual. Note that the viscous shear stress tensor is computed in the
              following routine based upon the velocity-component gradients. ---*/
        auto residual = visc_numerics->ComputeResidual(config);

        LinSysRes.SubtractBlock(iPoint, residual);

        /*--- Jacobian contribution for implicit integration. ---*/
        if (implicit) Jacobian.SubtractBlock2Diag(iPoint, residual.jacobian_i);
      }  // if viscous
    }    // if GetDomain
  }      // for iVertex
  END_SU2_OMP_FOR

}

template <class V, ENUM_REGIME R>
void CFVMFlowSolverBase<V, R>::BC_Periodic(CGeometry* geometry, CSolver** solver_container, CNumerics* numerics,
                                           CConfig* config) {
  /*--- Complete residuals for periodic boundary conditions. We loop over
   the periodic BCs in matching pairs so that, in the event that there are
   adjacent periodic markers, the repeated points will have their residuals
   accumulated correctly during the communications. For implicit calculations,
   the Jacobians and linear system are also correctly adjusted here. ---*/

  for (unsigned short iPeriodic = 1; iPeriodic <= config->GetnMarker_Periodic() / 2; iPeriodic++) {
    InitiatePeriodicComms(geometry, config, iPeriodic, PERIODIC_RESIDUAL);
    CompletePeriodicComms(geometry, config, iPeriodic, PERIODIC_RESIDUAL);
  }
}

template <class V, ENUM_REGIME FlowRegime>
void CFVMFlowSolverBase<V, FlowRegime>::BC_Fluid_Interface(CGeometry* geometry, CSolver** solver_container,
                                                           CNumerics* conv_numerics, CNumerics* visc_numerics,
                                                           CConfig* config) {
  unsigned long iVertex, jVertex, iPoint, Point_Normal = 0;
  unsigned short iDim, iVar, jVar, iMarker, nDonorVertex;

  bool implicit = (config->GetKind_TimeIntScheme() == EULER_IMPLICIT);
  bool viscous = config->GetViscous();

  su2double Normal[MAXNDIM] = {0.0};
  su2double PrimVar_i[MAXNVAR] = {0.0};
  su2double PrimVar_j[MAXNVAR] = {0.0};
  su2double Secondary_j[MAXNVAR] = {0.0};
  su2double Residual[MAXNVAR] = {0.0};
  su2double** Jacobian_i = new su2double*[nVar];
  for (iVar = 0; iVar < nVar; iVar++) Jacobian_i[iVar] = new su2double[nVar];

  su2double weight;
  su2double P_static, rho_static;

  for (iMarker = 0; iMarker < config->GetnMarker_All(); iMarker++) {
    if (config->GetMarker_All_KindBC(iMarker) == FLUID_INTERFACE) {
      SU2_OMP_FOR_DYN(OMP_MIN_SIZE)
      for (iVertex = 0; iVertex < geometry->nVertex[iMarker]; iVertex++) {
        iPoint = geometry->vertex[iMarker][iVertex]->GetNode();

        if (geometry->nodes->GetDomain(iPoint)) {
          nDonorVertex = GetnSlidingStates(iMarker, iVertex);

          /*--- Initialize Residual, this will serve to accumulate the average ---*/

          for (iVar = 0; iVar < nVar; iVar++) {
            Residual[iVar] = 0.0;
            for (jVar = 0; jVar < nVar; jVar++) Jacobian_i[iVar][jVar] = 0.0;
          }

          /*--- Loop over the nDonorVertexes and compute the averaged flux ---*/

          for (jVertex = 0; jVertex < nDonorVertex; jVertex++) {
            Point_Normal = geometry->vertex[iMarker][iVertex]->GetNormal_Neighbor();

            for (iVar = 0; iVar < nPrimVar; iVar++) {
              PrimVar_i[iVar] = nodes->GetPrimitive(iPoint, iVar);
              PrimVar_j[iVar] = GetSlidingState(iMarker, iVertex, iVar, jVertex);
            }

            /*--- Get the weight computed in the interpolator class for the j-th donor vertex ---*/

            weight = GetSlidingState(iMarker, iVertex, nPrimVar, jVertex);

            /*--- Set primitive variables ---*/

            conv_numerics->SetPrimitive(PrimVar_i, PrimVar_j);

            if (FlowRegime == ENUM_REGIME::COMPRESSIBLE) {
              if (!(config->GetKind_FluidModel() == STANDARD_AIR || config->GetKind_FluidModel() == IDEAL_GAS)) {
                auto Secondary_i = nodes->GetSecondary(iPoint);

                P_static = PrimVar_j[nDim + 1];
                rho_static = PrimVar_j[nDim + 2];
                GetFluidModel()->SetTDState_Prho(P_static, rho_static);

                Secondary_j[0] = GetFluidModel()->GetdPdrho_e();
                Secondary_j[1] = GetFluidModel()->GetdPde_rho();

                conv_numerics->SetSecondary(Secondary_i, Secondary_j);
              }
            }

            /*--- Set the normal vector ---*/

            geometry->vertex[iMarker][iVertex]->GetNormal(Normal);
            for (iDim = 0; iDim < nDim; iDim++) Normal[iDim] = -Normal[iDim];

            conv_numerics->SetNormal(Normal);

            if (dynamic_grid)
              conv_numerics->SetGridVel(geometry->nodes->GetGridVel(iPoint), geometry->nodes->GetGridVel(iPoint));

            /*--- Compute the convective residual using an upwind scheme ---*/

            auto residual = conv_numerics->ComputeResidual(config);

            /*--- Accumulate the residuals to compute the average ---*/

            for (iVar = 0; iVar < nVar; iVar++) {
              Residual[iVar] += weight * residual[iVar];
              for (jVar = 0; jVar < nVar; jVar++) Jacobian_i[iVar][jVar] += weight * residual.jacobian_i[iVar][jVar];
            }
          }

          /*--- Add Residuals and Jacobians ---*/

          LinSysRes.AddBlock(iPoint, Residual);

          if (implicit) Jacobian.AddBlock2Diag(iPoint, Jacobian_i);

          if (viscous) {
            /*--- Initialize Residual, this will serve to accumulate the average ---*/

            for (iVar = 0; iVar < nVar; iVar++) {
              Residual[iVar] = 0.0;
              for (jVar = 0; jVar < nVar; jVar++) Jacobian_i[iVar][jVar] = 0.0;
            }

            /*--- Loop over the nDonorVertexes and compute the averaged flux ---*/

            for (jVertex = 0; jVertex < nDonorVertex; jVertex++) {
              PrimVar_j[nDim + 5] = GetSlidingState(iMarker, iVertex, nDim + 5, jVertex);
              PrimVar_j[nDim + 6] = GetSlidingState(iMarker, iVertex, nDim + 6, jVertex);

              /*--- Get the weight computed in the interpolator class for the j-th donor vertex ---*/

              weight = GetSlidingState(iMarker, iVertex, nPrimVar, jVertex);

              /*--- Set the normal vector and the coordinates ---*/

              visc_numerics->SetNormal(Normal);
              su2double Coord_Reflected[MAXNDIM];
              GeometryToolbox::PointPointReflect(nDim, geometry->nodes->GetCoord(Point_Normal),
                                                        geometry->nodes->GetCoord(iPoint), Coord_Reflected);
              visc_numerics->SetCoord(geometry->nodes->GetCoord(iPoint), Coord_Reflected);

              /*--- Primitive variables, and gradient ---*/

              visc_numerics->SetPrimitive(PrimVar_i, PrimVar_j);
              visc_numerics->SetPrimVarGradient(nodes->GetGradient_Primitive(iPoint),
                                                nodes->GetGradient_Primitive(iPoint));

              /*--- Turbulent kinetic energy ---*/

              if ((config->GetKind_Turb_Model() == SST) || (config->GetKind_Turb_Model() == SST_SUST))
                visc_numerics->SetTurbKineticEnergy(solver_container[TURB_SOL]->GetNodes()->GetSolution(iPoint, 0),
                                                    solver_container[TURB_SOL]->GetNodes()->GetSolution(iPoint, 0));

              /*--- Compute and update residual ---*/

              auto residual = visc_numerics->ComputeResidual(config);

              /*--- Accumulate the residuals to compute the average ---*/

              for (iVar = 0; iVar < nVar; iVar++) {
                Residual[iVar] += weight * residual[iVar];
                for (jVar = 0; jVar < nVar; jVar++) Jacobian_i[iVar][jVar] += weight * residual.jacobian_i[iVar][jVar];
              }
            }

            LinSysRes.SubtractBlock(iPoint, Residual);

            /*--- Jacobian contribution for implicit integration ---*/

            if (implicit) Jacobian.SubtractBlock2Diag(iPoint, Jacobian_i);
          }
        }
      }
      END_SU2_OMP_FOR
    }
  }

  for (iVar = 0; iVar < nVar; iVar++) delete[] Jacobian_i[iVar];
  delete[] Jacobian_i;
}

template <class V, ENUM_REGIME R>
void CFVMFlowSolverBase<V, R>::BC_Custom(CGeometry* geometry, CSolver** solver_container, CNumerics* conv_numerics,
                                         CNumerics* visc_numerics, CConfig* config, unsigned short val_marker) {
  /* Check for a verification solution. */

  if (VerificationSolution) {
    unsigned short iVar;
    unsigned long iVertex, iPoint, total_index;

    bool implicit = (config->GetKind_TimeIntScheme() == EULER_IMPLICIT);

    /*--- Get the physical time. ---*/

    su2double time = 0.0;
    if (config->GetTime_Marching() != TIME_MARCHING::STEADY) time = config->GetPhysicalTime();

    /*--- Loop over all the vertices on this boundary marker ---*/

    SU2_OMP_FOR_STAT(OMP_MIN_SIZE)
    for (iVertex = 0; iVertex < geometry->nVertex[val_marker]; iVertex++) {
      /*--- Get the point index for the current node. ---*/

      iPoint = geometry->vertex[val_marker][iVertex]->GetNode();

      /*--- Check if the node belongs to the domain (i.e, not a halo node) ---*/

      if (geometry->nodes->GetDomain(iPoint)) {
        /*--- Get the coordinates for the current node. ---*/

        const su2double* coor = geometry->nodes->GetCoord(iPoint);

        /*--- Get the conservative state from the verification solution. ---*/

        su2double Solution[MAXNVAR] = {0.0};
        VerificationSolution->GetBCState(coor, time, Solution);

        /*--- For verification cases, we will apply a strong Dirichlet
         condition by setting the solution values at the boundary nodes
         directly and setting the residual to zero at those nodes. ---*/

        nodes->SetSolution_Old(iPoint, Solution);
        nodes->SetSolution(iPoint, Solution);
        nodes->SetRes_TruncErrorZero(iPoint);
        LinSysRes.SetBlock_Zero(iPoint);

        /*--- Adjust rows of the Jacobian (includes 1 in the diagonal) ---*/

        if (implicit) {
          for (iVar = 0; iVar < nVar; iVar++) {
            total_index = iPoint * nVar + iVar;
            Jacobian.DeleteValsRowi(total_index);
          }
        }
      }
    }
    END_SU2_OMP_FOR

  } else {
    /* The user must specify the custom BC's here. */
    SU2_MPI::Error("Implement customized boundary conditions here.", CURRENT_FUNCTION);
  }
}

template <class V, ENUM_REGIME R>
void CFVMFlowSolverBase<V, R>::EdgeFluxResidual(const CGeometry *geometry,
                                                const CSolver* const* solvers,
                                                const CConfig *config) {
  if (!edgeNumerics) {
    InstantiateEdgeNumerics(solvers, config);
  }

  /*--- For hybrid parallel AD, pause preaccumulation if there is shared reading of
  * variables, otherwise switch to the faster adjoint evaluation mode. ---*/
  bool pausePreacc = false;
  if (ReducerStrategy) pausePreacc = AD::PausePreaccumulation();
  else AD::StartNoSharedReading();

  /*--- Loop over edge colors. ---*/
  for (auto color : EdgeColoring) {
    /*--- Chunk size is at least OMP_MIN_SIZE and a multiple of the color group size. ---*/
    SU2_OMP_FOR_DYN(nextMultiple(OMP_MIN_SIZE, color.groupSize))
    for(auto k = 0ul; k < color.size; k += Double::Size) {
      Int iEdge;
      Double mask;
      for (auto j = 0ul; j < Double::Size; ++j) {
        bool in = (k+j < color.size);
        mask[j] = in;
        iEdge[j] = color.indices[k+j*in];
      }

      if (ReducerStrategy) {
        edgeNumerics->ComputeFlux(iEdge, *config, *geometry, *nodes, UpdateType::REDUCTION, mask, EdgeFluxes, Jacobian);
      } else {
        edgeNumerics->ComputeFlux(iEdge, *config, *geometry, *nodes, UpdateType::COLORING, mask, LinSysRes, Jacobian);
      }
    }
    END_SU2_OMP_FOR
  }

  /*--- Restore preaccumulation and adjoint evaluation state. ---*/
  AD::ResumePreaccumulation(pausePreacc);
  if (!ReducerStrategy) AD::EndNoSharedReading();

  if (ReducerStrategy) {
    SumEdgeFluxes(geometry);
    if (config->GetKind_TimeIntScheme() == EULER_IMPLICIT) {
      Jacobian.SetDiagonalAsColumnSum();
    }
  }
}

template <class V, ENUM_REGIME R>
void CFVMFlowSolverBase<V, R>::SumEdgeFluxes(const CGeometry* geometry) {

  SU2_OMP_FOR_STAT(omp_chunk_size)
  for (unsigned long iPoint = 0; iPoint < nPoint; ++iPoint) {

    LinSysRes.SetBlock_Zero(iPoint);

    for (auto iEdge : geometry->nodes->GetEdges(iPoint)) {
      if (iPoint == geometry->edges->GetNode(iEdge,0))
        LinSysRes.AddBlock(iPoint, EdgeFluxes.GetBlock(iEdge));
      else
        LinSysRes.SubtractBlock(iPoint, EdgeFluxes.GetBlock(iEdge));
    }
  }
  END_SU2_OMP_FOR
}

template <class V, ENUM_REGIME FlowRegime>
void CFVMFlowSolverBase<V, FlowRegime>::SetResidual_DualTime(CGeometry *geometry, CSolver **solver_container,
                                                             CConfig *config, unsigned short iRKStep, unsigned short iMesh,
                                                             unsigned short RunTime_EqSystem) {
  /*--- Local variables ---*/

  unsigned short iVar, iMarker, iDim, iNeigh;
  unsigned long iPoint, jPoint, iEdge, iVertex;

  const su2double *U_time_nM1 = nullptr, *U_time_n = nullptr, *U_time_nP1 = nullptr;
  su2double Volume_nM1, Volume_nP1, TimeStep;
  const su2double *Normal = nullptr, *GridVel_i = nullptr, *GridVel_j = nullptr;
  su2double Residual_GCL;

  const bool implicit = (config->GetKind_TimeIntScheme() == EULER_IMPLICIT);
  const bool first_order = (config->GetTime_Marching() == TIME_MARCHING::DT_STEPPING_1ST);
  const bool second_order = (config->GetTime_Marching() == TIME_MARCHING::DT_STEPPING_2ND);

  /*--- Store the physical time step ---*/

  TimeStep = config->GetDelta_UnstTimeND();

  /*--- Compute the dual time-stepping source term for static meshes ---*/

  if (!dynamic_grid) {

    /*--- Loop over all nodes (excluding halos) ---*/

    AD::StartNoSharedReading();

    SU2_OMP_FOR_STAT(omp_chunk_size)
    for (iPoint = 0; iPoint < nPointDomain; iPoint++) {

      /*--- Retrieve the solution at time levels n-1, n, and n+1. Note that
       we are currently iterating on U^n+1 and that U^n & U^n-1 are fixed,
       previous solutions that are stored in memory. ---*/

      U_time_nM1 = nodes->GetSolution_time_n1(iPoint);
      U_time_n   = nodes->GetSolution_time_n(iPoint);
      U_time_nP1 = nodes->GetSolution(iPoint);

      /*--- CV volume at time n+1. As we are on a static mesh, the volume
       of the CV will remained fixed for all time steps. ---*/

      Volume_nP1 = geometry->nodes->GetVolume(iPoint);

      /*--- Compute the dual time-stepping source term based on the chosen
       time discretization scheme (1st- or 2nd-order).---*/

      for (iVar = 0; iVar < nVar; iVar++) {
        if (first_order)
          LinSysRes(iPoint,iVar) += (U_time_nP1[iVar] - U_time_n[iVar])*Volume_nP1 / TimeStep;
        if (second_order)
          LinSysRes(iPoint,iVar) += ( 3.0*U_time_nP1[iVar] - 4.0*U_time_n[iVar]
                                     +1.0*U_time_nM1[iVar])*Volume_nP1 / (2.0*TimeStep);
      }

      /*--- Compute the Jacobian contribution due to the dual time source term. ---*/
      if (implicit) {
        if (first_order) Jacobian.AddVal2Diag(iPoint, Volume_nP1/TimeStep);
        if (second_order) Jacobian.AddVal2Diag(iPoint, (Volume_nP1*3.0)/(2.0*TimeStep));
      }
    }
    END_SU2_OMP_FOR

    AD::EndNoSharedReading();

  }

  else {

    /*--- For unsteady flows on dynamic meshes (rigidly transforming or
     dynamically deforming), the Geometric Conservation Law (GCL) should be
     satisfied in conjunction with the ALE formulation of the governing
     equations. The GCL prevents accuracy issues caused by grid motion, i.e.
     a uniform free-stream should be preserved through a moving grid. First,
     we will loop over the edges and boundaries to compute the GCL component
     of the dual time source term that depends on grid velocities. ---*/

    SU2_OMP_FOR_STAT(omp_chunk_size)
    for (iPoint = 0; iPoint < nPointDomain; ++iPoint) {

      GridVel_i = geometry->nodes->GetGridVel(iPoint);
      U_time_n = nodes->GetSolution_time_n(iPoint);

      for (iNeigh = 0; iNeigh < geometry->nodes->GetnPoint(iPoint); iNeigh++) {

        iEdge = geometry->nodes->GetEdge(iPoint, iNeigh);
        Normal = geometry->edges->GetNormal(iEdge);

        jPoint = geometry->nodes->GetPoint(iPoint, iNeigh);
        GridVel_j = geometry->nodes->GetGridVel(jPoint);

        /*--- Determine whether to consider the normal outward or inward. ---*/
        su2double dir = (iPoint < jPoint)? 0.5 : -0.5;

        Residual_GCL = 0.0;
        for (iDim = 0; iDim < nDim; iDim++)
          Residual_GCL += dir*(GridVel_i[iDim]+GridVel_j[iDim])*Normal[iDim];

        for (iVar = 0; iVar < nVar; iVar++)
          LinSysRes(iPoint,iVar) += U_time_n[iVar]*Residual_GCL;
      }
    }
    END_SU2_OMP_FOR

    /*--- Loop over the boundary edges ---*/

    for (iMarker = 0; iMarker < geometry->GetnMarker(); iMarker++) {
      if ((config->GetMarker_All_KindBC(iMarker) != INTERNAL_BOUNDARY) &&
          (config->GetMarker_All_KindBC(iMarker) != NEARFIELD_BOUNDARY) &&
          (config->GetMarker_All_KindBC(iMarker) != PERIODIC_BOUNDARY)) {

        SU2_OMP_FOR_STAT(OMP_MIN_SIZE)
        for (iVertex = 0; iVertex < geometry->GetnVertex(iMarker); iVertex++) {

          /*--- Get the index for node i plus the boundary face normal ---*/

          iPoint = geometry->vertex[iMarker][iVertex]->GetNode();
          Normal = geometry->vertex[iMarker][iVertex]->GetNormal();

          /*--- Grid velocities stored at boundary node i ---*/

          GridVel_i = geometry->nodes->GetGridVel(iPoint);

          /*--- Compute the GCL term by dotting the grid velocity with the face
           normal. The normal is negated to match the boundary convention. ---*/

          Residual_GCL = 0.0;
          for (iDim = 0; iDim < nDim; iDim++)
            Residual_GCL -= 0.5*(GridVel_i[iDim]+GridVel_i[iDim])*Normal[iDim];

          /*--- Compute the GCL component of the source term for node i ---*/

          U_time_n = nodes->GetSolution_time_n(iPoint);
          for (iVar = 0; iVar < nVar; iVar++)
            LinSysRes(iPoint,iVar) += U_time_n[iVar]*Residual_GCL;
        }
        END_SU2_OMP_FOR
      }
    }

    /*--- Loop over all nodes (excluding halos) to compute the remainder
     of the dual time-stepping source term. ---*/

    AD::StartNoSharedReading();

    SU2_OMP_FOR_STAT(omp_chunk_size)
    for (iPoint = 0; iPoint < nPointDomain; iPoint++) {

      /*--- Retrieve the solution at time levels n-1, n, and n+1. Note that
       we are currently iterating on U^n+1 and that U^n & U^n-1 are fixed,
       previous solutions that are stored in memory. ---*/

      U_time_nM1 = nodes->GetSolution_time_n1(iPoint);
      U_time_n   = nodes->GetSolution_time_n(iPoint);
      U_time_nP1 = nodes->GetSolution(iPoint);

      /*--- CV volume at time n-1 and n+1. In the case of dynamically deforming
       grids, the volumes will change. On rigidly transforming grids, the
       volumes will remain constant. ---*/

      Volume_nM1 = geometry->nodes->GetVolume_nM1(iPoint);
      Volume_nP1 = geometry->nodes->GetVolume(iPoint);

      /*--- Compute the dual time-stepping source residual. Due to the
       introduction of the GCL term above, the remainder of the source residual
       due to the time discretization has a new form.---*/

      for (iVar = 0; iVar < nVar; iVar++) {
        if (first_order)
          LinSysRes(iPoint,iVar) += (U_time_nP1[iVar] - U_time_n[iVar])*(Volume_nP1/TimeStep);
        if (second_order)
          LinSysRes(iPoint,iVar) += (U_time_nP1[iVar] - U_time_n[iVar])*(3.0*Volume_nP1/(2.0*TimeStep))
                                     + (U_time_nM1[iVar] - U_time_n[iVar])*(Volume_nM1/(2.0*TimeStep));
      }

      /*--- Compute the Jacobian contribution due to the dual time source term. ---*/
      if (implicit) {
        if (first_order) Jacobian.AddVal2Diag(iPoint, Volume_nP1/TimeStep);
        if (second_order) Jacobian.AddVal2Diag(iPoint, (Volume_nP1*3.0)/(2.0*TimeStep));
      }
    }
    END_SU2_OMP_FOR

    AD::EndNoSharedReading();
  }

}

template <class V, ENUM_REGIME FlowRegime>
void CFVMFlowSolverBase<V, FlowRegime>::Pressure_Forces(const CGeometry* geometry, const CConfig* config) {
  unsigned long iVertex, iPoint;
  unsigned short iDim, iMarker, Boundary, Monitoring, iMarker_Monitoring;
  su2double Pressure = 0.0, NFPressOF, RefPressure;
  const su2double *Normal = nullptr, *Coord = nullptr;
  string Marker_Tag, Monitoring_Tag;
  su2double AxiFactor;

  su2double Alpha = config->GetAoA() * PI_NUMBER / 180.0;
  su2double Beta = config->GetAoS() * PI_NUMBER / 180.0;
  su2double RefArea = config->GetRefArea();
  su2double RefLength = config->GetRefLength();
  auto Origin = config->GetRefOriginMoment(0);
  bool axisymmetric = config->GetAxisymmetric();

  SetReferenceValues(*config);

  const su2double factor = 1.0 / AeroCoeffForceRef;

  /*--- Reference pressure is always the far-field value. ---*/

  RefPressure = Pressure_Inf;

  /*-- Variables initialization ---*/

  TotalCoeff.setZero();

  Total_CNearFieldOF = 0.0;
  Total_Heat = 0.0;
  Total_MaxHeat = 0.0;

  AllBoundInvCoeff.setZero();

  AllBound_CNearFieldOF_Inv = 0.0;

  SurfaceInvCoeff.setZero();
  SurfaceCoeff.setZero();

  /*--- Loop over the Euler and Navier-Stokes markers ---*/

  for (iMarker = 0; iMarker < nMarker; iMarker++) {
    Boundary = config->GetMarker_All_KindBC(iMarker);
    Monitoring = config->GetMarker_All_Monitoring(iMarker);

    /*--- Obtain the origin for the moment computation for a particular marker ---*/

    if (Monitoring == YES) {
      for (iMarker_Monitoring = 0; iMarker_Monitoring < config->GetnMarker_Monitoring(); iMarker_Monitoring++) {
        Monitoring_Tag = config->GetMarker_Monitoring_TagBound(iMarker_Monitoring);
        Marker_Tag = config->GetMarker_All_TagBound(iMarker);
        if (Marker_Tag == Monitoring_Tag) Origin = config->GetRefOriginMoment(iMarker_Monitoring);
      }
    }

    if (config->GetSolid_Wall(iMarker) || (Boundary == NEARFIELD_BOUNDARY) || (Boundary == INLET_FLOW) ||
        (Boundary == OUTLET_FLOW) || (Boundary == ACTDISK_INLET) || (Boundary == ACTDISK_OUTLET) ||
        (Boundary == ENGINE_INFLOW) || (Boundary == ENGINE_EXHAUST)) {
      /*--- Forces initialization at each Marker ---*/

      InvCoeff.setZero(iMarker);

      CNearFieldOF_Inv[iMarker] = 0.0;

      su2double ForceInviscid[MAXNDIM] = {0.0}, MomentInviscid[MAXNDIM] = {0.0};
      su2double MomentX_Force[MAXNDIM] = {0.0}, MomentY_Force[MAXNDIM] = {0.0}, MomentZ_Force[MAXNDIM] = {0.0};

      NFPressOF = 0.0;

      /*--- Loop over the vertices to compute the forces ---*/

      for (iVertex = 0; iVertex < geometry->GetnVertex(iMarker); iVertex++) {
        iPoint = geometry->vertex[iMarker][iVertex]->GetNode();

        Pressure = nodes->GetPressure(iPoint);

        CPressure[iMarker][iVertex] = (Pressure - RefPressure) * factor * RefArea;

        /*--- Note that the pressure coefficient is computed at the
         halo cells (for visualization purposes), but not the forces ---*/

        if ((geometry->nodes->GetDomain(iPoint)) && (Monitoring == YES)) {
          Normal = geometry->vertex[iMarker][iVertex]->GetNormal();
          Coord = geometry->nodes->GetCoord(iPoint);

          /*--- Quadratic objective function for the near-field.
           This uses the infinity pressure regardless of Mach number. ---*/

          NFPressOF += 0.5 * (Pressure - Pressure_Inf) * (Pressure - Pressure_Inf) * Normal[nDim - 1];

          su2double MomentDist[MAXNDIM] = {0.0};
          for (iDim = 0; iDim < nDim; iDim++) {
            MomentDist[iDim] = Coord[iDim] - Origin[iDim];
          }

          /*--- Axisymmetric simulations ---*/

          if (axisymmetric)
            AxiFactor = 2.0 * PI_NUMBER * geometry->nodes->GetCoord(iPoint, 1);
          else
            AxiFactor = 1.0;

          /*--- Force computation, note the minus sign due to the
           orientation of the normal (outward) ---*/

          su2double Force[MAXNDIM] = {0.0};
          for (iDim = 0; iDim < nDim; iDim++) {
            Force[iDim] = -(Pressure - Pressure_Inf) * Normal[iDim] * factor * AxiFactor;
            ForceInviscid[iDim] += Force[iDim];
          }

          /*--- Moment with respect to the reference axis ---*/

          if (nDim == 3) {
            MomentInviscid[0] += (Force[2] * MomentDist[1] - Force[1] * MomentDist[2]) / RefLength;
            MomentX_Force[1] += (-Force[1] * Coord[2]);
            MomentX_Force[2] += (Force[2] * Coord[1]);

            MomentInviscid[1] += (Force[0] * MomentDist[2] - Force[2] * MomentDist[0]) / RefLength;
            MomentY_Force[2] += (-Force[2] * Coord[0]);
            MomentY_Force[0] += (Force[0] * Coord[2]);
          }
          MomentInviscid[2] += (Force[1] * MomentDist[0] - Force[0] * MomentDist[1]) / RefLength;
          MomentZ_Force[0] += (-Force[0] * Coord[1]);
          MomentZ_Force[1] += (Force[1] * Coord[0]);
        }
      }

      /*--- Project forces and store the non-dimensional coefficients ---*/

      if (Monitoring == YES) {
        if (Boundary != NEARFIELD_BOUNDARY) {
          if (nDim == 2) {
            InvCoeff.CD[iMarker] = ForceInviscid[0] * cos(Alpha) + ForceInviscid[1] * sin(Alpha);
            InvCoeff.CL[iMarker] = -ForceInviscid[0] * sin(Alpha) + ForceInviscid[1] * cos(Alpha);
            InvCoeff.CEff[iMarker] = InvCoeff.CL[iMarker] / (InvCoeff.CD[iMarker] + EPS);
            InvCoeff.CMz[iMarker] = MomentInviscid[2];
            InvCoeff.CoPx[iMarker] = MomentZ_Force[1];
            InvCoeff.CoPy[iMarker] = -MomentZ_Force[0];
            InvCoeff.CFx[iMarker] = ForceInviscid[0];
            InvCoeff.CFy[iMarker] = ForceInviscid[1];
            InvCoeff.CT[iMarker] = -InvCoeff.CFx[iMarker];
            InvCoeff.CQ[iMarker] = -InvCoeff.CMz[iMarker];
            InvCoeff.CMerit[iMarker] = InvCoeff.CT[iMarker] / (InvCoeff.CQ[iMarker] + EPS);
          }
          if (nDim == 3) {
            InvCoeff.CD[iMarker] = ForceInviscid[0] * cos(Alpha) * cos(Beta) + ForceInviscid[1] * sin(Beta) +
                                   ForceInviscid[2] * sin(Alpha) * cos(Beta);
            InvCoeff.CL[iMarker] = -ForceInviscid[0] * sin(Alpha) + ForceInviscid[2] * cos(Alpha);
            InvCoeff.CSF[iMarker] = -ForceInviscid[0] * sin(Beta) * cos(Alpha) + ForceInviscid[1] * cos(Beta) -
                                    ForceInviscid[2] * sin(Beta) * sin(Alpha);
            InvCoeff.CEff[iMarker] = InvCoeff.CL[iMarker] / (InvCoeff.CD[iMarker] + EPS);
            InvCoeff.CMx[iMarker] = MomentInviscid[0];
            InvCoeff.CMy[iMarker] = MomentInviscid[1];
            InvCoeff.CMz[iMarker] = MomentInviscid[2];
            InvCoeff.CoPx[iMarker] = -MomentY_Force[0];
            InvCoeff.CoPz[iMarker] = MomentY_Force[2];
            InvCoeff.CFx[iMarker] = ForceInviscid[0];
            InvCoeff.CFy[iMarker] = ForceInviscid[1];
            InvCoeff.CFz[iMarker] = ForceInviscid[2];
            InvCoeff.CT[iMarker] = -InvCoeff.CFz[iMarker];
            InvCoeff.CQ[iMarker] = -InvCoeff.CMz[iMarker];
            InvCoeff.CMerit[iMarker] = InvCoeff.CT[iMarker] / (InvCoeff.CQ[iMarker] + EPS);
          }

          AllBoundInvCoeff.CD += InvCoeff.CD[iMarker];
          AllBoundInvCoeff.CL += InvCoeff.CL[iMarker];
          AllBoundInvCoeff.CSF += InvCoeff.CSF[iMarker];
          AllBoundInvCoeff.CEff = AllBoundInvCoeff.CL / (AllBoundInvCoeff.CD + EPS);
          AllBoundInvCoeff.CMx += InvCoeff.CMx[iMarker];
          AllBoundInvCoeff.CMy += InvCoeff.CMy[iMarker];
          AllBoundInvCoeff.CMz += InvCoeff.CMz[iMarker];
          AllBoundInvCoeff.CoPx += InvCoeff.CoPx[iMarker];
          AllBoundInvCoeff.CoPy += InvCoeff.CoPy[iMarker];
          AllBoundInvCoeff.CoPz += InvCoeff.CoPz[iMarker];
          AllBoundInvCoeff.CFx += InvCoeff.CFx[iMarker];
          AllBoundInvCoeff.CFy += InvCoeff.CFy[iMarker];
          AllBoundInvCoeff.CFz += InvCoeff.CFz[iMarker];
          AllBoundInvCoeff.CT += InvCoeff.CT[iMarker];
          AllBoundInvCoeff.CQ += InvCoeff.CQ[iMarker];
          AllBoundInvCoeff.CMerit = AllBoundInvCoeff.CT / (AllBoundInvCoeff.CQ + EPS);

          /*--- Compute the coefficients per surface ---*/

          for (iMarker_Monitoring = 0; iMarker_Monitoring < config->GetnMarker_Monitoring(); iMarker_Monitoring++) {
            Monitoring_Tag = config->GetMarker_Monitoring_TagBound(iMarker_Monitoring);
            Marker_Tag = config->GetMarker_All_TagBound(iMarker);
            if (Marker_Tag == Monitoring_Tag) {
              SurfaceInvCoeff.CL[iMarker_Monitoring] += InvCoeff.CL[iMarker];
              SurfaceInvCoeff.CD[iMarker_Monitoring] += InvCoeff.CD[iMarker];
              SurfaceInvCoeff.CSF[iMarker_Monitoring] += InvCoeff.CSF[iMarker];
              SurfaceInvCoeff.CEff[iMarker_Monitoring] = SurfaceInvCoeff.CL[iMarker_Monitoring] / (SurfaceInvCoeff.CD[iMarker_Monitoring] + EPS);
              SurfaceInvCoeff.CFx[iMarker_Monitoring] += InvCoeff.CFx[iMarker];
              SurfaceInvCoeff.CFy[iMarker_Monitoring] += InvCoeff.CFy[iMarker];
              SurfaceInvCoeff.CFz[iMarker_Monitoring] += InvCoeff.CFz[iMarker];
              SurfaceInvCoeff.CMx[iMarker_Monitoring] += InvCoeff.CMx[iMarker];
              SurfaceInvCoeff.CMy[iMarker_Monitoring] += InvCoeff.CMy[iMarker];
              SurfaceInvCoeff.CMz[iMarker_Monitoring] += InvCoeff.CMz[iMarker];
            }
          }

        }

        /*--- At the Nearfield SU2 only cares about the pressure coeffient ---*/

        else {
          CNearFieldOF_Inv[iMarker] = NFPressOF;
          AllBound_CNearFieldOF_Inv += CNearFieldOF_Inv[iMarker];
        }
      }
    }
  }

#ifdef HAVE_MPI

  /*--- Add AllBound information using all the nodes ---*/

  if (config->GetComm_Level() == COMM_FULL) {
    auto Allreduce = [](su2double x) {
      su2double tmp = x;
      x = 0.0;
      SU2_MPI::Allreduce(&tmp, &x, 1, MPI_DOUBLE, MPI_SUM, SU2_MPI::GetComm());
      return x;
    };
    AllBoundInvCoeff.CD = Allreduce(AllBoundInvCoeff.CD);
    AllBoundInvCoeff.CL = Allreduce(AllBoundInvCoeff.CL);
    AllBoundInvCoeff.CSF = Allreduce(AllBoundInvCoeff.CSF);
    AllBoundInvCoeff.CEff = AllBoundInvCoeff.CL / (AllBoundInvCoeff.CD + EPS);

    AllBoundInvCoeff.CMx = Allreduce(AllBoundInvCoeff.CMx);
    AllBoundInvCoeff.CMy = Allreduce(AllBoundInvCoeff.CMy);
    AllBoundInvCoeff.CMz = Allreduce(AllBoundInvCoeff.CMz);

    AllBoundInvCoeff.CoPx = Allreduce(AllBoundInvCoeff.CoPx);
    AllBoundInvCoeff.CoPy = Allreduce(AllBoundInvCoeff.CoPy);
    AllBoundInvCoeff.CoPz = Allreduce(AllBoundInvCoeff.CoPz);

    AllBoundInvCoeff.CFx = Allreduce(AllBoundInvCoeff.CFx);
    AllBoundInvCoeff.CFy = Allreduce(AllBoundInvCoeff.CFy);
    AllBoundInvCoeff.CFz = Allreduce(AllBoundInvCoeff.CFz);

    AllBoundInvCoeff.CT = Allreduce(AllBoundInvCoeff.CT);
    AllBoundInvCoeff.CQ = Allreduce(AllBoundInvCoeff.CQ);
    AllBoundInvCoeff.CMerit = AllBoundInvCoeff.CT / (AllBoundInvCoeff.CQ + EPS);
    AllBound_CNearFieldOF_Inv = Allreduce(AllBound_CNearFieldOF_Inv);
  }

  /*--- Add the forces on the surfaces using all the nodes ---*/

  if (config->GetComm_Level() == COMM_FULL) {
    int nMarkerMon = config->GetnMarker_Monitoring();

    /*--- Use the same buffer for all reductions. We could avoid the copy back into
     *    the original variable by swaping pointers, but it is safer this way... ---*/

    su2double* buffer = new su2double[nMarkerMon];

    auto Allreduce_inplace = [buffer](int size, su2double* x) {
      SU2_MPI::Allreduce(x, buffer, size, MPI_DOUBLE, MPI_SUM, SU2_MPI::GetComm());
      for (int i = 0; i < size; ++i) x[i] = buffer[i];
    };

    Allreduce_inplace(nMarkerMon, SurfaceInvCoeff.CL);
    Allreduce_inplace(nMarkerMon, SurfaceInvCoeff.CD);
    Allreduce_inplace(nMarkerMon, SurfaceInvCoeff.CSF);

    for (iMarker_Monitoring = 0; iMarker_Monitoring < nMarkerMon; iMarker_Monitoring++)
      SurfaceInvCoeff.CEff[iMarker_Monitoring] =
          SurfaceInvCoeff.CL[iMarker_Monitoring] / (SurfaceInvCoeff.CD[iMarker_Monitoring] + EPS);

    Allreduce_inplace(nMarkerMon, SurfaceInvCoeff.CFx);
    Allreduce_inplace(nMarkerMon, SurfaceInvCoeff.CFy);
    Allreduce_inplace(nMarkerMon, SurfaceInvCoeff.CFz);

    Allreduce_inplace(nMarkerMon, SurfaceInvCoeff.CMx);
    Allreduce_inplace(nMarkerMon, SurfaceInvCoeff.CMy);
    Allreduce_inplace(nMarkerMon, SurfaceInvCoeff.CMz);

    delete[] buffer;
  }

#endif

  /*--- Update the total coefficients (note that all the nodes have the same value) ---*/

  TotalCoeff.CD = AllBoundInvCoeff.CD;
  TotalCoeff.CL = AllBoundInvCoeff.CL;
  TotalCoeff.CSF = AllBoundInvCoeff.CSF;
  TotalCoeff.CEff = TotalCoeff.CL / (TotalCoeff.CD + EPS);
  TotalCoeff.CFx = AllBoundInvCoeff.CFx;
  TotalCoeff.CFy = AllBoundInvCoeff.CFy;
  TotalCoeff.CFz = AllBoundInvCoeff.CFz;
  TotalCoeff.CMx = AllBoundInvCoeff.CMx;
  TotalCoeff.CMy = AllBoundInvCoeff.CMy;
  TotalCoeff.CMz = AllBoundInvCoeff.CMz;
  TotalCoeff.CoPx = AllBoundInvCoeff.CoPx;
  TotalCoeff.CoPy = AllBoundInvCoeff.CoPy;
  TotalCoeff.CoPz = AllBoundInvCoeff.CoPz;
  TotalCoeff.CT = AllBoundInvCoeff.CT;
  TotalCoeff.CQ = AllBoundInvCoeff.CQ;
  TotalCoeff.CMerit = TotalCoeff.CT / (TotalCoeff.CQ + EPS);
  Total_CNearFieldOF = AllBound_CNearFieldOF_Inv;

  /*--- Update the total coefficients per surface (note that all the nodes have the same value)---*/

  for (iMarker_Monitoring = 0; iMarker_Monitoring < config->GetnMarker_Monitoring(); iMarker_Monitoring++) {
    SurfaceCoeff.CL[iMarker_Monitoring] = SurfaceInvCoeff.CL[iMarker_Monitoring];
    SurfaceCoeff.CD[iMarker_Monitoring] = SurfaceInvCoeff.CD[iMarker_Monitoring];
    SurfaceCoeff.CSF[iMarker_Monitoring] = SurfaceInvCoeff.CSF[iMarker_Monitoring];
    SurfaceCoeff.CEff[iMarker_Monitoring] =
        SurfaceCoeff.CL[iMarker_Monitoring] / (SurfaceCoeff.CD[iMarker_Monitoring] + EPS);
    SurfaceCoeff.CFx[iMarker_Monitoring] = SurfaceInvCoeff.CFx[iMarker_Monitoring];
    SurfaceCoeff.CFy[iMarker_Monitoring] = SurfaceInvCoeff.CFy[iMarker_Monitoring];
    SurfaceCoeff.CFz[iMarker_Monitoring] = SurfaceInvCoeff.CFz[iMarker_Monitoring];
    SurfaceCoeff.CMx[iMarker_Monitoring] = SurfaceInvCoeff.CMx[iMarker_Monitoring];
    SurfaceCoeff.CMy[iMarker_Monitoring] = SurfaceInvCoeff.CMy[iMarker_Monitoring];
    SurfaceCoeff.CMz[iMarker_Monitoring] = SurfaceInvCoeff.CMz[iMarker_Monitoring];
  }
}

template <class V, ENUM_REGIME FlowRegime>
void CFVMFlowSolverBase<V, FlowRegime>::Momentum_Forces(const CGeometry* geometry, const CConfig* config) {
  unsigned long iVertex, iPoint;
  unsigned short iDim, iMarker, Boundary, Monitoring, iMarker_Monitoring;
  su2double MassFlow, Density;
  const su2double *Normal = nullptr, *Coord = nullptr;
  string Marker_Tag, Monitoring_Tag;
  su2double AxiFactor;

  su2double Alpha = config->GetAoA() * PI_NUMBER / 180.0;
  su2double Beta = config->GetAoS() * PI_NUMBER / 180.0;
  su2double RefLength = config->GetRefLength();
  auto Origin = config->GetRefOriginMoment(0);
  bool axisymmetric = config->GetAxisymmetric();

  const su2double factor = 1.0 / AeroCoeffForceRef;

  /*-- Variables initialization ---*/

  AllBoundMntCoeff.setZero();
  SurfaceMntCoeff.setZero();

  /*--- Loop over the Inlet -Outlet Markers  ---*/

  for (iMarker = 0; iMarker < nMarker; iMarker++) {
    Boundary = config->GetMarker_All_KindBC(iMarker);
    Monitoring = config->GetMarker_All_Monitoring(iMarker);

    /*--- Obtain the origin for the moment computation for a particular marker ---*/

    if (Monitoring == YES) {
      for (iMarker_Monitoring = 0; iMarker_Monitoring < config->GetnMarker_Monitoring(); iMarker_Monitoring++) {
        Monitoring_Tag = config->GetMarker_Monitoring_TagBound(iMarker_Monitoring);
        Marker_Tag = config->GetMarker_All_TagBound(iMarker);
        if (Marker_Tag == Monitoring_Tag) Origin = config->GetRefOriginMoment(iMarker_Monitoring);
      }
    }

    if ((Boundary == INLET_FLOW) || (Boundary == OUTLET_FLOW) || (Boundary == ACTDISK_INLET) ||
        (Boundary == ACTDISK_OUTLET) || (Boundary == ENGINE_INFLOW) || (Boundary == ENGINE_EXHAUST)) {
      /*--- Forces initialization at each Marker ---*/

      MntCoeff.setZero(iMarker);

      su2double ForceMomentum[MAXNDIM] = {0.0}, MomentMomentum[MAXNDIM] = {0.0};
      su2double MomentX_Force[3] = {0.0}, MomentY_Force[3] = {0.0}, MomentZ_Force[3] = {0.0};

      /*--- Loop over the vertices to compute the forces ---*/

      for (iVertex = 0; iVertex < geometry->GetnVertex(iMarker); iVertex++) {
        iPoint = geometry->vertex[iMarker][iVertex]->GetNode();

        /*--- Note that the pressure coefficient is computed at the
         halo cells (for visualization purposes), but not the forces ---*/

        if ((geometry->nodes->GetDomain(iPoint)) && (Monitoring == YES)) {
          Normal = geometry->vertex[iMarker][iVertex]->GetNormal();
          Coord = geometry->nodes->GetCoord(iPoint);
          Density = nodes->GetDensity(iPoint);
          MassFlow = 0.0;
          su2double Velocity[MAXNDIM] = {0.0}, MomentDist[MAXNDIM] = {0.0};
          for (iDim = 0; iDim < nDim; iDim++) {
            Velocity[iDim] = nodes->GetVelocity(iPoint, iDim);
            MomentDist[iDim] = Coord[iDim] - Origin[iDim];
            MassFlow -= Normal[iDim] * Velocity[iDim] * Density;
          }

          /*--- Axisymmetric simulations ---*/

          if (axisymmetric)
            AxiFactor = 2.0 * PI_NUMBER * geometry->nodes->GetCoord(iPoint, 1);
          else
            AxiFactor = 1.0;

          /*--- Force computation, note the minus sign due to the
           orientation of the normal (outward) ---*/

          su2double Force[MAXNDIM] = {0.0};
          for (iDim = 0; iDim < nDim; iDim++) {
            Force[iDim] = MassFlow * Velocity[iDim] * factor * AxiFactor;
            ForceMomentum[iDim] += Force[iDim];
          }

          /*--- Moment with respect to the reference axis ---*/

          if (nDim == 3) {
            MomentMomentum[0] += (Force[2] * MomentDist[1] - Force[1] * MomentDist[2]) / RefLength;
            MomentX_Force[1] += (-Force[1] * Coord[2]);
            MomentX_Force[2] += (Force[2] * Coord[1]);

            MomentMomentum[1] += (Force[0] * MomentDist[2] - Force[2] * MomentDist[0]) / RefLength;
            MomentY_Force[2] += (-Force[2] * Coord[0]);
            MomentY_Force[0] += (Force[0] * Coord[2]);
          }
          MomentMomentum[2] += (Force[1] * MomentDist[0] - Force[0] * MomentDist[1]) / RefLength;
          MomentZ_Force[0] += (-Force[0] * Coord[1]);
          MomentZ_Force[1] += (Force[1] * Coord[0]);
        }
      }

      /*--- Project forces and store the non-dimensional coefficients ---*/

      if (Monitoring == YES) {
        if (nDim == 2) {
          MntCoeff.CD[iMarker] = ForceMomentum[0] * cos(Alpha) + ForceMomentum[1] * sin(Alpha);
          MntCoeff.CL[iMarker] = -ForceMomentum[0] * sin(Alpha) + ForceMomentum[1] * cos(Alpha);
          MntCoeff.CEff[iMarker] = MntCoeff.CL[iMarker] / (MntCoeff.CD[iMarker] + EPS);
          MntCoeff.CFx[iMarker] = ForceMomentum[0];
          MntCoeff.CFy[iMarker] = ForceMomentum[1];
          MntCoeff.CMz[iMarker] = MomentMomentum[2];
          MntCoeff.CoPx[iMarker] = MomentZ_Force[1];
          MntCoeff.CoPy[iMarker] = -MomentZ_Force[0];
          MntCoeff.CT[iMarker] = -MntCoeff.CFx[iMarker];
          MntCoeff.CQ[iMarker] = -MntCoeff.CMz[iMarker];
          MntCoeff.CMerit[iMarker] = MntCoeff.CT[iMarker] / (MntCoeff.CQ[iMarker] + EPS);
        }
        if (nDim == 3) {
          MntCoeff.CD[iMarker] = ForceMomentum[0] * cos(Alpha) * cos(Beta) + ForceMomentum[1] * sin(Beta) +
                                 ForceMomentum[2] * sin(Alpha) * cos(Beta);
          MntCoeff.CL[iMarker] = -ForceMomentum[0] * sin(Alpha) + ForceMomentum[2] * cos(Alpha);
          MntCoeff.CSF[iMarker] = -ForceMomentum[0] * sin(Beta) * cos(Alpha) + ForceMomentum[1] * cos(Beta) -
                                  ForceMomentum[2] * sin(Beta) * sin(Alpha);
          MntCoeff.CEff[iMarker] = MntCoeff.CL[iMarker] / (MntCoeff.CD[iMarker] + EPS);
          MntCoeff.CFx[iMarker] = ForceMomentum[0];
          MntCoeff.CFy[iMarker] = ForceMomentum[1];
          MntCoeff.CFz[iMarker] = ForceMomentum[2];
          MntCoeff.CMx[iMarker] = MomentMomentum[0];
          MntCoeff.CMy[iMarker] = MomentMomentum[1];
          MntCoeff.CMz[iMarker] = MomentMomentum[2];
          MntCoeff.CoPx[iMarker] = -MomentY_Force[0];
          MntCoeff.CoPz[iMarker] = MomentY_Force[2];
          MntCoeff.CT[iMarker] = -MntCoeff.CFz[iMarker];
          MntCoeff.CQ[iMarker] = -MntCoeff.CMz[iMarker];
          MntCoeff.CMerit[iMarker] = MntCoeff.CT[iMarker] / (MntCoeff.CQ[iMarker] + EPS);
        }

        AllBoundMntCoeff.CD += MntCoeff.CD[iMarker];
        AllBoundMntCoeff.CL += MntCoeff.CL[iMarker];
        AllBoundMntCoeff.CSF += MntCoeff.CSF[iMarker];
        AllBoundMntCoeff.CEff = AllBoundMntCoeff.CL / (AllBoundMntCoeff.CD + EPS);
        AllBoundMntCoeff.CFx += MntCoeff.CFx[iMarker];
        AllBoundMntCoeff.CFy += MntCoeff.CFy[iMarker];
        AllBoundMntCoeff.CFz += MntCoeff.CFz[iMarker];
        AllBoundMntCoeff.CMx += MntCoeff.CMx[iMarker];
        AllBoundMntCoeff.CMy += MntCoeff.CMy[iMarker];
        AllBoundMntCoeff.CMx += MntCoeff.CMz[iMarker];
        AllBoundMntCoeff.CoPx += MntCoeff.CoPx[iMarker];
        AllBoundMntCoeff.CoPy += MntCoeff.CoPy[iMarker];
        AllBoundMntCoeff.CoPz += MntCoeff.CoPz[iMarker];
        AllBoundMntCoeff.CT += MntCoeff.CT[iMarker];
        AllBoundMntCoeff.CQ += MntCoeff.CQ[iMarker];
        AllBoundMntCoeff.CMerit += AllBoundMntCoeff.CT / (AllBoundMntCoeff.CQ + EPS);

        /*--- Compute the coefficients per surface ---*/

        for (iMarker_Monitoring = 0; iMarker_Monitoring < config->GetnMarker_Monitoring(); iMarker_Monitoring++) {
          Monitoring_Tag = config->GetMarker_Monitoring_TagBound(iMarker_Monitoring);
          Marker_Tag = config->GetMarker_All_TagBound(iMarker);
          if (Marker_Tag == Monitoring_Tag) {
            SurfaceMntCoeff.CL[iMarker_Monitoring] += MntCoeff.CL[iMarker];
            SurfaceMntCoeff.CD[iMarker_Monitoring] += MntCoeff.CD[iMarker];
            SurfaceMntCoeff.CSF[iMarker_Monitoring] += MntCoeff.CSF[iMarker];
            SurfaceMntCoeff.CEff[iMarker_Monitoring] = SurfaceMntCoeff.CL[iMarker_Monitoring] / (SurfaceMntCoeff.CD[iMarker_Monitoring] + EPS);
            SurfaceMntCoeff.CFx[iMarker_Monitoring] += MntCoeff.CFx[iMarker];
            SurfaceMntCoeff.CFy[iMarker_Monitoring] += MntCoeff.CFy[iMarker];
            SurfaceMntCoeff.CFz[iMarker_Monitoring] += MntCoeff.CFz[iMarker];
            SurfaceMntCoeff.CMx[iMarker_Monitoring] += MntCoeff.CMx[iMarker];
            SurfaceMntCoeff.CMy[iMarker_Monitoring] += MntCoeff.CMy[iMarker];
            SurfaceMntCoeff.CMz[iMarker_Monitoring] += MntCoeff.CMz[iMarker];
          }
        }
      }
    }
  }

#ifdef HAVE_MPI

  /*--- Add AllBound information using all the nodes ---*/

  if (config->GetComm_Level() == COMM_FULL) {
    auto Allreduce = [](su2double x) {
      su2double tmp = x;
      x = 0.0;
      SU2_MPI::Allreduce(&tmp, &x, 1, MPI_DOUBLE, MPI_SUM, SU2_MPI::GetComm());
      return x;
    };

    AllBoundMntCoeff.CD = Allreduce(AllBoundMntCoeff.CD);
    AllBoundMntCoeff.CL = Allreduce(AllBoundMntCoeff.CL);
    AllBoundMntCoeff.CSF = Allreduce(AllBoundMntCoeff.CSF);
    AllBoundMntCoeff.CEff = AllBoundMntCoeff.CL / (AllBoundMntCoeff.CD + EPS);

    AllBoundMntCoeff.CFx = Allreduce(AllBoundMntCoeff.CFx);
    AllBoundMntCoeff.CFy = Allreduce(AllBoundMntCoeff.CFy);
    AllBoundMntCoeff.CFz = Allreduce(AllBoundMntCoeff.CFz);

    AllBoundMntCoeff.CMx = Allreduce(AllBoundMntCoeff.CMx);
    AllBoundMntCoeff.CMy = Allreduce(AllBoundMntCoeff.CMy);
    AllBoundMntCoeff.CMz = Allreduce(AllBoundMntCoeff.CMz);

    AllBoundMntCoeff.CoPx = Allreduce(AllBoundMntCoeff.CoPx);
    AllBoundMntCoeff.CoPy = Allreduce(AllBoundMntCoeff.CoPy);
    AllBoundMntCoeff.CoPz = Allreduce(AllBoundMntCoeff.CoPz);

    AllBoundMntCoeff.CT = Allreduce(AllBoundMntCoeff.CT);
    AllBoundMntCoeff.CQ = Allreduce(AllBoundMntCoeff.CQ);
    AllBoundMntCoeff.CMerit = AllBoundMntCoeff.CT / (AllBoundMntCoeff.CQ + EPS);
  }

  /*--- Add the forces on the surfaces using all the nodes ---*/

  if (config->GetComm_Level() == COMM_FULL) {
    int nMarkerMon = config->GetnMarker_Monitoring();

    /*--- Use the same buffer for all reductions. We could avoid the copy back into
     *    the original variable by swaping pointers, but it is safer this way... ---*/

    su2double* buffer = new su2double[nMarkerMon];

    auto Allreduce_inplace = [buffer](int size, su2double* x) {
      SU2_MPI::Allreduce(x, buffer, size, MPI_DOUBLE, MPI_SUM, SU2_MPI::GetComm());
      for (int i = 0; i < size; ++i) x[i] = buffer[i];
    };

    Allreduce_inplace(nMarkerMon, SurfaceMntCoeff.CL);
    Allreduce_inplace(nMarkerMon, SurfaceMntCoeff.CD);
    Allreduce_inplace(nMarkerMon, SurfaceMntCoeff.CSF);

    for (iMarker_Monitoring = 0; iMarker_Monitoring < nMarkerMon; iMarker_Monitoring++)
      SurfaceMntCoeff.CEff[iMarker_Monitoring] =
          SurfaceMntCoeff.CL[iMarker_Monitoring] / (SurfaceMntCoeff.CD[iMarker_Monitoring] + EPS);

    Allreduce_inplace(nMarkerMon, SurfaceMntCoeff.CFx);
    Allreduce_inplace(nMarkerMon, SurfaceMntCoeff.CFy);
    Allreduce_inplace(nMarkerMon, SurfaceMntCoeff.CFz);

    Allreduce_inplace(nMarkerMon, SurfaceMntCoeff.CMx);
    Allreduce_inplace(nMarkerMon, SurfaceMntCoeff.CMy);
    Allreduce_inplace(nMarkerMon, SurfaceMntCoeff.CMz);

    delete[] buffer;
  }

#endif

  /*--- Update the total coefficients (note that all the nodes have the same value) ---*/

  TotalCoeff.CD += AllBoundMntCoeff.CD;
  TotalCoeff.CL += AllBoundMntCoeff.CL;
  TotalCoeff.CSF += AllBoundMntCoeff.CSF;
  TotalCoeff.CEff = TotalCoeff.CL / (TotalCoeff.CD + EPS);
  TotalCoeff.CFx += AllBoundMntCoeff.CFx;
  TotalCoeff.CFy += AllBoundMntCoeff.CFy;
  TotalCoeff.CFz += AllBoundMntCoeff.CFz;
  TotalCoeff.CMx += AllBoundMntCoeff.CMx;
  TotalCoeff.CMy += AllBoundMntCoeff.CMy;
  TotalCoeff.CMz += AllBoundMntCoeff.CMz;
  TotalCoeff.CoPx += AllBoundMntCoeff.CoPx;
  TotalCoeff.CoPy += AllBoundMntCoeff.CoPy;
  TotalCoeff.CoPz += AllBoundMntCoeff.CoPz;
  TotalCoeff.CT += AllBoundMntCoeff.CT;
  TotalCoeff.CQ += AllBoundMntCoeff.CQ;
  TotalCoeff.CMerit = TotalCoeff.CT / (TotalCoeff.CQ + EPS);

  /*--- Update the total coefficients per surface (note that all the nodes have the same value)---*/

  for (iMarker_Monitoring = 0; iMarker_Monitoring < config->GetnMarker_Monitoring(); iMarker_Monitoring++) {
    SurfaceCoeff.CL[iMarker_Monitoring] += SurfaceMntCoeff.CL[iMarker_Monitoring];
    SurfaceCoeff.CD[iMarker_Monitoring] += SurfaceMntCoeff.CD[iMarker_Monitoring];
    SurfaceCoeff.CSF[iMarker_Monitoring] += SurfaceMntCoeff.CSF[iMarker_Monitoring];
    SurfaceCoeff.CEff[iMarker_Monitoring] =
        SurfaceCoeff.CL[iMarker_Monitoring] / (SurfaceCoeff.CD[iMarker_Monitoring] + EPS);
    SurfaceCoeff.CFx[iMarker_Monitoring] += SurfaceMntCoeff.CFx[iMarker_Monitoring];
    SurfaceCoeff.CFy[iMarker_Monitoring] += SurfaceMntCoeff.CFy[iMarker_Monitoring];
    SurfaceCoeff.CFz[iMarker_Monitoring] += SurfaceMntCoeff.CFz[iMarker_Monitoring];
    SurfaceCoeff.CMx[iMarker_Monitoring] += SurfaceMntCoeff.CMx[iMarker_Monitoring];
    SurfaceCoeff.CMy[iMarker_Monitoring] += SurfaceMntCoeff.CMy[iMarker_Monitoring];
    SurfaceCoeff.CMz[iMarker_Monitoring] += SurfaceMntCoeff.CMz[iMarker_Monitoring];
  }
}

template <class V, ENUM_REGIME FlowRegime>
void CFVMFlowSolverBase<V, FlowRegime>::Friction_Forces(const CGeometry* geometry, const CConfig* config) {
  /// TODO: Major cleanup needed.

  if (!config->GetViscous()) return;

  unsigned long iVertex, iPoint, iPointNormal;
  unsigned short iMarker, iMarker_Monitoring, iDim, jDim;
<<<<<<< HEAD
  unsigned short T_INDEX = 0, TVE_INDEX = 0, VEL_INDEX = 0;
  su2double Viscosity = 0.0, Area, dTn, dTven,
            GradTemperature, Density = 0.0, WallDistMod, FrictionVel,
            UnitNormal[3] = {0.0}, TauElem[3] = {0.0}, Tau[3][3] = {{0.0}}, Cp,
=======
  unsigned short T_INDEX = 0, TVE_INDEX = 0, VEL_INDEX = 0, RHOS_INDEX = 0;
  su2double Viscosity = 0.0, WallDist[3] = {0.0}, Area, Density = 0.0, GradTemperature = 0.0,
            UnitNormal[3] = {0.0}, TauElem[3] = {0.0}, TauTangent[3] = {0.0}, Tau[3][3] = {{0.0}}, Cp,
>>>>>>> 54e74cc2
            thermal_conductivity, MaxNorm = 8.0, Grad_Vel[3][3] = {{0.0}}, Grad_Temp[3] = {0.0}, AxiFactor;
  const su2double *Coord = nullptr, *Coord_Normal = nullptr, *Normal = nullptr;
  const su2double minYPlus = config->GetwallModel_MinYPlus();

  string Marker_Tag, Monitoring_Tag;

  su2double Alpha = config->GetAoA() * PI_NUMBER / 180.0;
  su2double Beta = config->GetAoS() * PI_NUMBER / 180.0;
  su2double RefLength = config->GetRefLength();
  su2double RefHeatFlux = config->GetHeat_Flux_Ref();
  su2double Gas_Constant = config->GetGas_ConstantND();
  auto Origin = config->GetRefOriginMoment(0);

  su2double Prandtl_Lam = config->GetPrandtl_Lam();
  bool energy = config->GetEnergy_Equation();
  bool QCR = config->GetQCR();
  bool axisymmetric = config->GetAxisymmetric();
  bool roughwall = (config->GetnRoughWall() > 0);
  bool nemo = config->GetNEMOProblem();

  /*--- Get the locations of the primitive variables for NEMO ---*/
  if (nemo) {
    unsigned short nSpecies = config->GetnSpecies();
    T_INDEX       = nSpecies;
    TVE_INDEX     = nSpecies+1;
    VEL_INDEX     = nSpecies+2;
  }

  const su2double factor = 1.0 / AeroCoeffForceRef;
  const su2double factorFric = config->GetRefArea() * factor;

  /*--- Variables initialization ---*/

  AllBoundViscCoeff.setZero();
  SurfaceViscCoeff.setZero();

  AllBound_HF_Visc = 0.0;
  AllBound_MaxHF_Visc = 0.0;

  for (iMarker_Monitoring = 0; iMarker_Monitoring < config->GetnMarker_Monitoring(); iMarker_Monitoring++) {
    Surface_HF_Visc[iMarker_Monitoring] = 0.0;
    Surface_MaxHF_Visc[iMarker_Monitoring] = 0.0;
  }

  /*--- Loop over the Navier-Stokes markers ---*/

  for (iMarker = 0; iMarker < nMarker; iMarker++) {

    Marker_Tag = config->GetMarker_All_TagBound(iMarker);
    if (!config->GetViscous_Wall(iMarker)) continue;

    /*--- Obtain the origin for the moment computation for a particular marker ---*/

    const auto Monitoring = config->GetMarker_All_Monitoring(iMarker);
    if (Monitoring == YES) {
      for (iMarker_Monitoring = 0; iMarker_Monitoring < config->GetnMarker_Monitoring(); iMarker_Monitoring++) {
        Monitoring_Tag = config->GetMarker_Monitoring_TagBound(iMarker_Monitoring);
        if (Marker_Tag == Monitoring_Tag) Origin = config->GetRefOriginMoment(iMarker_Monitoring);
      }
    }

    /*--- Forces initialization at each Marker ---*/

    ViscCoeff.setZero(iMarker);

    HF_Visc[iMarker] = 0.0;
    MaxHF_Visc[iMarker] = 0.0;

    su2double ForceViscous[MAXNDIM] = {0.0}, MomentViscous[MAXNDIM] = {0.0};
    su2double MomentX_Force[MAXNDIM] = {0.0}, MomentY_Force[MAXNDIM] = {0.0}, MomentZ_Force[MAXNDIM] = {0.0};

    /* --- check if wall functions are used --- */

    const bool wallfunctions = (config->GetWallFunction_Treatment(Marker_Tag) != WALL_FUNCTIONS::NONE);

    /*--- Loop over the vertices to compute the forces ---*/

    for (iVertex = 0; iVertex < geometry->nVertex[iMarker]; iVertex++) {
      iPoint = geometry->vertex[iMarker][iVertex]->GetNode();
      iPointNormal = geometry->vertex[iMarker][iVertex]->GetNormal_Neighbor();

      Coord = geometry->nodes->GetCoord(iPoint);
      Coord_Normal = geometry->nodes->GetCoord(iPointNormal);

      Normal = geometry->vertex[iMarker][iVertex]->GetNormal();

      for (iDim = 0; iDim < nDim; iDim++) {
        for (jDim = 0; jDim < nDim; jDim++) {
          if (!nemo) Grad_Vel[iDim][jDim] = nodes->GetGradient_Primitive(iPoint, iDim + 1, jDim);
          else       Grad_Vel[iDim][jDim] = nodes->GetGradient_Primitive(iPoint, iDim + VEL_INDEX, jDim);
        }

        /// TODO: Move the temperature index logic to a function.

        if (FlowRegime == ENUM_REGIME::COMPRESSIBLE) Grad_Temp[iDim] = nodes->GetGradient_Primitive(iPoint, 0, iDim);

        if (FlowRegime == ENUM_REGIME::INCOMPRESSIBLE) Grad_Temp[iDim] = nodes->GetGradient_Primitive(iPoint, nDim + 1, iDim);
      }

      Viscosity = nodes->GetLaminarViscosity(iPoint);
      if (roughwall) {
        WALL_TYPE WallType;
        su2double Roughness_Height;
        tie(WallType, Roughness_Height) = config->GetWallRoughnessProperties(Marker_Tag);
        if (WallType == WALL_TYPE::ROUGH) Viscosity += nodes->GetEddyViscosity(iPoint);
      }
      Density = nodes->GetDensity(iPoint);

      Area = GeometryToolbox::Norm(nDim, Normal);
      for (iDim = 0; iDim < nDim; iDim++) {
        UnitNormal[iDim] = Normal[iDim] / Area;
      }

      /*--- Evaluate Tau ---*/
      CNumerics::ComputeStressTensor(nDim, Tau, Grad_Vel, Viscosity);

      /*--- If necessary evaluate the QCR contribution to Tau ---*/

      if (QCR) CNumerics::AddQCR(nDim, Grad_Vel, Tau);

      /*--- Project Tau in each surface element ---*/

      for (iDim = 0; iDim < nDim; iDim++) {
        TauElem[iDim] = 0.0;
        for (jDim = 0; jDim < nDim; jDim++) {
          TauElem[iDim] += Tau[iDim][jDim] * UnitNormal[jDim];
        }
      }

      /*--- Compute wall shear stress (using the stress tensor). Compute wall skin friction coefficient, and heat flux
       * on the wall ---*/

<<<<<<< HEAD
      su2double TauTangent[MAXNDIM] = {0.0};
      GeometryToolbox::TangentProjection(nDim, Tau, UnitNormal, TauTangent);

      WallShearStress[iMarker][iVertex] = GeometryToolbox::Norm(int(MAXNDIM), TauTangent);

      /*--- For wall functions, the wall stresses need to be scaled by the wallfunction stress Tau_Wall---*/
      su2double Tau_Wall, scale;
      if (wallfunctions && (YPlus[iMarker][iVertex] > minYPlus)){
        Tau_Wall = nodes->GetTau_Wall(iPoint);
        scale = Tau_Wall / WallShearStress[iMarker][iVertex];
        for (iDim = 0; iDim < nDim; iDim++) {
          TauTangent[iDim] *= scale;
          TauElem[iDim] *= scale;
        }

        WallShearStress[iMarker][iVertex] = Tau_Wall;
      }

      for (iDim = 0; iDim < nDim; iDim++) {
        CSkinFriction[iMarker](iVertex,iDim) = TauTangent[iDim] * factorFric;
      }

      WallDistMod = GeometryToolbox::Distance(nDim, Coord, Coord_Normal);
=======
      su2double TauNormal = GeometryToolbox::DotProduct(nDim, TauElem, UnitNormal);

      for (iDim = 0; iDim < nDim; iDim++) {
        TauTangent[iDim] = TauElem[iDim] - TauNormal * UnitNormal[iDim];
        /* --- in case of wall functions, we have computed the skin friction in the turbulence solver --- */
        /* --- Note that in the wall model, we switch off the computation when the computed y+ < 5    --- */
        /* --- We put YPlus to 1.0 so we have to compute skinfriction and the actual y+ in that case as well --- */
        if (!wallfunctions || (wallfunctions && YPlus[iMarker][iVertex] < 5.0))
          CSkinFriction[iMarker](iVertex,iDim) = TauTangent[iDim] * factorFric;
      }
      WallShearStress[iMarker][iVertex] = GeometryToolbox::Norm(nDim, TauTangent);

      for (iDim = 0; iDim < nDim; iDim++) WallDist[iDim] = (Coord[iDim] - Coord_Normal[iDim]);
      
      su2double WallDistMod = GeometryToolbox::Norm(nDim, WallDist);
>>>>>>> 54e74cc2

      /*--- Compute non-dimensional velocity and y+ ---*/

<<<<<<< HEAD
      FrictionVel = sqrt(fabs(WallShearStress[iMarker][iVertex]) / Density);
      YPlus[iMarker][iVertex] = WallDistMod * FrictionVel / (Viscosity / Density);
=======
      su2double FrictionVel = sqrt(fabs(WallShearStress[iMarker][iVertex]) / Density);

      /* --- in case of wall functions, we have computed YPlus in the turbulence class --- */
      /* --- Note that we do not recompute y+ when y+<5 because y+ can become > 5 again --- */
      if (!wallfunctions)
        YPlus[iMarker][iVertex] = WallDistMod * FrictionVel / (Viscosity / Density);
>>>>>>> 54e74cc2

      /*--- Compute total and maximum heat flux on the wall ---*/

      /// TODO: Move these ifs to specialized functions.
      if (!nemo){

        if (FlowRegime == ENUM_REGIME::COMPRESSIBLE) {
          GradTemperature = -GeometryToolbox::DotProduct(nDim, Grad_Temp, UnitNormal);

          Cp = (Gamma / Gamma_Minus_One) * Gas_Constant;
          thermal_conductivity = Cp * Viscosity / Prandtl_Lam;
        }
        if (FlowRegime == ENUM_REGIME::INCOMPRESSIBLE) {
          if (energy)
            GradTemperature = -GeometryToolbox::DotProduct(nDim, Grad_Temp, UnitNormal);

          thermal_conductivity = nodes->GetThermalConductivity(iPoint);
        }
        HeatFlux[iMarker][iVertex] = -thermal_conductivity * GradTemperature * RefHeatFlux;

      } else {

        unsigned short iSpecies, nSpecies = config->GetnSpecies();

        const auto& thermal_conductivity_tr = nodes->GetThermalConductivity(iPoint);
        const auto& thermal_conductivity_ve = nodes->GetThermalConductivity_ve(iPoint);
        const auto& Grad_PrimVar            = nodes->GetGradient_Primitive(iPoint);
        const auto& Ds                      = nodes->GetDiffusionCoeff(iPoint);
        const auto& hs                      = nodes->GetEnthalpys(iPoint);

        /*--- Compute enthalpy transport to surface due to mass diffusion ---*/ 
        su2double sumJhs = 0.0;
        for (iSpecies = 0; iSpecies < nSpecies; iSpecies++)
          sumJhs += Ds[iSpecies]*hs[iSpecies]*GeometryToolbox::DotProduct(nDim, Grad_PrimVar[RHOS_INDEX+iSpecies], UnitNormal);
        
        su2double dTn   = GeometryToolbox::DotProduct(nDim, Grad_PrimVar[T_INDEX], UnitNormal);
        su2double dTven = GeometryToolbox::DotProduct(nDim, Grad_PrimVar[TVE_INDEX], UnitNormal);
        
        /*--- Surface energy balance: trans-rot heat flux, vib-el heat flux,
        enthalpy transport due to mass diffusion ---*/ 
        HeatFlux[iMarker][iVertex] = thermal_conductivity_tr*dTn + thermal_conductivity_ve*dTven + sumJhs;
      }

      /*--- Note that y+, and heat are computed at the
       halo cells (for visualization purposes), but not the forces ---*/

      if ((geometry->nodes->GetDomain(iPoint)) && (Monitoring == YES)) {
        /*--- Axisymmetric simulations ---*/

        if (axisymmetric)
          AxiFactor = 2.0 * PI_NUMBER * geometry->nodes->GetCoord(iPoint, 1);
        else
          AxiFactor = 1.0;

        /*--- Force computation ---*/

        su2double Force[MAXNDIM] = {0.0}, MomentDist[MAXNDIM] = {0.0};
        for (iDim = 0; iDim < nDim; iDim++) {
          Force[iDim] = TauElem[iDim] * Area * factor * AxiFactor;
          ForceViscous[iDim] += Force[iDim];
          MomentDist[iDim] = Coord[iDim] - Origin[iDim];
        }

        /*--- Moment with respect to the reference axis ---*/

        if (nDim == 3) {
          MomentViscous[0] += (Force[2] * MomentDist[1] - Force[1] * MomentDist[2]) / RefLength;
          MomentX_Force[1] += (-Force[1] * Coord[2]);
          MomentX_Force[2] += (Force[2] * Coord[1]);

          MomentViscous[1] += (Force[0] * MomentDist[2] - Force[2] * MomentDist[0]) / RefLength;
          MomentY_Force[2] += (-Force[2] * Coord[0]);
          MomentY_Force[0] += (Force[0] * Coord[2]);
        }
        MomentViscous[2] += (Force[1] * MomentDist[0] - Force[0] * MomentDist[1]) / RefLength;
        MomentZ_Force[0] += (-Force[0] * Coord[1]);
        MomentZ_Force[1] += (Force[1] * Coord[0]);

        HF_Visc[iMarker] += HeatFlux[iMarker][iVertex] * Area;
        MaxHF_Visc[iMarker] += pow(HeatFlux[iMarker][iVertex], MaxNorm);
      }
    }

    /*--- Project forces and store the non-dimensional coefficients ---*/

    if (Monitoring == YES) {
      if (nDim == 2) {
        ViscCoeff.CD[iMarker] = ForceViscous[0] * cos(Alpha) + ForceViscous[1] * sin(Alpha);
        ViscCoeff.CL[iMarker] = -ForceViscous[0] * sin(Alpha) + ForceViscous[1] * cos(Alpha);
        ViscCoeff.CEff[iMarker] = ViscCoeff.CL[iMarker] / (ViscCoeff.CD[iMarker] + EPS);
        ViscCoeff.CFx[iMarker] = ForceViscous[0];
        ViscCoeff.CFy[iMarker] = ForceViscous[1];
        ViscCoeff.CMz[iMarker] = MomentViscous[2];
        ViscCoeff.CoPx[iMarker] = MomentZ_Force[1];
        ViscCoeff.CoPy[iMarker] = -MomentZ_Force[0];
        ViscCoeff.CT[iMarker] = -ViscCoeff.CFx[iMarker];
        ViscCoeff.CQ[iMarker] = -ViscCoeff.CMz[iMarker];
        ViscCoeff.CMerit[iMarker] = ViscCoeff.CT[iMarker] / (ViscCoeff.CQ[iMarker] + EPS);
        MaxHF_Visc[iMarker] = pow(MaxHF_Visc[iMarker], 1.0 / MaxNorm);
      }
      if (nDim == 3) {
        ViscCoeff.CD[iMarker] = ForceViscous[0] * cos(Alpha) * cos(Beta) + ForceViscous[1] * sin(Beta) +
                                ForceViscous[2] * sin(Alpha) * cos(Beta);
        ViscCoeff.CL[iMarker] = -ForceViscous[0] * sin(Alpha) + ForceViscous[2] * cos(Alpha);
        ViscCoeff.CSF[iMarker] = -ForceViscous[0] * sin(Beta) * cos(Alpha) + ForceViscous[1] * cos(Beta) -
                                 ForceViscous[2] * sin(Beta) * sin(Alpha);
        ViscCoeff.CEff[iMarker] = ViscCoeff.CL[iMarker] / (ViscCoeff.CD[iMarker] + EPS);
        ViscCoeff.CFx[iMarker] = ForceViscous[0];
        ViscCoeff.CFy[iMarker] = ForceViscous[1];
        ViscCoeff.CFz[iMarker] = ForceViscous[2];
        ViscCoeff.CMx[iMarker] = MomentViscous[0];
        ViscCoeff.CMy[iMarker] = MomentViscous[1];
        ViscCoeff.CMz[iMarker] = MomentViscous[2];
        ViscCoeff.CoPx[iMarker] = -MomentY_Force[0];
        ViscCoeff.CoPz[iMarker] = MomentY_Force[2];
        ViscCoeff.CT[iMarker] = -ViscCoeff.CFz[iMarker];
        ViscCoeff.CQ[iMarker] = -ViscCoeff.CMz[iMarker];
        ViscCoeff.CMerit[iMarker] = ViscCoeff.CT[iMarker] / (ViscCoeff.CQ[iMarker] + EPS);
        MaxHF_Visc[iMarker] = pow(MaxHF_Visc[iMarker], 1.0 / MaxNorm);
      }

      AllBoundViscCoeff.CD += ViscCoeff.CD[iMarker];
      AllBoundViscCoeff.CL += ViscCoeff.CL[iMarker];
      AllBoundViscCoeff.CSF += ViscCoeff.CSF[iMarker];
      AllBoundViscCoeff.CFx += ViscCoeff.CFx[iMarker];
      AllBoundViscCoeff.CFy += ViscCoeff.CFy[iMarker];
      AllBoundViscCoeff.CFz += ViscCoeff.CFz[iMarker];
      AllBoundViscCoeff.CMx += ViscCoeff.CMx[iMarker];
      AllBoundViscCoeff.CMy += ViscCoeff.CMy[iMarker];
      AllBoundViscCoeff.CMz += ViscCoeff.CMz[iMarker];
      AllBoundViscCoeff.CoPx += ViscCoeff.CoPx[iMarker];
      AllBoundViscCoeff.CoPy += ViscCoeff.CoPy[iMarker];
      AllBoundViscCoeff.CoPz += ViscCoeff.CoPz[iMarker];
      AllBoundViscCoeff.CT += ViscCoeff.CT[iMarker];
      AllBoundViscCoeff.CQ += ViscCoeff.CQ[iMarker];
      AllBound_HF_Visc += HF_Visc[iMarker];
      AllBound_MaxHF_Visc += pow(MaxHF_Visc[iMarker], MaxNorm);

      /*--- Compute the coefficients per surface ---*/

      for (iMarker_Monitoring = 0; iMarker_Monitoring < config->GetnMarker_Monitoring(); iMarker_Monitoring++) {
        Monitoring_Tag = config->GetMarker_Monitoring_TagBound(iMarker_Monitoring);
        Marker_Tag = config->GetMarker_All_TagBound(iMarker);
        if (Marker_Tag == Monitoring_Tag) {
          SurfaceViscCoeff.CL[iMarker_Monitoring] += ViscCoeff.CL[iMarker];
          SurfaceViscCoeff.CD[iMarker_Monitoring] += ViscCoeff.CD[iMarker];
          SurfaceViscCoeff.CSF[iMarker_Monitoring] += ViscCoeff.CSF[iMarker];
          SurfaceViscCoeff.CEff[iMarker_Monitoring] = SurfaceViscCoeff.CL[iMarker_Monitoring] / (SurfaceViscCoeff.CD[iMarker_Monitoring] + EPS);
          SurfaceViscCoeff.CFx[iMarker_Monitoring] += ViscCoeff.CFx[iMarker];
          SurfaceViscCoeff.CFy[iMarker_Monitoring] += ViscCoeff.CFy[iMarker];
          SurfaceViscCoeff.CFz[iMarker_Monitoring] += ViscCoeff.CFz[iMarker];
          SurfaceViscCoeff.CMx[iMarker_Monitoring] += ViscCoeff.CMx[iMarker];
          SurfaceViscCoeff.CMy[iMarker_Monitoring] += ViscCoeff.CMy[iMarker];
          SurfaceViscCoeff.CMz[iMarker_Monitoring] += ViscCoeff.CMz[iMarker];
          Surface_HF_Visc[iMarker_Monitoring] += HF_Visc[iMarker];
          Surface_MaxHF_Visc[iMarker_Monitoring] += pow(MaxHF_Visc[iMarker], MaxNorm);
        }
      }
    }
  }

  /*--- Update some global coeffients ---*/

  AllBoundViscCoeff.CEff = AllBoundViscCoeff.CL / (AllBoundViscCoeff.CD + EPS);
  AllBoundViscCoeff.CMerit = AllBoundViscCoeff.CT / (AllBoundViscCoeff.CQ + EPS);
  AllBound_MaxHF_Visc = pow(AllBound_MaxHF_Visc, 1.0 / MaxNorm);

#ifdef HAVE_MPI

  /*--- Add AllBound information using all the nodes ---*/

  if (config->GetComm_Level() == COMM_FULL) {
    auto Allreduce = [](su2double x) {
      su2double tmp = x;
      x = 0.0;
      SU2_MPI::Allreduce(&tmp, &x, 1, MPI_DOUBLE, MPI_SUM, SU2_MPI::GetComm());
      return x;
    };
    AllBoundViscCoeff.CD = Allreduce(AllBoundViscCoeff.CD);
    AllBoundViscCoeff.CL = Allreduce(AllBoundViscCoeff.CL);
    AllBoundViscCoeff.CSF = Allreduce(AllBoundViscCoeff.CSF);
    AllBoundViscCoeff.CEff = AllBoundViscCoeff.CL / (AllBoundViscCoeff.CD + EPS);

    AllBoundViscCoeff.CMx = Allreduce(AllBoundViscCoeff.CMx);
    AllBoundViscCoeff.CMy = Allreduce(AllBoundViscCoeff.CMy);
    AllBoundViscCoeff.CMz = Allreduce(AllBoundViscCoeff.CMz);

    AllBoundViscCoeff.CFx = Allreduce(AllBoundViscCoeff.CFx);
    AllBoundViscCoeff.CFy = Allreduce(AllBoundViscCoeff.CFy);
    AllBoundViscCoeff.CFz = Allreduce(AllBoundViscCoeff.CFz);

    AllBoundViscCoeff.CoPx = Allreduce(AllBoundViscCoeff.CoPx);
    AllBoundViscCoeff.CoPy = Allreduce(AllBoundViscCoeff.CoPy);
    AllBoundViscCoeff.CoPz = Allreduce(AllBoundViscCoeff.CoPz);

    AllBoundViscCoeff.CT = Allreduce(AllBoundViscCoeff.CT);
    AllBoundViscCoeff.CQ = Allreduce(AllBoundViscCoeff.CQ);
    AllBoundViscCoeff.CMerit = AllBoundViscCoeff.CT / (AllBoundViscCoeff.CQ + EPS);

    AllBound_HF_Visc = Allreduce(AllBound_HF_Visc);
    AllBound_MaxHF_Visc = pow(Allreduce(pow(AllBound_MaxHF_Visc, MaxNorm)), 1.0 / MaxNorm);
  }

  /*--- Add the forces on the surfaces using all the nodes ---*/

  if (config->GetComm_Level() == COMM_FULL) {
    int nMarkerMon = config->GetnMarker_Monitoring();

    /*--- Use the same buffer for all reductions. We could avoid the copy back into
     *    the original variable by swaping pointers, but it is safer this way... ---*/

    su2double* buffer = new su2double[nMarkerMon];

    auto Allreduce_inplace = [buffer](int size, su2double* x) {
      SU2_MPI::Allreduce(x, buffer, size, MPI_DOUBLE, MPI_SUM, SU2_MPI::GetComm());
      for (int i = 0; i < size; ++i) x[i] = buffer[i];
    };

    Allreduce_inplace(nMarkerMon, SurfaceViscCoeff.CL);
    Allreduce_inplace(nMarkerMon, SurfaceViscCoeff.CD);
    Allreduce_inplace(nMarkerMon, SurfaceViscCoeff.CSF);

    for (iMarker_Monitoring = 0; iMarker_Monitoring < nMarkerMon; iMarker_Monitoring++)
      SurfaceViscCoeff.CEff[iMarker_Monitoring] =
          SurfaceViscCoeff.CL[iMarker_Monitoring] / (SurfaceViscCoeff.CD[iMarker_Monitoring] + EPS);

    Allreduce_inplace(nMarkerMon, SurfaceViscCoeff.CFx);
    Allreduce_inplace(nMarkerMon, SurfaceViscCoeff.CFy);
    Allreduce_inplace(nMarkerMon, SurfaceViscCoeff.CFz);

    Allreduce_inplace(nMarkerMon, SurfaceViscCoeff.CMx);
    Allreduce_inplace(nMarkerMon, SurfaceViscCoeff.CMy);
    Allreduce_inplace(nMarkerMon, SurfaceViscCoeff.CMz);

    Allreduce_inplace(nMarkerMon, Surface_HF_Visc.data());
    Allreduce_inplace(nMarkerMon, Surface_MaxHF_Visc.data());

    delete[] buffer;
  }

#endif

  /*--- Update the total coefficients (note that all the nodes have the same value)---*/

  TotalCoeff.CD += AllBoundViscCoeff.CD;
  TotalCoeff.CL += AllBoundViscCoeff.CL;
  TotalCoeff.CSF += AllBoundViscCoeff.CSF;
  TotalCoeff.CEff = TotalCoeff.CL / (TotalCoeff.CD + EPS);
  TotalCoeff.CFx += AllBoundViscCoeff.CFx;
  TotalCoeff.CFy += AllBoundViscCoeff.CFy;
  TotalCoeff.CFz += AllBoundViscCoeff.CFz;
  TotalCoeff.CMx += AllBoundViscCoeff.CMx;
  TotalCoeff.CMy += AllBoundViscCoeff.CMy;
  TotalCoeff.CMz += AllBoundViscCoeff.CMz;
  TotalCoeff.CoPx += AllBoundViscCoeff.CoPx;
  TotalCoeff.CoPy += AllBoundViscCoeff.CoPy;
  TotalCoeff.CoPz += AllBoundViscCoeff.CoPz;
  TotalCoeff.CT += AllBoundViscCoeff.CT;
  TotalCoeff.CQ += AllBoundViscCoeff.CQ;
  TotalCoeff.CMerit = AllBoundViscCoeff.CT / (AllBoundViscCoeff.CQ + EPS);
  Total_Heat = AllBound_HF_Visc;
  Total_MaxHeat = AllBound_MaxHF_Visc;

  /*--- Update the total coefficients per surface (note that all the nodes have the same value)---*/

  for (iMarker_Monitoring = 0; iMarker_Monitoring < config->GetnMarker_Monitoring(); iMarker_Monitoring++) {
    SurfaceCoeff.CL[iMarker_Monitoring] += SurfaceViscCoeff.CL[iMarker_Monitoring];
    SurfaceCoeff.CD[iMarker_Monitoring] += SurfaceViscCoeff.CD[iMarker_Monitoring];
    SurfaceCoeff.CSF[iMarker_Monitoring] += SurfaceViscCoeff.CSF[iMarker_Monitoring];
    SurfaceCoeff.CEff[iMarker_Monitoring] =
        SurfaceCoeff.CL[iMarker_Monitoring] / (SurfaceCoeff.CD[iMarker_Monitoring] + EPS);
    SurfaceCoeff.CFx[iMarker_Monitoring] += SurfaceViscCoeff.CFx[iMarker_Monitoring];
    SurfaceCoeff.CFy[iMarker_Monitoring] += SurfaceViscCoeff.CFy[iMarker_Monitoring];
    SurfaceCoeff.CFz[iMarker_Monitoring] += SurfaceViscCoeff.CFz[iMarker_Monitoring];
    SurfaceCoeff.CMx[iMarker_Monitoring] += SurfaceViscCoeff.CMx[iMarker_Monitoring];
    SurfaceCoeff.CMy[iMarker_Monitoring] += SurfaceViscCoeff.CMy[iMarker_Monitoring];
    SurfaceCoeff.CMz[iMarker_Monitoring] += SurfaceViscCoeff.CMz[iMarker_Monitoring];
  }


  Buffet_Monitoring(geometry, config);

}

template<class V, ENUM_REGIME R>
su2double CFVMFlowSolverBase<V,R>::EvaluateCommonObjFunc(const CConfig& config) const {

  su2double objFun = 0.0;

  /*--- Loop over all monitored markers, add to the 'combo' objective ---*/

  for (auto iMarker = 0u; iMarker < config.GetnMarker_Monitoring(); iMarker++) {

    const auto weight = config.GetWeight_ObjFunc(iMarker);

    switch (config.GetKind_ObjFunc(iMarker)) {
      case DRAG_COEFFICIENT:
        objFun += weight * SurfaceCoeff.CD[iMarker];
        break;
      case LIFT_COEFFICIENT:
        objFun += weight * SurfaceCoeff.CL[iMarker];
        break;
      case SIDEFORCE_COEFFICIENT:
        objFun += weight * SurfaceCoeff.CSF[iMarker];
        break;
      case MOMENT_X_COEFFICIENT:
        objFun += weight * SurfaceCoeff.CMx[iMarker];
        break;
      case MOMENT_Y_COEFFICIENT:
        objFun += weight * SurfaceCoeff.CMy[iMarker];
        break;
      case MOMENT_Z_COEFFICIENT:
        objFun += weight * SurfaceCoeff.CMz[iMarker];
        break;
      case FORCE_X_COEFFICIENT:
        objFun += weight * SurfaceCoeff.CFx[iMarker];
        break;
      case FORCE_Y_COEFFICIENT:
        objFun += weight * SurfaceCoeff.CFy[iMarker];
        break;
      case FORCE_Z_COEFFICIENT:
        objFun += weight * SurfaceCoeff.CFz[iMarker];
        break;
      case TOTAL_HEATFLUX:
        objFun += weight * Surface_HF_Visc[iMarker];
        break;
      case MAXIMUM_HEATFLUX:
        objFun += weight * Surface_MaxHF_Visc[iMarker];
        break;
      default:
        break;
    }
  }

  /*--- The following are not per-surface, and so to avoid that they are
   double-counted when multiple surfaces are specified, they have been
   placed outside of the loop above. In addition, multi-objective mode is
   also disabled for these objective functions (error thrown at start). ---*/

  const auto weight = config.GetWeight_ObjFunc(0);

  switch (config.GetKind_ObjFunc(0)) {
    case EFFICIENCY:
      objFun += weight * TotalCoeff.CEff;
      break;
    case INVERSE_DESIGN_PRESSURE:
      objFun += weight * Total_CpDiff;
      break;
    case INVERSE_DESIGN_HEATFLUX:
      objFun += weight * Total_HeatFluxDiff;
      break;
    case EQUIVALENT_AREA:
      objFun += weight*Total_CEquivArea;
      break;
    case THRUST_COEFFICIENT:
      objFun += weight * TotalCoeff.CT;
      break;
    case TORQUE_COEFFICIENT:
      objFun += weight * TotalCoeff.CQ;
      break;
    case FIGURE_OF_MERIT:
      objFun += weight * TotalCoeff.CMerit;
      break;
    case SURFACE_TOTAL_PRESSURE:
      objFun += weight * config.GetSurface_TotalPressure(0);
      break;
    case SURFACE_STATIC_PRESSURE:
      objFun += weight * config.GetSurface_Pressure(0);
      break;
    case SURFACE_STATIC_TEMPERATURE:
      objFun += weight * config.GetSurface_Temperature(0);
      break;
    case SURFACE_MASSFLOW:
      objFun += weight * config.GetSurface_MassFlow(0);
      break;
    case SURFACE_UNIFORMITY:
      objFun += weight * config.GetSurface_Uniformity(0);
      break;
    case SURFACE_SECONDARY:
      objFun += weight * config.GetSurface_SecondaryStrength(0);
      break;
    case SURFACE_MOM_DISTORTION:
      objFun += weight * config.GetSurface_MomentumDistortion(0);
      break;
    case SURFACE_SECOND_OVER_UNIFORM:
      objFun += weight * config.GetSurface_SecondOverUniform(0);
      break;
    case SURFACE_PRESSURE_DROP:
      objFun += weight * config.GetSurface_PressureDrop(0);
      break;
    case CUSTOM_OBJFUNC:
      objFun += weight * Total_Custom_ObjFunc;
      break;
    default:
      break;
  }

  return objFun;
}

template <class V, ENUM_REGIME FlowRegime>
void CFVMFlowSolverBase<V, FlowRegime>::ComputeAxisymmetricAuxGradients(CGeometry *geometry, const CConfig* config) {

  /*--- Loop through all points to set the auxvargrad --*/
  SU2_OMP_FOR_STAT(omp_chunk_size)
  for (auto iPoint = 0ul; iPoint < nPoint; iPoint++) {
    su2double yCoord          = geometry->nodes->GetCoord(iPoint, 1);
    su2double yVelocity       = nodes->GetVelocity(iPoint,1);
    su2double xVelocity       = nodes->GetVelocity(iPoint,0);
    su2double Total_Viscosity = nodes->GetLaminarViscosity(iPoint) + nodes->GetEddyViscosity(iPoint);

    if (yCoord > EPS){
      su2double nu_v_on_y = Total_Viscosity*yVelocity/yCoord;
      nodes->SetAuxVar(iPoint, 0, nu_v_on_y);
      nodes->SetAuxVar(iPoint, 1, nu_v_on_y*yVelocity);
      nodes->SetAuxVar(iPoint, 2, nu_v_on_y*xVelocity);
    }
  }
  END_SU2_OMP_FOR

  /*--- Compute the auxiliary variable gradient with GG or WLS. ---*/
  if (config->GetKind_Gradient_Method() == GREEN_GAUSS) {
    SetAuxVar_Gradient_GG(geometry, config);
  }
  if (config->GetKind_Gradient_Method() == WEIGHTED_LEAST_SQUARES) {
    SetAuxVar_Gradient_LS(geometry, config);
  }
}<|MERGE_RESOLUTION|>--- conflicted
+++ resolved
@@ -2392,16 +2392,9 @@
 
   unsigned long iVertex, iPoint, iPointNormal;
   unsigned short iMarker, iMarker_Monitoring, iDim, jDim;
-<<<<<<< HEAD
-  unsigned short T_INDEX = 0, TVE_INDEX = 0, VEL_INDEX = 0;
-  su2double Viscosity = 0.0, Area, dTn, dTven,
-            GradTemperature, Density = 0.0, WallDistMod, FrictionVel,
+  unsigned short T_INDEX = 0, TVE_INDEX = 0, VEL_INDEX = 0, RHOS_INDEX = 0;
+  su2double Viscosity = 0.0, Area, Density = 0.0, GradTemperature = 0.0, WallDistMod, FrictionVel,
             UnitNormal[3] = {0.0}, TauElem[3] = {0.0}, Tau[3][3] = {{0.0}}, Cp,
-=======
-  unsigned short T_INDEX = 0, TVE_INDEX = 0, VEL_INDEX = 0, RHOS_INDEX = 0;
-  su2double Viscosity = 0.0, WallDist[3] = {0.0}, Area, Density = 0.0, GradTemperature = 0.0,
-            UnitNormal[3] = {0.0}, TauElem[3] = {0.0}, TauTangent[3] = {0.0}, Tau[3][3] = {{0.0}}, Cp,
->>>>>>> 54e74cc2
             thermal_conductivity, MaxNorm = 8.0, Grad_Vel[3][3] = {{0.0}}, Grad_Temp[3] = {0.0}, AxiFactor;
   const su2double *Coord = nullptr, *Coord_Normal = nullptr, *Normal = nullptr;
   const su2double minYPlus = config->GetwallModel_MinYPlus();
@@ -2534,7 +2527,6 @@
       /*--- Compute wall shear stress (using the stress tensor). Compute wall skin friction coefficient, and heat flux
        * on the wall ---*/
 
-<<<<<<< HEAD
       su2double TauTangent[MAXNDIM] = {0.0};
       GeometryToolbox::TangentProjection(nDim, Tau, UnitNormal, TauTangent);
 
@@ -2558,37 +2550,11 @@
       }
 
       WallDistMod = GeometryToolbox::Distance(nDim, Coord, Coord_Normal);
-=======
-      su2double TauNormal = GeometryToolbox::DotProduct(nDim, TauElem, UnitNormal);
-
-      for (iDim = 0; iDim < nDim; iDim++) {
-        TauTangent[iDim] = TauElem[iDim] - TauNormal * UnitNormal[iDim];
-        /* --- in case of wall functions, we have computed the skin friction in the turbulence solver --- */
-        /* --- Note that in the wall model, we switch off the computation when the computed y+ < 5    --- */
-        /* --- We put YPlus to 1.0 so we have to compute skinfriction and the actual y+ in that case as well --- */
-        if (!wallfunctions || (wallfunctions && YPlus[iMarker][iVertex] < 5.0))
-          CSkinFriction[iMarker](iVertex,iDim) = TauTangent[iDim] * factorFric;
-      }
-      WallShearStress[iMarker][iVertex] = GeometryToolbox::Norm(nDim, TauTangent);
-
-      for (iDim = 0; iDim < nDim; iDim++) WallDist[iDim] = (Coord[iDim] - Coord_Normal[iDim]);
-      
-      su2double WallDistMod = GeometryToolbox::Norm(nDim, WallDist);
->>>>>>> 54e74cc2
 
       /*--- Compute non-dimensional velocity and y+ ---*/
 
-<<<<<<< HEAD
       FrictionVel = sqrt(fabs(WallShearStress[iMarker][iVertex]) / Density);
       YPlus[iMarker][iVertex] = WallDistMod * FrictionVel / (Viscosity / Density);
-=======
-      su2double FrictionVel = sqrt(fabs(WallShearStress[iMarker][iVertex]) / Density);
-
-      /* --- in case of wall functions, we have computed YPlus in the turbulence class --- */
-      /* --- Note that we do not recompute y+ when y+<5 because y+ can become > 5 again --- */
-      if (!wallfunctions)
-        YPlus[iMarker][iVertex] = WallDistMod * FrictionVel / (Viscosity / Density);
->>>>>>> 54e74cc2
 
       /*--- Compute total and maximum heat flux on the wall ---*/
 
