--- conflicted
+++ resolved
@@ -2311,30 +2311,11 @@
           AxiFactor = 1.0;
 
         /*--- Force computation ---*/
-
-<<<<<<< HEAD
-          if (nDim == 3) {
-            MomentViscous[0] += (Force[2] * MomentDist[1] - Force[1] * MomentDist[2]) / RefLength;
-            MomentX_Force[1] += (-Force[1] * Coord[2]);
-            MomentX_Force[2] += (Force[2] * Coord[1]);
-
-            MomentViscous[1] += (Force[0] * MomentDist[2] - Force[2] * MomentDist[0]) / RefLength;
-            MomentY_Force[2] += (-Force[2] * Coord[0]);
-            MomentY_Force[0] += (Force[0] * Coord[2]);
-          }
-          MomentViscous[2] += (Force[1] * MomentDist[0] - Force[0] * MomentDist[1]) / RefLength;
-          MomentZ_Force[0] += (-Force[0] * Coord[1]);
-          MomentZ_Force[1] += (Force[1] * Coord[0]);
-
-          HF_Visc[iMarker] += HeatFlux[iMarker][iVertex] * Area;
-          MaxHF_Visc[iMarker] += pow(HeatFlux[iMarker][iVertex], MaxNorm);
-=======
         su2double Force[MAXNDIM] = {0.0}, MomentDist[MAXNDIM] = {0.0};
         for (iDim = 0; iDim < nDim; iDim++) {
           Force[iDim] = TauElem[iDim] * Area * factor * AxiFactor;
           ForceViscous[iDim] += Force[iDim];
           MomentDist[iDim] = Coord[iDim] - Origin[iDim];
->>>>>>> 87b13cea
         }
 
         /*--- Moment with respect to the reference axis ---*/
