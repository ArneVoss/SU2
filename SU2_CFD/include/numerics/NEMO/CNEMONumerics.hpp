--- conflicted
+++ resolved
@@ -64,15 +64,6 @@
   su2double **dFdYi, **dFdYj;
   su2double **dJdr_i,**dJdr_j;
 
-<<<<<<< HEAD
-  su2double **dFdVi, **dFdVj;
-  su2double **dVdUi, **dVdUj;
-  su2double *sumdFdYjh, *sumdFdYjeve;
-  su2double **dFdYi, **dFdYj;
-  su2double **dJdr_i,**dJdr_j;
-  
-=======
->>>>>>> ecb9f5c7
   vector<su2double> hs;
   vector<su2double> Cvtr;
   su2double *eve_i, *eve_j, *Cvve_i, *Cvve_j;
