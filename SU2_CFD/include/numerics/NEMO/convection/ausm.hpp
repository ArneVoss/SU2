--- conflicted
+++ resolved
@@ -34,10 +34,6 @@
  * \brief Class for solving an approximate Riemann AUSM.
  * \ingroup ConvDiscr
  * \author F. Palacios, S.R. Copeland, W. Maier, C. Garbacz
-<<<<<<< HEAD
- * \version 7.1.1 "Blackbird"
-=======
->>>>>>> ecb9f5c7
  */
 class CUpwAUSM_NEMO : public CNEMONumerics {
 private:
@@ -50,10 +46,7 @@
   /************************************/
   //DELETE ME TODO: ROE JACOBIAN STUFF
   /*__________________________________*/
-<<<<<<< HEAD
-    
-=======
->>>>>>> ecb9f5c7
+
   su2double *Diff_U;
   su2double *RoeU, *RoeV;
   vector<su2double> roe_eves;
