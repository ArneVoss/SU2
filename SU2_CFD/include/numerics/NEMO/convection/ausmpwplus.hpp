/*!
 * \file ausmpwplus.hpp
 * \brief Declaration of numerics classes for the AUSM family of schemes in NEMO - AUSMPWPLUS.
 * \author F. Palacios, W.Maier, C. Garbacz
 * \version 7.0.8 "Blackbird"
 *
 * SU2 Project Website: https://su2code.github.io
 *
 * The SU2 Project is maintained by the SU2 Foundation
 * (http://su2foundation.org)
 *
 * Copyright 2012-2020, SU2 Contributors (cf. AUTHORS.md)
 *
 * SU2 is free software; you can redistribute it and/or
 * modify it under the terms of the GNU Lesser General Public
 * License as published by the Free Software Foundation; either
 * version 2.1 of the License, or (at your option) any later version.
 *
 * SU2 is distributed in the hope that it will be useful,
 * but WITHOUT ANY WARRANTY; without even the implied warranty of
 * MERCHANTABILITY or FITNESS FOR A PARTICULAR PURPOSE. See the GNU
 * Lesser General Public License for more details.
 *
 * You should have received a copy of the GNU Lesser General Public
 * License along with SU2. If not, see <http://www.gnu.org/licenses/>.
 */

#pragma once

#include "../CNEMONumerics.hpp"

/*!
 * \class CUpwAUSM_NEMO
 * \brief Class for solving an approximate Riemann AUSM.
 * \ingroup ConvDiscr
 * \author F. Palacios, W.Maier, C. Garbacz
<<<<<<< HEAD
 * \version 7.0.8 "Blackbird"
=======
 * \version 7.0.8 "Falcon"
>>>>>>> 987b825e
 */
class CUpwAUSMPWplus_NEMO : public CNEMONumerics {
private:

  su2double *FcL, *FcR;

  su2double ProjVel_i, ProjVel_j;
  su2double rhoCvtr_i, rhoCvtr_j, rhoCvve_i, rhoCvve_j;

 
public:

  /*!
   * \brief Constructor of the class.
   * \param[in] val_nDim - Number of dimensions of the problem.
   * \param[in] val_nVar - Number of variables of the problem.
   * \param[in] config - Definition of the particular problem.
   */
  CUpwAUSMPWplus_NEMO(unsigned short val_nDim, unsigned short val_nVar, unsigned short val_nPrimVar, unsigned short val_nPrimVarGrad, CConfig *config);

  /*!
   * \brief Destructor of the class.
   */
  ~CUpwAUSMPWplus_NEMO(void);

  /*!
   * \brief Compute the Roe's flux between two nodes i and j.
   * \param[in] config - Definition of the particular problem.
   */
  ResidualType<> ComputeResidual(const CConfig* config) final;
};<|MERGE_RESOLUTION|>--- conflicted
+++ resolved
@@ -34,11 +34,7 @@
  * \brief Class for solving an approximate Riemann AUSM.
  * \ingroup ConvDiscr
  * \author F. Palacios, W.Maier, C. Garbacz
-<<<<<<< HEAD
  * \version 7.0.8 "Blackbird"
-=======
- * \version 7.0.8 "Falcon"
->>>>>>> 987b825e
  */
 class CUpwAUSMPWplus_NEMO : public CNEMONumerics {
 private:
