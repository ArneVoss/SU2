--- conflicted
+++ resolved
@@ -158,17 +158,13 @@
                        unsigned long iExtIter, unsigned short val_nZone);
   
   /*!
-<<<<<<< HEAD
    * \brief Writes and organizes the all the output files, except the history one, for serial computations with the FEM solver.
-=======
    * \brief Writes and organizes the all the output files, except the history one, for serial computations.
->>>>>>> 81146083
    * \param[in] solver_container - Container vector with all the solutions.
    * \param[in] geometry - Geometrical definition of the problem.
    * \param[in] config - Definition of the particular problem.
    * \param[in] iExtIter - Current external (time) iteration.
    * \param[in] val_iZone - Total number of domains in the grid file.
-<<<<<<< HEAD
    * \param[in] val_nZone - Total number of domains in the grid file.
    */
   void SetResult_Files_FEM(CSolver ****solver_container, CGeometry ***geometry, CConfig **config,
@@ -181,8 +177,6 @@
 	 * \param[in] config - Definition of the particular problem.
 	 * \param[in] iExtIter - Current external (time) iteration.
 	 * \param[in] val_iZone - Total number of domains in the grid file.
-=======
->>>>>>> 81146083
    * \param[in] val_nZone - Total number of domains in the grid file.
    */
   void SetBaselineResult_Files(CSolver **solver, CGeometry **geometry, CConfig **config,
@@ -295,7 +289,6 @@
   void MergeConnectivity(CConfig *config, CGeometry *geometry, unsigned short val_iZone);
   
   /*!
-<<<<<<< HEAD
    * \brief Merge the FEM geometry into a data structure used for output file writing.
    * \param[in] config - Definition of the particular problem.
    * \param[in] geometry - Geometrical definition of the problem.
@@ -327,29 +320,10 @@
   
   /*!
    * \brief Merge the connectivity for a single element type from all processors for the FEM solver.
-=======
-   * \brief Merge the node coordinates from all processors.
-   * \param[in] config - Definition of the particular problem.
-   * \param[in] geometry - Geometrical definition of the problem.
-   */
-  void MergeCoordinates(CConfig *config, CGeometry *geometry);
-
-  /*!
-   * \brief Merge the connectivity for a single element type from all processors.
    * \param[in] config - Definition of the particular problem.
    * \param[in] geometry - Geometrical definition of the problem.
    * \param[in] Elem_Type - VTK index of the element type being merged.
    */
-  void MergeVolumetricConnectivity(CConfig *config, CGeometry *geometry, unsigned short Elem_Type);
-  
-  /*!
-   * \brief Merge the connectivity for a single element type from all processors.
->>>>>>> 81146083
-   * \param[in] config - Definition of the particular problem.
-   * \param[in] geometry - Geometrical definition of the problem.
-   * \param[in] Elem_Type - VTK index of the element type being merged.
-   */
-<<<<<<< HEAD
   void MergeVolumetricConnectivity_FEM(CConfig *config, CGeometry *geometry, unsigned short Elem_Type);
   
   /*!
@@ -379,27 +353,11 @@
 
   /*!
    * \brief Merge the FEM solution into a data structure used for output file writing.
-=======
-  void MergeSurfaceConnectivity(CConfig *config, CGeometry *geometry, unsigned short Elem_Type);
-  
-  /*!
-   * \brief Merge the solution into a data structure used for output file writing.
    * \param[in] config - Definition of the particular problem.
    * \param[in] geometry - Geometrical definition of the problem.
    * \param[in] solution - Flow, adjoint or linearized solution.
    * \param[in] val_nZone - iZone index.
    */
-  void MergeSolution(CConfig *config, CGeometry *geometry, CSolver **solver, unsigned short val_iZone);
-
-  /*!
-   * \brief Merge the solution into a data structure used for output file writing.
->>>>>>> 81146083
-   * \param[in] config - Definition of the particular problem.
-   * \param[in] geometry - Geometrical definition of the problem.
-   * \param[in] solution - Flow, adjoint or linearized solution.
-   * \param[in] val_nZone - iZone index.
-   */
-<<<<<<< HEAD
   void MergeSolution_FEM(CConfig *config, CGeometry *geometry, CSolver **solver, unsigned short val_iZone);
   
   /*!
@@ -410,9 +368,6 @@
 	 * \param[in] val_nZone - iZone index.
 	 */
 	void MergeBaselineSolution(CConfig *config, CGeometry *geometry, CSolver *solver, unsigned short val_iZone);
-=======
-  void MergeBaselineSolution(CConfig *config, CGeometry *geometry, CSolver *solver, unsigned short val_iZone);
->>>>>>> 81146083
   
   /*!
    * \brief Write a native SU2 restart file.
