/*!
 * \file variable_structure.hpp
 * \brief Headers of the main subroutines for storing all the variables for
 *        each kind of governing equation (direct, adjoint and linearized).
 *        The subroutines and functions are in the <i>variable_structure.cpp</i> file.
 * \author F. Palacios, T. Economon
 * \version 6.2.0 "Falcon"
 *
 * The current SU2 release has been coordinated by the
 * SU2 International Developers Society <www.su2devsociety.org>
 * with selected contributions from the open-source community.
 *
 * The main research teams contributing to the current release are:
 *  - Prof. Juan J. Alonso's group at Stanford University.
 *  - Prof. Piero Colonna's group at Delft University of Technology.
 *  - Prof. Nicolas R. Gauger's group at Kaiserslautern University of Technology.
 *  - Prof. Alberto Guardone's group at Polytechnic University of Milan.
 *  - Prof. Rafael Palacios' group at Imperial College London.
 *  - Prof. Vincent Terrapon's group at the University of Liege.
 *  - Prof. Edwin van der Weide's group at the University of Twente.
 *  - Lab. of New Concepts in Aeronautics at Tech. Institute of Aeronautics.
 *
 * Copyright 2012-2019, Francisco D. Palacios, Thomas D. Economon,
 *                      Tim Albring, and the SU2 contributors.
 *
 * SU2 is free software; you can redistribute it and/or
 * modify it under the terms of the GNU Lesser General Public
 * License as published by the Free Software Foundation; either
 * version 2.1 of the License, or (at your option) any later version.
 *
 * SU2 is distributed in the hope that it will be useful,
 * but WITHOUT ANY WARRANTY; without even the implied warranty of
 * MERCHANTABILITY or FITNESS FOR A PARTICULAR PURPOSE. See the GNU
 * Lesser General Public License for more details.
 *
 * You should have received a copy of the GNU Lesser General Public
 * License along with SU2. If not, see <http://www.gnu.org/licenses/>.
 */

#pragma once

#include "../../Common/include/mpi_structure.hpp"

#include <cmath>
#include <iostream>
#include <cstdlib>

#include "../../Common/include/config_structure.hpp"
#include "fluid_model.hpp"


using namespace std;

/*!
 * \class CVariable
 * \brief Main class for defining the variables.
 * \author F. Palacios
 */
class CVariable {
protected:
  
  su2double *Solution,    /*!< \brief Solution of the problem. */
  *Solution_Old;      /*!< \brief Old solution of the problem R-K. */
  bool Non_Physical;      /*!< \brief Non-physical points in the solution (force first order). */
  su2double *Solution_time_n,  /*!< \brief Solution of the problem at time n for dual-time stepping technique. */
  *Solution_time_n1;      /*!< \brief Solution of the problem at time n-1 for dual-time stepping technique. */
  su2double **Gradient;    /*!< \brief Gradient of the solution of the problem. */
  su2double *Limiter;        /*!< \brief Limiter of the solution of the problem. */
  su2double *Solution_Max;    /*!< \brief Max solution for limiter computation. */
  su2double *Solution_Min;    /*!< \brief Min solution for limiter computation. */
  su2double AuxVar;      /*!< \brief Auxiliar variable for gradient computation. */
  su2double *Grad_AuxVar;  /*!< \brief Gradient of the auxiliar variable. */
  su2double Delta_Time;  /*!< \brief Time step. */
  su2double Max_Lambda,  /*!< \brief Maximun eingenvalue. */
  Max_Lambda_Inv,    /*!< \brief Maximun inviscid eingenvalue. */
  Max_Lambda_Visc,  /*!< \brief Maximun viscous eingenvalue. */
  Lambda;        /*!< \brief Value of the eingenvalue. */
  su2double Sensor;  /*!< \brief Pressure sensor for high order central scheme and Roe dissipation. */
  su2double *Undivided_Laplacian;  /*!< \brief Undivided laplacian of the solution. */
  su2double *Res_TruncError,  /*!< \brief Truncation error for multigrid cycle. */
  *Residual_Old,    /*!< \brief Auxiliar structure for residual smoothing. */
  *Residual_Sum;    /*!< \brief Auxiliar structure for residual smoothing. */
  static unsigned short nDim;    /*!< \brief Number of dimension of the problem. */
  unsigned short nVar;    /*!< \brief Number of variables of the problem,
                           note that this variable cannnot be static, it is possible to
                           have different number of nVar in the same problem. */
  unsigned short nPrimVar, nPrimVarGrad;    /*!< \brief Number of variables of the problem,
                                             note that this variable cannnot be static, it is possible to
                                             have different number of nVar in the same problem. */
  unsigned short nSecondaryVar, nSecondaryVarGrad;    /*!< \brief Number of variables of the problem,
                                                       note that this variable cannnot be static, it is possible to
                                                       have different number of nVar in the same problem. */
  su2double *Solution_Adj_Old;    /*!< \brief Solution of the problem in the previous AD-BGS iteration. */
  
  /*--- Old solution container for BGS iterations ---*/
  
  su2double* Solution_BGS_k;
  
public:
  
  /*!
   * \brief Constructor of the class.
   */
  CVariable(void);
  
  /*!
   * \overload
   * \param[in] val_nvar - Number of variables of the problem.
   * \param[in] config - Definition of the particular problem.
   */
  CVariable(unsigned short val_nvar, CConfig *config);
  
  /*!
   * \overload
   * \param[in] val_nDim - Number of dimensions of the problem.
   * \param[in] val_nvar - Number of variables of the problem.
   * \param[in] config - Definition of the particular problem.
   */
  CVariable(unsigned short val_nDim, unsigned short val_nvar, CConfig *config);
  
  /*!
   * \brief Destructor of the class.
   */
  virtual ~CVariable(void);
  
  /*!
   * \brief Set the value of the solution.
   * \param[in] val_solution - Solution of the problem.
   */
  void SetSolution(su2double *val_solution);
  
  /*!
   * \overload
   * \param[in] val_var - Index of the variable.
   * \param[in] val_solution - Value of the solution for the index <i>val_var</i>.
   */
  void SetSolution(unsigned short val_var, su2double val_solution);
  
  /*!
   * \brief Add the value of the solution vector to the previous solution (incremental approach).
   * \param[in] val_var - Index of the variable.
   * \param[in] val_solution - Value of the solution for the index <i>val_var</i>.
   */
  void Add_DeltaSolution(unsigned short val_var, su2double val_solution);
  
  /*!
   * \brief Set the value of the non-physical point.
   * \param[in] val_value - identification of the non-physical point.
   */
  void SetNon_Physical(bool val_value);
  
  /*!
   * \brief Get the value of the non-physical point.
   * \return Value of the Non-physical point.
   */
  su2double GetNon_Physical(void);
  
  /*!
   * \brief Get the solution.
   * \param[in] val_var - Index of the variable.
   * \return Value of the solution for the index <i>val_var</i>.
   */
  su2double GetSolution(unsigned short val_var);
  
  /*!
   * \brief Get the old solution of the problem (Runge-Kutta method)
   * \param[in] val_var - Index of the variable.
   * \return Pointer to the old solution vector.
   */
  su2double GetSolution_Old(unsigned short val_var);

  /*!
   * \brief Get the old solution of the discrete adjoint problem (for multiphysics subiterations=
   * \param[in] val_var - Index of the variable.
   * \return Pointer to the old solution vector.
   */
  su2double GetSolution_Old_Adj(unsigned short val_var);

  /*!
   * \brief Set the value of the old solution.
   * \param[in] val_solution_old - Pointer to the residual vector.
   */
  void SetSolution_Old(su2double *val_solution_old);

  /*!
   * \overload
   * \param[in] val_var - Index of the variable.
   * \param[in] val_solution_old - Value of the old solution for the index <i>val_var</i>.
   */
  void SetSolution_Old(unsigned short val_var, su2double val_solution_old);
  
  /*!
   * \brief Set old variables to the value of the current variables.
   */
  void Set_OldSolution(void);

  /*!
   * \brief Set variables to the value of the old variables.
   */
  void Set_Solution(void);

  /*!
   * \brief Set old discrete adjoint variables to the current value of the adjoint variables.
   */
  void Set_OldSolution_Adj(void);

  /*!
   * \brief Set the variable solution at time n.
   */  
  void Set_Solution_time_n(void);
  
  /*!
   * \brief Set the variable solution at time n-1.
   */
  void Set_Solution_time_n1(void);
  
  /*!
   * \brief Set the variable solution at time n.
   */
  void Set_Solution_time_n(su2double* val_sol);
  
  /*!
   * \brief Set the variable solution at time n-1.
   */
  void Set_Solution_time_n1(su2double* val_sol);
  
  /*!
   * \brief Set to zero the velocity components of the solution.
   */
  void SetVelSolutionZero(void);
  
  /*!
   * \brief Specify a vector to set the velocity components of the solution.
   * \param[in] val_vector - Pointer to the vector.
   */
  void SetVelSolutionVector(su2double *val_vector);
  
  /*!
   * \brief Set to zero velocity components of the solution.
   */
  void SetVelSolutionOldZero(void);
  
  /*!
   * \brief Specify a vector to set the velocity components of the old solution.
   * \param[in] val_vector - Pointer to the vector.
   */
  void SetVelSolutionOldVector(su2double *val_vector);
  
  /*!
   * \brief Set to zero the solution.
   */
  void SetSolutionZero(void);
  
  /*!
   * \brief Set to zero a particular solution.
   */
  void SetSolutionZero(unsigned short val_var);
  
  /*!
   * \brief Add a value to the solution.
   * \param[in] val_var - Number of the variable.
   * \param[in] val_solution - Value that we want to add to the solution.
   */
  void AddSolution(unsigned short val_var, su2double val_solution);

  /*!
   * \brief A virtual member.
   * \param[in] val_var - Index of the variable.
   * \return Pointer to the old solution vector.
   */
  virtual su2double GetSolution_New(unsigned short val_var);
  
  /*!
   * \brief A virtual member.
   */
  virtual su2double GetRoe_Dissipation(void);
  
  /*!
   * \brief A virtual member.
   */
  virtual void SetRoe_Dissipation(su2double val_dissipation);
  
  /*!
   * \brief A virtual member.
   */
  virtual void SetRoe_Dissipation_FD(su2double val_wall_dist);
  
  /*!
   * \brief A virtual member.
   * \param[in] val_delta - A scalar measure of the grid size
   * \param[in] val_const_DES - The DES constant (C_DES)
   */
  virtual void SetRoe_Dissipation_NTS(su2double val_delta,
                                      su2double val_const_DES);
  
  /*!
   * \brief A virtual member.
   */
  virtual su2double GetDES_LengthScale(void);
  
  /*!
   * \brief A virtual member.
   */
  virtual void SetDES_LengthScale(su2double val_des_lengthscale);

  /*!
   * \brief A virtual member.
   */
  virtual void SetSolution_New(void);

  /*!
   * \brief A virtual member.
   * \param[in] val_var - Number of the variable.
   * \param[in] val_solution - Value that we want to add to the solution.
   */
  virtual void AddSolution_New(unsigned short val_var, su2double val_solution);

  /*!
   * \brief Add a value to the solution, clipping the values.
   * \param[in] val_var - Index of the variable.
   * \param[in] val_solution - Value of the solution change.
   * \param[in] lowerlimit - Lower value.
   * \param[in] upperlimit - Upper value.
   */
  void AddClippedSolution(unsigned short val_var, su2double val_solution,
                          su2double lowerlimit, su2double upperlimit);
  
  /*!
   * \brief Update the variables using a conservative format.
   * \param[in] val_var - Index of the variable.
   * \param[in] val_solution - Value of the solution change.
   * \param[in] val_density - Value of the density.
   * \param[in] val_density_old - Value of the old density.
   * \param[in] lowerlimit - Lower value.
   * \param[in] upperlimit - Upper value.
   */
  void AddConservativeSolution(unsigned short val_var, su2double val_solution,
                               su2double val_density, su2double val_density_old, su2double lowerlimit,
                               su2double upperlimit);
  
  /*!
   * \brief Get the solution of the problem.
   * \return Pointer to the solution vector.
   */
  su2double *GetSolution(void);
  
  /*!
   * \brief Get the old solution of the problem (Runge-Kutta method)
   * \return Pointer to the old solution vector.
   */
  su2double *GetSolution_Old(void);
  
  /*!
   * \brief Get the solution at time n.
   * \return Pointer to the solution (at time n) vector.
   */
  su2double *GetSolution_time_n(void);
  
  /*!
   * \brief Get the solution at time n-1.
   * \return Pointer to the solution (at time n-1) vector.
   */
  su2double *GetSolution_time_n1(void);

  /*!
   * \brief Set the value of the old residual.
   * \param[in] val_residual_old - Pointer to the residual vector.
   */
  void SetResidual_Old(su2double *val_residual_old);
  
  /*!
   * \brief Add a value to the summed residual vector.
   * \param[in] val_residual - Pointer to the residual vector.
   */
  void AddResidual_Sum(su2double *val_residual);
  
  /*!
   * \brief Set summed residual vector to zero value.
   */
  void SetResidualSumZero(void);
  
  /*!
   * \brief Set the velocity of the truncation error to zero.
   */
  virtual void SetVel_ResTruncError_Zero(unsigned short iSpecies);
  
  /*!
   * \brief Get the value of the summed residual.
   * \return Pointer to the summed residual.
   */
  su2double *GetResidual_Sum(void);
  
  /*!
   * \brief Get the value of the old residual.
   * \return Pointer to the old residual.
   */
  su2double *GetResidual_Old(void);
  
  /*!
   * \brief Get the value of the summed residual.
   * \param[in] val_residual - Pointer to the summed residual.
   */
  void GetResidual_Sum(su2double *val_residual);
  
  /*!
   * \brief Set auxiliar variables, we are looking for the gradient of that variable.
   * \param[in] val_auxvar - Value of the auxiliar variable.
   */
  void SetAuxVar(su2double val_auxvar);
  
  /*!
   * \brief Get the value of the auxiliary variable.
   * \return Value of the auxiliary variable.
   */
  su2double GetAuxVar(void);
  
  /*!
   * \brief Set the auxiliary variable gradient to zero value.
   */
  void SetAuxVarGradientZero(void);
  
  /*!
   * \brief Set the value of the auxiliary variable gradient.
   * \param[in] val_dim - Index of the dimension.
   * \param[in] val_gradient - Value of the gradient for the index <i>val_dim</i>.
   */
  void SetAuxVarGradient(unsigned short val_dim, su2double val_gradient);
  
  /*!
   * \brief Add a value to the auxiliary variable gradient.
   * \param[in] val_dim - Index of the dimension.
   * \param[in] val_value - Value of the gradient to be added for the index <i>val_dim</i>.
   */
  void AddAuxVarGradient(unsigned short val_dim, su2double val_value);
  
  /*!
   * \brief Subtract a value to the auxiliary variable gradient.
   * \param[in] val_dim - Index of the dimension.
   * \param[in] val_value - Value of the gradient to be subtracted for the index <i>val_dim</i>.
   */
  void SubtractAuxVarGradient(unsigned short val_dim, su2double val_value);
  
  /*!
   * \brief Get the gradient of the auxiliary variable.
   * \return Value of the gradient of the auxiliary variable.
   */
  su2double *GetAuxVarGradient(void);
  
  /*!
   * \brief Get the gradient of the auxiliary variable.
   * \param[in] val_dim - Index of the dimension.
   * \return Value of the gradient of the auxiliary variable for the dimension <i>val_dim</i>.
   */
  su2double GetAuxVarGradient(unsigned short val_dim);
  
  /*!
   * \brief Add a value to the truncation error.
   * \param[in] val_truncation_error - Value that we want to add to the truncation error.
   */
  void AddRes_TruncError(su2double *val_truncation_error);
  
  /*!
   * \brief Subtract a value to the truncation error.
   * \param[in] val_truncation_error - Value that we want to subtract to the truncation error.
   */
  void SubtractRes_TruncError(su2double *val_truncation_error);
  
  /*!
   * \brief Set the truncation error to zero.
   */
  void SetRes_TruncErrorZero(void);
  
  /*!
   * \brief Set the truncation error to zero.
   */
  void SetVal_ResTruncError_Zero(unsigned short val_var);
  
  /*!
   * \brief Set the velocity of the truncation error to zero.
   */
  void SetVel_ResTruncError_Zero(void);
  
  /*!
   * \brief Set the velocity of the truncation error to zero.
   */
  void SetEnergy_ResTruncError_Zero(void);
  
  /*!
   * \brief Get the truncation error.
   * \return Pointer to the truncation error.
   */
  su2double *GetResTruncError(void);
  
  /*!
   * \brief Get the truncation error.
   * \param[in] val_trunc_error - Pointer to the truncation error.
   */
  void GetResTruncError(su2double *val_trunc_error);
  
  /*!
   * \brief Set the gradient of the solution.
   * \param[in] val_gradient - Gradient of the solution.
   */
  void SetGradient(su2double **val_gradient);
  
  /*!
   * \overload
   * \param[in] val_var - Index of the variable.
   * \param[in] val_dim - Index of the dimension.
   * \param[in] val_value - Value of the gradient.
   */
  void SetGradient(unsigned short val_var, unsigned short val_dim, su2double val_value);
  
  /*!
   * \brief Set to zero the gradient of the solution.
   */
  void SetGradientZero(void);
  
  /*!
   * \brief Add <i>val_value</i> to the solution gradient.
   * \param[in] val_var - Index of the variable.
   * \param[in] val_dim - Index of the dimension.
   * \param[in] val_value - Value to add to the solution gradient.
   */
  void AddGradient(unsigned short val_var, unsigned short val_dim, su2double val_value);
  
  /*!
   * \brief Subtract <i>val_value</i> to the solution gradient.
   * \param[in] val_var - Index of the variable.
   * \param[in] val_dim - Index of the dimension.
   * \param[in] val_value - Value to subtract to the solution gradient.
   */
  void SubtractGradient(unsigned short val_var, unsigned short val_dim, su2double val_value);
  
  /*!
   * \brief Get the value of the solution gradient.
   * \return Value of the gradient solution.
   */
  su2double **GetGradient(void);
  
  /*!
   * \brief Get the value of the solution gradient.
   * \param[in] val_var - Index of the variable.
   * \param[in] val_dim - Index of the dimension.
   * \return Value of the solution gradient.
   */
  su2double GetGradient(unsigned short val_var, unsigned short val_dim);
  
  /*!
   * \brief Set the value of the limiter.
   * \param[in] val_var - Index of the variable.
   * \param[in] val_limiter - Value of the limiter for the index <i>val_var</i>.
   */
  void SetLimiter(unsigned short val_var, su2double val_limiter);
  
  /*!
   * \brief Set the value of the limiter.
   * \param[in] val_species - Index of the species .
   * \param[in] val_var - Index of the variable.
   * \param[in] val_limiter - Value of the limiter for the index <i>val_var</i>.
   */
  virtual void SetLimiterPrimitive(unsigned short val_species, unsigned short val_var, su2double val_limiter);
  
  /*!
   * \brief Set the value of the limiter.
   * \param[in] val_species - Index of the species .
   * \param[in] val_var - Index of the variable.
   */
  virtual su2double GetLimiterPrimitive(unsigned short val_species, unsigned short val_var);
  
  /*!
   * \brief Set the value of the max solution.
   * \param[in] val_var - Index of the variable.
   * \param[in] val_solution - Value of the max solution for the index <i>val_var</i>.
   */
  void SetSolution_Max(unsigned short val_var, su2double val_solution);
  
  /*!
   * \brief Set the value of the min solution.
   * \param[in] val_var - Index of the variable.
   * \param[in] val_solution - Value of the min solution for the index <i>val_var</i>.
   */
  void SetSolution_Min(unsigned short val_var, su2double val_solution);
  
  /*!
   * \brief Get the value of the slope limiter.
   * \return Pointer to the limiters vector.
   */
  su2double *GetLimiter(void);
  
  /*!
   * \brief Get the value of the slope limiter.
   * \param[in] val_var - Index of the variable.
   * \return Value of the limiter vector for the variable <i>val_var</i>.
   */
  su2double GetLimiter(unsigned short val_var);
  
  /*!
   * \brief Get the value of the min solution.
   * \param[in] val_var - Index of the variable.
   * \return Value of the min solution for the variable <i>val_var</i>.
   */
  su2double GetSolution_Max(unsigned short val_var);
  
  /*!
   * \brief Get the value of the min solution.
   * \param[in] val_var - Index of the variable.
   * \return Value of the min solution for the variable <i>val_var</i>.
   */
  su2double GetSolution_Min(unsigned short val_var);
  
  /*!
   * \brief Get the value of the preconditioner Beta.
   * \return Value of the low Mach preconditioner variable Beta
   */
  virtual su2double GetPreconditioner_Beta();
  
  /*!
   * \brief Set the value of the preconditioner Beta.
   * \param[in] val_Beta - Value of the low Mach preconditioner variable Beta
   */
  virtual void SetPreconditioner_Beta(su2double val_Beta);
  
  /*!
   * \brief Get the value of the wind gust
   * \return Value of the wind gust
   */
  virtual su2double* GetWindGust();
  
  /*!
   * \brief Set the value of the wind gust
   * \param[in] val_WindGust - Value of the wind gust
   */
  virtual void SetWindGust(su2double* val_WindGust);
  
  /*!
   * \brief Get the value of the derivatives of the wind gust
   * \return Value of the derivatives of the wind gust
   */
  virtual su2double* GetWindGustDer();
  
  /*!
   * \brief Set the value of the derivatives of the wind gust
   * \param[in] val_WindGust - Value of the derivatives of the wind gust
   */
  virtual void SetWindGustDer(su2double* val_WindGust);
  
  /*!
   * \brief Set the value of the time step.
   * \param[in] val_delta_time - Value of the time step.
   */
  void SetDelta_Time(su2double val_delta_time);
  
  /*!
   * \brief Set the value of the time step.
   * \param[in] val_delta_time - Value of the time step.
   * \param[in] iSpecies - Index of the Species .
   */
  virtual void SetDelta_Time(su2double val_delta_time, unsigned short iSpecies);
  
  /*!
   * \brief Get the value of the time step.
   * \return Value of the time step.
   */
  su2double GetDelta_Time(void);
  
  /*!
   * \brief Get the value of the time step.
   * \param[in] iSpecies - Index of the Species
   * \return Value of the time step.
   */
  virtual su2double GetDelta_Time(unsigned short iSpecies);
  
  /*!
   * \brief Set the value of the maximum eigenvalue.
   * \param[in] val_max_lambda - Value of the maximum eigenvalue.
   */
  void SetMax_Lambda(su2double val_max_lambda);
  
  /*!
   * \brief Set the value of the maximum eigenvalue for the inviscid terms of the PDE.
   * \param[in] val_max_lambda - Value of the maximum eigenvalue for the inviscid terms of the PDE.
   */
  void SetMax_Lambda_Inv(su2double val_max_lambda);
  
  /*!
   * \brief Set the value of the maximum eigenvalue for the inviscid terms of the PDE.
   * \param[in] val_max_lambda - Value of the maximum eigenvalue for the inviscid terms of the PDE.
   * \param[in] val_species - Value of the species index to set the maximum eigenvalue.
   */
  virtual void SetMax_Lambda_Inv(su2double val_max_lambda, unsigned short val_species);
  
  /*!
   * \brief Set the value of the maximum eigenvalue for the viscous terms of the PDE.
   * \param[in] val_max_lambda - Value of the maximum eigenvalue for the viscous terms of the PDE.
   */
  void SetMax_Lambda_Visc(su2double val_max_lambda);
  
  /*!
   * \brief Set the value of the maximum eigenvalue for the viscous terms of the PDE.
   * \param[in] val_max_lambda - Value of the maximum eigenvalue for the viscous terms of the PDE.
   * \param[in] val_species - Index of the species to set the maximum eigenvalue of the viscous terms.
   */
  virtual void SetMax_Lambda_Visc(su2double val_max_lambda, unsigned short val_species);
  
  /*!
   * \brief Add a value to the maximum eigenvalue.
   * \param[in] val_max_lambda - Value of the maximum eigenvalue.
   */
  void AddMax_Lambda(su2double val_max_lambda);
  
  /*!
   * \brief Add a value to the maximum eigenvalue for the inviscid terms of the PDE.
   * \param[in] val_max_lambda - Value of the maximum eigenvalue for the inviscid terms of the PDE.
   */
  void AddMax_Lambda_Inv(su2double val_max_lambda);
  
  /*!
   * \brief Add a value to the maximum eigenvalue for the viscous terms of the PDE.
   * \param[in] val_max_lambda - Value of the maximum eigenvalue for the viscous terms of the PDE.
   */
  void AddMax_Lambda_Visc(su2double val_max_lambda);
  
  /*!
   * \brief Get the value of the maximum eigenvalue.
   * \return the value of the maximum eigenvalue.
   */
  su2double GetMax_Lambda(void);
  
  /*!
   * \brief Get the value of the maximum eigenvalue for the inviscid terms of the PDE.
   * \return the value of the maximum eigenvalue for the inviscid terms of the PDE.
   */
  su2double GetMax_Lambda_Inv(void);
  
  /*!
   * \brief Get the value of the maximum eigenvalue for the viscous terms of the PDE.
   * \return the value of the maximum eigenvalue for the viscous terms of the PDE.
   */
  su2double GetMax_Lambda_Visc(void);
  
  /*!
   * \brief Set the value of the spectral radius.
   * \param[in] val_lambda - Value of the spectral radius.
   */
  void SetLambda(su2double val_lambda);
  
  /*!
   * \brief Set the value of the spectral radius.
   * \param[in] val_lambda - Value of the spectral radius.
   * \param[in] val_iSpecies -Index of species
   */
  virtual void SetLambda(su2double val_lambda, unsigned short val_iSpecies);
  
  /*!
   * \brief Add the value of the spectral radius.
   * \param[in] val_lambda - Value of the spectral radius.
   */
  void AddLambda(su2double val_lambda);
  
  /*!
   * \brief Add the value of the spectral radius.
   * \param[in] val_iSpecies -Index of species
   * \param[in] val_lambda - Value of the spectral radius.
   */
  virtual void AddLambda(su2double val_lambda, unsigned short val_iSpecies);
  
  /*!
   * \brief Get the value of the spectral radius.
   * \return Value of the spectral radius.
   */
  su2double GetLambda(void);
  
  /*!
   * \brief Get the value of the spectral radius.
   * \param[in] val_iSpecies -Index of species
   * \return Value of the spectral radius.
   */
  virtual su2double GetLambda(unsigned short val_iSpecies);
  
  /*!
   * \brief Set pressure sensor.
   * \param[in] val_sensor - Value of the pressure sensor.
   */
  void SetSensor(su2double val_sensor);
  
  /*!
   * \brief Set pressure sensor.
   * \param[in] val_sensor - Value of the pressure sensor.
   * \param[in] iSpecies - Index of the species.
   */
  virtual void SetSensor(su2double val_sensor, unsigned short iSpecies);
  
  /*!
   * \brief Get the pressure sensor.
   * \return Value of the pressure sensor.
   */
  su2double GetSensor(void);
  
  /*!
   * \brief Get the pressure sensor.
   * \param[in] iSpecies - index of species
   * \return Value of the pressure sensor.
   */
  virtual su2double GetSensor(unsigned short iSpecies);
  
  /*!
   * \brief Set the value of the undivided laplacian of the solution.
   * \param[in] val_var - Index of the variable.
   * \param[in] val_undivided_laplacian - Value of the undivided solution for the index <i>val_var</i>.
   */
  void SetUndivided_Laplacian(unsigned short val_var, su2double val_undivided_laplacian);
  
  /*!
   * \brief Add the value of the undivided laplacian of the solution.
   * \param[in] val_und_lapl - Value of the undivided solution.
   */
  void AddUnd_Lapl(su2double *val_und_lapl);
  
  /*!
   * \brief Subtract the value of the undivided laplacian of the solution.
   * \param[in] val_und_lapl - Value of the undivided solution.
   */
  void SubtractUnd_Lapl(su2double *val_und_lapl);
  
  /*!
   * \brief Subtract the value of the undivided laplacian of the solution.
   * \param[in] val_var - Variable of the undivided laplacian.
   * \param[in] val_und_lapl - Value of the undivided solution.
   */
  void SubtractUnd_Lapl(unsigned short val_var, su2double val_und_lapl);
  
  /*!
   * \brief Set the undivided laplacian of the solution to zero.
   */
  void SetUnd_LaplZero(void);
  
  /*!
   * \brief Set a value to the undivided laplacian.
   * \param[in] val_var - Variable of the undivided laplacian.
   * \param[in] val_und_lapl - Value of the undivided laplacian.
   */
  void SetUnd_Lapl(unsigned short val_var, su2double val_und_lapl);
  
  /*!
   * \brief Get the undivided laplacian of the solution.
   * \return Pointer to the undivided laplacian vector.
   */
  su2double *GetUndivided_Laplacian(void);
  
  /*!
   * \brief Get the undivided laplacian of the solution.
   * \param[in] val_var - Variable of the undivided laplacian.
   * \return Value of the undivided laplacian vector.
   */
  su2double GetUndivided_Laplacian(unsigned short val_var);
  
  /*!
   * \brief A virtual member.
   * \return Value of the flow density.
   */
  virtual su2double GetDensity(void);
  
  /*!
   * \brief A virtual member.
   * \return Old value of the flow density.
   */
  virtual su2double GetDensity_Old(void);
  
  /*!
   * \brief A virtual member.
   * \return Value of the flow density.
   */
  virtual su2double GetDensity(unsigned short val_iSpecies);
  
  /*!
   * \brief A virtual member.
   * \param[in] val_Species - Index of species s.
   * \return Value of the mass fraction of species s.
   */
  virtual su2double GetMassFraction(unsigned short val_Species);
  
  /*!
   * \brief A virtual member.
   * \return Value of the flow energy.
   */
  virtual su2double GetEnergy(void);
  
  /*!
   * \brief A virtual member.
   * \return Pointer to the force projection vector.
   */
  virtual su2double *GetForceProj_Vector(void);
  
  /*!
   * \brief A virtual member.
   * \return Pointer to the objective function source.
   */
  virtual su2double *GetObjFuncSource(void);
  
  /*!
   * \brief A virtual member.
   * \return Pointer to the internal boundary vector.
   */
  virtual su2double *GetIntBoundary_Jump(void);
  
  /*!
   * \brief A virtual member.
   * \return Value of the eddy viscosity.
   */
  virtual su2double GetEddyViscosity(void);
  
  /*!
   * \brief A virtual member.
   * \return Value of the flow enthalpy.
   */
  virtual su2double GetEnthalpy(void);
  
  /*!
   * \brief A virtual member.
   * \return Value of the flow pressure.
   */
  virtual su2double GetPressure(void);
  
  /*!
   * \brief A virtual member.
   * \param[in] val_vector - Direction of projection.
   * \return Value of the projected velocity.
   */
  virtual su2double GetProjVel(su2double *val_vector);
  
  /*!
   * \brief A virtual member.
   * \param[in] val_vector - Direction of projection.
   * \param[in] val_species - Index of the desired species.
   * \return Value of the projected velocity.
   */
  virtual su2double GetProjVel(su2double *val_vector, unsigned short val_species);
  
  /*!
   * \brief A virtual member.
   * \return Value of the sound speed.
   */
  virtual su2double GetSoundSpeed(void);
  
  /*!
   * \brief A virtual member.
   * \return Value of the beta for the incompressible flow.
   */
  virtual su2double GetBetaInc2(void);
  
  /*!
   * \brief A virtual member.
   * \return Value of the temperature.
   */
  virtual su2double GetTemperature(void);
  
  /*!
   * \brief A virtual member.
   * \return Value of the vibrational-electronic temperature.
   */
  virtual su2double GetTemperature_ve(void);
  
  /*!
   * \brief A virtual member -- Get the mixture specific heat at constant volume (trans.-rot.).
   * \return \f$\rho C^{t-r}_{v} \f$
   */
  virtual su2double GetRhoCv_tr(void);
  
  /*!
   * \brief A virtual member -- Get the mixture specific heat at constant volume (vib.-el.).
   * \return \f$\rho C^{v-e}_{v} \f$
   */
  virtual su2double GetRhoCv_ve(void);
  
  /*!
   * \brief A virtual member.
   * \param[in] val_dim - Index of the dimension.
   * \return Value of the velocity for the dimension <i>val_dim</i>.
   */
  virtual su2double GetVelocity(unsigned short val_dim);
  
  /*!
   * \brief A virtual member.
   * \return Norm 2 of the velocity vector.
   */
  virtual su2double GetVelocity2(void);
  
  /*!
   * \brief A virtual member.
   * \return Norm 2 of the velocity vector of Fluid val_species.
   */
  virtual su2double GetVelocity2(unsigned short val_species);
  
  /*!
   * \brief A virtual member.
   * \return The laminar viscosity of the flow.
   */
  virtual su2double GetLaminarViscosity(void);
  
  
  /*!
   * \brief A virtual member.
   * \return The laminar viscosity of the flow.
   */
  virtual su2double GetLaminarViscosity(unsigned short iSpecies);
  
  /*!
   * \brief A virtual member.
   * \return Value of the species diffusion coefficient.
   */
  virtual su2double* GetDiffusionCoeff(void);
  
  /*!
   * \brief A virtual member.
   * \return Value of the thermal conductivity (translational/rotational)
   */
  virtual su2double GetThermalConductivity(void);
  
  /*!
   * \brief A virtual member.
   * \return Value of the specific heat at constant P
   */
  virtual su2double GetSpecificHeatCp(void);
  
  /*!
   * \brief A virtual member.
   * \return Value of the specific heat at constant V
   */
  virtual su2double GetSpecificHeatCv(void);

  /*!
   * \brief A virtual member.
   * \return Value of the thermal conductivity (vibrational)
   */
  virtual su2double GetThermalConductivity_ve(void);
  
  /*!
   * \brief A virtual member.
   * \return Sets separation intermittency
   */
  virtual void SetGammaSep(su2double gamma_sep);
  
  /*!
   * \brief A virtual member.
   * \return Sets separation intermittency
   */
  virtual void SetGammaEff(void);
  
  /*!
   * \brief A virtual member.
   * \return Returns intermittency
   */
  virtual su2double GetIntermittency();
  
  /*!
   * \brief A virtual member.
   * \return Value of the vorticity.
   */
  virtual su2double *GetVorticity(void);
  
  /*!
   * \brief A virtual member.
   * \return Value of the rate of strain magnitude.
   */
  virtual su2double GetStrainMag(void);
  
  /*!
   * \brief A virtual member.
   * \param[in] val_ForceProj_Vector - Pointer to the force projection vector.
   */
  virtual void SetForceProj_Vector(su2double *val_ForceProj_Vector);
  
  /*!
   * \brief A virtual member.
   * \param[in] val_SetObjFuncSource - Pointer to the objective function source.
   */
  virtual void SetObjFuncSource(su2double *val_SetObjFuncSource);
  
  /*!
   * \brief A virtual member.
   * \param[in] val_IntBoundary_Jump - Pointer to the interior boundary jump.
   */
  virtual void SetIntBoundary_Jump(su2double *val_IntBoundary_Jump);
  
  /*!
   * \brief A virtual member.
   * \return Value of the gamma_BC of B-C transition model.
   */
  virtual su2double GetGammaBC(void);

  /*!
   * \brief A virtual member.
   */
  virtual void SetGammaBC(su2double val_gamma);

  /*!
   * \brief A virtual member.
   * \param[in] eddy_visc - Value of the eddy viscosity.
   */
  virtual void SetEddyViscosity(su2double eddy_visc);
  
  /*!
   * \brief A virtual member.
   */
  virtual void SetEnthalpy(void);
  
  /*!
   * \brief A virtual member.
   */
  virtual bool SetPrimVar(CConfig *config);
  
  /*!
   * \brief A virtual member.
   */
  virtual bool SetPrimVar(CFluidModel *FluidModel);
  
  /*!
   * \brief A virtual member.
   */
  virtual void SetSecondaryVar(CFluidModel *FluidModel);
  
  /*!
   * \brief A virtual member.
   */
  virtual bool Cons2PrimVar(CConfig *config, su2double *U, su2double *V,
                            su2double *dPdU, su2double *dTdU,
                            su2double *dTvedU);
  /*!
   * \brief A virtual member.
   */
  virtual void Prim2ConsVar(CConfig *config, su2double *V, su2double *U);
  
  /*!
   * \brief A virtual member.
   */
  virtual bool SetPrimVar(su2double SharpEdge_Distance, bool check, CConfig *config);
  
  /*!
   * \brief A virtual member.
   */
  virtual bool SetPrimVar(su2double eddy_visc, su2double turb_ke, CConfig *config);
  
  /*!
   * \brief A virtual member.
   */
  virtual bool SetPrimVar(su2double eddy_visc, su2double turb_ke, CFluidModel *FluidModel);
  
  /*!
   * \brief A virtual member.
   */
  virtual bool SetPrimVar(su2double Density_Inf, CConfig *config);
  
  /*!
   * \brief A virtual member.
   */
  virtual bool SetPrimVar(su2double Density_Inf, su2double Viscosity_Inf, su2double eddy_visc, su2double turb_ke, CConfig *config);
  
  /*!
   * \brief A virtual member.
   */
  virtual su2double GetPrimitive(unsigned short val_var);
  
  /*!
   * \brief A virtual member.
   */
  virtual void SetPrimitive(unsigned short val_var, su2double val_prim);
  
  /*!
   * \brief A virtual member.
   */
  virtual void SetPrimitive(su2double *val_prim);
  
  /*!
   * \brief A virtual member.
   */
  virtual su2double *GetPrimitive(void);
  
  /*!
   * \brief A virtual member.
   */
  virtual su2double GetSecondary(unsigned short val_var);
  
  /*!
   * \brief A virtual member.
   */
  virtual void SetSecondary(unsigned short val_var, su2double val_secondary);
  
  /*!
   * \brief A virtual member.
   */
  virtual void SetSecondary(su2double *val_secondary);
  
  /*!
   * \brief A virtual member.
   */
  virtual void SetdPdrho_e(su2double dPdrho_e);
  
  /*!
   * \brief A virtual member.
   */
  virtual void SetdPde_rho(su2double dPde_rho);
  
  /*!
   * \brief A virtual member.
   */
  virtual void SetdTdrho_e(su2double dTdrho_e);
  
  /*!
   * \brief A virtual member.
   */
  virtual void SetdTde_rho(su2double dTde_rho);
  
  /*!
   * \brief A virtual member.
   */
  virtual void Setdmudrho_T(su2double dmudrho_T);
  
  /*!
   * \brief A virtual member.
   */
  virtual void SetdmudT_rho(su2double dmudT_rho);
  
  /*!
   * \brief A virtual member.
   */
  virtual void Setdktdrho_T(su2double dktdrho_T);
  
  /*!
   * \brief A virtual member.
   */
  virtual void SetdktdT_rho(su2double dktdT_rho);
  
  /*!
   * \brief A virtual member.
   */
  virtual su2double *GetSecondary(void);
  
  /*!
   * \brief A virtual member.
   */
  virtual bool SetDensity(su2double val_density);
  
  /*!
   * \brief A virtual member.
   */
  virtual void SetPressure(void);
  
  /*!
   * \brief A virtual member.
   */
  virtual void SetVelocity(void);
  
  /*!
   * \brief A virtual member.
   */
  virtual void SetBetaInc2(su2double val_betainc2);
  
  /*!
   * \brief A virtual member.
   * \param[in] val_phi - Value of the adjoint velocity.
   */
  virtual void SetPhi_Old(su2double *val_phi);
  
  /*!
   * \brief A virtual member.
   * \param[in] Gamma - Ratio of Specific heats
   */
  virtual bool SetPressure(su2double Gamma);
  
  /*!
   * \brief A virtual member.
   * \param[in] config
   */
  virtual bool SetPressure(CConfig *config);
  
  /*!
   * \brief A virtual member.
   */
  virtual bool SetPressure(su2double Gamma, su2double turb_ke);
  
  /*!
   * \brief Calculates vib.-el. energy per mass, \f$e^{vib-el}_s\f$, for input species (not including KE)
   */
  virtual su2double CalcEve(su2double *V, CConfig *config, unsigned short val_Species);
  
  /*!
   * \brief Calculates enthalpy per mass, \f$h_s\f$, for input species (not including KE)
   */
  virtual su2double CalcHs(su2double *V, CConfig *config, unsigned short val_Species);
  
  /*!
   * \brief Calculates enthalpy per mass, \f$Cv_s\f$, for input species (not including KE)
   */
  virtual su2double CalcCvve(su2double val_Tve, CConfig *config, unsigned short val_Species);
  
  /*!
   * \brief A virtual member.
   * \param[in] V
   * \param[in] config - Configuration settings
   * \param[in] dPdU
   */
  virtual void CalcdPdU(su2double *V, CConfig *config, su2double *dPdU);
  
  /*!
   * \brief Set partial derivative of temperature w.r.t. density \f$\frac{\partial P}{\partial \rho_s}\f$
   * \param[in] V
   * \param[in] config - Configuration settings
   * \param[in] dTdU
   */
  virtual void CalcdTdU(su2double *V, CConfig *config, su2double *dTdU);
  
  /*!
   * \brief Set partial derivative of temperature w.r.t. density \f$\frac{\partial P}{\partial \rho_s}\f$
   * \param[in] V
   * \param[in] config - Configuration settings
   * \param[in] dTdU
   */
  virtual void CalcdTvedU(su2double *V, CConfig *config, su2double *dTdU);
  
  /*!
   * \brief A virtual member.
   */
  virtual su2double *GetdPdU(void);
  
  /*!
   * \brief A virtual member.
   */
  virtual su2double *GetdTdU(void);
  
  /*!
   * \brief A virtual member.
   */
  virtual su2double *GetdTvedU(void);
  
  /*!
   * \brief A virtual member.
   */
  virtual bool SetDensity(void);
  
  /*!
   * \brief A virtual member.
   * \param[in] val_velocity - Value of the velocity.
   * \param[in] Gamma - Ratio of Specific heats
   */
  virtual void SetDeltaPressure(su2double *val_velocity, su2double Gamma);
  
  /*!
   * \brief A virtual member.
   * \param[in] Gamma - Ratio of specific heats.
   */
  virtual bool SetSoundSpeed(su2double Gamma);
  
  /*!
   * \brief A virtual member.
   * \param[in] config - Configuration parameters.
   */
  virtual bool SetSoundSpeed(CConfig *config);
  
  /*!
   * \brief A virtual member.
   */
  virtual bool SetSoundSpeed(void);
  
  /*!
   * \brief A virtual member.
   * \param[in] Gas_Constant - Value of the Gas Constant
   */
  virtual bool SetTemperature(su2double Gas_Constant);
  
  /*!
   * \brief Sets the vibrational electronic temperature of the flow.
   * \return Value of the temperature of the flow.
   */
  virtual bool SetTemperature_ve(su2double val_Tve);
  
  /*!
   * \brief A virtual member.
   * \param[in] config - Configuration parameters.
   */
  virtual bool SetTemperature(CConfig *config);
  
  /*!
   * \brief A virtual member.
   * \param[in] config - Configuration parameters.
   */
  virtual void SetPrimitive(CConfig *config);
  
  /*!
   * \brief A virtual member.
   * \param[in] config - Configuration parameters.
   * \param[in] Coord - Physical coordinates.
   */
  virtual void SetPrimitive(CConfig *config, su2double *Coord);
  
  /*!
   * \brief A virtual member.
   * \param[in] Temperature_Wall - Value of the Temperature at the wall
   */
  virtual void SetWallTemperature(su2double Temperature_Wall);
  
  /*!
   * \brief A virtual member.
   * \param[in] Temperature_Wall - Value of the Temperature at the wall
   */
  virtual void SetWallTemperature(su2double* Temperature_Wall);
  
  /*!
   * \brief Set the thermal coefficient.
   * \param[in] config - Configuration parameters.
   */
  virtual void SetThermalCoeff(CConfig *config);
  
  /*!
   * \brief A virtual member.
   */
  virtual void SetStress_FEM(unsigned short iVar, su2double val_stress);
  
  /*!
   * \brief A virtual member.
   */
  virtual void AddStress_FEM(unsigned short iVar, su2double val_stress);
  
  /*!
   * \brief A virtual member.
   
   */
  virtual su2double *GetStress_FEM(void);
  
  /*!
   * \brief A virtual member.
   */
  virtual void SetVonMises_Stress(su2double val_stress);
  
  /*!
   * \brief A virtual member.
   
   */
  virtual su2double GetVonMises_Stress(void);
  
  /*!
   * \brief A virtual member.
   */
  virtual void Add_SurfaceLoad_Res(su2double *val_surfForce);
  
  /*!
   * \brief  A virtual member.
   */
  virtual void Set_SurfaceLoad_Res(unsigned short iVar, su2double val_surfForce);
  
  /*!
   * \brief A virtual member.
   */
  virtual su2double Get_SurfaceLoad_Res(unsigned short iVar);
  
  /*!
   * \brief A virtual member.
   */
  virtual void Clear_SurfaceLoad_Res(void);
  
  /*!
   * \brief A virtual member.
   */
  virtual void Set_SurfaceLoad_Res_n(void);
  
  /*!
   * \brief A virtual member.
   */
  virtual su2double Get_SurfaceLoad_Res_n(unsigned short iVar);
  
  /*!
   * \brief A virtual member.
   */
  virtual void Add_BodyForces_Res(su2double *val_bodyForce);
  
  /*!
   * \brief A virtual member.
   */
  virtual su2double Get_BodyForces_Res(unsigned short iVar);
  
  /*!
   * \brief A virtual member.
   */
  virtual void Clear_BodyForces_Res(void);
  
  /*!
   * \brief A virtual member.
   */
  virtual void Set_FlowTraction(su2double *val_flowTraction);
  
  /*!
   * \brief A virtual member.
   */
  virtual void Add_FlowTraction(su2double *val_flowTraction);
  
  /*!
   * \brief A virtual member.
   */
  virtual su2double Get_FlowTraction(unsigned short iVar);
  
  /*!
   * \brief A virtual member.
   */
  virtual void Set_FlowTraction_n(void);
  
  /*!
   * \brief A virtual member.
   */
  virtual su2double Get_FlowTraction_n(unsigned short iVar);
  
  /*!
   * \brief A virtual member.
   */
  virtual void Clear_FlowTraction(void);

  /*!
   * \brief A virtual member.
   */
  virtual bool Get_isVertex(void);
  
  /*!
   * \brief A virtual member.
   */
  virtual void SetVelocity2(void);
  
  /*!
   * \brief A virtual member.
   * \param[in] val_velocity - Pointer to the velocity.
   */
  virtual void SetVelocity_Old(su2double *val_velocity);
  
  /*!
   * \brief A virtual member.
   * \param[in] laminarViscosity
   */
  virtual void SetLaminarViscosity(su2double laminarViscosity);
  
  /*!
   * \brief A virtual member.
   * \param[in] config - Definition of the particular problem.
   */
  virtual void SetLaminarViscosity(CConfig *config);
  
  /*!
   * \brief A virtual member.
   * \param[in] thermalConductivity
   */
  virtual void SetThermalConductivity(su2double thermalConductivity);
  
  /*!
   * \brief A virtual member.
   * \param[in] config - Definition of the particular problem.
   */
  virtual void SetThermalConductivity(CConfig *config);
  
  /*!
   * \brief A virtual member.
   * \param[in] Cp - Constant pressure specific heat.
   */
  virtual void SetSpecificHeatCp(su2double Cp);
  
  /*!
   * \brief A virtual member.
   * \param[in] Cv - Constant volume specific heat.
   */
  virtual void SetSpecificHeatCv(su2double Cv);

  /*!
   * \brief A virtual member.
   */
  virtual bool SetVorticity(void);
  
  /*!
   * \brief A virtual member.
   */
  virtual bool SetStrainMag(void);
  
  /*!
   * \brief A virtual member.
   */
  virtual void SetVelSolutionOldDVector(void);
  
  /*!
   * \brief A virtual member.
   */
  virtual void SetVelSolutionDVector(void);
  
  /*!
   * \brief A virtual member.
   */
  virtual void SetGradient_PrimitiveZero(unsigned short val_primvar);
  
  /*!
   * \brief A virtual member.
   * \param[in] val_var - Index of the variable.
   * \param[in] val_dim - Index of the dimension.
   * \param[in] val_value - Value to add to the gradient of the primitive variables.
   */
  virtual void AddGradient_Primitive(unsigned short val_var, unsigned short val_dim, su2double val_value);
  
  /*!
   * \brief A virtual member.
   * \param[in] val_var - Index of the variable.
   * \param[in] val_dim - Index of the dimension.
   * \param[in] val_value - Value to subtract to the gradient of the primitive variables.
   */
  virtual void SubtractGradient_Primitive(unsigned short val_var, unsigned short val_dim, su2double val_value);
  
  /*!
   * \brief A virtual member.
   * \param[in] val_var - Index of the variable.
   * \param[in] val_dim - Index of the dimension.
   * \return Value of the primitive variables gradient.
   */
  virtual su2double GetGradient_Primitive(unsigned short val_var, unsigned short val_dim);
  
  /*!
   * \brief A virtual member.
   * \param[in] val_var - Index of the variable.
   * \return Value of the primitive variables gradient.
   */
  virtual su2double GetLimiter_Primitive(unsigned short val_var);
  
  /*!
   * \brief A virtual member.
   * \param[in] val_var - Index of the variable.
   * \param[in] val_dim - Index of the dimension.
   * \param[in] val_value - Value of the gradient.
   */
  virtual void SetGradient_Primitive(unsigned short val_var, unsigned short val_dim, su2double val_value);
  
  /*!
   * \brief A virtual member.
   * \param[in] val_var - Index of the variable.
   * \param[in] val_value - Value of the gradient.
   */
  virtual void SetLimiter_Primitive(unsigned short val_var, su2double val_value);
  
  /*!
   * \brief A virtual member.
   * \return Value of the primitive variables gradient.
   */
  virtual su2double **GetGradient_Primitive(void);
  
  /*!
   * \brief A virtual member.
   * \return Value of the primitive variables gradient.
   */
  virtual su2double *GetLimiter_Primitive(void);
  
  /*!
   * \brief A virtual member.
   */
  virtual void SetGradient_SecondaryZero(unsigned short val_secondaryvar);
  
  /*!
   * \brief A virtual member.
   * \param[in] val_var - Index of the variable.
   * \param[in] val_dim - Index of the dimension.
   * \param[in] val_value - Value to add to the gradient of the Secondary variables.
   */
  virtual void AddGradient_Secondary(unsigned short val_var, unsigned short val_dim, su2double val_value);
  
  /*!
   * \brief A virtual member.
   * \param[in] val_var - Index of the variable.
   * \param[in] val_dim - Index of the dimension.
   * \param[in] val_value - Value to subtract to the gradient of the Secondary variables.
   */
  virtual void SubtractGradient_Secondary(unsigned short val_var, unsigned short val_dim, su2double val_value);
  
  /*!
   * \brief A virtual member.
   * \param[in] val_var - Index of the variable.
   * \param[in] val_dim - Index of the dimension.
   * \return Value of the Secondary variables gradient.
   */
  virtual su2double GetGradient_Secondary(unsigned short val_var, unsigned short val_dim);
  
  /*!
   * \brief A virtual member.
   * \param[in] val_var - Index of the variable.
   * \return Value of the Secondary variables gradient.
   */
  virtual su2double GetLimiter_Secondary(unsigned short val_var);
  
  /*!
   * \brief A virtual member.
   * \param[in] val_var - Index of the variable.
   * \param[in] val_dim - Index of the dimension.
   * \param[in] val_value - Value of the gradient.
   */
  virtual void SetGradient_Secondary(unsigned short val_var, unsigned short val_dim, su2double val_value);
  
  /*!
   * \brief A virtual member.
   * \param[in] val_var - Index of the variable.
   * \param[in] val_value - Value of the gradient.
   */
  virtual void SetLimiter_Secondary(unsigned short val_var, su2double val_value);
  
  /*!
   * \brief A virtual member.
   * \return Value of the Secondary variables gradient.
   */
  virtual su2double **GetGradient_Secondary(void);
  
  /*!
   * \brief A virtual member.
   * \return Value of the Secondary variables gradient.
   */
  virtual su2double *GetLimiter_Secondary(void);
  
  /*!
   * \brief Set the blending function for the blending of k-w and k-eps.
   * \param[in] val_viscosity - Value of the vicosity.
   * \param[in] val_density - Value of the density.
   * \param[in] val_dist - Value of the distance to the wall.
   */
  virtual void SetBlendingFunc(su2double val_viscosity, su2double val_dist, su2double val_density);
  
  /*!
   * \brief Get the first blending function of the SST model.
   */
  virtual su2double GetF1blending(void);
  
  /*!
   * \brief Get the second blending function of the SST model.
   */
  virtual su2double GetF2blending(void);
  
  /*!
   * \brief Get the value of the cross diffusion of tke and omega.
   */
  virtual su2double GetCrossDiff(void) { return 0.0; };
  
  /*!
   * \brief Get the value of the eddy viscosity.
   * \return the value of the eddy viscosity.
   */
  virtual su2double GetmuT(void);
  
  /*!
   * \brief Set the value of the eddy viscosity.
   * \param[in] val_muT
   */
  virtual void SetmuT(su2double val_muT);
  
  /*!
   * \brief Add a value to the maximum eigenvalue for the inviscid terms of the PDE.
   * \param[in] val_max_lambda - Value of the maximum eigenvalue for the inviscid terms of the PDE.
   * \param[in] iSpecies - Value of iSpecies to which the eigenvalue belongs
   */
  virtual void AddMax_Lambda_Inv(su2double val_max_lambda, unsigned short iSpecies);
  
  /*!
   * \brief Add a value to the maximum eigenvalue for the viscous terms of the PDE.
   * \param[in] val_max_lambda - Value of the maximum eigenvalue for the viscous terms of the PDE.
   * \param[in] iSpecies - Value of iSpecies to which the eigenvalue belongs
   */
  virtual void AddMax_Lambda_Visc(su2double val_max_lambda, unsigned short iSpecies);
  
  /*!
   * \brief A virtual member.
   * \param[in] val_var - Index of the variable.
   * \param[in] val_source - Value of the harmonic balance source.
   */
  virtual void SetHarmonicBalance_Source(unsigned short val_var, su2double val_source);
  
  /*!
   * \brief A virtual member.
   */
  virtual su2double GetHarmonicBalance_Source(unsigned short val_var);
  
  /*!
   * \brief Set the Eddy Viscosity Sensitivity of the problem.
   * \param[in] val_EddyViscSens - Eddy Viscosity Sensitivity.
   * \param[in] numTotalVar - Number of variables.
   */
  virtual void SetEddyViscSens(su2double *val_EddyViscSens, unsigned short numTotalVar);
  
  /*!
   * \brief Get the Eddy Viscosity Sensitivity of the problem.
   * \return Pointer to the Eddy Viscosity Sensitivity.
   */
  virtual su2double *GetEddyViscSens(void);
  
  /*!
   * \brief A virtual member. Set the direct solution for the adjoint solver.
   * \param[in] val_solution_direct - Value of the direct solution.
   */
  virtual void SetSolution_Direct(su2double *val_solution_direct);
  
  /*!
   * \brief A virtual member. Get the direct solution for the adjoint solver.
   * \return Pointer to the direct solution vector.
   */
  virtual su2double *GetSolution_Direct(void);
  
  /*!
   * \brief A virtual member. Set the restart geometry (coordinate of the converged solution)
   * \param[in] val_coordinate_direct - Value of the restart coordinate.
   */
  virtual void SetGeometry_Direct(su2double *val_coordinate_direct);
  
  /*!
   * \brief A virtual member. Get the restart geometry (coordinate of the converged solution).
   * \return Pointer to the restart coordinate vector.
   */
  virtual su2double *GetGeometry_Direct(void);
  
  /*!
   * \brief A virtual member. Get the restart geometry (coordinate of the converged solution).
   * \return Coordinate of the direct solver restart for .
   */
  virtual su2double GetGeometry_Direct(unsigned short val_dim);
  
  /*!
   * \brief A virtual member. Get the geometry solution.
   * \param[in] val_var - Index of the variable.
   * \return Value of the solution for the index <i>val_var</i>.
   */
  virtual su2double GetSolution_Geometry(unsigned short val_var);
  
  /*!
   * \brief A virtual member. Set the value of the mesh solution (adjoint).
   * \param[in] val_solution - Solution of the problem (acceleration).
   */
  virtual void SetSolution_Geometry(su2double *val_solution_geometry);
  
  /*!
   * \brief A virtual member. Set the value of the mesh solution (adjoint).
   * \param[in] val_solution - Solution of the problem (acceleration).
   */
  virtual void SetSolution_Geometry(unsigned short val_var, su2double val_solution_geometry);
  
  /*!
   * \brief A virtual member. Get the geometry solution.
   * \param[in] val_var - Index of the variable.
   * \return Value of the solution for the index <i>val_var</i>.
   */
  virtual su2double GetGeometry_CrossTerm_Derivative(unsigned short val_var);
  
  /*!
   * \brief A virtual member. Set the value of the mesh solution (adjoint).
   * \param[in] val_solution - Solution of the problem (acceleration).
   */
  virtual void SetGeometry_CrossTerm_Derivative(unsigned short iDim, su2double der);
  
  /*!
   * \brief A virtual member. Get the geometry solution.
   * \param[in] val_var - Index of the variable.
   * \return Value of the solution for the index <i>val_var</i>.
   */
  virtual su2double GetGeometry_CrossTerm_Derivative_Flow(unsigned short val_var);
  
  /*!
   * \brief A virtual member. Set the value of the mesh solution (adjoint).
   * \param[in] val_solution - Solution of the problem (acceleration).
   */
  virtual void SetGeometry_CrossTerm_Derivative_Flow(unsigned short iDim, su2double der);
  
  /*!
   * \brief A virtual member. Set the value of the old geometry solution (adjoint).
   */
  virtual void Set_OldSolution_Geometry(void);
  
  /*!
   * \brief A virtual member. Get the value of the old geometry solution (adjoint).
   * \param[out] val_solution - old adjoint solution for coordinate iDim
   */
  virtual su2double Get_OldSolution_Geometry(unsigned short iDim);
  
  /*!
   * \brief A virtual member. Set the value of the old geometry solution (adjoint).
   */
  virtual void Set_BGSSolution(unsigned short iDim, su2double val_solution);
  
  /*!
   * \brief A virtual member. Set the value of the old geometry solution (adjoint).
   */
  virtual void Set_BGSSolution_k(void);
  
  /*!
   * \brief A virtual member. Get the value of the old geometry solution (adjoint).
   * \param[out] val_solution - old adjoint solution for coordinate iDim
   */
  virtual su2double Get_BGSSolution(unsigned short iDim);
  
  /*!
   * \brief A virtual member. Get the value of the old geometry solution (adjoint).
   * \param[out] val_solution - old adjoint solution for coordinate iDim
   */
  virtual su2double Get_BGSSolution_k(unsigned short iDim);
  
  /*!
   * \brief A virtual member. Set the value of the old geometry solution (adjoint).
   */
  virtual void Set_BGSSolution_Geometry(void);
  
  /*!
   * \brief A virtual member. Get the value of the old geometry solution (adjoint).
   * \param[out] val_solution - old adjoint solution for coordinate iDim
   */
  virtual su2double Get_BGSSolution_Geometry(unsigned short iDim);
  
  /*!
   * \brief  A virtual member. Set the contribution of crossed terms into the derivative.
   */
  virtual void SetCross_Term_Derivative(unsigned short iVar, su2double der);
  
  /*!
   * \brief  A virtual member. Get the contribution of crossed terms into the derivative.
   * \return The contribution of crossed terms into the derivative.
   */
  virtual su2double GetCross_Term_Derivative(unsigned short iVar);
  
  /*!
   * \brief A virtual member. Set the direct velocity solution for the adjoint solver.
   * \param[in] val_solution_direct - Value of the direct velocity solution.
   */
  virtual void SetSolution_Vel_Direct(su2double *sol);
  
  /*!
   * \brief A virtual member. Set the direct acceleration solution for the adjoint solver.
   * \param[in] val_solution_direct - Value of the direct acceleration solution.
   */
  virtual void SetSolution_Accel_Direct(su2double *sol);
  
  /*!
   * \brief A virtual member. Get the direct velocity solution for the adjoint solver.
   * \return Pointer to the direct velocity solution vector.
   */
  virtual su2double* GetSolution_Vel_Direct();
  
  /*!
   * \brief A virtual member. Get the direct acceleraction solution for the adjoint solver.
   * \return Pointer to the direct acceleraction solution vector.
   */
  virtual su2double* GetSolution_Accel_Direct();
  
  /*!
   * \brief Set the value of the old solution.
   */
  virtual void SetSolution_time_n(void);
  
  /*!
   * \brief Set the value of the old solution.
   * \param[in] val_solution_time_n - Pointer to the residual vector.
   */
  virtual void SetSolution_time_n(unsigned short val_var, su2double val_solution);
  
  /*!
   * \brief Set the value of the old solution.
   * \param[in] val_solution_old - Pointer to the residual vector.
   */
  virtual void SetSolution_time_n(su2double *val_solution_time_n);
  
  
  /*!
   * \brief Set the value of the velocity (Structural Analysis).
   * \param[in] val_solution - Solution of the problem (velocity).
   */
  virtual void SetSolution_Vel(su2double *val_solution);
  
  /*!
   * \overload
   * \param[in] val_var - Index of the variable.
   * \param[in] val_solution_vel - Value of the solution for the index <i>val_var</i>.
   */
  virtual void SetSolution_Vel(unsigned short val_var, su2double val_solution_vel);
  
  /*!
   * \brief Set the value of the velocity (Structural Analysis) at time n.
   * \param[in] val_solution_vel_time_n - Value of the old solution.
   */
  virtual void SetSolution_Vel_time_n(su2double *val_solution_vel_time_n);
  
  /*!
   * \brief Set the value of the velocity (Structural Analysis) at time n.
   */
  virtual void SetSolution_Vel_time_n(void);
  
  /*!
   * \overload
   * \param[in] val_var - Index of the variable.
   * \param[in] val_solution_vel_time_n - Value of the old solution for the index <i>val_var</i>.
   */
  virtual void SetSolution_Vel_time_n(unsigned short val_var, su2double val_solution_vel_time_n);
  
  /*!
   * \brief Get the solution at time n.
   * \param[in] val_var - Index of the variable.
   * \return Value of the solution for the index <i>val_var</i>.
   */
  su2double GetSolution_time_n(unsigned short val_var);
  
  /*!
   * \brief Get the velocity (Structural Analysis).
   * \param[in] val_var - Index of the variable.
   * \return Value of the solution for the index <i>val_var</i>.
   */
  virtual su2double GetSolution_Vel(unsigned short val_var);
  
  /*!
   * \brief Get the solution of the problem.
   * \return Pointer to the solution vector.
   */
  virtual su2double *GetSolution_Vel(void);
  
  /*!
   * \brief Get the velocity of the nodes (Structural Analysis) at time n.
   * \param[in] val_var - Index of the variable.
   * \return Pointer to the old solution vector.
   */
  virtual su2double GetSolution_Vel_time_n(unsigned short val_var);
  
  /*!
   * \brief Get the solution at time n.
   * \return Pointer to the solution (at time n) vector.
   */
  virtual su2double *GetSolution_Vel_time_n(void);
  
  
  /*!
   * \brief Set the value of the acceleration (Structural Analysis).
   * \param[in] val_solution_accel - Solution of the problem (acceleration).
   */
  virtual void SetSolution_Accel(su2double *val_solution_accel);
  
  /*!
   * \overload
   * \param[in] val_var - Index of the variable.
   * \param[in] val_solution_accel - Value of the solution for the index <i>val_var</i>.
   */
  virtual void SetSolution_Accel(unsigned short val_var, su2double val_solution_accel);
  
  /*!
   * \brief Set the value of the acceleration (Structural Analysis) at time n.
   * \param[in] val_solution_accel_time_n - Pointer to the residual vector.
   */
  virtual void SetSolution_Accel_time_n(su2double *val_solution_accel_time_n);
  
  /*!
   * \brief Set the value of the acceleration (Structural Analysis) at time n.
   */
  virtual void SetSolution_Accel_time_n(void);
  
  /*!
   * \overload
   * \param[in] val_var - Index of the variable.
   * \param[in] val_solution_accel_time_n - Value of the old solution for the index <i>val_var</i>.
   */
  virtual void SetSolution_Accel_time_n(unsigned short val_var, su2double val_solution_accel_time_n);
  
  /*!
   * \brief Get the acceleration (Structural Analysis).
   * \param[in] val_var - Index of the variable.
   * \return Value of the solution for the index <i>val_var</i>.
   */
  virtual su2double GetSolution_Accel(unsigned short val_var);
  
  /*!
   * \brief Get the solution of the problem.
   * \return Pointer to the solution vector.
   */
  virtual su2double *GetSolution_Accel(void);
  
  /*!
   * \brief Get the acceleration of the nodes (Structural Analysis) at time n.
   * \param[in] val_var - Index of the variable.
   * \return Pointer to the old solution vector.
   */
  virtual su2double GetSolution_Accel_time_n(unsigned short val_var);
  
  /*!
   * \brief Get the solution at time n.
   * \return Pointer to the solution (at time n) vector.
   */
  virtual su2double *GetSolution_Accel_time_n(void);
  
  /*!
   * \brief A virtual member.
   */
  virtual void Set_OldSolution_Vel(void);
  
  /*!
   * \brief A virtual member.
   */
  virtual void Set_OldSolution_Accel(void);
  
  /*!
   * \brief  A virtual member. Set the value of the solution predictor.
   */
  virtual void SetSolution_Pred(void);
  
  /*!
   * \brief  A virtual member. Set the value of the old solution.
   * \param[in] val_solution_pred - Pointer to the residual vector.
   */
  virtual void SetSolution_Pred(su2double *val_solution_pred);
  
  /*!
   * \brief  A virtual member. Set the value of the solution predicted.
   * \param[in] val_solution_old - Pointer to the residual vector.
   */
  virtual void SetSolution_Pred(unsigned short val_var, su2double val_solution_pred);
  
  /*!
   * \brief  A virtual member. Get the value of the solution predictor.
   * \param[in] val_var - Index of the variable.
   * \return Pointer to the old solution vector.
   */
  virtual su2double GetSolution_Pred(unsigned short val_var);
  
  /*!
   * \brief  A virtual member. Get the solution at time n.
   * \return Pointer to the solution (at time n) vector.
   */
  virtual su2double *GetSolution_Pred(void);
  
  /*!
   * \brief  A virtual member. Set the value of the solution predictor.
   */
  virtual void SetSolution_Pred_Old(void);
  
  /*!
   * \brief  A virtual member. Set the value of the old solution.
   * \param[in] val_solution_pred_Old - Pointer to the residual vector.
   */
  virtual void SetSolution_Pred_Old(su2double *val_solution_pred_Old);
  
  /*!
   * \brief  A virtual member. Set the value of the old solution predicted.
   * \param[in] val_solution_pred_old - Pointer to the residual vector.
   */
  virtual void SetSolution_Pred_Old(unsigned short val_var, su2double val_solution_pred_old);
  
  /*!
   * \brief  A virtual member. Get the value of the solution predictor.
   * \param[in] val_var - Index of the variable.
   * \return Pointer to the old solution vector.
   */
  virtual su2double GetSolution_Pred_Old(unsigned short val_var);
  
  /*!
   * \brief  A virtual member. Get the solution at time n.
   * \return Pointer to the solution (at time n) vector.
   */
  virtual su2double *GetSolution_Pred_Old(void);
  
  /*!
   * \brief A virtual member.
   */
  virtual void SetReference_Geometry(unsigned short iVar, su2double ref_geometry);
  
  /*!
   * \brief A virtual member.
   */
  virtual su2double *GetReference_Geometry(void);
  
  /*!
   * \brief A virtual member.
   */
  virtual void SetPrestretch(unsigned short iVar, su2double val_prestretch);
  
  /*!
   * \brief A virtual member.
   */
  virtual su2double *GetPrestretch(void);
  
  /*!
   * \brief A virtual member.
   */
  virtual su2double GetPrestretch(unsigned short iVar);
  
  /*!
   * \brief A virtual member.
   */
   virtual su2double GetReference_Geometry(unsigned short iVar);

   /*!
    * \brief A virtual member.
    */
   virtual void Register_femSolution_time_n();

  /*!
   * \brief A virtual member.
   */
  virtual void RegisterSolution_Vel(bool input);

  /*!
   * \brief A virtual member.
   */
  virtual void RegisterSolution_Vel_time_n();

  /*!
   * \brief A virtual member.
   */
  virtual void RegisterSolution_Accel(bool input);

  /*!
   * \brief A virtual member.
   */
  virtual void RegisterSolution_Accel_time_n();

  /*!
   * \brief A virtual member.
   */
  virtual void SetAdjointSolution_Vel(su2double *adj_sol);

  /*!
   * \brief A virtual member.
   */
  virtual void GetAdjointSolution_Vel(su2double *adj_sol);

  /*!
   * \brief A virtual member.
   */
  virtual void SetAdjointSolution_Vel_time_n(su2double *adj_sol);

  /*!
   * \brief A virtual member.
   */
  virtual void GetAdjointSolution_Vel_time_n(su2double *adj_sol);

  /*!
   * \brief A virtual member.
   */
  virtual void SetAdjointSolution_Accel(su2double *adj_sol);

  /*!
   * \brief A virtual member.
   */
  virtual void GetAdjointSolution_Accel(su2double *adj_sol);

  /*!
   * \brief A virtual member.
   */
  virtual void SetAdjointSolution_Accel_time_n(su2double *adj_sol);

  /*!
   * \brief A virtual member.
   */
  virtual void GetAdjointSolution_Accel_time_n(su2double *adj_sol);

  /*!
   * \brief Register the variables in the solution array as input/output variable.
   * \param[in] input - input or output variables.
   */
  void RegisterSolution(bool input);
  
  /*!
   * \brief Register the variables in the solution_time_n array as input/output variable.
   */
  void RegisterSolution_time_n();
  
  /*!
   * \brief Register the variables in the solution_time_n1 array as input/output variable.
   */
  void RegisterSolution_time_n1();
  
  /*!
   * \brief Set the adjoint values of the solution.
   * \param[in] adj_sol - The adjoint values of the solution.
   */
  void SetAdjointSolution(su2double *adj_sol);
  
  /*!
   * \brief Get the adjoint values of the solution.
   * \param[in] adj_sol - The adjoint values of the solution.
   */
  void GetAdjointSolution(su2double *adj_sol);
  
  /*!
   * \brief Set the adjoint values of the solution at time n.
   * \param[in] adj_sol - The adjoint values of the solution.
   */
  void SetAdjointSolution_time_n(su2double *adj_sol);
  
  /*!
   * \brief Get the adjoint values of the solution at time n.
   * \param[in] adj_sol - The adjoint values of the solution.
   */
  void GetAdjointSolution_time_n(su2double *adj_sol);
  
  /*!
   * \brief Set the adjoint values of the solution at time n-1.
   * \param[in] adj_sol - The adjoint values of the solution.
   */
  void SetAdjointSolution_time_n1(su2double *adj_sol);
  
  /*!
   * \brief Get the adjoint values of the solution at time n-1.
   * \param[in] adj_sol - The adjoint values of the solution.
   */
  void GetAdjointSolution_time_n1(su2double *adj_sol);
  
  /*!
   * \brief Set the sensitivity at the node
   * \param[in] iDim - spacial component
   * \param[in] val - value of the Sensitivity
   */
  virtual void SetSensitivity(unsigned short iDim, su2double val);
  
  /*!
   * \brief Get the Sensitivity at the node
   * \param[in] iDim - spacial component
   * \return value of the Sensitivity
   */
  virtual su2double GetSensitivity(unsigned short iDim);
  
  virtual void SetDual_Time_Derivative(unsigned short iVar, su2double der);
  
  virtual void SetDual_Time_Derivative_n(unsigned short iVar, su2double der);
  
  virtual su2double GetDual_Time_Derivative(unsigned short iVar);
  
  virtual su2double GetDual_Time_Derivative_n(unsigned short iVar);

  virtual void SetTauWall(su2double val_tau_wall);

  virtual su2double GetTauWall();

  virtual void SetVortex_Tilting(su2double **PrimGrad_Flow, su2double* Vorticity, su2double LaminarViscosity);

  virtual su2double GetVortex_Tilting();
  
  virtual void SetDynamic_Derivative(unsigned short iVar, su2double der);

  virtual void SetDynamic_Derivative_n(unsigned short iVar, su2double der);

  virtual su2double GetDynamic_Derivative(unsigned short iVar);

  virtual su2double GetDynamic_Derivative_n(unsigned short iVar);

  virtual void SetDynamic_Derivative_Vel(unsigned short iVar, su2double der);

  virtual void SetDynamic_Derivative_Vel_n(unsigned short iVar, su2double der);

  virtual su2double GetDynamic_Derivative_Vel(unsigned short iVar);

  virtual su2double GetDynamic_Derivative_Vel_n(unsigned short iVar);

  virtual void SetDynamic_Derivative_Accel(unsigned short iVar, su2double der);

  virtual void SetDynamic_Derivative_Accel_n(unsigned short iVar, su2double der);

  virtual su2double GetDynamic_Derivative_Accel(unsigned short iVar);

  virtual su2double GetDynamic_Derivative_Accel_n(unsigned short iVar);

  virtual su2double GetSolution_Old_Vel(unsigned short iVar);

  virtual su2double GetSolution_Old_Accel(unsigned short iVar);

};

/*!
 * \class CBaselineVariable
 * \brief Main class for defining the variables of a baseline solution from a restart file (for output).
 * \author F. Palacios, T. Economon.
 */
class CBaselineVariable : public CVariable {
public:
  
  /*!
   * \brief Constructor of the class.
   */
  CBaselineVariable(void);
  
  /*!
   * \overload
   * \param[in] val_solution - Pointer to the flow value (initialization value).
   * \param[in] val_nvar - Number of variables of the problem.
   * \param[in] config - Definition of the particular problem.
   */
  CBaselineVariable(su2double *val_solution, unsigned short val_nvar, CConfig *config);
  
  /*!
   * \brief Destructor of the class.
   */
  virtual ~CBaselineVariable(void);
  
};

/*!
 * \class CPotentialVariable
 * \brief Main class for defining the variables of the potential solver.
 * \ingroup Potential_Flow_Equation
 * \author F. Palacios
 */
class CPotentialVariable : public CVariable {
  su2double *Charge_Density;
public:
  
  /*!
   * \brief Constructor of the class.
   */
  CPotentialVariable(void);
  
  /*!
   * \overload
   * \param[in] val_potential - Value of the potential solution (initialization value).
   * \param[in] val_nDim - Number of dimensions of the problem.
   * \param[in] val_nvar - Number of variables of the problem.
   * \param[in] config - Definition of the particular problem.
   */
  CPotentialVariable(su2double val_potential, unsigned short val_nDim, unsigned short val_nvar, CConfig *config);
  
  /*!
   * \brief Destructor of the class.
   */
  ~CPotentialVariable(void);
  
  /*!
   * \brief A virtual member.
   */
  su2double* GetChargeDensity();
  
  /*!
   * \brief A virtual member.
   * \param[in] positive_charge - Mass density of positive charge.
   * \param[in] negative_charge - Mass density of negative charge.
   */
  void SetChargeDensity(su2double positive_charge, su2double negative_charge);
  
};

/*!
 * \class CWaveVariable
 * \brief Main class for defining the variables of the wave equation solver.
 * \ingroup Potential_Flow_Equation
 * \author F. Palacios
 */
class CWaveVariable : public CVariable {
protected:
  su2double *Solution_Direct;  /*!< \brief Direct solution container for use in the adjoint wave solver. */
  
public:
  
  /*!
   * \brief Constructor of the class.
   */
  CWaveVariable(void);
  
  /*!
   * \overload
   * \param[in] val_wave - Values of the wave solution (initialization value).
   * \param[in] val_nDim - Number of dimensions of the problem.
   * \param[in] val_nvar - Number of variables of the problem.
   * \param[in] config - Definition of the particular problem.
   */
  CWaveVariable(su2double *val_wave, unsigned short val_nDim, unsigned short val_nvar, CConfig *config);
  
  /*!
   * \brief Destructor of the class.
   */
  ~CWaveVariable(void);
  
  /*!
   * \brief Set the direct solution for the adjoint solver.
   * \param[in] val_solution_direct - Value of the direct solution.
   */
  void SetSolution_Direct(su2double *val_solution_direct);
  
  /*!
   * \brief Get the direct solution for the adjoint solver.
   * \return Pointer to the direct solution vector.
   */
  su2double *GetSolution_Direct(void);
  
};

/*!
 * \class CHeatFVMVariable
 * \brief Main class for defining the variables of the finite-volume heat equation solver.
 * \author O. Burghardt
 * \version 6.2.0 "Falcon"
 */
class CHeatFVMVariable : public CVariable {
protected:
  su2double *Solution_Direct;  /*!< \brief Direct solution container for use in the adjoint Heat solver. */
  
public:
  
  /*!
   * \brief Constructor of the class.
   */
  CHeatFVMVariable(void);
  
  /*!
   * \overload
   * \param[in] val_Heat - Values of the Heat solution (initialization value).
   * \param[in] val_nDim - Number of dimensions of the problem.
   * \param[in] val_nvar - Number of variables of the problem.
   * \param[in] config - Definition of the particular problem.
   */
  CHeatFVMVariable(su2double val_Heat, unsigned short val_nDim, unsigned short val_nvar, CConfig *config);
  
  /*!
   * \brief Destructor of the class.
   */
  ~CHeatFVMVariable(void);

};

/*!
 * \class CFEAVariable
 * \brief Main class for defining the variables of the FEM Linear Elastic structural problem.
 * \ingroup Structural Finite Element Analysis Variables
 * \author F. Palacios, R. Sanchez.
 * \version 6.2.0 "Falcon"
 */
class CFEAVariable : public CVariable {
protected:
  
  su2double *Stress;              /*!< \brief Stress tensor. */

  su2double *Residual_Ext_Body;   /*!< \brief Term of the residual due to body forces */
  
  su2double VonMises_Stress;      /*!< \brief Von Mises stress. */
  
  su2double *Solution_Vel,        /*!< \brief Velocity of the nodes. */
  *Solution_Vel_time_n;           /*!< \brief Velocity of the nodes at time n. */
  
  su2double *Solution_Accel,      /*!< \brief Acceleration of the nodes. */
  *Solution_Accel_time_n;         /*!< \brief Acceleration of the nodes at time n. */
  
  su2double *Solution_Pred,       /*!< \brief Predictor of the solution for FSI purposes */
  *Solution_Pred_Old;             /*!< \brief Predictor of the solution at time n for FSI purposes */
  
  su2double *Reference_Geometry;  /*!< \brief Reference solution for optimization problems */
  
  su2double *Prestretch;          /*!< \brief Prestretch geometry */
  
<<<<<<< HEAD
=======
  su2double* Solution_BGS_k;      /*!< \brief Old solution container for BGS iterations ---*/
  
  
>>>>>>> 67bba4ce
public:
  
  /*!
   * \brief Constructor of the class.
   */
  CFEAVariable(void);
  
  /*!
   * \overload
   * \param[in] val_fea - Values of the fea solution (initialization value).
   * \param[in] val_nDim - Number of dimensions of the problem.
   * \param[in] val_nvar - Number of variables of the problem.
   * \param[in] config - Definition of the particular problem.
   */
  CFEAVariable(su2double *val_fea, unsigned short val_nDim, unsigned short val_nvar, CConfig *config);
  
  /*!
   * \brief Destructor of the class.
   */
  ~CFEAVariable(void);
  
  /*!
   * \brief Get the value of the stress.
   * \return Value of the stress.
   */
  su2double *GetStress_FEM(void);
  
  /*!
   * \brief Set the value of the stress at the node
   * \param[in] iVar - index of the stress term
   * \param[in] val_stress - value of the stress
   */
  void SetStress_FEM(unsigned short iVar, su2double val_stress);
  
  /*!
   * \brief Add a certain value to the value of the stress at the node
   * \param[in] iVar - index of the stress term
   * \param[in] val_stress - value of the stress
   */
  void AddStress_FEM(unsigned short iVar, su2double val_stress);
  
  /*!
   * \brief Add body forces to the residual term.
   */
  void Add_BodyForces_Res(su2double *val_bodyForce);
  
  /*!
   * \brief Clear the surface load residual
   */
  void Clear_BodyForces_Res(void);
  
  /*!
   * \brief Get the body forces.
   */
  su2double Get_BodyForces_Res(unsigned short iVar);
  
  /*!
   * \brief Set the value of the old solution.
   * \param[in] val_solution_old - Pointer to the residual vector.
   */
  void SetSolution_time_n(void);
  
  /*!
   * \brief Set the value of the old solution.
   * \param[in] val_solution_old - Pointer to the residual vector.
   */
  void SetSolution_time_n(su2double *val_solution_time_n);
  
  /*!
   * \brief Set the value of the old solution.
   * \param[in] val_solution_old - Pointer to the residual vector.
   */
  void SetSolution_time_n(unsigned short val_var, su2double val_solution);
  
  /*!
   * \brief Set the value of the velocity (Structural Analysis).
   * \param[in] val_solution - Solution of the problem (velocity).
   */
  void SetSolution_Vel(su2double *val_solution_vel);
  
  /*!
   * \overload
   * \param[in] val_var - Index of the variable.
   * \param[in] val_solution - Value of the solution for the index <i>val_var</i>.
   */
  void SetSolution_Vel(unsigned short val_var, su2double val_solution_vel);
  
  /*!
   * \brief Set the value of the velocity (Structural Analysis) at time n.
   * \param[in] val_solution - Solution of the problem (acceleration).
   */
  void SetSolution_Vel_time_n(void);
  
  /*!
   * \brief Set the value of the velocity (Structural Analysis) at time n.
   * \param[in] val_solution_old - Pointer to the residual vector.
   */
  void SetSolution_Vel_time_n(su2double *val_solution_vel_time_n);
  
  /*!
   * \overload
   * \param[in] val_var - Index of the variable.
   * \param[in] val_solution_old - Value of the old solution for the index <i>val_var</i>.
   */
  void SetSolution_Vel_time_n(unsigned short val_var, su2double val_solution_vel_time_n);
  
  /*!
   * \brief Get the velocity (Structural Analysis).
   * \param[in] val_var - Index of the variable.
   * \return Value of the solution for the index <i>val_var</i>.
   */
  su2double GetSolution_Vel(unsigned short val_var);
  
  /*!
   * \brief Get the solution of the problem.
   * \return Pointer to the solution vector.
   */
  su2double *GetSolution_Vel(void);
  
  /*!
   * \brief Get the velocity of the nodes (Structural Analysis) at time n.
   * \param[in] val_var - Index of the variable.
   * \return Pointer to the old solution vector.
   */
  su2double GetSolution_Vel_time_n(unsigned short val_var);
  
  /*!
   * \brief Get the solution at time n.
   * \return Pointer to the solution (at time n) vector.
   */
  su2double *GetSolution_Vel_time_n(void);
  
  /*!
   * \brief Set the value of the acceleration (Structural Analysis).
   * \param[in] val_solution - Solution of the problem (acceleration).
   */
  void SetSolution_Accel(su2double *val_solution_accel);
  
  /*!
   * \overload
   * \param[in] val_var - Index of the variable.
   * \param[in] val_solution - Value of the solution for the index <i>val_var</i>.
   */
  void SetSolution_Accel(unsigned short val_var, su2double val_solution_accel);
  
  /*!
   * \brief Set the value of the acceleration (Structural Analysis) at time n.
   * \param[in] val_solution_old - Pointer to the residual vector.
   */
  void SetSolution_Accel_time_n(su2double *val_solution_accel_time_n);
  
  /*!
   * \brief Set the value of the acceleration (Structural Analysis) at time n.
   * \param[in] val_solution - Solution of the problem (acceleration).
   */
  void SetSolution_Accel_time_n(void);
  
  /*!
   * \overload
   * \param[in] val_var - Index of the variable.
   * \param[in] val_solution_old - Value of the old solution for the index <i>val_var</i>.
   */
  void SetSolution_Accel_time_n(unsigned short val_var, su2double val_solution_accel_time_n);
  
  /*!
   * \brief Get the acceleration (Structural Analysis).
   * \param[in] val_var - Index of the variable.
   * \return Value of the solution for the index <i>val_var</i>.
   */
  su2double GetSolution_Accel(unsigned short val_var);
  
  /*!
   * \brief Get the solution of the problem.
   * \return Pointer to the solution vector.
   */
  su2double *GetSolution_Accel(void);
  
  /*!
   * \brief Get the acceleration of the nodes (Structural Analysis) at time n.
   * \param[in] val_var - Index of the variable.
   * \return Pointer to the old solution vector.
   */
  su2double GetSolution_Accel_time_n(unsigned short val_var);
  
  /*!
   * \brief Get the solution at time n.
   * \return Pointer to the solution (at time n) vector.
   */
  su2double *GetSolution_Accel_time_n(void);
  
  /*!
   * \brief Set the value of the solution predictor.
   */
  void SetSolution_Pred(void);
  
  /*!
   * \brief Set the value of the old solution.
   * \param[in] val_solution_old - Pointer to the residual vector.
   */
  void SetSolution_Pred(su2double *val_solution_pred);
  
  /*!
   * \brief  Set the value of the predicted solution.
   * \param[in] val_var - Index of the variable
   * \param[in] val_solution_pred - Value of the predicted solution.
   */
  void SetSolution_Pred(unsigned short val_var, su2double val_solution_pred);
  
  /*!
   * \brief Get the value of the solution predictor.
   * \param[in] val_var - Index of the variable.
   * \return Pointer to the old solution vector.
   */
  su2double GetSolution_Pred(unsigned short val_var);
  
  /*!
   * \brief Get the solution at time n.
   * \return Pointer to the solution (at time n) vector.
   */
  su2double *GetSolution_Pred(void);
  
  /*!
   * \brief Set the value of the solution predictor.
   */
  void SetSolution_Pred_Old(void);
  
  /*!
   * \brief Set the value of the old solution.
   * \param[in] val_solution_old - Pointer to the residual vector.
   */
  void SetSolution_Pred_Old(su2double *val_solution_pred_Old);
  
  /*!
   * \brief  A virtual member. Set the value of the old solution predicted.
   * \param[in] val_var - Index of the variable
   * \param[in] val_solution_pred_old - Value of the old predicted solution.
   */
  void SetSolution_Pred_Old(unsigned short val_var, su2double val_solution_pred_old);
  
  /*!
   * \brief Get the value of the solution predictor.
   * \param[in] val_var - Index of the variable.
   * \return Pointer to the old solution vector.
   */
  su2double GetSolution_Pred_Old(unsigned short val_var);
  
  /*!
   * \brief Get the solution at time n.
   * \return Pointer to the solution (at time n) vector.
   */
  su2double *GetSolution_Pred_Old(void);
  
  /*!
   * \brief A virtual member.
   */
  void SetPrestretch(unsigned short iVar, su2double val_prestretch);
  
  /*!
   * \brief A virtual member.
   */
  su2double *GetPrestretch(void);
  
  /*!
   * \brief A virtual member.
   */
  su2double GetPrestretch(unsigned short iVar);
  
  /*!
   * \brief Set the value of the Von Mises stress.
   * \param[in] val_stress - Value of the Von Mises stress.
   */
  void SetVonMises_Stress(su2double val_stress);
  
  /*!
   * \brief Get the value of the Von Mises stress.
   * \return Value of the Von Mises stress.
   */
  su2double GetVonMises_Stress(void);
  
  /*!
   * \brief Set the reference geometry.
   * \return Pointer to the solution (at time n) vector.
   */
  void SetReference_Geometry(unsigned short iVar, su2double ref_geometry);
  
  /*!
   * \brief Get the pointer to the reference geometry
   */
  su2double *GetReference_Geometry(void);
  
  /*!
   * \brief Get the value of the reference geometry for the coordinate iVar
   */
  su2double GetReference_Geometry(unsigned short iVar);
  
  /*!
   * \brief Register the variables in the solution time_n array as input/output variable.
   * \param[in] input - input or output variables.
   */
  void Register_femSolution_time_n();
  
  /*!
   * \brief Register the variables in the velocity array as input/output variable.
   * \param[in] input - input or output variables.
   */
  void RegisterSolution_Vel(bool input);
  
  /*!
   * \brief Register the variables in the velocity time_n array as input/output variable.
   */
  void RegisterSolution_Vel_time_n();
  
  /*!
   * \brief Register the variables in the acceleration array as input/output variable.
   * \param[in] input - input or output variables.
   */
  void RegisterSolution_Accel(bool input);
  
  /*!
   * \brief Register the variables in the acceleration time_n array as input/output variable.
   */
  void RegisterSolution_Accel_time_n();
  
  /*!
   * \brief Set the velocity adjoint values of the solution.
   * \param[in] adj_sol - The adjoint values of the solution.
   */
  void SetAdjointSolution_Vel(su2double *adj_sol);
  
  /*!
   * \brief Get the velocity adjoint values of the solution.
   * \param[in] adj_sol - The adjoint values of the solution.
   */
  void GetAdjointSolution_Vel(su2double *adj_sol);
  
  /*!
   * \brief Set the velocity adjoint values of the solution at time n.
   * \param[in] adj_sol - The adjoint values of the solution.
   */
  void SetAdjointSolution_Vel_time_n(su2double *adj_sol);
  
  /*!
   * \brief Get the velocity adjoint values of the solution at time n.
   * \param[in] adj_sol - The adjoint values of the solution.
   */
  void GetAdjointSolution_Vel_time_n(su2double *adj_sol);
  
  /*!
   * \brief Set the acceleration adjoint values of the solution.
   * \param[in] adj_sol - The adjoint values of the solution.
   */
  void SetAdjointSolution_Accel(su2double *adj_sol);
  
  /*!
   * \brief Get the acceleration adjoint values of the solution.
   * \param[in] adj_sol - The adjoint values of the solution.
   */
  void GetAdjointSolution_Accel(su2double *adj_sol);
  
  /*!
   * \brief Set the acceleration adjoint values of the solution at time n.
   * \param[in] adj_sol - The adjoint values of the solution.
   */
  void SetAdjointSolution_Accel_time_n(su2double *adj_sol);
  
  /*!
   * \brief Get the acceleration adjoint values of the solution at time n.
   * \param[in] adj_sol - The adjoint values of the solution.
   */
  void GetAdjointSolution_Accel_time_n(su2double *adj_sol);

};

/*!
 * \class CFEABoundVariable
 * \brief Main class for defining the variables on the FEA boundaries for FSI applications.
 * \ingroup Structural Finite Element Analysis Variables
 * \author R. Sanchez.
 * \version 6.2.0 "Falcon"
 */
class CFEABoundVariable : public CFEAVariable {
protected:

  su2double *FlowTraction;        /*!< \brief Traction from the fluid field. */
  su2double *FlowTraction_n;      /*!< \brief Traction from the fluid field at time n. */

  su2double *Residual_Ext_Surf;   /*!< \brief Term of the residual due to external forces */
  su2double *Residual_Ext_Surf_n; /*!< \brief Term of the residual due to external forces at time n */
  
public:
  
  /*!
   * \brief Constructor of the class.
   */
  CFEABoundVariable(void);
  
  /*!
   * \overload
   * \param[in] val_fea - Values of the fea solution (initialization value).
   * \param[in] val_nDim - Number of dimensions of the problem.
   * \param[in] val_nvar - Number of variables of the problem.
   * \param[in] config - Definition of the particular problem.
   */
  CFEABoundVariable(su2double *val_fea, unsigned short val_nDim, unsigned short val_nvar, CConfig *config);
  
  /*!
   * \brief Destructor of the class.
   */
  ~CFEABoundVariable(void);

  /*!
   * \brief Add surface load to the residual term
   */
  void Add_SurfaceLoad_Res(su2double *val_surfForce);

  /*!
   * \brief Set surface load of the residual term (for dampers - deletes all the other loads)
   */
  void Set_SurfaceLoad_Res(unsigned short iVar, su2double val_surfForce);

  /*!
   * \brief Get the residual term due to surface load
   */
  su2double Get_SurfaceLoad_Res(unsigned short iVar);

  /*!
   * \brief Clear the surface load residual
   */
  void Clear_SurfaceLoad_Res(void);

  /*!
   * \brief Store the surface load as the load for the previous time step.
   */
  void Set_SurfaceLoad_Res_n(void);

  /*!
   * \brief Get the surface load from the previous time step.
   */
  su2double Get_SurfaceLoad_Res_n(unsigned short iVar);

  /*!
   * \brief Set the flow traction at a node on the structural side
   */
  void Set_FlowTraction(su2double *val_flowTraction);

  /*!
   * \brief Add a value to the flow traction at a node on the structural side
   */
  void Add_FlowTraction(su2double *val_flowTraction);

  /*!
   * \brief Get the residual term due to the flow traction
   */
  su2double Get_FlowTraction(unsigned short iVar);

  /*!
   * \brief Set the value of the flow traction at the previous time step.
   */
  void Set_FlowTraction_n(void);

  /*!
   * \brief Retrieve the value of the flow traction from the previous time step.
   */
  su2double Get_FlowTraction_n(unsigned short iVar);

  /*!
   * \brief Clear the flow traction residual
   */
  void Clear_FlowTraction(void);

  /*!
   * \brief Get whether this node is on the boundary
   */
  bool Get_isVertex(void);

};

/*!
 * \class CEulerVariable
 * \brief Main class for defining the variables of the compressible Euler solver.
 * \ingroup Euler_Equations
 * \author F. Palacios, T. Economon
 */
class CEulerVariable : public CVariable {
protected:
  su2double  Velocity2;      /*!< \brief Square of the velocity vector. */
  su2double *HB_Source;     /*!< \brief harmonic balance source term. */
  su2double  Precond_Beta;  /*!< \brief Low Mach number preconditioner value, Beta. */
  su2double *WindGust;      /*! < \brief Wind gust value */
  su2double *WindGustDer;   /*! < \brief Wind gust derivatives value */
  
  /*--- Primitive variable definition ---*/
  
  su2double *Primitive;  /*!< \brief Primitive variables (T, vx, vy, vz, P, rho, h, c) in compressible flows. */
  su2double **Gradient_Primitive;  /*!< \brief Gradient of the primitive variables (T, vx, vy, vz, P, rho). */
  su2double *Limiter_Primitive;    /*!< \brief Limiter of the primitive variables (T, vx, vy, vz, P, rho). */
  
  /*--- Secondary variable definition ---*/
  
  su2double *Secondary;            /*!< \brief Primitive variables (T, vx, vy, vz, P, rho, h, c) in compressible flows. */
  su2double **Gradient_Secondary;  /*!< \brief Gradient of the primitive variables (T, vx, vy, vz, P, rho). */
  su2double *Limiter_Secondary;   /*!< \brief Limiter of the primitive variables (T, vx, vy, vz, P, rho). */

  /*--- New solution container for Classical RK4 ---*/

  su2double *Solution_New;

public:
  
  /*!
   * \brief Constructor of the class.
   */
  CEulerVariable(void);
  
  /*!
   * \overload
   * \param[in] val_density - Value of the flow density (initialization value).
   * \param[in] val_velocity - Value of the flow velocity (initialization value).
   * \param[in] val_energy - Value of the flow energy (initialization value).
   * \param[in] val_nDim - Number of dimensions of the problem.
   * \param[in] val_nvar - Number of variables of the problem.
   * \param[in] config - Definition of the particular problem.
   */
  CEulerVariable(su2double val_density, su2double *val_velocity, su2double val_energy, unsigned short val_nDim,
                 unsigned short val_nvar, CConfig *config);
  
  /*!
   * \overload
   * \param[in] val_solution - Pointer to the flow value (initialization value).
   * \param[in] val_nDim - Number of dimensions of the problem.
   * \param[in] val_nvar - Number of variables of the problem.
   * \param[in] config - Definition of the particular problem.
   */
  CEulerVariable(su2double *val_solution, unsigned short val_nDim, unsigned short val_nvar, CConfig *config);
  
  /*!
   * \brief Destructor of the class.
   */
  virtual ~CEulerVariable(void);

  /*!
   * \brief Get the new solution of the problem (Classical RK4).
   * \param[in] val_var - Index of the variable.
   * \return Pointer to the old solution vector.
   */
  su2double GetSolution_New(unsigned short val_var);

  /*!
   * \brief Set the new solution container for Classical RK4.
   */
  void SetSolution_New(void);

  /*!
   * \brief Add a value to the new solution container for Classical RK4.
   * \param[in] val_var - Number of the variable.
   * \param[in] val_solution - Value that we want to add to the solution.
   */
  void AddSolution_New(unsigned short val_var, su2double val_solution);

  /*!
   * \brief Set to zero the gradient of the primitive variables.
   */
  void SetGradient_PrimitiveZero(unsigned short val_primvar);
  
  /*!
   * \brief Add <i>val_value</i> to the gradient of the primitive variables.
   * \param[in] val_var - Index of the variable.
   * \param[in] val_dim - Index of the dimension.
   * \param[in] val_value - Value to add to the gradient of the primitive variables.
   */
  void AddGradient_Primitive(unsigned short val_var, unsigned short val_dim, su2double val_value);
  
  /*!
   * \brief Subtract <i>val_value</i> to the gradient of the primitive variables.
   * \param[in] val_var - Index of the variable.
   * \param[in] val_dim - Index of the dimension.
   * \param[in] val_value - Value to subtract to the gradient of the primitive variables.
   */
  void SubtractGradient_Primitive(unsigned short val_var, unsigned short val_dim, su2double val_value);
  
  /*!
   * \brief Get the value of the primitive variables gradient.
   * \param[in] val_var - Index of the variable.
   * \param[in] val_dim - Index of the dimension.
   * \return Value of the primitive variables gradient.
   */
  su2double GetGradient_Primitive(unsigned short val_var, unsigned short val_dim);
  
  /*!
   * \brief Get the value of the primitive variables gradient.
   * \param[in] val_var - Index of the variable.
   * \return Value of the primitive variables gradient.
   */
  su2double GetLimiter_Primitive(unsigned short val_var);
  
  /*!
   * \brief Set the gradient of the primitive variables.
   * \param[in] val_var - Index of the variable.
   * \param[in] val_dim - Index of the dimension.
   * \param[in] val_value - Value of the gradient.
   */
  void SetGradient_Primitive(unsigned short val_var, unsigned short val_dim, su2double val_value);
  
  /*!
   * \brief Set the gradient of the primitive variables.
   * \param[in] val_var - Index of the variable.
   * \param[in] val_value - Value of the gradient.
   */
  void SetLimiter_Primitive(unsigned short val_var, su2double val_value);
  
  /*!
   * \brief Get the value of the primitive variables gradient.
   * \return Value of the primitive variables gradient.
   */
  su2double **GetGradient_Primitive(void);
  
  /*!
   * \brief Get the value of the primitive variables gradient.
   * \return Value of the primitive variables gradient.
   */
  su2double *GetLimiter_Primitive(void);
  
  /*!
   * \brief Set to zero the gradient of the primitive variables.
   */
  void SetGradient_SecondaryZero(unsigned short val_secondaryvar);
  
  /*!
   * \brief Add <i>val_value</i> to the gradient of the primitive variables.
   * \param[in] val_var - Index of the variable.
   * \param[in] val_dim - Index of the dimension.
   * \param[in] val_value - Value to add to the gradient of the primitive variables.
   */
  void AddGradient_Secondary(unsigned short val_var, unsigned short val_dim, su2double val_value);
  
  /*!
   * \brief Subtract <i>val_value</i> to the gradient of the primitive variables.
   * \param[in] val_var - Index of the variable.
   * \param[in] val_dim - Index of the dimension.
   * \param[in] val_value - Value to subtract to the gradient of the primitive variables.
   */
  void SubtractGradient_Secondary(unsigned short val_var, unsigned short val_dim, su2double val_value);
  
  /*!
   * \brief Get the value of the primitive variables gradient.
   * \param[in] val_var - Index of the variable.
   * \param[in] val_dim - Index of the dimension.
   * \return Value of the primitive variables gradient.
   */
  su2double GetGradient_Secondary(unsigned short val_var, unsigned short val_dim);
  
  /*!
   * \brief Get the value of the primitive variables gradient.
   * \param[in] val_var - Index of the variable.
   * \param[in] val_dim - Index of the dimension.
   * \return Value of the primitive variables gradient.
   */
  su2double GetLimiter_Secondary(unsigned short val_var);
  
  /*!
   * \brief Set the gradient of the primitive variables.
   * \param[in] val_var - Index of the variable.
   * \param[in] val_dim - Index of the dimension.
   * \param[in] val_value - Value of the gradient.
   */
  void SetGradient_Secondary(unsigned short val_var, unsigned short val_dim, su2double val_value);
  
  /*!
   * \brief Set the gradient of the primitive variables.
   * \param[in] val_var - Index of the variable.
   * \param[in] val_dim - Index of the dimension.
   * \param[in] val_value - Value of the gradient.
   */
  void SetLimiter_Secondary(unsigned short val_var, su2double val_value);
  
  /*!
   * \brief Get the value of the primitive variables gradient.
   * \return Value of the primitive variables gradient.
   */
  su2double **GetGradient_Secondary(void);
  
  /*!
   * \brief Get the value of the primitive variables gradient.
   * \return Value of the primitive variables gradient.
   */
  su2double *GetLimiter_Secondary(void);
  
  /*!
   * \brief A virtual member.
   */
  void SetdPdrho_e(su2double dPdrho_e);
  
  /*!
   * \brief A virtual member.
   */
  void SetdPde_rho(su2double dPde_rho);
  
  /*!
   * \brief Set the value of the pressure.
   */
  bool SetPressure(su2double Gamma);
  
  /*!
   * \brief Set the value of the speed of the sound.
   * \param[in] Gamma - Value of Gamma.
   */
  bool SetSoundSpeed(su2double Gamma);
  
  /*!
   * \brief Set the value of the enthalpy.
   */
  void SetEnthalpy(void);
  
  /*!
   * \brief Set all the primitive variables for compressible flows.
   */
  bool SetPrimVar(CFluidModel *FluidModel);
  
  /*!
   * \brief A virtual member.
   */
  void SetSecondaryVar(CFluidModel *FluidModel);
  
  /*!
   * \brief Get the primitive variables.
   * \param[in] val_var - Index of the variable.
   * \return Value of the primitive variable for the index <i>val_var</i>.
   */
  su2double GetPrimitive(unsigned short val_var);
  
  /*!
   * \brief Set the value of the primitive variables.
   * \param[in] val_var - Index of the variable.
   * \param[in] val_var - Index of the variable.
   * \return Set the value of the primitive variable for the index <i>val_var</i>.
   */
  void SetPrimitive(unsigned short val_var, su2double val_prim);
  
  /*!
   * \brief Set the value of the primitive variables.
   * \param[in] val_prim - Primitive variables.
   * \return Set the value of the primitive variable for the index <i>val_var</i>.
   */
  void SetPrimitive(su2double *val_prim);
  
  /*!
   * \brief Get the primitive variables of the problem.
   * \return Pointer to the primitive variable vector.
   */
  su2double *GetPrimitive(void);
  
  /*!
   * \brief Get the primitive variables.
   * \param[in] val_var - Index of the variable.
   * \return Value of the primitive variable for the index <i>val_var</i>.
   */
  su2double GetSecondary(unsigned short val_var);
  
  /*!
   * \brief Set the value of the primitive variables.
   * \param[in] val_var - Index of the variable.
   * \param[in] val_var - Index of the variable.
   * \return Set the value of the primitive variable for the index <i>val_var</i>.
   */
  void SetSecondary(unsigned short val_var, su2double val_secondary);
  
  /*!
   * \brief Set the value of the primitive variables.
   * \param[in] val_prim - Primitive variables.
   * \return Set the value of the primitive variable for the index <i>val_var</i>.
   */
  void SetSecondary(su2double *val_secondary);
  
  /*!
   * \brief Get the primitive variables of the problem.
   * \return Pointer to the primitive variable vector.
   */
  su2double *GetSecondary(void);
  
  /*!
   * \brief Set the value of the density for the incompressible flows.
   */
  bool SetDensity(void);
  
  /*!
   * \brief Set the value of the temperature.
   * \param[in] Gas_Constant - Value of Gas Constant
   */
  bool SetTemperature(su2double Gas_Constant);
  
  /*!
   * \brief Get the norm 2 of the velocity.
   * \return Norm 2 of the velocity vector.
   */
  su2double GetVelocity2(void);
  
  /*!
   * \brief Get the flow pressure.
   * \return Value of the flow pressure.
   */
  su2double GetPressure(void);
  
  /*!
   * \brief Get the speed of the sound.
   * \return Value of speed of the sound.
   */
  su2double GetSoundSpeed(void);
  
  /*!
   * \brief Get the enthalpy of the flow.
   * \return Value of the enthalpy of the flow.
   */
  su2double GetEnthalpy(void);
  
  /*!
   * \brief Get the density of the flow.
   * \return Value of the density of the flow.
   */
  su2double GetDensity(void);
  
  /*!
   * \brief Get the energy of the flow.
   * \return Value of the energy of the flow.
   */
  su2double GetEnergy(void);
  
  /*!
   * \brief Get the temperature of the flow.
   * \return Value of the temperature of the flow.
   */
  su2double GetTemperature(void);
  
  /*!
   * \brief Get the velocity of the flow.
   * \param[in] val_dim - Index of the dimension.
   * \return Value of the velocity for the dimension <i>val_dim</i>.
   */
  su2double GetVelocity(unsigned short val_dim);
  
  /*!
   * \brief Get the projected velocity in a unitary vector direction (compressible solver).
   * \param[in] val_vector - Direction of projection.
   * \return Value of the projected velocity.
   */
  su2double GetProjVel(su2double *val_vector);
  
  /*!
   * \brief Set the velocity vector from the solution.
   * \param[in] val_velocity - Pointer to the velocity.
   */
  void SetVelocity(void);
  
  /*!
   * \brief Set the velocity vector from the old solution.
   * \param[in] val_velocity - Pointer to the velocity.
   */
  void SetVelocity_Old(su2double *val_velocity);
  
  /*!
   * \brief Set the harmonic balance source term.
   * \param[in] val_var - Index of the variable.
   * \param[in] val_solution - Value of the harmonic balance source term. for the index <i>val_var</i>.
   */
  void SetHarmonicBalance_Source(unsigned short val_var, su2double val_source);
  
  /*!
   * \brief Get the harmonic balance source term.
   * \param[in] val_var - Index of the variable.
   * \return Value of the harmonic balance source term for the index <i>val_var</i>.
   */
  su2double GetHarmonicBalance_Source(unsigned short val_var);
  
  /*!
   * \brief Get the value of the preconditioner Beta.
   * \return Value of the low Mach preconditioner variable Beta
   */
  su2double GetPreconditioner_Beta();
  
  /*!
   * \brief Set the value of the preconditioner Beta.
   * \param[in] Value of the low Mach preconditioner variable Beta
   */
  void SetPreconditioner_Beta(su2double val_Beta);
  
  /*!
   * \brief Get the value of the wind gust
   * \return Value of the wind gust
   */
  su2double* GetWindGust();
  
  /*!
   * \brief Set the value of the wind gust
   * \param[in] Value of the wind gust
   */
  void SetWindGust(su2double* val_WindGust);
  
  /*!
   * \brief Get the value of the derivatives of the wind gust
   * \return Value of the derivatives of the wind gust
   */
  su2double* GetWindGustDer();
  
  /*!
   * \brief Set the value of the derivatives of the wind gust
   * \param[in] Value of the derivatives of the wind gust
   */
  void SetWindGustDer(su2double* val_WindGust);

};

/*!
 * \class CIncEulerVariable
 * \brief Main class for defining the variables of the incompressible Euler solver.
 * \ingroup Euler_Equations
 * \author F. Palacios, T. Economon, T. Albring
 */
class CIncEulerVariable : public CVariable {
protected:
  su2double Velocity2;      /*!< \brief Square of the velocity vector. */
  
  /*--- Primitive variable definition ---*/
  
  su2double *Primitive;  /*!< \brief Primitive variables (T, vx, vy, vz, P, rho, h, c) in compressible flows. */
  su2double **Gradient_Primitive;  /*!< \brief Gradient of the primitive variables (T, vx, vy, vz, P, rho). */
  su2double *Limiter_Primitive;    /*!< \brief Limiter of the primitive variables (T, vx, vy, vz, P, rho). */
  
  /*--- Old density for variable density turbulent flows (SST). ---*/
  
  su2double Density_Old;

public:
  
  /*!
   * \brief Constructor of the class.
   */
  CIncEulerVariable(void);
  
  /*!
   * \overload
   * \param[in] val_pressure - value of the pressure.
   * \param[in] val_velocity - Value of the flow velocity (initialization value).
   * \param[in] val_temperature - Value of the temperature (initialization value).
   * \param[in] val_nDim - Number of dimensions of the problem.
   * \param[in] val_nvar - Number of variables of the problem.
   * \param[in] config - Definition of the particular problem.
   */
  CIncEulerVariable(su2double val_pressure, su2double *val_velocity, su2double val_temperature, unsigned short val_nDim,
                    unsigned short val_nvar, CConfig *config);
  
  /*!
   * \overload
   * \param[in] val_solution - Pointer to the flow value (initialization value).
   * \param[in] val_nDim - Number of dimensions of the problem.
   * \param[in] val_nvar - Number of variables of the problem.
   * \param[in] config - Definition of the particular problem.
   */
  CIncEulerVariable(su2double *val_solution, unsigned short val_nDim, unsigned short val_nvar, CConfig *config);
  
  /*!
   * \brief Destructor of the class.
   */
  virtual ~CIncEulerVariable(void);
  
  /*!
   * \brief Set to zero the gradient of the primitive variables.
   */
  void SetGradient_PrimitiveZero(unsigned short val_primvar);
  
  /*!
   * \brief Add <i>val_value</i> to the gradient of the primitive variables.
   * \param[in] val_var - Index of the variable.
   * \param[in] val_dim - Index of the dimension.
   * \param[in] val_value - Value to add to the gradient of the primitive variables.
   */
  void AddGradient_Primitive(unsigned short val_var, unsigned short val_dim, su2double val_value);
  
  /*!
   * \brief Subtract <i>val_value</i> to the gradient of the primitive variables.
   * \param[in] val_var - Index of the variable.
   * \param[in] val_dim - Index of the dimension.
   * \param[in] val_value - Value to subtract to the gradient of the primitive variables.
   */
  void SubtractGradient_Primitive(unsigned short val_var, unsigned short val_dim, su2double val_value);
  
  /*!
   * \brief Get the value of the primitive variables gradient.
   * \param[in] val_var - Index of the variable.
   * \param[in] val_dim - Index of the dimension.
   * \return Value of the primitive variables gradient.
   */
  su2double GetGradient_Primitive(unsigned short val_var, unsigned short val_dim);
  
  /*!
   * \brief Get the value of the primitive variables gradient.
   * \param[in] val_var - Index of the variable.
   * \return Value of the primitive variables gradient.
   */
  su2double GetLimiter_Primitive(unsigned short val_var);
  
  /*!
   * \brief Set the gradient of the primitive variables.
   * \param[in] val_var - Index of the variable.
   * \param[in] val_dim - Index of the dimension.
   * \param[in] val_value - Value of the gradient.
   */
  void SetGradient_Primitive(unsigned short val_var, unsigned short val_dim, su2double val_value);
  
  /*!
   * \brief Set the gradient of the primitive variables.
   * \param[in] val_var - Index of the variable.
   * \param[in] val_value - Value of the gradient.
   */
  void SetLimiter_Primitive(unsigned short val_var, su2double val_value);
  
  /*!
   * \brief Get the value of the primitive variables gradient.
   * \return Value of the primitive variables gradient.
   */
  su2double **GetGradient_Primitive(void);
  
  /*!
   * \brief Get the value of the primitive variables gradient.
   * \return Value of the primitive variables gradient.
   */
  su2double *GetLimiter_Primitive(void);
  
  /*!
   * \brief Set the value of the pressure.
   */
  void SetPressure();
  
  /*!
   * \brief Get the primitive variables.
   * \param[in] val_var - Index of the variable.
   * \return Value of the primitive variable for the index <i>val_var</i>.
   */
  su2double GetPrimitive(unsigned short val_var);
  
  /*!
   * \brief Set the value of the primitive variables.
   * \param[in] val_var - Index of the variable.
   * \param[in] val_var - Index of the variable.
   * \return Set the value of the primitive variable for the index <i>val_var</i>.
   */
  void SetPrimitive(unsigned short val_var, su2double val_prim);
  
  /*!
   * \brief Set the value of the primitive variables.
   * \param[in] val_prim - Primitive variables.
   * \return Set the value of the primitive variable for the index <i>val_var</i>.
   */
  void SetPrimitive(su2double *val_prim);
  
  /*!
   * \brief Get the primitive variables of the problem.
   * \return Pointer to the primitive variable vector.
   */
  su2double *GetPrimitive(void);
  
  /*!
   * \brief Set the value of the density for the incompressible flows.
   */
  bool SetDensity(su2double val_density);
  
  /*!
   * \brief Set the value of the density for the incompressible flows.
   */
  void SetVelocity(void);

  /*!
   * \brief Set the value of the temperature for incompressible flows with energy equation.
   */
  bool SetTemperature(su2double val_temperature);
  
  /*!
   * \brief Set the value of the beta coeffient for incompressible flows.
   */
  void SetBetaInc2(su2double val_betainc2);
  
  /*!
   * \brief Get the norm 2 of the velocity.
   * \return Norm 2 of the velocity vector.
   */
  su2double GetVelocity2(void);
  
  /*!
   * \brief Get the flow pressure.
   * \return Value of the flow pressure.
   */
  su2double GetPressure(void);
  
  /*!
   * \brief Get the value of beta squared for the incompressible flow
   * \return Value of beta squared.
   */
  su2double GetBetaInc2(void);
  
  /*!
   * \brief Get the density of the flow.
   * \return Value of the density of the flow.
   */
  su2double GetDensity(void);
  
  /*!
   * \brief Get the density of the flow from the previous iteration.
   * \return Old value of the density of the flow.
   */
  su2double GetDensity_Old(void);
  
  /*!
   * \brief Get the temperature of the flow.
   * \return Value of the temperature of the flow.
   */
  su2double GetTemperature(void);

  /*!
   * \brief Get the velocity of the flow.
   * \param[in] val_dim - Index of the dimension.
   * \return Value of the velocity for the dimension <i>val_dim</i>.
   */
  su2double GetVelocity(unsigned short val_dim);
  
  /*!
   * \brief Get the projected velocity in a unitary vector direction (compressible solver).
   * \param[in] val_vector - Direction of projection.
   * \return Value of the projected velocity.
   */
  su2double GetProjVel(su2double *val_vector);
  
  /*!
   * \brief Set the velocity vector from the old solution.
   * \param[in] val_velocity - Pointer to the velocity.
   */
  void SetVelocity_Old(su2double *val_velocity);
  
  /*!
   * \brief Set all the primitive variables for incompressible flows.
   */
  bool SetPrimVar(CFluidModel *FluidModel);

  /*!
   * \brief Set the specific heat Cp.
   */
  void SetSpecificHeatCp(su2double Cp);

  /*!
   * \brief Set the specific heat Cv.
   */
  void SetSpecificHeatCv(su2double Cv);

  /*!
   * \brief Get the specific heat at constant P of the flow.
   * \return Value of the specific heat at constant P of the flow.
   */
  su2double GetSpecificHeatCp(void);

  /*!
   * \brief Get the specific heat at constant V of the flow.
   * \return Value of the specific heat at constant V of the flow.
   */
  su2double GetSpecificHeatCv(void);
  
};

/*!
 * \class CNSVariable
 * \brief Main class for defining the variables of the compressible Navier-Stokes solver.
 * \ingroup Navier_Stokes_Equations
 * \author F. Palacios, T. Economon
 */
class CNSVariable : public CEulerVariable {
private:
  su2double Prandtl_Lam;     /*!< \brief Laminar Prandtl number. */
  su2double Prandtl_Turb;    /*!< \brief Turbulent Prandtl number. */
  su2double Temperature_Ref; /*!< \brief Reference temperature of the fluid. */
  su2double Viscosity_Ref;   /*!< \brief Reference viscosity of the fluid. */
  su2double Viscosity_Inf;   /*!< \brief Viscosity of the fluid at the infinity. */
  su2double Vorticity[3];    /*!< \brief Vorticity of the fluid. */
  su2double StrainMag;       /*!< \brief Magnitude of rate of strain tensor. */
  su2double Tau_Wall;        /*!< \brief Magnitude of the wall shear stress from a wall function. */
  su2double DES_LengthScale; /*!< \brief DES Length Scale. */
  su2double inv_TimeScale;   /*!< \brief Inverse of the reference time scale. */
  su2double Roe_Dissipation; /*!< \brief Roe low dissipation coefficient. */
  su2double Vortex_Tilting;  /*!< \brief Value of the vortex tilting variable for DES length scale computation. */
  
public:
  
  /*!
   * \brief Constructor of the class.
   */
  CNSVariable(void);
  
  /*!
   * \overload
   * \param[in] val_density - Value of the flow density (initialization value).
   * \param[in] val_velocity - Value of the flow velocity (initialization value).
   * \param[in] val_energy - Value of the flow energy (initialization value).
   * \param[in] val_nDim - Number of dimensions of the problem.
   * \param[in] val_nvar - Number of variables of the problem.
   * \param[in] config - Definition of the particular problem.
   */
  CNSVariable(su2double val_density, su2double *val_velocity,
              su2double val_energy, unsigned short val_nDim, unsigned short val_nvar, CConfig *config);
  
  /*!
   * \overload
   * \param[in] val_solution - Pointer to the flow value (initialization value).
   * \param[in] val_nDim - Number of dimensions of the problem.
   * \param[in] val_nvar - Number of variables of the problem.
   * \param[in] config - Definition of the particular problem.
   */
  CNSVariable(su2double *val_solution, unsigned short val_nDim, unsigned short val_nvar, CConfig *config);
  
  /*!
   * \brief Destructor of the class.
   */
  ~CNSVariable(void);
  
  /*!
   * \brief Set the laminar viscosity.
   */
  void SetLaminarViscosity(su2double laminarViscosity);
  
  /*!
   * \brief Set the laminar viscosity.
   */
  void SetThermalConductivity(su2double thermalConductivity);
  
  /*!
   * \brief Set the specific heat Cp.
   */
  void SetSpecificHeatCp(su2double Cp);
  
  /*!
   * \brief Set the vorticity value.
   */
  bool SetVorticity(void);
  
  /*!
   * \brief Set the rate of strain magnitude.
   */
  bool SetStrainMag(void);
  
  /*!
   * \overload
   * \param[in] eddy_visc - Value of the eddy viscosity.
   */
  void SetEddyViscosity(su2double eddy_visc);
  
  /*!
   * \brief Get the laminar viscosity of the flow.
   * \return Value of the laminar viscosity of the flow.
   */
  su2double GetLaminarViscosity(void);
  
  /*!
   * \brief Get the thermal conductivity of the flow.
   * \return Value of the laminar viscosity of the flow.
   */
  su2double GetThermalConductivity(void);
  
  /*!
   * \brief Get the eddy viscosity of the flow.
   * \return The eddy viscosity of the flow.
   */
  su2double GetEddyViscosity(void);
  
  /*!
   * \brief Get the specific heat at constant P of the flow.
   * \return Value of the specific heat at constant P  of the flow.
   */
  su2double GetSpecificHeatCp(void);
  
  /*!
   * \brief Set the temperature at the wall
   */
  void SetWallTemperature(su2double temperature_wall);
  
  /*!
   * \brief Get the value of the vorticity.
   * \param[in] val_dim - Index of the dimension.
   * \return Value of the vorticity.
   */
  su2double *GetVorticity(void);
  
  /*!
   * \brief Get the value of the magnitude of rate of strain.
   * \return Value of the rate of strain magnitude.
   */
  su2double GetStrainMag(void);
  
  /*!
   * \brief Set the derivative of temperature with respect to density (at constant internal energy).
   */
  void SetdTdrho_e(su2double dTdrho_e);
  
  /*!
   * \brief Set the derivative of temperature with respect to internal energy (at constant density).
   */
  void SetdTde_rho(su2double dTde_rho);
  
  /*!
   * \brief Set the derivative of laminar viscosity with respect to density (at constant temperature).
   */
  void Setdmudrho_T(su2double dmudrho_T);
  
  /*!
   * \brief Set the derivative of laminar viscosity with respect to temperature (at constant density).
   */
  void SetdmudT_rho(su2double dmudT_rho);
  
  /*!
   * \brief Set the derivative of thermal conductivity with respect to density (at constant temperature).
   */
  void Setdktdrho_T(su2double dktdrho_T);
  
  /*!
   * \brief Set the derivative of thermal conductivity with respect to temperature (at constant density).
   */
  void SetdktdT_rho(su2double dktdT_rho);
  
  /*!
   * \brief Set all the primitive variables for compressible flows
   */
  bool SetPrimVar(su2double eddy_visc, su2double turb_ke, CFluidModel *FluidModel);
  using CVariable::SetPrimVar;
  
  /*!
   * \brief Set all the secondary variables (partial derivatives) for compressible flows
   */
  void SetSecondaryVar(CFluidModel *FluidModel);

  /*! 
   * \brief Set the value of the wall shear stress computed by a wall function.
   */
  void SetTauWall(su2double val_tau_wall);
  
  /*!
   * \brief Get the value of the wall shear stress computed by a wall function.
   * \return Value of the wall shear stress computed by a wall function.
   */
  su2double GetTauWall(void);
  
  /*!
   * \brief Get the DES length scale
   * \return Value of the DES length Scale.
   */
  su2double GetDES_LengthScale(void);
  
  /*!
   * \brief Set the DES Length Scale.
   */
  void SetDES_LengthScale(su2double val_des_lengthscale);
  
  /*!
   * \brief Set the new solution for Roe Dissipation.
   * \param[in] val_delta - A scalar measure of the grid size
   * \param[in] val_const_DES - The DES constant (C_DES)
   */
  void SetRoe_Dissipation_NTS(su2double val_delta, su2double val_const_DES);

  /*!
   * \brief Set the new solution for Roe Dissipation.
   */
  void SetRoe_Dissipation_FD(su2double wall_distance);
  
  /*!
   * \brief Get the Roe Dissipation Coefficient.
   * \return Value of the Roe Dissipation.
   */
  su2double GetRoe_Dissipation(void);
  
  /*!
   * \brief Set the Roe Dissipation Coefficient.
   * \param[in] val_dissipation - Value of the Roe dissipation factor.
   */
  void SetRoe_Dissipation(su2double val_dissipation);
  
};

/*!
 * \class CIncNSVariable
 * \brief Main class for defining the variables of the incompressible Navier-Stokes solver.
 * \ingroup Navier_Stokes_Equations
 * \author F. Palacios, T. Economon, T. Albring
 */
class CIncNSVariable : public CIncEulerVariable {
private:
  su2double Vorticity[3];    /*!< \brief Vorticity of the fluid. */
  su2double StrainMag;       /*!< \brief Magnitude of rate of strain tensor. */
  
  su2double DES_LengthScale;
public:
  
  /*!
   * \brief Constructor of the class.
   */
  CIncNSVariable(void);
  
  /*!
   * \overload
   * \param[in] val_pressure - value of the pressure.
   * \param[in] val_velocity - Value of the flow velocity (initialization value).
   * \param[in] val_temperature - Value of the temperature (initialization value).
   * \param[in] val_nDim - Number of dimensions of the problem.
   * \param[in] val_nvar - Number of variables of the problem.
   * \param[in] config - Definition of the particular problem.
   */
  CIncNSVariable(su2double val_pressure, su2double *val_velocity, su2double val_temperature, unsigned short val_nDim, unsigned short val_nvar, CConfig *config);
  
  /*!
   * \overload
   * \param[in] val_solution - Pointer to the flow value (initialization value).
   * \param[in] val_nDim - Number of dimensions of the problem.
   * \param[in] val_nvar - Number of variables of the problem.
   * \param[in] config - Definition of the particular problem.
   */
  CIncNSVariable(su2double *val_solution, unsigned short val_nDim, unsigned short val_nvar, CConfig *config);
  
  /*!
   * \brief Destructor of the class.
   */
  ~CIncNSVariable(void);
  
  /*!
   * \brief Set the laminar viscosity.
   */
  void SetLaminarViscosity(su2double laminarViscosity);
  
  /*!
   * \brief Set the vorticity value.
   */
  bool SetVorticity(void);
  
  /*!
   * \brief Set the rate of strain magnitude.
   */
  bool SetStrainMag(void);
  
  /*!
   * \overload
   * \param[in] eddy_visc - Value of the eddy viscosity.
   */
  void SetEddyViscosity(su2double eddy_visc);
  
  /*!
   * \brief Get the laminar viscosity of the flow.
   * \return Value of the laminar viscosity of the flow.
   */
  su2double GetLaminarViscosity(void);
  
  /*!
   * \brief Get the eddy viscosity of the flow.
   * \return The eddy viscosity of the flow.
   */
  su2double GetEddyViscosity(void);
  
  /*!
   * \brief Set the thermal conductivity.
   */
  void SetThermalConductivity(su2double thermalConductivity);

  /*!
   * \brief Get the thermal conductivity of the flow.
   * \return Value of the laminar viscosity of the flow.
   */
  su2double GetThermalConductivity(void);

  /*!
   * \brief Get the value of the vorticity.
   * \param[in] val_dim - Index of the dimension.
   * \return Value of the vorticity.
   */
  su2double *GetVorticity(void);
  
  /*!
   * \brief Get the value of the magnitude of rate of strain.
   * \return Value of the rate of strain magnitude.
   */
  su2double GetStrainMag(void);
  
  /*!
   * \brief Set all the primitive variables for incompressible flows
   */
  bool SetPrimVar(su2double eddy_visc, su2double turb_ke, CFluidModel *FluidModel);
  using CVariable::SetPrimVar;
  
  /*!
   * \brief Set the DES Length Scale.
   */
  void SetDES_LengthScale(su2double val_des_lengthscale);  
    
  /*!
   * \brief Get the DES length scale
   * \return Value of the DES length Scale.
   */
  su2double GetDES_LengthScale(void);
  
};

/*!
 * \class CTurbVariable
 * \brief Main class for defining the variables of the turbulence model.
 * \ingroup Turbulence_Model
 * \author A. Bueno.
 */
class CTurbVariable : public CVariable {
protected:
  su2double muT;                /*!< \brief Eddy viscosity. */
  su2double *HB_Source;          /*!< \brief Harmonic Balance source term. */
  
public:
  /*!
   * \brief Constructor of the class.
   */
  CTurbVariable(void);
  
  /*!
   * \overload
   * \param[in] val_nDim - Number of dimensions of the problem.
   * \param[in] val_nvar - Number of variables of the problem.
   * \param[in] config - Definition of the particular problem.
   */
  CTurbVariable(unsigned short val_nDim, unsigned short val_nvar, CConfig *config);
  
  /*!
   * \brief Destructor of the class.
   */
  virtual ~CTurbVariable(void);
  
  /*!
   * \brief Get the value of the eddy viscosity.
   * \return the value of the eddy viscosity.
   */
  su2double GetmuT();
  
  /*!
   * \brief Set the value of the eddy viscosity.
   * \param[in] val_muT - Value of the eddy viscosity.
   */
  void SetmuT(su2double val_muT);
};

/*!
 * \class CTurbSAVariable
 * \brief Main class for defining the variables of the turbulence model.
 * \ingroup Turbulence_Model
 * \author A. Bueno.
 */

class CTurbSAVariable : public CTurbVariable {

private:
  su2double gamma_BC; /*!< \brief Value of the intermittency for the BC trans. model. */
  su2double DES_LengthScale;
  su2double Vortex_Tilting;
  
public:
  /*!
   * \brief Constructor of the class.
   */
  CTurbSAVariable(void);
  
  /*!
   * \overload
   * \param[in] val_nu_tilde - Turbulent variable value (initialization value).
   * \param[in] val_muT  - The eddy viscosity
   * \param[in] val_nDim - Number of dimensions of the problem.
   * \param[in] val_nvar - Number of variables of the problem.
   * \param[in] config - Definition of the particular problem.
   */
  CTurbSAVariable(su2double val_nu_tilde, su2double val_muT, unsigned short val_nDim, unsigned short val_nvar, CConfig *config);
  
  /*!
   * \brief Destructor of the class.
   */
  ~CTurbSAVariable(void);
  
  /*!
   * \brief Set the harmonic balance source term.
   * \param[in] val_var - Index of the variable.
   * \param[in] val_source - Value of the harmonic balance source term. for the index <i>val_var</i>.
   */
  void SetHarmonicBalance_Source(unsigned short val_var, su2double val_source);
  
  /*!
   * \brief Get the harmonic balance source term.
   * \param[in] val_var - Index of the variable.
   * \return Value of the harmonic balance source term for the index <i>val_var</i>.
   */
  su2double GetHarmonicBalance_Source(unsigned short val_var);

  /*!
   * \brief Get the intermittency of the BC transition model.
   * \return Value of the intermittency of the BC transition model.
   */
  su2double GetGammaBC(void);

  /*!
   * \brief Set the intermittency of the BC transition model.
   * \param[in] val_gamma - New value of the intermittency.
   */
  void SetGammaBC(su2double val_gamma);
  
  /*!
   * \brief Get the DES length scale
   * \return Value of the DES length Scale.
   */
  su2double GetDES_LengthScale(void);
  
  /*!
   * \brief Set the DES Length Scale.
   */
  void SetDES_LengthScale(su2double val_des_lengthscale);  
  
  /*!
   * \brief Set the vortex tilting measure for computation of the EDDES length scale
   */
  void SetVortex_Tilting(su2double **PrimGrad_Flow, su2double* Vorticity, su2double LaminarViscosity);
  
  /*!
   * \brief Get the vortex tilting measure for computation of the EDDES length scale
   * \return Value of the DES length Scale
   */
  su2double GetVortex_Tilting();
  
};

/*!
 * \class CTransLMVariable
 * \brief Main class for defining the variables of the turbulence model.
 * \ingroup Turbulence_Model
 * \author A. Bueno.
 */

class CTransLMVariable : public CTurbVariable {
protected:
  su2double gamma_sep;
  
public:
  
  /*!
   * \brief Constructor of the class.
   */
  CTransLMVariable(void);
  
  /*!
   * \overload
   * \param[in] val_nu_tilde - Turbulent variable value (initialization value).
   * \param[in] val_intermittency
   * \param[in] val_REth
   * \param[in] val_nDim - Number of dimensions of the problem.
   * \param[in] val_nvar - Number of variables of the problem.
   * \param[in] config - Definition of the particular problem.
   */
  CTransLMVariable(su2double val_nu_tilde, su2double val_intermittency, su2double val_REth, unsigned short val_nDim, unsigned short val_nvar, CConfig *config);
  
  /*!
   * \brief Destructor of the class.
   */
  ~CTransLMVariable(void);
  
  /*!
   * \brief ________________.
   */
  su2double GetIntermittency(void);
  
  /*!
   * \brief ________________.
   * \param[in] gamma_sep_in
   */
  void SetGammaSep(su2double gamma_sep_in);
  
  /*!
   * \brief ________________.
   */
  void SetGammaEff(void);
  
};

/*!
 * \class CTurbSSTVariable
 * \brief Main class for defining the variables of the turbulence model.
 * \ingroup Turbulence_Model
 * \author A. Bueno.
 */

class CTurbSSTVariable : public CTurbVariable {
protected:
  su2double sigma_om2,
  beta_star;
  su2double F1,    /*!< \brief Menter blending function for blending of k-w and k-eps. */
  F2,            /*!< \brief Menter blending function for stress limiter. */
  CDkw;           /*!< \brief Cross-diffusion. */
  
public:
  /*!
   * \brief Constructor of the class.
   */
  CTurbSSTVariable(void);
  
  /*!
   * \overload
   * \param[in] val_rho_kine - Turbulent variable value (initialization value).
   * \param[in] val_rho_omega - Turbulent variable value (initialization value).
   * \param[in] val_muT - Turbulent variable value (initialization value).
   * \param[in] val_nDim - Number of dimensions of the problem.
   * \param[in] val_nvar - Number of variables of the problem.
   * \param[in] constants -
   * \param[in] config - Definition of the particular problem.
   */
  CTurbSSTVariable(su2double val_rho_kine, su2double val_rho_omega, su2double val_muT, unsigned short val_nDim, unsigned short val_nvar,
                   su2double *constants, CConfig *config);
  
  /*!
   * \brief Destructor of the class.
   */
  ~CTurbSSTVariable(void);
  
  /*!
   * \brief Set the blending function for the blending of k-w and k-eps.
   * \param[in] val_viscosity - Value of the vicosity.
   * \param[in] val_dist - Value of the distance to the wall.
   * \param[in] val_density - Value of the density.
   */
  void SetBlendingFunc(su2double val_viscosity, su2double val_dist, su2double val_density);
  
  /*!
   * \brief Get the first blending function.
   */
  su2double GetF1blending(void);
  
  /*!
   * \brief Get the second blending function.
   */
  su2double GetF2blending(void);
  
  /*!
   * \brief Get the value of the cross diffusion of tke and omega.
   */
  su2double GetCrossDiff(void);
};


/*!
 * \class CAdjEulerVariable
 * \brief Main class for defining the variables of the adjoint Euler solver.
 * \ingroup Euler_Equations
 * \author F. Palacios, T. Economon
 */
class CAdjEulerVariable : public CVariable {
protected:
  su2double *Psi;    /*!< \brief Vector of the adjoint variables. */
  su2double *ForceProj_Vector;  /*!< \brief Vector d. */
  su2double *ObjFuncSource;    /*!< \brief Vector containing objective function sensitivity for discrete adjoint. */
  su2double *IntBoundary_Jump;  /*!< \brief Interior boundary jump vector. */
  su2double *HB_Source;    /*!< \brief Harmonic balance source term. */
  bool incompressible;
public:
  
  /*!
   * \brief Constructor of the class.
   */
  CAdjEulerVariable(void);
  
  /*!
   * \overload
   * \param[in] val_psirho - Value of the adjoint density (initialization value).
   * \param[in] val_phi - Value of the adjoint velocity (initialization value).
   * \param[in] val_psie - Value of the adjoint energy (initialization value).
   * \param[in] val_nDim - Number of dimensions of the problem.
   * \param[in] val_nvar - Number of variables of the problem.
   * \param[in] config - Definition of the particular problem.
   */
  CAdjEulerVariable(su2double val_psirho, su2double *val_phi, su2double val_psie, unsigned short val_nDim, unsigned short val_nvar, CConfig *config);
  
  /*!
   * \overload
   * \param[in] val_solution - Pointer to the adjoint value (initialization value).
   * \param[in] val_nDim - Number of dimensions of the problem.
   * \param[in] val_nvar - Number of variables of the problem.
   * \param[in] config - Definition of the particular problem.
   */
  CAdjEulerVariable(su2double *val_solution, unsigned short val_nDim, unsigned short val_nvar, CConfig *config);
  
  /*!
   * \brief Destructor of the class.
   */
  virtual ~CAdjEulerVariable(void);
  
  /*!
   * \brief Set all the primitive variables for compressible flows.
   */
  bool SetPrimVar(su2double SharpEdge_Distance, bool check, CConfig *config);
  
  /*!
   * \brief Set the value of the adjoint velocity.
   * \param[in] val_phi - Value of the adjoint velocity.
   */
  void SetPhi_Old(su2double *val_phi);
  
  /*!
   * \brief Set the value of the force projection vector.
   * \param[in] val_ForceProj_Vector - Pointer to the force projection vector.
   */
  void SetForceProj_Vector(su2double *val_ForceProj_Vector);
  
  /*!
   * \brief Set the value of the objective function source.
   * \param[in] val_SetObjFuncSource - Pointer to the objective function source.
   */
  void SetObjFuncSource(su2double *val_SetObjFuncSource);
  
  /*!
   * \brief Set the value of the interior boundary jump vector vector.
   * \param[in] val_IntBoundary_Jump - Pointer to the interior boundary jump vector.
   */
  void SetIntBoundary_Jump(su2double *val_IntBoundary_Jump);
  
  /*!
   * \brief Get the value of the force projection vector.
   * \return Pointer to the force projection vector.
   */
  su2double *GetForceProj_Vector(void);
  
  /*!
   * \brief Get the value of the objective function source.
   * \param[in] val_SetObjFuncSource - Pointer to the objective function source.
   */
  su2double *GetObjFuncSource(void);
  
  /*!
   * \brief Get the value of the force projection vector.
   * \return Pointer to the force projection vector.
   */
  su2double *GetIntBoundary_Jump(void);
  
  /*!
   * \brief Set the harmonic balance source term.
   * \param[in] val_var - Index of the variable.
   * \param[in] val_solution - Value of the harmonic balance source term. for the index <i>val_var</i>.
   */
  void SetHarmonicBalance_Source(unsigned short val_var, su2double val_source);
  
  /*!
   * \brief Get the harmonic balance source term.
   * \param[in] val_var - Index of the variable.
   * \return Value of the harmonic balance source term for the index <i>val_var</i>.
   */
  su2double GetHarmonicBalance_Source(unsigned short val_var);
};

/*! 
 * \class CAdjNSVariable
 * \brief Main class for defining the variables of the adjoint Navier-Stokes solver.
 * \ingroup Navier_Stokes_Equations
 * \author F. Palacios
 */
class CAdjNSVariable : public CAdjEulerVariable {  
private:
  
public:
  
  /*!
   * \brief Constructor of the class. 
   */  
  CAdjNSVariable(void);
  
  /*!
   * \overload
   * \param[in] val_psirho - Value of the adjoint density (initialization value).
   * \param[in] val_phi - Value of the adjoint velocity (initialization value).
   * \param[in] val_psie - Value of the adjoint energy (initialization value).
   * \param[in] val_nDim - Number of dimensions of the problem.     
   * \param[in] val_nvar - Number of variables of the problem.
   * \param[in] config - Definition of the particular problem.   
   */  
  CAdjNSVariable(su2double val_psirho, su2double *val_phi, su2double val_psie, unsigned short val_nDim, unsigned short val_nvar, CConfig *config);
  
  /*!
   * \overload
   * \param[in] val_solution - Pointer to the adjoint value (initialization value).
   * \param[in] val_nDim - Number of dimensions of the problem.
   * \param[in] val_nvar - Number of variables of the problem.
   * \param[in] config - Definition of the particular problem.   
   */
  CAdjNSVariable(su2double *val_solution, unsigned short val_nDim, unsigned short val_nvar, CConfig *config);
  
  /*!
   * \brief Destructor of the class. 
   */  
  ~CAdjNSVariable(void);
  
  /*!
   * \brief Set the value of the adjoint velocity.
   * \param[in] val_phi - Value of the adjoint velocity.
   */  
  void SetPhi_Old(su2double *val_phi);
  
  /*!
   * \brief Set the value of the force projection vector.
   * \param[in] val_ForceProj_Vector - Pointer to the force projection vector.
   */
  void SetForceProj_Vector(su2double *val_ForceProj_Vector);
  
  /*!
   * \brief Get the value of the force projection vector.
   * \return Pointer to the force projection vector.
   */
  su2double *GetForceProj_Vector(void);
  
  /*!
   * \brief Set the value of the force projection vector on the solution vector.
   */
  void SetVelSolutionOldDVector(void);
  
  /*!
   * \brief Set the value of the force projection vector on the old solution vector.
   */
  void SetVelSolutionDVector(void);
  
};

/*! 
 * \class CAdjTurbVariable
 * \brief Main class for defining the variables of the adjoint turbulence model.
 * \ingroup Turbulence_Model
 * \author A. Bueno.
 */
class CAdjTurbVariable : public CVariable {
protected:
  su2double *dmuT_dUTvar;       /*!< \brief Sensitivity of eddy viscosity to mean flow and turbulence vars. */
  su2double **dRTstar_dUTvar;   /*!< \brief Sensitivity of modified turbulence residual (no boundary flux)
                                 to mean flow and turbulence vars. */
  su2double **dFT_dUTvar;   /*!< \brief Sensitivity of boundary flux
                             to mean flow and turbulence vars. */
  su2double *EddyViscSens;    /*!< \brief Eddy Viscosity Sensitivity. */
  
public:
  
  /*!
   * \brief Constructor of the class. 
   */    
  CAdjTurbVariable(void);
  
  /*!
   * \overload
   * \param[in] val_psinu_inf - Value of the adjoint turbulence variable at the infinity (initialization value).
   * \param[in] val_nDim - Number of dimensions of the problem.
   * \param[in] val_nvar - Number of variables of the problem.
   * \param[in] config - Definition of the particular problem.   
   */    
  CAdjTurbVariable(su2double val_psinu_inf, unsigned short val_nDim, unsigned short val_nvar, CConfig *config);
  
  /*!
   * \brief Destructor of the class. 
   */    
  ~CAdjTurbVariable(void);
  
  /*!
   * \brief Set the Eddy Viscosity Sensitivity of the problem.
   * \param[in] val_EddyViscSens - Eddy Viscosity Sensitivity.
   */
  void SetEddyViscSens(su2double *val_EddyViscSens, unsigned short numTotalVar);
  
  /*!
   * \brief Get the Eddy Viscosity Sensitivity of the problem.
   * \return Pointer to the Eddy Viscosity Sensitivity.
   */
  su2double *GetEddyViscSens(void);
};

/*! 
 * \class CTemplateVariable
 * \brief Main class for defining the variables of the potential solver.
 * \ingroup Potential_Flow_Equation
 * \author F. Palacios
 */
class CTemplateVariable : public CVariable {
public:
  
  /*!
   * \brief Constructor of the class. 
   */
  CTemplateVariable(void);
  
  /*!
   * \overload
   * \param[in] val_potential - Value of the potential solution (initialization value).     
   * \param[in] val_nDim - Number of dimensions of the problem.     
   * \param[in] val_nvar - Number of variables of the problem.
   * \param[in] config - Definition of the particular problem.   
   */  
  CTemplateVariable(su2double val_potential, unsigned short val_nDim, unsigned short val_nvar, CConfig *config);
  
  /*!
   * \brief Destructor of the class. 
   */  
  ~CTemplateVariable(void);
};

/*!
 * \class CDiscAdjVariable
 * \brief Main class for defining the variables of the adjoint solver.
 * \ingroup Discrete_Adjoint
 * \author T. Albring.
 */
class CDiscAdjVariable : public CVariable {
private:
  su2double* Sensitivity; /* Vector holding the derivative of target functional with respect to the coordinates at this node*/
  su2double* Solution_Direct;
  su2double* DualTime_Derivative;
  su2double* DualTime_Derivative_n;
  
  su2double* Cross_Term_Derivative;
  su2double* Geometry_CrossTerm_Derivative;
  su2double* Geometry_CrossTerm_Derivative_Flow;
  
  su2double* Solution_Geometry;
  su2double* Solution_Geometry_Old;
  su2double* Geometry_Direct;
  
  su2double* Solution_BGS;
  su2double* Solution_Geometry_BGS_k;
  
public:
  /*!
   * \brief Constructor of the class.
   */
  CDiscAdjVariable(void);
  
  /*!
   * \brief Destructor of the class.
   */
  ~CDiscAdjVariable(void);
  
  /*!
   * \overload
   * \param[in] val_solution - Pointer to the adjoint value (initialization value).
   * \param[in] val_ndim - Number of dimensions of the problem.
   * \param[in] val_nvar - Number of variables of the problem.
   * \param[in] config - Definition of the particular problem.
   */
  CDiscAdjVariable(su2double *val_solution, unsigned short val_ndim, unsigned short val_nvar, CConfig *config);
  
  /*!
   * \brief Set the sensitivity at the node
   * \param[in] iDim - spacial component
   * \param[in] val - value of the Sensitivity
   */
  void SetSensitivity(unsigned short iDim, su2double val);
  
  /*!
   * \brief Get the Sensitivity at the node
   * \param[in] iDim - spacial component
   * \return value of the Sensitivity
   */
  su2double GetSensitivity(unsigned short iDim);
  
  void SetDual_Time_Derivative(unsigned short iVar, su2double der);
  
  void SetDual_Time_Derivative_n(unsigned short iVar, su2double der);
  
  su2double GetDual_Time_Derivative(unsigned short iVar);
  
  su2double GetDual_Time_Derivative_n(unsigned short iVar);
  
  void SetSolution_Direct(su2double *sol);
  
  su2double* GetSolution_Direct();
  
  /*!
   * \brief Set the restart geometry (coordinate of the converged solution)
   * \param[in] val_coordinate_direct - Value of the restart coordinate.
   */
  void SetGeometry_Direct(su2double *val_coordinate_direct);
  
  /*!
   * \brief Get the restart geometry (coordinate of the converged solution).
   * \return Pointer to the restart coordinate vector.
   */
  su2double *GetGeometry_Direct(void);
  
  /*!
   * \brief Get the restart geometry (coordinate of the converged solution).
   * \return Coordinate val_dim of the geometry_direct vector.
   */
  su2double GetGeometry_Direct(unsigned short val_dim);
  
  /*!
   * \brief Get the geometry solution.
   * \param[in] val_var - Index of the variable.
   * \return Value of the solution for the index <i>val_var</i>.
   */
  su2double GetSolution_Geometry(unsigned short val_var);
  
  /*!
   * \brief Set the value of the mesh solution (adjoint).
   * \param[in] val_solution - Solution of the problem (acceleration).
   */
  void SetSolution_Geometry(su2double *val_solution_geometry);
  
  /*!
   * \brief A virtual member. Set the value of the mesh solution (adjoint).
   * \param[in] val_solution - Solution of the problem (acceleration).
   */
  void SetSolution_Geometry(unsigned short val_var, su2double val_solution_geometry);
  
  /*!
   * \brief A virtual member. Get the geometry solution.
   * \param[in] val_var - Index of the variable.
   * \return Value of the solution for the index <i>val_var</i>.
   */
  su2double GetGeometry_CrossTerm_Derivative(unsigned short val_var);
  
  /*!
   * \brief A virtual member. Set the value of the mesh solution (adjoint).
   * \param[in] der - cross term derivative.
   */
  void SetGeometry_CrossTerm_Derivative(unsigned short iDim, su2double der);
  
  /*!
   * \brief Get the mesh cross term derivative from the flow solution.
   * \param[in] val_var - Index of the variable.
   * \return Value of the solution for the index <i>val_var</i>.
   */
  su2double GetGeometry_CrossTerm_Derivative_Flow(unsigned short val_var);
  
  /*!
   * \brief Set the value of the mesh cross term derivative from the flow solution (adjoint).
   * \param[in] der - cross term derivative.
   */
  void SetGeometry_CrossTerm_Derivative_Flow(unsigned short iDim, su2double der);
  
  /*!
   * \brief Set the value of the mesh solution (adjoint).
   * \param[in] val_solution - Solution of the problem (acceleration).
   */
  void Set_OldSolution_Geometry(void);
  
  /*!
   * \brief Get the value of the old geometry solution (adjoint).
   * \param[out] val_solution - old adjoint solution for coordinate iDim
   */
  su2double Get_OldSolution_Geometry(unsigned short iDim);
  
  /*!
   * \brief Set the value of the adjoint solution in the current BGS subiteration.
   */
  void Set_BGSSolution(unsigned short iDim, su2double val_solution);

  /*!
   * \brief Get the value of the adjoint solution in the previous BGS subiteration.
   * \param[out] val_solution - adjoint solution in the previous BGS subiteration.
   */
  su2double Get_BGSSolution(unsigned short iDim);
  
  /*!
   * \brief Set the value of the adjoint geometry solution in the previous BGS subiteration.
   */
  void Set_BGSSolution_Geometry(void);

  /*!
   * \brief Get the value of the adjoint geometry solution in the previous BGS subiteration.
   * \param[out] val_solution - geometrical adjoint solution in the previous BGS subiteration.
   */
  su2double Get_BGSSolution_Geometry(unsigned short iDim);

  /*!
   * \brief Set the contribution of crossed terms into the derivative.
   */
  void SetCross_Term_Derivative(unsigned short iVar, su2double der);
  
  /*!
   * \brief Get the contribution of crossed terms into the derivative.
   */
  su2double GetCross_Term_Derivative(unsigned short iVar);

};

/*!
 * \class CDiscAdjFEAVariable
 * \brief Main class for defining the variables of the adjoint solver.
 * \ingroup Discrete_Adjoint
 * \author T. Albring, R. Sanchez.
 * \version 6.2.0 "Falcon"
 */
class CDiscAdjFEAVariable : public CVariable {
private:
    su2double* Sensitivity; /* Vector holding the derivative of target functional with respect to the coordinates at this node*/
    su2double* Solution_Direct;

    su2double* Dynamic_Derivative;
    su2double* Dynamic_Derivative_n;
    su2double* Dynamic_Derivative_Vel;
    su2double* Dynamic_Derivative_Vel_n;
    su2double* Dynamic_Derivative_Accel;
    su2double* Dynamic_Derivative_Accel_n;

    su2double* Solution_Vel;
    su2double* Solution_Accel;

    su2double* Solution_Vel_time_n;
    su2double* Solution_Accel_time_n;

    su2double* Solution_Old_Vel;
    su2double* Solution_Old_Accel;

    su2double* Solution_Direct_Vel;
    su2double* Solution_Direct_Accel;

    su2double* Cross_Term_Derivative;
    su2double* Geometry_CrossTerm_Derivative;

    su2double* Solution_BGS;

public:
    /*!
     * \brief Constructor of the class.
     */
    CDiscAdjFEAVariable(void);

    /*!
     * \brief Destructor of the class.
     */
    ~CDiscAdjFEAVariable(void);

    /*!
     * \overload
     * \param[in] val_solution - Pointer to the adjoint value (initialization value).
     * \param[in] val_ndim - Number of dimensions of the problem.
     * \param[in] val_nvar - Number of variables of the problem.
     * \param[in] config - Definition of the particular problem.
     */
    CDiscAdjFEAVariable(su2double *val_solution, unsigned short val_ndim, unsigned short val_nvar, CConfig *config);

    /*!
     * \overload
     * \param[in] val_solution       - Pointer to the adjoint value (initialization value).
     * \param[in] val_solution_accel - Pointer to the adjoint value (initialization value).
     * \param[in] val_solution_vel   - Pointer to the adjoint value (initialization value).
     * \param[in] val_ndim - Number of dimensions of the problem.
     * \param[in] val_nvar - Number of variables of the problem.
     * \param[in] config - Definition of the particular problem.
     */
    CDiscAdjFEAVariable(su2double *val_solution, su2double *val_solution_accel, su2double *val_solution_vel, unsigned short val_ndim, unsigned short val_nvar, CConfig *config);

    /*!
     * \brief Set the sensitivity at the node
     * \param[in] iDim - spacial component
     * \param[in] val - value of the Sensitivity
     */
    void SetSensitivity(unsigned short iDim, su2double val);

    /*!
     * \brief Get the Sensitivity at the node
     * \param[in] iDim - spacial component
     * \return value of the Sensitivity
     */
    su2double GetSensitivity(unsigned short iDim);

    void SetDynamic_Derivative(unsigned short iVar, su2double der);

    void SetDynamic_Derivative_n(unsigned short iVar, su2double der);

    su2double GetDynamic_Derivative(unsigned short iVar);

    su2double GetDynamic_Derivative_n(unsigned short iVar);

    void SetDynamic_Derivative_Vel(unsigned short iVar, su2double der);

    void SetDynamic_Derivative_Vel_n(unsigned short iVar, su2double der);

    su2double GetDynamic_Derivative_Vel(unsigned short iVar);

    su2double GetDynamic_Derivative_Vel_n(unsigned short iVar);

    void SetDynamic_Derivative_Accel(unsigned short iVar, su2double der);

    void SetDynamic_Derivative_Accel_n(unsigned short iVar, su2double der);

    su2double GetDynamic_Derivative_Accel(unsigned short iVar);

    su2double GetDynamic_Derivative_Accel_n(unsigned short iVar);

    void SetSolution_Direct(su2double *sol);

    void SetSolution_Vel_Direct(su2double *sol);

    void SetSolution_Accel_Direct(su2double *sol);

    su2double* GetSolution_Direct();

    su2double* GetSolution_Vel_Direct();

    su2double* GetSolution_Accel_Direct();

    su2double GetSolution_Old_Vel(unsigned short iVar);

    su2double GetSolution_Old_Accel(unsigned short iVar);

    /*!
      * \brief Get the acceleration (Structural Analysis).
      * \param[in] val_var - Index of the variable.
      * \return Value of the solution for the index <i>val_var</i>.
      */
     su2double GetSolution_Accel(unsigned short val_var);

     /*!
      * \brief Get the acceleration of the nodes (Structural Analysis) at time n.
      * \param[in] val_var - Index of the variable.
      * \return Pointer to the old solution vector.
      */
     su2double GetSolution_Accel_time_n(unsigned short val_var);

     /*!
      * \brief Get the velocity (Structural Analysis).
      * \param[in] val_var - Index of the variable.
      * \return Value of the solution for the index <i>val_var</i>.
      */
     su2double GetSolution_Vel(unsigned short val_var);

     /*!
      * \brief Get the velocity of the nodes (Structural Analysis) at time n.
      * \param[in] val_var - Index of the variable.
      * \return Pointer to the old solution vector.
      */
     su2double GetSolution_Vel_time_n(unsigned short val_var);

    /*!
     * \brief Set the value of the old solution.
     * \param[in] val_solution_old - Pointer to the residual vector.
     */
    void SetSolution_time_n(void);

    /*!
     * \brief Set the value of the acceleration (Structural Analysis - adjoint).
     * \param[in] val_solution - Solution of the problem (acceleration).
     */
    void SetSolution_Accel(su2double *val_solution_accel);

    /*!
     * \brief Set the value of the velocity (Structural Analysis - adjoint).
     * \param[in] val_solution - Solution of the problem (velocity).
     */
    void SetSolution_Vel(su2double *val_solution_vel);

    /*!
     * \brief Set the value of the adjoint acceleration (Structural Analysis) at time n.
     * \param[in] val_solution_old - Pointer to the residual vector.
     */
    void SetSolution_Accel_time_n(su2double *val_solution_accel_time_n);

    /*!
     * \brief Set the value of the adjoint velocity (Structural Analysis) at time n.
     * \param[in] val_solution_old - Pointer to the residual vector.
     */
    void SetSolution_Vel_time_n(su2double *val_solution_vel_time_n);

    /*!
     * \brief Set the value of the old acceleration (Structural Analysis - adjoint).
     * \param[in] val_solution - Old solution of the problem (acceleration).
     */
    void Set_OldSolution_Accel(void);

    /*!
     * \brief Set the value of the old velocity (Structural Analysis - adjoint).
     * \param[in] val_solution - Old solution of the problem (velocity).
     */
    void Set_OldSolution_Vel(void);

    /*!
     * \brief Set the contribution of crossed terms into the derivative.
     */
    void SetCross_Term_Derivative(unsigned short iVar, su2double der);

    /*!
     * \brief Get the contribution of crossed terms into the derivative.
     */
    su2double GetCross_Term_Derivative(unsigned short iVar);

    /*!
     * \brief A virtual member. Get the geometry solution.
     * \param[in] val_var - Index of the variable.
     * \return Value of the solution for the index <i>val_var</i>.
     */
    su2double GetGeometry_CrossTerm_Derivative(unsigned short val_var);

    /*!
     * \brief A virtual member. Set the value of the mesh solution (adjoint).
     * \param[in] der - cross term derivative.
     */
    void SetGeometry_CrossTerm_Derivative(unsigned short iDim, su2double der);


    /*!
     * \brief Set the value of the adjoint solution in the current BGS subiteration.
     */
    void Set_BGSSolution(unsigned short iDim, su2double val_solution);


    /*!
     * \brief Get the value of the adjoint solution in the previous BGS subiteration.
     * \param[out] val_solution - adjoint solution in the previous BGS subiteration.
     */
    su2double Get_BGSSolution(unsigned short iDim);


};


#include "variable_structure.inl"<|MERGE_RESOLUTION|>--- conflicted
+++ resolved
@@ -2534,12 +2534,6 @@
   
   su2double *Prestretch;          /*!< \brief Prestretch geometry */
   
-<<<<<<< HEAD
-=======
-  su2double* Solution_BGS_k;      /*!< \brief Old solution container for BGS iterations ---*/
-  
-  
->>>>>>> 67bba4ce
 public:
   
   /*!
