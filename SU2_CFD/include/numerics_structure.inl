/*!
 * \file numerics_structure.inl
 * \brief In-Line subroutines of the <i>numerics_structure.hpp</i> file.
 * \author F. Palacios, T. Economon
 * \version 6.2.0 "Falcon"
 *
 * The current SU2 release has been coordinated by the
 * SU2 International Developers Society <www.su2devsociety.org>
 * with selected contributions from the open-source community.
 *
 * The main research teams contributing to the current release are:
 *  - Prof. Juan J. Alonso's group at Stanford University.
 *  - Prof. Piero Colonna's group at Delft University of Technology.
 *  - Prof. Nicolas R. Gauger's group at Kaiserslautern University of Technology.
 *  - Prof. Alberto Guardone's group at Polytechnic University of Milan.
 *  - Prof. Rafael Palacios' group at Imperial College London.
 *  - Prof. Vincent Terrapon's group at the University of Liege.
 *  - Prof. Edwin van der Weide's group at the University of Twente.
 *  - Lab. of New Concepts in Aeronautics at Tech. Institute of Aeronautics.
 *
 * Copyright 2012-2019, Francisco D. Palacios, Thomas D. Economon,
 *                      Tim Albring, and the SU2 contributors.
 *
 * SU2 is free software; you can redistribute it and/or
 * modify it under the terms of the GNU Lesser General Public
 * License as published by the Free Software Foundation; either
 * version 2.1 of the License, or (at your option) any later version.
 *
 * SU2 is distributed in the hope that it will be useful,
 * but WITHOUT ANY WARRANTY; without even the implied warranty of
 * MERCHANTABILITY or FITNESS FOR A PARTICULAR PURPOSE. See the GNU
 * Lesser General Public License for more details.
 *
 * You should have received a copy of the GNU Lesser General Public
 * License along with SU2. If not, see <http://www.gnu.org/licenses/>.
 */

#pragma once

inline su2double CNumerics::Determinant_3x3(su2double A00,
                                            su2double A01,
                                            su2double A02,
                                            su2double A10,
                                            su2double A11,
                                            su2double A12,
                                            su2double A20,
                                            su2double A21,
                                            su2double A22) {
  
  return A00*(A11*A22-A12*A21) - A01*(A10*A22-A12*A20) + A02*(A10*A21-A11*A20);
  
}

inline void CNumerics::Compute_Mass_Matrix(CElement *element_container, CConfig *config) { }

inline void CNumerics::Compute_Dead_Load(CElement *element_container, CConfig *config) { }

inline void CNumerics::Compute_Tangent_Matrix(CElement *element_container, CConfig *config) { }

inline void CFEAElasticity::Compute_Tangent_Matrix(CElement *element_container, CConfig *config) { }

inline void CNumerics::Compute_MeanDilatation_Term(CElement *element_container, CConfig *config) { }

inline void CFEAElasticity::Compute_MeanDilatation_Term(CElement *element_container, CConfig *config) { }

inline void CNumerics::Compute_NodalStress_Term(CElement *element_container, CConfig *config) { }

inline void CFEAElasticity::Compute_NodalStress_Term(CElement *element_container, CConfig *config) { }

inline void CNumerics::Compute_Averaged_NodalStress(CElement *element_container, CConfig *config) { }

inline void CFEAElasticity::Compute_Averaged_NodalStress(CElement *element_container, CConfig *config) { }

inline void CNumerics::Compute_Plane_Stress_Term(CElement *element_container, CConfig *config) { }

inline void CFEAElasticity::Compute_Plane_Stress_Term(CElement *element_container, CConfig *config) { }

inline void CFEANonlinearElasticity::Compute_Plane_Stress_Term(CElement *element_container, CConfig *config) { }

inline su2double CFEANonlinearElasticity::deltaij(unsigned short iVar, unsigned short jVar) {
	if (iVar == jVar) return 1.0; else return 0.0;
}

inline void CNumerics::SetElement_Properties(CElement *element_container, CConfig *config){ }

inline void CNumerics::ReadDV(CConfig *config){ }

inline void CNumerics::Set_DV_Val(unsigned short i_DV, su2double val_DV) { }

inline su2double CNumerics::Get_DV_Val(unsigned short i_DV) { return 0.0; }

inline void CFEAElasticity::Set_DV_Val(unsigned short i_DV, su2double val_DV){ DV_Val[i_DV] = val_DV;}

inline su2double CFEAElasticity::Get_DV_Val(unsigned short i_DV){ return DV_Val[i_DV]; }

inline void CNumerics::Add_MaxwellStress(CElement *element_container, CConfig *config){ }

inline void CFEAElasticity::Add_MaxwellStress(CElement *element_container, CConfig *config){ }

inline void CNumerics::SetElectric_Properties(CElement *element_container, CConfig *config) { }

inline void CFEAElasticity::SetElectric_Properties(CElement *element_container, CConfig *config) { }

inline void CNumerics::Set_ElectricField(unsigned short i_DV, su2double val_EField){ }

inline void CFEAElasticity::Set_ElectricField(unsigned short i_DV, su2double val_EField){ }

inline void CFEANonlinearElasticity::Set_ElectricField(unsigned short i_DV, su2double val_EField){ 
  EField_Ref_Mod[i_DV] = val_EField; }

inline void CNumerics::Set_YoungModulus(unsigned short i_DV, su2double val_Young){ }

inline void CNumerics::SetMaterial_Properties(unsigned short iVal, su2double val_E, su2double val_Nu){ }

inline void CNumerics::SetMaterial_Density(unsigned short iVal, su2double val_Rho, su2double val_Rho_DL){ }

inline void CFEAElasticity::Set_YoungModulus(unsigned short i_DV, su2double val_Young){
  E_i[0] = val_Young; 
}

inline void CFEANonlinearElasticity::Set_YoungModulus(unsigned short i_DV, su2double val_Young){ 
  E_i[0] = val_Young; 
}

inline void CFEAElasticity::SetMaterial_Properties(unsigned short iVal, su2double val_E, su2double val_Nu){ 
  E_i[iVal] = val_E; 
  Nu_i[iVal] = val_Nu; 
}

inline void CFEANonlinearElasticity::SetMaterial_Properties(unsigned short iVal, su2double val_E, su2double val_Nu){ 
  E_i[iVal] = val_E; 
  Nu_i[iVal] = val_Nu; 
}

inline void CFEAElasticity::SetMaterial_Density(unsigned short iVal, su2double val_Rho, su2double val_Rho_DL){ 
  Rho_s_i[iVal] = val_Rho; 
  Rho_s_DL_i[iVal] = val_Rho_DL;}

inline void CFEANonlinearElasticity::SetMaterial_Density(unsigned short iVal, su2double val_Rho, su2double val_Rho_DL){ 
  Rho_s_i[iVal] = val_Rho; 
  Rho_s_DL_i[iVal] = val_Rho_DL;}

inline void CNumerics::Compute_Constitutive_Matrix(CElement *element_container, CConfig *config) { }

inline void CFEAElasticity::Compute_Constitutive_Matrix(CElement *element_container, CConfig *config) { }

inline void CFEANonlinearElasticity::Compute_Constitutive_Matrix(CElement *element_container, CConfig *config) { }

inline void CNumerics::Compute_Stress_Tensor(CElement *element_container, CConfig *config) { }

inline void CFEAElasticity::Compute_Stress_Tensor(CElement *element_container, CConfig *config) { }

inline void CFEANonlinearElasticity::Compute_Stress_Tensor(CElement *element_container, CConfig *config) { }

inline void CFEAElasticity::Compute_Lame_Parameters(void) {
  Mu     = E / (2.0*(1.0 + Nu));
  Lambda = Nu*E/((1.0+Nu)*(1.0-2.0*Nu));
  Kappa  = Lambda + (2/3)*Mu;
}

inline void CNumerics::ComputeResidual(su2double *val_residual, CConfig *config) { }

inline void CNumerics::ComputeResidual(su2double *val_residual_i, su2double *val_residual_j) { }

inline void CNumerics::ComputeResidual(su2double *val_residual_i, su2double *val_residual_j, CConfig *config) { }

inline void CNumerics::ComputeResidual(su2double **val_Jacobian_i, su2double **val_Jacobian_j, CConfig *config) { }

inline void CNumerics::ComputeResidual(su2double *val_residual, su2double **val_Jacobian_i, su2double **val_Jacobian_j, 
                                   CConfig *config) { }

inline void CNumerics::ComputeResidual(su2double *val_residual, su2double **val_Jacobian_i, su2double **val_Jacobian_j,
                                   su2double **val_JacobianMeanFlow_i, su2double **val_JacobianMeanFlow_j, CConfig *config) { }

inline void CNumerics::ComputeResidual(su2double *val_resconv, su2double *val_resvisc, su2double **val_Jacobian_i, 
                   su2double **val_Jacobian_j, CConfig *config) { }

inline void CNumerics::ComputeResidual(su2double *val_residual_i, su2double *val_residual_j, 
                   su2double **val_Jacobian_ii, su2double **val_Jacobian_ij, 
                   su2double **val_Jacobian_ji, su2double **val_Jacobian_jj, CConfig *config) { }
              
inline void CNumerics::ComputeResidual(su2double *val_resconv_i, su2double *val_resvisc_i, su2double *val_resconv_j, 
                   su2double *val_resvisc_j, su2double **val_Jacobian_ii, su2double **val_Jacobian_ij, 
                   su2double **val_Jacobian_ji, su2double **val_Jacobian_jj, CConfig *config) { }
              
inline void CNumerics::ComputeResidual(su2double **val_stiffmatrix_elem, CConfig *config) { }

inline void CNumerics::GetEq_Rxn_Coefficients(su2double **EqnRxnConstants, CConfig *config) { };
                            
inline void CNumerics::ComputeResidual(su2double *val_residual, su2double **val_Jacobian_i, CConfig *config) { }

inline void CNumerics::ComputeResidual_TransLM(su2double *val_residual, su2double **val_Jacobian_i, su2double **val_Jacobian_j, CConfig *config, su2double &gamma_sep) {}

inline void CNumerics::ComputeResidual_Axisymmetric(su2double *val_residual, CConfig *config) { }

inline void CNumerics::ComputeResidual_Axisymmetric_ad(su2double *val_residual, su2double *val_residuald, CConfig *config) { }

inline void CNumerics::SetJacobian_Axisymmetric(su2double **val_Jacobian_i, CConfig *config) { }

inline void CNumerics::ComputeVibRelaxation(su2double *val_residual, su2double **val_Jacobian_i, CConfig *config) { }

inline void CNumerics::ComputeChemistry(su2double *val_residual, su2double **val_Jacobian_i, CConfig *config) { }

inline void CNumerics::GetKeqConstants(su2double *A, unsigned short val_reaction, CConfig *config) { }

inline su2double CNumerics::GetPrecond_Beta() { return 0; }

inline void CNumerics::SetUndivided_Laplacian(su2double *val_und_lapl_i, su2double *val_und_lapl_j) {
  Und_Lapl_i = val_und_lapl_i; 
  Und_Lapl_j = val_und_lapl_j; 
}

inline void CNumerics::SetSensor( su2double val_sensor_i, su2double val_sensor_j) {
  Sensor_i = val_sensor_i;
  Sensor_j = val_sensor_j;
}

inline void CNumerics::SetConservative(su2double *val_u_i, su2double *val_u_j) {
  U_i = val_u_i;
  U_j = val_u_j;
}

inline void CNumerics::SetConservative_ZeroOrder(su2double *val_u_i, su2double *val_u_j) {
  UZeroOrder_i = val_u_i;
  UZeroOrder_j = val_u_j;
}

inline void CNumerics::SetPrimitive(su2double *val_v_i, su2double *val_v_j) {
  V_i = val_v_i;
  V_j = val_v_j;
}

inline void CNumerics::SetSecondary(su2double *val_s_i, su2double *val_s_j) {
    S_i = val_s_i;
    S_j = val_s_j;
}

inline void CNumerics::SetConservative(su2double *val_u_0, su2double *val_u_1, su2double *val_u_2) {
  U_0 = val_u_0;
  U_1 = val_u_1;
  U_2 = val_u_2;
}

inline void CNumerics::SetConservative(su2double *val_u_0, su2double *val_u_1, su2double *val_u_2, su2double *val_u_3) {
  U_0 = val_u_0;
  U_1 = val_u_1;
  U_2 = val_u_2;
  U_3 = val_u_3;
}

inline void CNumerics::SetVelocity2_Inf(su2double velocity2) {
  vel2_inf = velocity2;
}

inline void CNumerics::SetVorticity(su2double *val_vorticity_i, su2double *val_vorticity_j) {
  Vorticity_i = val_vorticity_i;
  Vorticity_j = val_vorticity_j;
}

inline void CNumerics::SetStrainMag(su2double val_strainmag_i, su2double val_strainmag_j) {
  StrainMag_i = val_strainmag_i;
  StrainMag_j = val_strainmag_j;
}

inline void CNumerics::SetTimeStep(su2double val_timestep) {TimeStep = val_timestep;}

inline void CNumerics::SetLaminarViscosity(su2double val_lam_viscosity_i, su2double val_lam_viscosity_j) {
  Laminar_Viscosity_i = val_lam_viscosity_i;
  Laminar_Viscosity_j = val_lam_viscosity_j;
}

inline void CNumerics::SetThermalConductivity(su2double val_therm_conductivity_i, su2double val_therm_conductivity_j) {
  Thermal_Conductivity_i = val_therm_conductivity_i;
  Thermal_Conductivity_j = val_therm_conductivity_j;
}

inline void CNumerics::SetThermalConductivity_ve(su2double val_therm_conductivity_ve_i, su2double val_therm_conductivity_ve_j) {
  Thermal_Conductivity_ve_i = val_therm_conductivity_ve_i;
  Thermal_Conductivity_ve_j = val_therm_conductivity_ve_j;
}

inline void CNumerics::SetThermalDiffusivity(su2double val_thermal_diffusivity_i,su2double val_thermal_diffusivity_j) {
  Thermal_Diffusivity_i = val_thermal_diffusivity_i;
  Thermal_Diffusivity_j = val_thermal_diffusivity_j;
}

inline void CNumerics::SetDiffusionCoeff(su2double* val_diffusioncoeff_i, su2double* val_diffusioncoeff_j) {
  Diffusion_Coeff_i = val_diffusioncoeff_i;
  Diffusion_Coeff_j = val_diffusioncoeff_j;
}

inline void CNumerics::SetEddyViscosity(su2double val_eddy_viscosity_i, su2double val_eddy_viscosity_j) {
  Eddy_Viscosity_i = val_eddy_viscosity_i;
  Eddy_Viscosity_j = val_eddy_viscosity_j;
}

inline void CNumerics::SetPoisson_Coeff(su2double val_Poisson_Coeff_i,su2double val_Poisson_Coeff_j) {
  Poisson_Coeff_i = val_Poisson_Coeff_i;
  Poisson_Coeff_j = val_Poisson_Coeff_j;
}

inline void CNumerics::SetPoissonval(su2double val_Poisson_i,su2double val_Poisson_j) {
  Poissonval_i = val_Poisson_i;
  Poissonval_j = val_Poisson_j;
}

inline void CNumerics::SetIntermittency(su2double intermittency_in) { }

inline void CNumerics::SetProduction(su2double val_production) { }

inline void CNumerics::SetDestruction(su2double val_destruction) { }

inline void CNumerics::SetCrossProduction(su2double val_crossproduction) { }

inline su2double CNumerics::GetProduction(void) { return 0; }

inline su2double CNumerics::GetDestruction(void) { return 0; }

inline su2double CNumerics::GetCrossProduction(void) { return 0; }

inline su2double CNumerics::GetGammaBC(void) { return 0.0; }

inline void CNumerics::SetTurbKineticEnergy(su2double val_turb_ke_i, su2double val_turb_ke_j) {
  turb_ke_i = val_turb_ke_i;
  turb_ke_j = val_turb_ke_j;
}

inline void CNumerics::SetDistance(su2double val_dist_i, su2double val_dist_j) {
  dist_i = val_dist_i;
  dist_j = val_dist_j;
}

inline void CNumerics::SetAdjointVar(su2double *val_psi_i, su2double *val_psi_j) {
  Psi_i = val_psi_i;
  Psi_j = val_psi_j;
}

inline void CNumerics::SetAdjointVarGradient(su2double **val_psivar_grad_i, su2double **val_psivar_grad_j) {
  PsiVar_Grad_i = val_psivar_grad_i;
  PsiVar_Grad_j = val_psivar_grad_j;
}

inline void CNumerics::SetTurbVar(su2double *val_turbvar_i, su2double *val_turbvar_j) {
  TurbVar_i = val_turbvar_i;
  TurbVar_j = val_turbvar_j;
}

inline void CNumerics::SetTransVar(su2double *val_transvar_i, su2double *val_transvar_j) {
  TransVar_i = val_transvar_i;
  TransVar_j = val_transvar_j;
}

inline void CNumerics::SetTurbVarGradient(su2double **val_turbvar_grad_i, su2double **val_turbvar_grad_j) {
  TurbVar_Grad_i = val_turbvar_grad_i;
  TurbVar_Grad_j = val_turbvar_grad_j;
}

inline void CNumerics::SetTransVarGradient(su2double **val_transvar_grad_i, su2double **val_transvar_grad_j) {
  TransVar_Grad_i = val_transvar_grad_i;
  TransVar_Grad_j = val_transvar_grad_j;
}

inline void CNumerics::SetPrimVarGradient(su2double **val_primvar_grad_i, su2double **val_primvar_grad_j) {
  PrimVar_Grad_i = val_primvar_grad_i;
  PrimVar_Grad_j = val_primvar_grad_j;
}


inline void CNumerics::SetConsVarGradient(su2double **val_consvar_grad_i, su2double **val_consvar_grad_j) {
  ConsVar_Grad_i = val_consvar_grad_i;
  ConsVar_Grad_j = val_consvar_grad_j;
}

inline void CNumerics::SetConsVarGradient(su2double **val_consvar_grad_0, su2double **val_consvar_grad_1, su2double **val_consvar_grad_2) {
  ConsVar_Grad_0 = val_consvar_grad_0;
  ConsVar_Grad_1 = val_consvar_grad_1;
  ConsVar_Grad_2 = val_consvar_grad_2;
}

inline void CNumerics::SetConsVarGradient(su2double **val_consvar_grad_0, su2double **val_consvar_grad_1, su2double **val_consvar_grad_2, su2double **val_consvar_grad_3) {
  ConsVar_Grad_0 = val_consvar_grad_0;
  ConsVar_Grad_1 = val_consvar_grad_1;
  ConsVar_Grad_2 = val_consvar_grad_2;
  ConsVar_Grad_3 = val_consvar_grad_3;
}

inline void CNumerics::SetConsVarGradient(su2double **val_consvar_grad) {
  ConsVar_Grad = val_consvar_grad;
}

inline void CNumerics::SetCoord(su2double *val_coord_i, su2double *val_coord_j) {
  Coord_i = val_coord_i;
  Coord_j = val_coord_j;
}

inline void CNumerics::SetCoord(su2double *val_coord_0, su2double *val_coord_1, 
                   su2double *val_coord_2) {
  Coord_0 = val_coord_0;
  Coord_1 = val_coord_1;
  Coord_2 = val_coord_2;
}

inline void CNumerics::SetCoord(su2double *val_coord_0, su2double *val_coord_1, 
                   su2double *val_coord_2, su2double *val_coord_3) {
  Coord_0 = val_coord_0;
  Coord_1 = val_coord_1;
  Coord_2 = val_coord_2;
  Coord_3 = val_coord_3;  
}

inline void CNumerics::SetGridVel(su2double *val_gridvel_i, su2double *val_gridvel_j) {
  GridVel_i = val_gridvel_i;
  GridVel_j = val_gridvel_j;
}

inline void CNumerics::SetWindGust(su2double *val_windgust_i, su2double *val_windgust_j) {
  WindGust_i = val_windgust_i;
  WindGust_j = val_windgust_j;
}

inline void CNumerics::SetWindGustDer(su2double *val_windgustder_i, su2double *val_windgustder_j) {
  WindGustDer_i = val_windgustder_i;
  WindGustDer_j = val_windgustder_j;
}

inline void CNumerics::SetPressure(su2double val_pressure_i, su2double val_pressure_j) {
  Pressure_i = val_pressure_i;
  Pressure_j = val_pressure_j;
}

inline void CNumerics::SetDensity(su2double val_densityinc_i, su2double val_densityinc_j) {
  DensityInc_i = val_densityinc_i;
  DensityInc_j = val_densityinc_j;
}

inline void CNumerics::SetBetaInc2(su2double val_betainc2_i, su2double val_betainc2_j) {
  BetaInc2_i = val_betainc2_i;
  BetaInc2_j = val_betainc2_j;
}

inline void CNumerics::SetSoundSpeed(su2double val_soundspeed_i, su2double val_soundspeed_j) {
  SoundSpeed_i = val_soundspeed_i;
  SoundSpeed_j = val_soundspeed_j;
}

inline void CNumerics::SetEnthalpy(su2double val_enthalpy_i, su2double val_enthalpy_j) {
  Enthalpy_i = val_enthalpy_i;
  Enthalpy_j = val_enthalpy_j;
}

inline void CNumerics::SetLambda(su2double val_lambda_i, su2double val_lambda_j) {
  Lambda_i = val_lambda_i;
  Lambda_j = val_lambda_j;
}

inline void CNumerics::SetNeighbor(unsigned short val_neighbor_i, unsigned short val_neighbor_j) {
  Neighbor_i = val_neighbor_i;
  Neighbor_j = val_neighbor_j;
}

inline void CNumerics::SetTurbAdjointVar(su2double *val_turbpsivar_i, su2double *val_turbpsivar_j) {
  TurbPsi_i = val_turbpsivar_i;
  TurbPsi_j = val_turbpsivar_j;
}

inline void CNumerics::SetTurbAdjointGradient(su2double **val_turbpsivar_grad_i, su2double **val_turbpsivar_grad_j) {
  TurbPsi_Grad_i = val_turbpsivar_grad_i;
  TurbPsi_Grad_j = val_turbpsivar_grad_j;
}

inline void CNumerics::SetTemperature(su2double val_temp_i, su2double val_temp_j) {
  Temp_i = val_temp_i;
  Temp_j = val_temp_j;
}

inline void CNumerics::SetAuxVarGrad(su2double *val_auxvargrad_i, su2double *val_auxvargrad_j) {
  AuxVar_Grad_i = val_auxvargrad_i;
  AuxVar_Grad_j = val_auxvargrad_j;
}

inline void CNumerics::SetNormal(su2double *val_normal) { Normal = val_normal; }

inline void CNumerics::SetVolume(su2double val_volume) { Volume = val_volume; }

inline void CNumerics::SetDissipation(su2double diss_i, su2double diss_j) {
  Dissipation_i = diss_i;
  Dissipation_j = diss_j;
}

inline su2double CNumerics::GetDissipation(){
  return Dissipation_ij;
}

inline void CNumerics::SetSourcePoisson(su2double val_Source_Term) { Source_Term = val_Source_Term; }

inline void CSourcePieceWise_TurbSST::SetF1blending(su2double val_F1_i, su2double val_F1_j) { 
  F1_i = val_F1_i; 
  F1_j = val_F1_j;
}

inline void CSourcePieceWise_TurbSST::SetF2blending(su2double val_F2_i, su2double val_F2_j) { 
  F2_i = val_F2_i; 
  F2_j = val_F2_j;
}

inline void CSourcePieceWise_TurbSST::SetCrossDiff(su2double val_CDkw_i, su2double val_CDkw_j) {
  CDkw_i = val_CDkw_i;
  CDkw_j = val_CDkw_j;
}      

inline void CSourcePieceWise_TurbSA::SetIntermittency(su2double intermittency_in) { intermittency = intermittency_in; }

inline void CSourcePieceWise_TurbSA::SetProduction(su2double val_production) { Production = val_production; }

inline void CSourcePieceWise_TurbSA::SetDestruction(su2double val_destruction) { Destruction = val_destruction; }

inline void CSourcePieceWise_TurbSA::SetCrossProduction(su2double val_crossproduction) { CrossProduction = val_crossproduction; }

inline su2double CSourcePieceWise_TurbSA::GetProduction(void) { return Production; }

inline su2double CSourcePieceWise_TurbSA::GetGammaBC(void) { return gamma_BC; }

inline su2double CSourcePieceWise_TurbSA::GetDestruction(void) { return Destruction; }

inline su2double CSourcePieceWise_TurbSA::GetCrossProduction(void) { return CrossProduction; }

inline void CSourcePieceWise_TurbSA_E::SetIntermittency(su2double intermittency_in) { intermittency = intermittency_in; }

inline void CSourcePieceWise_TurbSA_E::SetProduction(su2double val_production) { Production = val_production; }

inline void CSourcePieceWise_TurbSA_E::SetDestruction(su2double val_destruction) { Destruction = val_destruction; }

inline void CSourcePieceWise_TurbSA_E::SetCrossProduction(su2double val_crossproduction) { CrossProduction = val_crossproduction; }

inline su2double CSourcePieceWise_TurbSA_E::GetProduction(void) { return Production; }

inline su2double CSourcePieceWise_TurbSA_E::GetDestruction(void) { return Destruction; }

inline su2double CSourcePieceWise_TurbSA_E::GetCrossProduction(void) { return CrossProduction; }

inline void CSourcePieceWise_TurbSA_E_COMP::SetIntermittency(su2double intermittency_in) { intermittency = intermittency_in; }

inline void CSourcePieceWise_TurbSA_E_COMP::SetProduction(su2double val_production) { Production = val_production; }

inline void CSourcePieceWise_TurbSA_E_COMP::SetDestruction(su2double val_destruction) { Destruction = val_destruction; }

inline void CSourcePieceWise_TurbSA_E_COMP::SetCrossProduction(su2double val_crossproduction) { CrossProduction = val_crossproduction; }

inline su2double CSourcePieceWise_TurbSA_E_COMP::GetProduction(void) { return Production; }

inline su2double CSourcePieceWise_TurbSA_E_COMP::GetDestruction(void) { return Destruction; }

inline su2double CSourcePieceWise_TurbSA_E_COMP::GetCrossProduction(void) { return CrossProduction; }

inline void CSourcePieceWise_TurbSA_COMP::SetIntermittency(su2double intermittency_in) { intermittency = intermittency_in; }

inline void CSourcePieceWise_TurbSA_COMP::SetProduction(su2double val_production) { Production = val_production; }

inline void CSourcePieceWise_TurbSA_COMP::SetDestruction(su2double val_destruction) { Destruction = val_destruction; }

inline void CSourcePieceWise_TurbSA_COMP::SetCrossProduction(su2double val_crossproduction) { CrossProduction = val_crossproduction; }

inline su2double CSourcePieceWise_TurbSA_COMP::GetProduction(void) { return Production; }

inline su2double CSourcePieceWise_TurbSA_COMP::GetDestruction(void) { return Destruction; }

inline su2double CSourcePieceWise_TurbSA_COMP::GetCrossProduction(void) { return CrossProduction; }

inline void CSourcePieceWise_TurbSA_Neg::SetIntermittency(su2double intermittency_in) { intermittency = intermittency_in; }

inline void CSourcePieceWise_TurbSA_Neg::SetProduction(su2double val_production) { Production = val_production; }

inline void CSourcePieceWise_TurbSA_Neg::SetDestruction(su2double val_destruction) { Destruction = val_destruction; }

inline void CSourcePieceWise_TurbSA_Neg::SetCrossProduction(su2double val_crossproduction) { CrossProduction = val_crossproduction; }

inline su2double CSourcePieceWise_TurbSA_Neg::GetProduction(void) { return Production; }

inline su2double CSourcePieceWise_TurbSA_Neg::GetDestruction(void) { return Destruction; }

inline su2double CSourcePieceWise_TurbSA_Neg::GetCrossProduction(void) { return CrossProduction; }

inline su2double CUpwTurkel_Flow::GetPrecond_Beta() { return Beta; }

inline void CNumerics::ComputeResidual(su2double **val_Jacobian_i, su2double *val_Jacobian_mui, su2double ***val_Jacobian_gradi, CConfig *config) { }

inline void CNumerics::ComputeResidual(su2double **val_Jacobian_i, su2double *val_Jacobian_mui, su2double ***val_Jacobian_gradi, 
                  su2double **val_Jacobian_j, su2double *val_Jacobian_muj, su2double ***val_Jacobian_gradj, CConfig *config) { }

inline void CNumerics::SetTauWall(su2double val_tauwall_i, su2double val_tauwall_j) { }

inline void CAvgGrad_Base::SetTauWall(su2double val_tauwall_i, su2double val_tauwall_j) {
  TauWall_i = val_tauwall_i;
  TauWall_j = val_tauwall_j;
}

<<<<<<< HEAD
inline void CAvgGradCorrected_Flow::SetTauWall(su2double val_tauwall_i, su2double val_tauwall_j) {
  TauWall_i = val_tauwall_i;
  TauWall_j = val_tauwall_j;
}


inline void CPressure_Poisson::SetInvMomCoeff(su2double *val_Mom_Coeff_i, su2double *val_Mom_Coeff_j) { 
  Mom_Coeff_i = val_Mom_Coeff_i;
  Mom_Coeff_j = val_Mom_Coeff_j;
}


inline void CAvgGradCorrected_Poisson::SetInvMomCoeff(su2double *val_Mom_Coeff_i, su2double *val_Mom_Coeff_j) { 
  Mom_Coeff_i = val_Mom_Coeff_i;
  Mom_Coeff_j = val_Mom_Coeff_j;
}


inline void CAvgGrad_Poisson::SetInvMomCoeff(su2double *val_Mom_Coeff_i, su2double *val_Mom_Coeff_j) { 
  Mom_Coeff_i = val_Mom_Coeff_i;
  Mom_Coeff_j = val_Mom_Coeff_j;
}
=======
inline su2double CAvgGrad_Base::GetStressTensor(unsigned short iDim, unsigned short jDim) const {
  return tau[iDim][jDim];
}

inline su2double CAvgGrad_Base::GetHeatFluxVector(unsigned short iDim) const {
  return heat_flux_vector[iDim];
}

inline void CNumerics::SetUsing_UQ(bool val_using_uq) { using_uq = val_using_uq; }
>>>>>>> 284b2a5b
<|MERGE_RESOLUTION|>--- conflicted
+++ resolved
@@ -594,12 +594,15 @@
   TauWall_j = val_tauwall_j;
 }
 
-<<<<<<< HEAD
-inline void CAvgGradCorrected_Flow::SetTauWall(su2double val_tauwall_i, su2double val_tauwall_j) {
-  TauWall_i = val_tauwall_i;
-  TauWall_j = val_tauwall_j;
-}
-
+inline su2double CAvgGrad_Base::GetStressTensor(unsigned short iDim, unsigned short jDim) const {
+  return tau[iDim][jDim];
+}
+
+inline su2double CAvgGrad_Base::GetHeatFluxVector(unsigned short iDim) const {
+  return heat_flux_vector[iDim];
+}
+
+inline void CNumerics::SetUsing_UQ(bool val_using_uq) { using_uq = val_using_uq; }
 
 inline void CPressure_Poisson::SetInvMomCoeff(su2double *val_Mom_Coeff_i, su2double *val_Mom_Coeff_j) { 
   Mom_Coeff_i = val_Mom_Coeff_i;
@@ -616,15 +619,4 @@
 inline void CAvgGrad_Poisson::SetInvMomCoeff(su2double *val_Mom_Coeff_i, su2double *val_Mom_Coeff_j) { 
   Mom_Coeff_i = val_Mom_Coeff_i;
   Mom_Coeff_j = val_Mom_Coeff_j;
-}
-=======
-inline su2double CAvgGrad_Base::GetStressTensor(unsigned short iDim, unsigned short jDim) const {
-  return tau[iDim][jDim];
-}
-
-inline su2double CAvgGrad_Base::GetHeatFluxVector(unsigned short iDim) const {
-  return heat_flux_vector[iDim];
-}
-
-inline void CNumerics::SetUsing_UQ(bool val_using_uq) { using_uq = val_using_uq; }
->>>>>>> 284b2a5b
+}