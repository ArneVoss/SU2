--- conflicted
+++ resolved
@@ -83,13 +83,9 @@
 CNumerics::ResidualType<> CUpwAUSM_NEMO::ComputeResidual(const CConfig *config) {
 
   unsigned short iDim, iVar, jVar, iSpecies;
-<<<<<<< HEAD
-
-  su2double rho_i, rho_j, Ru, e_ve_i, e_ve_j, mL, mR, mLP, mRM, mF, pLP, pRM, pF, Phi;
-=======
+
   su2double rho_i, rho_j, Ru,
   e_ve_i, e_ve_j, mL, mR, mLP, mRM, mF, pLP, pRM, pF, Phi;
->>>>>>> ecb9f5c7
 
   /*--- Compute geometric quantities ---*/
   Area = GeometryToolbox::Norm(nDim, Normal);
@@ -288,10 +284,6 @@
   }
   /*********************************************************/
 
-<<<<<<< HEAD
-=======
-
->>>>>>> ecb9f5c7
   // if (implicit){
 
   //   auto& Ms   = fluidmodel->GetSpeciesMolarMass();
