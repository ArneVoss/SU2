--- conflicted
+++ resolved
@@ -1,4 +1,4 @@
-﻿/*!
+/*!
  * \file integration_structure.cpp
  * \brief This subroutine includes the space and time integration structure
  * \author F. Palacios, T. Economon
@@ -65,7 +65,6 @@
   unsigned short iMarker, KindBC;
   
   unsigned short MainSolver = config->GetContainerPosition(RunTime_EqSystem);
-<<<<<<< HEAD
   bool dual_time = ((config->GetUnsteady_Simulation() == DT_STEPPING_1ST) ||
                     (config->GetUnsteady_Simulation() == DT_STEPPING_2ND));
   bool cold_flow = config->GetCOLD_FLOW();
@@ -89,10 +88,6 @@
       config->SetCOLD_FLOW(false);
     }
   }
-=======
-  bool dual_time = ((config->GetTime_Marching() == DT_STEPPING_1ST) ||
-                    (config->GetTime_Marching() == DT_STEPPING_2ND));
->>>>>>> ced897be
 
   /*--- Compute inviscid residuals ---*/
   
@@ -502,137 +497,6 @@
 
 }
 
-<<<<<<< HEAD
-void CIntegration::Convergence_Monitoring(CGeometry *geometry, CConfig *config, unsigned long Iteration,
-                                          su2double monitor, unsigned short iMesh) {
-  
-  unsigned short iCounter;
-
-  /*--- Initialize some variables for controlling the output frequency. ---*/
-  
-  bool DualTime_Iteration = false;
-  unsigned long iIntIter = config->GetIntIter();
-  unsigned long iExtIter = config->GetExtIter();
-  bool Unsteady = ((config->GetUnsteady_Simulation() == DT_STEPPING_1ST) ||
-                   (config->GetUnsteady_Simulation() == DT_STEPPING_2ND));
-  bool In_NoDualTime = (!DualTime_Iteration && (iExtIter % config->GetWrt_Con_Freq() == 0));
-  bool In_DualTime_0 = (DualTime_Iteration && (iIntIter % config->GetWrt_Con_Freq_DualTime() == 0));
-  bool In_DualTime_1 = (!DualTime_Iteration && Unsteady);
-  bool In_DualTime_2 = (Unsteady && DualTime_Iteration && (iExtIter % config->GetWrt_Con_Freq() == 0));
-  bool In_DualTime_3 = (Unsteady && !DualTime_Iteration && (iExtIter % config->GetWrt_Con_Freq() == 0));
-  
-  if ((In_NoDualTime || In_DualTime_0 || In_DualTime_1) && (In_NoDualTime || In_DualTime_2 || In_DualTime_3)) {
-    
-    bool Already_Converged = Convergence;
-    
-    /*--- Cauchy based convergence criteria ---*/
-    
-    if (config->GetConvCriteria() == CAUCHY) {
-      
-      /*--- Initialize at the fist iteration ---*/
-      
-      if (Iteration  == 0) {
-        Cauchy_Value = 0.0;
-        Cauchy_Counter = 0;
-        for (iCounter = 0; iCounter < config->GetCauchy_Elems(); iCounter++)
-          Cauchy_Serie[iCounter] = 0.0;
-      }
-      
-      Old_Func = New_Func;
-      New_Func = monitor;
-      Cauchy_Func = fabs(New_Func - Old_Func);
-      
-      Cauchy_Serie[Cauchy_Counter] = Cauchy_Func;
-      Cauchy_Counter++;
-      
-      if (Cauchy_Counter == config->GetCauchy_Elems()) Cauchy_Counter = 0;
-      
-      Cauchy_Value = 1;
-      if (Iteration  >= config->GetCauchy_Elems()) {
-        Cauchy_Value = 0;
-        for (iCounter = 0; iCounter < config->GetCauchy_Elems(); iCounter++)
-          Cauchy_Value += Cauchy_Serie[iCounter];
-      }
-      
-      if (Cauchy_Value >= config->GetCauchy_Eps()) { Convergence = false; Convergence_FullMG = false; }
-      else { Convergence = true; Convergence_FullMG = true; }
-      
-    }
-    
-    /*--- Residual based convergence criteria ---*/
-    
-    if (config->GetConvCriteria() == RESIDUAL) {
-      
-      /*--- Compute the initial value ---*/
-      
-      if (Iteration == config->GetStartConv_Iter() ) InitResidual = monitor;
-      if (monitor > InitResidual) InitResidual = monitor;
-
-      SetOrderResReduction(abs(InitResidual-monitor));
-
-      /*--- Check the convergence ---*/
-      
-      if (((fabs(InitResidual - monitor) >= config->GetOrderMagResidual()) && (monitor < InitResidual))  ||
-          (monitor <= config->GetMinLogResidual())) { Convergence = true; Convergence_FullMG = true; }
-      else { Convergence = false; Convergence_FullMG = false; }
-      
-    }
-    
-    /*--- Do not apply any convergence criteria of the number
-     of iterations is less than a particular value ---*/
-    
-    if (Iteration < config->GetStartConv_Iter()) {
-      Convergence = false;
-      Convergence_FullMG = false;
-    }
-    
-    if (Already_Converged) { Convergence = true; Convergence_FullMG = true; }
-    
-    
-    /*--- Apply the same convergence criteria to all the processors ---*/
-    
-#ifdef HAVE_MPI
-    
-    unsigned short *sbuf_conv = NULL, *rbuf_conv = NULL;
-    sbuf_conv = new unsigned short[1]; sbuf_conv[0] = 0;
-    rbuf_conv = new unsigned short[1]; rbuf_conv[0] = 0;
-    
-    /*--- Convergence criteria ---*/
-    
-    sbuf_conv[0] = Convergence;
-    SU2_MPI::Reduce(sbuf_conv, rbuf_conv, 1, MPI_UNSIGNED_SHORT, MPI_SUM, MASTER_NODE, MPI_COMM_WORLD);
-    
-    /*-- Compute global convergence criteria in the master node --*/
-    
-    sbuf_conv[0] = 0;
-    if (rank == MASTER_NODE) {
-      if (rbuf_conv[0] == size) sbuf_conv[0] = 1;
-      else sbuf_conv[0] = 0;
-    }
-    
-    SU2_MPI::Bcast(sbuf_conv, 1, MPI_UNSIGNED_SHORT, MASTER_NODE, MPI_COMM_WORLD);
-    
-    if (sbuf_conv[0] == 1) { Convergence = true; Convergence_FullMG = true; }
-    else { Convergence = false; Convergence_FullMG = false; }
-    
-    delete [] sbuf_conv;
-    delete [] rbuf_conv;
-    
-#endif
-    
-    /*--- Stop the simulation in case a nan appears, do not save the solution ---*/
-    
-    if (monitor != monitor) {
-      SU2_MPI::Error("SU2 has diverged (NaN detected).", CURRENT_FUNCTION);
-    }
-    
-    if (config->GetFinestMesh() != MESH_0 ) Convergence = false;
-    
-  }
-  
-}
-=======
->>>>>>> ced897be
 
 void CIntegration::SetDualTime_Solver(CGeometry *geometry, CSolver *solver, CConfig *config, unsigned short iMesh) {
 
@@ -764,79 +628,11 @@
 
   /*--- Store the solution at t+1 as solution at t, both for the local points and for the halo points ---*/
 
-<<<<<<< HEAD
-void CIntegration::Convergence_Monitoring_FSI(CGeometry *fea_geometry, CConfig *fea_config, CSolver *fea_solver, unsigned long iOuterIter) {
-  
-  su2double FEA_check[2] = {0.0, 0.0};
-  su2double magResidualFSI = 0.0, logResidualFSI_initial = 0.0, logResidualFSI = 0.0;
-  su2double magResidualFSI_criteria, logResidualFSI_criteria;
-  
-  unsigned long iExtIter = fea_config->GetExtIter();
-  
-  unsigned long iPoint, iDim;
-  unsigned long nPointDomain, nDim;
-  su2double *dispPred, *dispPred_Old;
-  su2double deltaU, deltaURad, deltaURes, deltaURes_recv = 0.0;
-  
-  magResidualFSI_criteria = -1*fea_config->GetOrderMagResidualFSI();
-  logResidualFSI_criteria = fea_config->GetMinLogResidualFSI();
-  
-  deltaURes = 0.0;
-  
-  /*--- Only when there is movement it makes sense to check convergence (otherwise, it is always converged...) ---*/
-  /*--- The same with the first iteration, if we are doing strongly coupled we need at least two. ---*/
-  
-  if (iOuterIter == 0) {
-    /*--- Set the convergence values to 0.0 --*/
-    fea_solver->SetFSI_ConvValue(0,0.0);
-    fea_solver->SetFSI_ConvValue(1,0.0);
-    
-  }
-  else if (iOuterIter > 0) {
-    
-    // We loop only over the points that belong to the processor
-    nPointDomain = fea_geometry->GetnPointDomain();
-    nDim = fea_geometry->GetnDim();
-    
-    for (iPoint=0; iPoint < nPointDomain; iPoint++) {
-      
-      deltaURad = 0.0;
-      
-      dispPred = fea_solver->node[iPoint]->GetSolution_Pred();
-      dispPred_Old = fea_solver->node[iPoint]->GetSolution_Pred_Old();
-      
-      for (iDim = 0; iDim < nDim; iDim++) {
-        
-        /*--- Compute the deltaU, and add deltaU2 to deltaURad ---*/
-        deltaU = dispPred[iDim] - dispPred_Old[iDim];
-        deltaURad += deltaU * deltaU;
-        
-      }
-      
-      /*--- The residual is the maximum of the values of sqrt(deltaURad) computed ---*/
-      deltaURad = sqrt(deltaURad);
-      deltaURes = max(deltaURes, deltaURad);
-      
-    }
-    
-    // We need to communicate the maximum residual throughout the different processors
-    
-#ifdef HAVE_MPI
-    /*--- We sum the squares of the norms across the different processors ---*/
-    SU2_MPI::Allreduce(&deltaURes, &deltaURes_recv, 1, MPI_DOUBLE, MPI_MAX, MPI_COMM_WORLD);
-#else
-    deltaURes_recv         = deltaURes;
-#endif
-
-    /*--- Store the FSI residual ---*/
-    fea_solver->SetFSI_Residual(deltaURes_recv);
-=======
   solver_container[FEA_SOL]->GetNodes()->Set_Solution_time_n();
   solver_container[FEA_SOL]->GetNodes()->SetSolution_Vel_time_n();
   solver_container[FEA_SOL]->GetNodes()->SetSolution_Accel_time_n();
 
   /*--- If FSI problem, save the last Aitken relaxation parameter of the previous time step ---*/
->>>>>>> ced897be
 
   if (fsi) {
 
