--- conflicted
+++ resolved
@@ -115,7 +115,6 @@
   for (unsigned long iPoint = 0; iPoint < nPoint; iPoint ++) {
 
     /*--- Retrieve the value of the kinetic energy (if needed). ---*/
-<<<<<<< HEAD
 
     su2double eddy_visc = 0.0; //su2double turb_ke = 0.0;
 
@@ -132,24 +131,6 @@
 
     /* Check for non-realizable states for reporting. */
 
-=======
-
-    su2double eddy_visc = 0.0; //su2double turb_ke = 0.0;
-
-    if (turb_model != NONE && solver_container[TURB_SOL] != nullptr) {
-      eddy_visc = solver_container[TURB_SOL]->GetNodes()->GetmuT(iPoint);
-      //if (tkeNeeded) turb_ke = solver_container[TURB_SOL]->GetNodes()->GetSolution(iPoint,0);
-
-      nodes->SetEddyViscosity(iPoint, eddy_visc);
-    }
-
-    /*--- Compressible flow, primitive variables. ---*/
-
-    bool nonphysical = nodes->SetPrimVar(iPoint,FluidModel);
-
-    /* Check for non-realizable states for reporting. */
-
->>>>>>> ecb9f5c7
     nonPhysicalPoints += nonphysical;
 
   }
@@ -292,7 +273,6 @@
   /*--- Loop over all of the vertices on this boundary marker ---*/
   SU2_OMP_FOR_DYN(OMP_MIN_SIZE)
   for(auto iVertex = 0u; iVertex < geometry->nVertex[val_marker]; iVertex++) {
-<<<<<<< HEAD
 
     const auto iPoint = geometry->vertex[val_marker][iVertex]->GetNode();
 
@@ -360,75 +340,6 @@
     /*--- Apply viscous residual to the linear system ---*/
     LinSysRes.SubtractBlock(iPoint, Res_Visc);
 
-=======
-
-    const auto iPoint = geometry->vertex[val_marker][iVertex]->GetNode();
-
-    /*--- Check if the node belongs to the domain (i.e, not a halo node) ---*/
-    if (!geometry->nodes->GetDomain(iPoint)) continue;
-
-    /*--- Compute dual-grid area and boundary normal ---*/
-    const auto Normal = geometry->vertex[val_marker][iVertex]->GetNormal();
-    su2double Area = GeometryToolbox::Norm(nDim, Normal);
-
-    /*--- Initialize the convective & viscous residuals to zero ---*/
-    for (auto iVar = 0u; iVar < nVar; iVar++) {Res_Visc[iVar] = 0.0;}
-
-    /*--- Set the residual on the boundary with the specified heat flux ---*/
-    // TODO: Look into this!
-    // Note: Contributions from qtr and qve are used for proportional control
-    //       to drive the solution toward the specified heatflux more quickly.
-    const auto V      = nodes->GetPrimitive(iPoint);
-    const auto GradV  = nodes->GetGradient_Primitive(iPoint);
-    su2double dTdn   = 0.0;
-    su2double dTvedn = 0.0;
-    for (auto iDim = 0u; iDim < nDim; iDim++) {
-      dTdn   += GradV[T_INDEX][iDim]*Normal[iDim];
-      dTvedn += GradV[TVE_INDEX][iDim]*Normal[iDim];
-    }
-
-    su2double ktr = nodes->GetThermalConductivity(iPoint);
-    su2double kve = nodes->GetThermalConductivity_ve(iPoint);
-
-    /*--- Scale thermal conductivity with turb ---*/
-    // TODO: Need to determine proper way to incorporate eddy viscosity
-    // This is only scaling Kve by same factor as ktr
-    su2double Mass = 0.0;
-    auto&     Ms   = FluidModel->GetSpeciesMolarMass();
-    su2double tmp1, scl, Cptr;
-    su2double Ru=1000.0*UNIVERSAL_GAS_CONSTANT;
-    su2double eddy_viscosity = nodes->GetEddyViscosity(iPoint);
-    for (unsigned short iSpecies=0; iSpecies<nSpecies; iSpecies++)
-      Mass += V[iSpecies]/V[RHO_INDEX]*Ms[iSpecies];
-    Cptr = V[RHOCVTR_INDEX]/V[RHO_INDEX]+Ru/Mass;
-    tmp1 = Cptr*(eddy_viscosity/Prandtl_Turb);
-    scl  = tmp1/ktr;
-    ktr += Cptr*(eddy_viscosity/Prandtl_Turb);
-    kve  = kve*(1.0+scl);
-    //Cpve = V[RHOCVVE_INDEX]+Ru/Mass;
-    //kve += Cpve*(val_eddy_viscosity/Prandtl_Turb);
-
-    /*--- Compute residual ---*/
-    Res_Visc[nSpecies+nDim]   += pcontrol*(ktr*dTdn+kve*dTvedn) +
-                                    Wall_HeatFlux*Area;
-    Res_Visc[nSpecies+nDim+1] += pcontrol*(kve*dTvedn) +
-                                    Wall_HeatFlux*Area;
-
-    /*--- Impose the value of the velocity as a strong boundary
-    condition (Dirichlet). Fix the velocity and remove any
-    contribution to the residual at this node. ---*/
-    su2double zero[MAXNDIM] = {0.0};
-    nodes->SetVelocity_Old(iPoint, zero);
-
-    for (auto iDim = 0u; iDim < nDim; iDim++){
-      LinSysRes(iPoint, nSpecies+iDim) = 0.0;
-      nodes->SetVal_ResTruncError_Zero(iPoint,nSpecies+iDim);
-    }
-
-    /*--- Apply viscous residual to the linear system ---*/
-    LinSysRes.SubtractBlock(iPoint, Res_Visc);
-
->>>>>>> ecb9f5c7
     if (implicit) {
       //TODO
       /*--- Enforce the no-slip boundary condition in a strong way ---*/
@@ -797,27 +708,6 @@
       delete [] Jacobian_i[iVar];
   delete [] Jacobian_i;
 
-<<<<<<< HEAD
-      LinSysRes.SubtractBlock(iPoint, Res_Visc);
-
-      if (implicit) {
-        for (iVar = 0; iVar < nVar; iVar++)
-          for (jVar = 0; jVar < nVar; jVar++)
-            Jacobian_i[iVar][jVar] = 0.0;
-      
-        dTdU   = nodes->GetdTdU(iPoint);
-        dTvedU = nodes->GetdTvedU(iPoint);
-        for (iVar = 0; iVar < nVar; iVar++) {
-          Jacobian_i[nSpecies+nDim][iVar]   = -(ktr*theta/dij*dTdU[iVar] +
-                                                kve*theta/dij*dTvedU[iVar])*Area;
-          Jacobian_i[nSpecies+nDim+1][iVar] = - kve*theta/dij*dTvedU[iVar]*Area;
-        }
-        Jacobian.SubtractBlock(iPoint, iPoint, Jacobian_i);
-      } // implicit
-    }
-  }
-=======
->>>>>>> ecb9f5c7
 }
 
 void CNEMONSSolver::BC_IsothermalCatalytic_Wall(CGeometry *geometry,
@@ -1126,7 +1016,7 @@
     for (auto iDim = 0u; iDim < nDim; iDim++) {
       Vector_Tangent_dT[iDim]   = Grad_PrimVar[T_INDEX][iDim] - dTn * UnitNormal[iDim];
       Vector_Tangent_dTve[iDim] = Grad_PrimVar[TVE_INDEX][iDim] - dTven * UnitNormal[iDim];
-<<<<<<< HEAD
+
     }
 
     /*--- Calculate Heatflux tangent to surface ---*/
@@ -1163,44 +1053,6 @@
       nodes->SetVal_ResTruncError_Zero(iPoint,nSpecies+iDim);
     }
 
-=======
-    }
-
-    /*--- Calculate Heatflux tangent to surface ---*/
-    su2double Vector_Tangent_HF[MAXNDIM] = {0.0};
-    for (auto iDim = 0u; iDim < nDim; iDim++)
-      Vector_Tangent_HF[iDim] = -ktr*Vector_Tangent_dT[iDim]-kve*Vector_Tangent_dTve[iDim];
-
-    /*--- Initialize viscous residual to zero ---*/
-    for (auto iVar = 0u; iVar < nVar; iVar ++) Res_Visc[iVar] = 0.0;
-
-    /*--- Compute wall shear stress (using the stress tensor) ---*/
-    su2double Tau[MAXNDIM][MAXNDIM] = {{0.0}};
-    CNumerics::ComputeStressTensor(nDim, Tau, Grad_PrimVar+VEL_INDEX, Viscosity);
-
-    su2double TauTangent[MAXNDIM] = {0.0};
-    GeometryToolbox::TangentProjection(nDim,Tau,UnitNormal,TauTangent);
-
-    /*--- Store the Slip Velocity at the wall */
-    for (auto iDim = 0u; iDim < nDim; iDim++)
-      Vector[iDim] = Lambda/Viscosity*(2.0-TMAC)/TMAC*(TauTangent[iDim])-3.0/4.0*(Gamma-1.0)/Gamma*Prandtl_Lam/Pi*Vector_Tangent_HF[iDim];
-
-    /*--- Apply under-relaxation ---*/
-    Tslip    = (1.0-alpha_T)*nodes->GetTemperature(iPoint)+(alpha_T)*Tslip;
-    Tslip_ve = (1.0-alpha_T)*nodes->GetTemperature_ve(iPoint)+(alpha_T)*Tslip_ve;
-
-    for (auto iDim = 0u; iDim < nDim; iDim++){
-      Vector[iDim] = (1.0-alpha_V)*nodes->GetVelocity(iPoint,iDim)+(alpha_V)*Vector[iDim];
-    }
-
-    nodes->SetVelocity_Old(iPoint,Vector);
-
-    for (auto iDim = 0u; iDim < nDim; iDim++) {
-      LinSysRes(iPoint, nSpecies+iDim) = 0.0;
-      nodes->SetVal_ResTruncError_Zero(iPoint,nSpecies+iDim);
-    }
-
->>>>>>> ecb9f5c7
     /*--- Apply to the linear system ---*/
     Res_Visc[nSpecies+nDim]   = ((ktr*(Ti-Tj)    + kve*(Tvei-Tvej)) +
                                  (ktr*(Tslip-Ti) + kve*(Tslip_ve-Tvei))*C)*Area/dij;
