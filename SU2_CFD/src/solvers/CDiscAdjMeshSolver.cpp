--- conflicted
+++ resolved
@@ -207,7 +207,7 @@
 
 }
 
-void CDiscAdjMeshSolver::SetSensitivity(CGeometry *geometry, CConfig *config) {
+void CDiscAdjMeshSolver::SetSensitivity(CGeometry *geometry, CSolver **solver, CConfig *config) {
 
   unsigned long iPoint;
   unsigned short iDim;
@@ -237,20 +237,14 @@
 
       /*--- Store the sensitivities ---*/
       if (!time_stepping) {
-<<<<<<< HEAD
-        // solver[ADJFLOW_SOL]->node[iPoint]->SetSensitivity(iDim, Sensitivity);
-      } else {
-        // solver[ADJFLOW_SOL]->node[iPoint]->SetSensitivity(iDim, node[iPoint]->GetSensitivity(iDim) + Sensitivity);
-=======
         solver[ADJFLOW_SOL]->GetNodes()->SetSensitivity(iPoint, iDim, Sensitivity);
       } else {
         solver[ADJFLOW_SOL]->GetNodes()->SetSensitivity(iPoint, iDim,
           solver[ADJFLOW_SOL]->GetNodes()->GetSensitivity(iPoint, iDim) + Sensitivity);
->>>>>>> efaf499d
-      }
-    }
-  }
-  // solver[ADJFLOW_SOL]->SetSurface_Sensitivity(geometry, config);
+      }
+    }
+  }
+  solver[ADJFLOW_SOL]->SetSurface_Sensitivity(geometry, config);
 
 }
 
