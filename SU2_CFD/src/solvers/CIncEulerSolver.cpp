--- conflicted
+++ resolved
@@ -31,12 +31,8 @@
 #include "../../include/fluid/CIncIdealGas.hpp"
 #include "../../include/fluid/CIncIdealGasPolynomial.hpp"
 #include "../../include/variables/CIncNSVariable.hpp"
-<<<<<<< HEAD
 #include "../include/fluid/CFluidFlamelet.hpp"
-=======
 #include "../../../Common/include/toolboxes/geometry_toolbox.hpp"
-
->>>>>>> b7f6d4f5
 
 CIncEulerSolver::CIncEulerSolver(CGeometry *geometry, CConfig *config, unsigned short iMesh,
                                  const bool navier_stokes) :
@@ -1289,14 +1285,11 @@
   const bool viscous        = config->GetViscous();
   const bool radiation      = config->AddRadiation();
   const bool vol_heat       = config->GetHeatSource();
-<<<<<<< HEAD
   const bool flame          = (config->GetKind_Scalar_Model() == PROGRESS_VARIABLE);
-=======
   const bool turbulent      = (config->GetKind_Turb_Model() != NONE);
   const bool energy         = config->GetEnergy_Equation();
   const bool streamwise_periodic             = config->GetKind_Streamwise_Periodic();
   const bool streamwise_periodic_temperature = config->GetStreamwise_Periodic_Temperature();
->>>>>>> b7f6d4f5
 
   if (body_force) {
 
