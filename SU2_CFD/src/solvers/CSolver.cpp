--- conflicted
+++ resolved
@@ -191,14 +191,11 @@
   delete [] Restart_Data;
 
   delete VerificationSolution;
-<<<<<<< HEAD
 
   #ifdef HAVE_LIBROM
     if (u_basis_generator != NULL) u_basis_generator = nullptr;
   #endif
 
-=======
->>>>>>> ecb9f5c7
 }
 
 void CSolver::GetPeriodicCommCountAndType(const CConfig* config,
@@ -4225,9 +4222,6 @@
   }
 }
 
-<<<<<<< HEAD
-<<<<<<< HEAD
-
 #ifdef HAVE_LIBROM
 void CSolver::SavelibROM(CSolver** solver, CGeometry *geometry, CConfig *config, bool converged) {
   
@@ -4895,94 +4889,4 @@
     }
   }
   SetRes_ROM(ReducedRes);
-=======
-void CSolver::SavelibROM(CGeometry *geometry, CConfig *config, bool converged) {
-
-#if defined(HAVE_LIBROM) && !defined(CODI_FORWARD_TYPE) && !defined(CODI_REVERSE_TYPE)
-  const bool unsteady            = config->GetTime_Domain();
-  const string filename          = config->GetlibROMbase_FileName();
-  const unsigned long TimeIter   = config->GetTimeIter();
-  const unsigned long nTimeIter  = config->GetnTime_Iter();
-  const int maxBasisDim          = config->GetMax_BasisDim();
-  const int save_freq            = config->GetRom_SaveFreq();
-  int dim = int(nPointDomain * nVar);
-  bool incremental = false;
-
-  if (!u_basis_generator) {
-
-    /*--- Define SVD basis generator ---*/
-    auto timesteps = static_cast<int>(nTimeIter - TimeIter);
-    CAROM::Options svd_options = CAROM::Options(dim, timesteps, -1,
-                                                false, true).setMaxBasisDimension(int(maxBasisDim));
-
-    if (config->GetKind_PODBasis() == POD_KIND::STATIC) {
-      if (rank == MASTER_NODE) std::cout << "Creating static basis generator." << std::endl;
-
-      if (unsteady) {
-        if (rank == MASTER_NODE) std::cout << "Incremental basis generator recommended for unsteady simulations." << std::endl;
-      }
-    }
-    else {
-      if (rank == MASTER_NODE) std::cout << "Creating incremental basis generator." << std::endl;
-
-      svd_options.setIncrementalSVD(1.0e-3, config->GetDelta_UnstTime(),
-                                    1.0e-2, config->GetDelta_UnstTime()*nTimeIter, true).setDebugMode(false);
-      incremental = true;
-    }
-
-    u_basis_generator.reset(new CAROM::BasisGenerator(
-      svd_options, incremental,
-      filename));
-
-    // Save mesh ordering
-    std::ofstream f;
-    f.open(filename + "_mesh_" + to_string(rank) + ".csv");
-      for (unsigned long iPoint = 0; iPoint < nPointDomain; iPoint++) {
-        unsigned long globalPoint = geometry->nodes->GetGlobalIndex(iPoint);
-        auto Coord = geometry->nodes->GetCoord(iPoint);
-
-        for (unsigned long iDim; iDim < nDim; iDim++) {
-          f << Coord[iDim] << ", ";
-        }
-        f << globalPoint << "\n";
-      }
-    f.close();
-  }
-
-  if (unsteady && (TimeIter % save_freq == 0)) {
-    // give solution and time steps to libROM:
-    su2double dt = config->GetDelta_UnstTime();
-    su2double t =  config->GetCurrent_UnstTime();
-    u_basis_generator->takeSample(const_cast<su2double*>(base_nodes->GetSolution().data()), t, dt);
-  }
-
-  /*--- End collection of data and save POD ---*/
-
-  if (converged) {
-
-    if (!unsteady) {
-       // dt is different for each node, so just use a placeholder dt
-       su2double dt = base_nodes->GetDelta_Time(0);
-       su2double t = dt*TimeIter;
-       u_basis_generator->takeSample(const_cast<su2double*>(base_nodes->GetSolution().data()), t, dt);
-    }
-
-    if (config->GetKind_PODBasis() == POD_KIND::STATIC) {
-      u_basis_generator->writeSnapshot();
-    }
-
-    if (rank == MASTER_NODE) std::cout << "Computing SVD" << std::endl;
-    int rom_dim = u_basis_generator->getSpatialBasis()->numColumns();
-
-    if (rank == MASTER_NODE) std::cout << "Basis dimension: " << rom_dim << std::endl;
-    u_basis_generator->endSamples();
-
-    if (rank == MASTER_NODE) std::cout << "ROM Sampling ended" << std::endl;
-  }
-
-#else
-  SU2_MPI::Error("SU2 was not compiled with libROM support.", CURRENT_FUNCTION);
-#endif
-
->>>>>>> ecb9f5c7
 }