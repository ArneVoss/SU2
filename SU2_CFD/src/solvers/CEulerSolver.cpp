/*!
 * \file CEulerSolver.cpp
 * \brief Main subrotuines for solving Finite-Volume Euler flow problems.
 * \author F. Palacios, T. Economon
 * \version 7.2.0 "Blackbird"
 *
 * SU2 Project Website: https://su2code.github.io
 *
 * The SU2 Project is maintained by the SU2 Foundation
 * (http://su2foundation.org)
 *
 * Copyright 2012-2021, SU2 Contributors (cf. AUTHORS.md)
 *
 * SU2 is free software; you can redistribute it and/or
 * modify it under the terms of the GNU Lesser General Public
 * License as published by the Free Software Foundation; either
 * version 2.1 of the License, or (at your option) any later version.
 *
 * SU2 is distributed in the hope that it will be useful,
 * but WITHOUT ANY WARRANTY; without even the implied warranty of
 * MERCHANTABILITY or FITNESS FOR A PARTICULAR PURPOSE. See the GNU
 * Lesser General Public License for more details.
 *
 * You should have received a copy of the GNU Lesser General Public
 * License along with SU2. If not, see <http://www.gnu.org/licenses/>.
 */

#include "../../include/solvers/CEulerSolver.hpp"
#include "../../include/variables/CNSVariable.hpp"
#include "../../../Common/include/toolboxes/geometry_toolbox.hpp"
#include "../../../Common/include/toolboxes/printing_toolbox.hpp"
#include "../../include/fluid/CIdealGas.hpp"
#include "../../include/fluid/CVanDerWaalsGas.hpp"
#include "../../include/fluid/CPengRobinson.hpp"
#include "../../include/numerics_simd/CNumericsSIMD.hpp"


#include <fstream>
#include <iostream>
#include <sstream>
#include <vector>
#include <chrono>


CEulerSolver::CEulerSolver(CGeometry *geometry, CConfig *config,
                           unsigned short iMesh, const bool navier_stokes) :
  CFVMFlowSolverBase<CEulerVariable, ENUM_REGIME::COMPRESSIBLE>() {

  /*--- Based on the navier_stokes boolean, determine if this constructor is
   *    being called by itself, or by its derived class CNSSolver. ---*/
  string description;
  unsigned short nSecVar;
  if (navier_stokes) {
    description = "Navier-Stokes";
    nSecVar = 8;
  }
  else {
    description = "Euler";
    nSecVar = 2;
  }

  const auto nZone = geometry->GetnZone();
  const bool restart = (config->GetRestart() || config->GetRestart_Flow());
  const bool rans = (config->GetKind_Turb_Model() != NONE);
  const auto direct_diff = config->GetDirectDiff();
  const bool dual_time = (config->GetTime_Marching() == TIME_MARCHING::DT_STEPPING_1ST) ||
                         (config->GetTime_Marching() == TIME_MARCHING::DT_STEPPING_2ND);
  const bool time_stepping = (config->GetTime_Marching() == TIME_MARCHING::TIME_STEPPING);
  const bool adjoint = config->GetContinuous_Adjoint() || config->GetDiscrete_Adjoint();

  int Unst_RestartIter = 0;
  unsigned long iPoint, counter_local = 0, counter_global = 0;
  unsigned short iDim, iMarker, nLineLets;
  su2double StaticEnergy, Density, Velocity2, Pressure, Temperature;

  /*--- A grid is defined as dynamic if there's rigid grid movement or grid deformation AND the problem is time domain ---*/
  dynamic_grid = config->GetDynamic_Grid();

  /*--- Store the multigrid level. ---*/
  MGLevel = iMesh;

  /*--- Check for a restart file to evaluate if there is a change in the angle of attack
   before computing all the non-dimesional quantities. ---*/

  if (!(!restart || (iMesh != MESH_0) || nZone > 1) &&
      (config->GetFixed_CL_Mode() || config->GetFixed_CM_Mode())) {

    /*--- Modify file name for a dual-time unsteady restart ---*/

    if (dual_time) {
      if (adjoint) Unst_RestartIter = SU2_TYPE::Int(config->GetUnst_AdjointIter())-1;
      else if (config->GetTime_Marching() == TIME_MARCHING::DT_STEPPING_1ST)
        Unst_RestartIter = SU2_TYPE::Int(config->GetRestart_Iter())-1;
      else Unst_RestartIter = SU2_TYPE::Int(config->GetRestart_Iter())-2;
    }

    /*--- Modify file name for a time stepping unsteady restart ---*/

    if (time_stepping) {
      if (adjoint) Unst_RestartIter = SU2_TYPE::Int(config->GetUnst_AdjointIter())-1;
      else Unst_RestartIter = SU2_TYPE::Int(config->GetRestart_Iter())-1;
    }

    string filename_ = "flow";
    filename_ = config->GetFilename(filename_, ".meta", Unst_RestartIter);

    /*--- Read and store the restart metadata. ---*/

    Read_SU2_Restart_Metadata(geometry, config, adjoint, filename_);

  }

  /*--- Set the gamma value ---*/

  Gamma = config->GetGamma();
  Gamma_Minus_One = Gamma - 1.0;

  /*--- Define geometry constants in the solver structure
   Compressible flow, primitive variables (T, vx, vy, vz, P, rho, h, c, lamMu, EddyMu, ThCond, Cp).
   ---*/

  nDim = geometry->GetnDim();

  nVar = nDim+2;
  nPrimVar = nDim+9; nPrimVarGrad = nDim+4;
  nSecondaryVar = nSecVar; nSecondaryVarGrad = 2;

  /*--- Initialize nVarGrad for deallocation ---*/

  nVarGrad = nPrimVarGrad;

  nMarker      = config->GetnMarker_All();
  nPoint       = geometry->GetnPoint();
  nPointDomain = geometry->GetnPointDomain();

  /*--- Store the number of vertices on each marker for deallocation later ---*/

  nVertex.resize(nMarker);
  for (iMarker = 0; iMarker < nMarker; iMarker++)
    nVertex[iMarker] = geometry->nVertex[iMarker];

  /*--- Perform the non-dimensionalization for the flow equations using the
   specified reference values. ---*/

  SetNondimensionalization(config, iMesh);

  /*--- Check if we are executing a verification case. If so, the
   VerificationSolution object will be instantiated for a particular
   option from the available library of verification solutions. Note
   that this is done after SetNondim(), as problem-specific initial
   parameters are needed by the solution constructors. ---*/

  SetVerificationSolution(nDim, nVar, config);

  /*--- Allocate base class members. ---*/

  Allocate(*config);

  /*--- MPI + OpenMP initialization. ---*/

  HybridParallelInitialization(*config, *geometry);

  /*--- Jacobians and vector structures for implicit computations ---*/

  if (config->GetKind_TimeIntScheme_Flow() == EULER_IMPLICIT) {

    if (rank == MASTER_NODE)
      cout << "Initialize Jacobian structure (" << description << "). MG level: " << iMesh <<"." << endl;

    Jacobian.Initialize(nPoint, nPointDomain, nVar, nVar, true, geometry, config, ReducerStrategy);

    if (config->GetKind_Linear_Solver_Prec() == LINELET) {
      nLineLets = Jacobian.BuildLineletPreconditioner(geometry, config);
      if (rank == MASTER_NODE)
        cout << "Compute linelet structure. " << nLineLets << " elements in each line (average)." << endl;
    }
  }
  else {
    if (rank == MASTER_NODE)
      cout << "Explicit scheme. No Jacobian structure (" << description << "). MG level: " << iMesh <<"." << endl;
  }

  /*--- Store the value of the primitive variables + 2 turb variables at the boundaries,
   used for IO with a donor cell ---*/

  AllocVectorOfMatrices(nVertex, (rans? nPrimVar+2 : nPrimVar), DonorPrimVar);

  /*--- Store the value of the characteristic primitive variables index at the boundaries ---*/

  DonorGlobalIndex.resize(nMarker);
  for (iMarker = 0; iMarker < nMarker; iMarker++)
    DonorGlobalIndex[iMarker].resize(nVertex[iMarker],0);

  /*--- Actuator Disk Radius allocation ---*/
  ActDisk_R.resize(nMarker);

  /*--- Actuator Disk Center allocation ---*/
  ActDisk_C.resize(nMarker, MAXNDIM);

  /*--- Actuator Disk Axis allocation ---*/
  ActDisk_Axis.resize(nMarker, MAXNDIM);

  /*--- Actuator Disk Fa, Fx, Fy and Fz allocations ---*/
  AllocVectorOfVectors(nVertex, ActDisk_Fa);
  AllocVectorOfVectors(nVertex, ActDisk_Fx);
  AllocVectorOfVectors(nVertex, ActDisk_Fy);
  AllocVectorOfVectors(nVertex, ActDisk_Fz);

  /*--- Store the value of the Delta P at the Actuator Disk ---*/

  AllocVectorOfVectors(nVertex, ActDisk_DeltaP);

  /*--- Store the value of the Delta T at the Actuator Disk ---*/

  AllocVectorOfVectors(nVertex, ActDisk_DeltaT);

  /*--- Supersonic coefficients ---*/

  CEquivArea_Inv.resize(nMarker);

  /*--- Engine simulation ---*/

  Inflow_MassFlow.resize(nMarker);
  Inflow_Pressure.resize(nMarker);
  Inflow_Mach.resize(nMarker);
  Inflow_Area.resize(nMarker);

  Exhaust_Temperature.resize(nMarker);
  Exhaust_MassFlow.resize(nMarker);
  Exhaust_Pressure.resize(nMarker);
  Exhaust_Area.resize(nMarker);

  /*--- Read farfield conditions from config ---*/

  Temperature_Inf = config->GetTemperature_FreeStreamND();
  Velocity_Inf = config->GetVelocity_FreeStreamND();
  Pressure_Inf = config->GetPressure_FreeStreamND();
  Density_Inf = config->GetDensity_FreeStreamND();
  Energy_Inf = config->GetEnergy_FreeStreamND();
  Mach_Inf = config->GetMach();

  /*--- Initialize the secondary values for direct derivative approxiations ---*/

  switch(direct_diff) {
    case NO_DERIVATIVE:
      /*--- Default ---*/
      break;
    case D_DENSITY:
      SU2_TYPE::SetDerivative(Density_Inf, 1.0);
      break;
    case D_PRESSURE:
      SU2_TYPE::SetDerivative(Pressure_Inf, 1.0);
      break;
    case D_TEMPERATURE:
      SU2_TYPE::SetDerivative(Temperature_Inf, 1.0);
      break;
    case D_MACH: case D_AOA:
    case D_SIDESLIP: case D_REYNOLDS:
    case D_TURB2LAM: case D_DESIGN:
      /*--- Already done in postprocessing of config ---*/
      break;
    default:
      break;
  }

  SetReferenceValues(*config);

  /*--- Initialize fan face pressure, fan face mach number, and mass flow rate ---*/

  for (iMarker = 0; iMarker < nMarker; iMarker++) {
    Inflow_MassFlow[iMarker]     = 0.0;
    Inflow_Mach[iMarker]         = Mach_Inf;
    Inflow_Pressure[iMarker]     = Pressure_Inf;
    Inflow_Area[iMarker]         = 0.0;

    Exhaust_MassFlow[iMarker]    = 0.0;
    Exhaust_Temperature[iMarker] = Temperature_Inf;
    Exhaust_Pressure[iMarker]    = Pressure_Inf;
    Exhaust_Area[iMarker]        = 0.0;
  }

  /*--- Initialize the solution to the far-field state everywhere. ---*/

  if (navier_stokes) {
    nodes = new CNSVariable(Density_Inf, Velocity_Inf, Energy_Inf, nPoint, nDim, nVar, config);
  } else {
    nodes = new CEulerVariable(Density_Inf, Velocity_Inf, Energy_Inf, nPoint, nDim, nVar, config);
  }
  SetBaseClassPointerToNodes();

  /*--- Check that the initial solution is physical, report any non-physical nodes ---*/

  counter_local = 0;

  for (iPoint = 0; iPoint < nPoint; iPoint++) {

    Density = nodes->GetDensity(iPoint);

    Velocity2 = 0.0;
    for (iDim = 0; iDim < nDim; iDim++)
      Velocity2 += pow(nodes->GetSolution(iPoint,iDim+1)/Density,2);

    StaticEnergy= nodes->GetEnergy(iPoint) - 0.5*Velocity2;

    GetFluidModel()->SetTDState_rhoe(Density, StaticEnergy);
    Pressure= GetFluidModel()->GetPressure();
    Temperature= GetFluidModel()->GetTemperature();

    /*--- Use the values at the infinity ---*/

    su2double Solution[MAXNVAR] = {0.0};
    if ((Pressure < 0.0) || (Density < 0.0) || (Temperature < 0.0)) {
      Solution[0] = Density_Inf;
      for (iDim = 0; iDim < nDim; iDim++)
        Solution[iDim+1] = Velocity_Inf[iDim]*Density_Inf;
      Solution[nDim+1] = Energy_Inf*Density_Inf;
      nodes->SetSolution(iPoint,Solution);
      nodes->SetSolution_Old(iPoint,Solution);
      counter_local++;
    }

  }

  /*--- Warning message about non-physical points ---*/

  if (config->GetComm_Level() == COMM_FULL) {

    SU2_MPI::Reduce(&counter_local, &counter_global, 1, MPI_UNSIGNED_LONG, MPI_SUM, MASTER_NODE, SU2_MPI::GetComm());

    if ((rank == MASTER_NODE) && (counter_global != 0))
      cout << "Warning. The original solution contains " << counter_global << " points that are not physical." << endl;
  }

  /*---- Initialize ROM specific variables. ----*/
  bool rom = config->GetReduced_Model();
  if (rom && (TrialBasis.size() == 0) && (MGLevel == MESH_0)) {
    if (rank == MASTER_NODE)
      cout << "Selecting nodes for hyper-reduction (ROM)." << endl;
    Mask_Selection(geometry, config);
    FindMaskedEdges(geometry, config);
    SetROM_Variables(nPoint, nPointDomain, nVar, geometry, config);
  }

  /*--- Initial comms. ---*/

  CommunicateInitialState(geometry, config);

  /*--- Add the solver name (max 8 characters). ---*/
  SolverName = "C.FLOW";

  /*--- Finally, check that the static arrays will be large enough (keep this
   *    check at the bottom to make sure we consider the "final" values). ---*/
  if((nDim > MAXNDIM) || (nPrimVar > MAXNVAR) || (nSecondaryVar > MAXNVAR))
    SU2_MPI::Error("Oops! The CEulerSolver static array sizes are not large enough.",CURRENT_FUNCTION);
}

CEulerSolver::~CEulerSolver(void) {

  for(auto& model : FluidModel) delete model;
}

void CEulerSolver::InstantiateEdgeNumerics(const CSolver* const* solver_container, const CConfig* config) {

  SU2_OMP_BARRIER
  SU2_OMP_MASTER {

  if (config->Low_Mach_Correction())
    SU2_MPI::Error("Low-Mach correction is not supported with vectorization.", CURRENT_FUNCTION);

  if (solver_container[TURB_SOL])
    edgeNumerics = CNumericsSIMD::CreateNumerics(*config, nDim, MGLevel, solver_container[TURB_SOL]->GetNodes());
  else
    edgeNumerics = CNumericsSIMD::CreateNumerics(*config, nDim, MGLevel);

  if (!edgeNumerics)
    SU2_MPI::Error("The numerical scheme + gas model in use do not "
                   "support vectorization.", CURRENT_FUNCTION);

  }
  END_SU2_OMP_MASTER
  SU2_OMP_BARRIER
}

void CEulerSolver::InitTurboContainers(CGeometry *geometry, CConfig *config){

  /*--- Initialize quantities for the average process for internal flow ---*/

  const auto nSpanWiseSections = config->GetnSpanWiseSections();

  AverageVelocity.resize(nMarker);
  AverageTurboVelocity.resize(nMarker);
  OldAverageTurboVelocity.resize(nMarker);
  ExtAverageTurboVelocity.resize(nMarker);
  AverageFlux.resize(nMarker);
  SpanTotalFlux.resize(nMarker);
  AveragePressure.resize(nMarker,nSpanWiseSections+1) = su2double(0.0);
  OldAveragePressure = AveragePressure;
  RadialEquilibriumPressure = AveragePressure;
  ExtAveragePressure = AveragePressure;
  AverageDensity = AveragePressure;
  OldAverageDensity = AveragePressure;
  ExtAverageDensity = AveragePressure;
  AverageNu = AveragePressure;
  AverageKine = AveragePressure;
  AverageOmega = AveragePressure;
  ExtAverageNu = AveragePressure;
  ExtAverageKine = AveragePressure;
  ExtAverageOmega = AveragePressure;

  for (unsigned short iMarker = 0; iMarker < nMarker; iMarker++) {
    AverageVelocity[iMarker].resize(nSpanWiseSections+1,nDim) = su2double(0.0);
    AverageTurboVelocity[iMarker].resize(nSpanWiseSections+1,nDim) = su2double(0.0);
    OldAverageTurboVelocity[iMarker].resize(nSpanWiseSections+1,nDim) = su2double(0.0);
    ExtAverageTurboVelocity[iMarker].resize(nSpanWiseSections+1,nDim) = su2double(0.0);
    AverageFlux[iMarker].resize(nSpanWiseSections+1,nVar) = su2double(0.0);
    SpanTotalFlux[iMarker].resize(nSpanWiseSections+1,nVar) = su2double(0.0);
  }

  /*--- Initialize primitive quantities for turboperformace ---*/

  const auto nMarkerTurboPerf = config->GetnMarker_TurboPerformance();
  const auto nSpanMax = config->GetnSpanMaxAllZones();

  DensityIn.resize(nMarkerTurboPerf,nSpanMax+1) = su2double(0.0);
  PressureIn = DensityIn;
  TurboVelocityIn.resize(nMarkerTurboPerf);
  DensityOut = DensityIn;
  PressureOut = DensityIn;
  TurboVelocityOut.resize(nMarkerTurboPerf);
  KineIn = DensityIn;
  OmegaIn = DensityIn;
  NuIn = DensityIn;
  KineOut = DensityIn;
  OmegaOut = DensityIn;
  NuOut = DensityIn;

  for (unsigned short iMarker = 0; iMarker < nMarkerTurboPerf; iMarker++) {
    TurboVelocityIn[iMarker].resize(nSpanMax+1,nDim) = su2double(0.0);
    TurboVelocityOut[iMarker].resize(nSpanMax+1,nDim) = su2double(0.0);
  }

  /*--- Initialize quantities for NR BC ---*/

  if(config->GetBoolGiles()){

    CkInflow.resize(nMarker);
    CkOutflow1.resize(nMarker);
    CkOutflow2.resize(nMarker);

    for (unsigned short iMarker = 0; iMarker < nMarker; iMarker++) {
      CkInflow[iMarker].resize(nSpanWiseSections,2*geometry->GetnFreqSpanMax(INFLOW)+1) = complex<su2double>(0.0,0.0);
      CkOutflow1[iMarker].resize(nSpanWiseSections,2*geometry->GetnFreqSpanMax(OUTFLOW)+1) = complex<su2double>(0.0,0.0);
      CkOutflow2[iMarker] = CkOutflow1[iMarker];
    }
  }
}

void CEulerSolver::Set_MPI_ActDisk(CSolver **solver_container, CGeometry *geometry, CConfig *config) {

  unsigned long iter,  iPoint, iVertex, jVertex, iPointTotal,
  Buffer_Send_nPointTotal = 0;
  long iGlobalIndex, iGlobal;
  unsigned short iVar, iMarker, jMarker;
  long nDomain = 0, iDomain, jDomain;
  //bool ActDisk_Perimeter;
  bool rans = (config->GetKind_Turb_Model() != NONE) && (solver_container[TURB_SOL] != nullptr);

  unsigned short nPrimVar_ = nPrimVar;
  if (rans) nPrimVar_ += 2; // Add two extra variables for the turbulence.

  /*--- MPI status and request arrays for non-blocking communications ---*/

  SU2_MPI::Status status;
  SU2_MPI::Request req;

  /*--- Define buffer vector interior domain ---*/

  su2double *Buffer_Send_PrimVar = nullptr;
  long      *Buffer_Send_Data    = nullptr;

  unsigned long *nPointTotal_s = new unsigned long[size];
  unsigned long *nPointTotal_r = new unsigned long[size];
  su2double *iPrimVar = new su2double [nPrimVar_];

  unsigned long Buffer_Size_PrimVar = 0;
  unsigned long Buffer_Size_Data    = 0;

  unsigned long PointTotal_Counter = 0;

  /*--- Allocate the memory that we only need if we have MPI support ---*/

  su2double *Buffer_Receive_PrimVar = nullptr;
  long      *Buffer_Receive_Data    = nullptr;

  /*--- Basic dimensionalization ---*/

  nDomain = size;

  /*--- This loop gets the array sizes of points for each
   rank to send to each other rank. ---*/

  for (iDomain = 0; iDomain < nDomain; iDomain++) {

    /*--- Loop over the markers to perform the dimensionalizaton
     of the domain variables ---*/

    Buffer_Send_nPointTotal = 0;

    /*--- Loop over all of the markers and count the number of each
     type of point and element that needs to be sent. ---*/

    for (iMarker = 0; iMarker < config->GetnMarker_All(); iMarker++) {
      if ((config->GetMarker_All_KindBC(iMarker) == ACTDISK_INLET) ||
          (config->GetMarker_All_KindBC(iMarker) == ACTDISK_OUTLET)) {
        for (iVertex = 0; iVertex < geometry->nVertex[iMarker]; iVertex++) {
          //ActDisk_Perimeter = geometry->vertex[iMarker][iVertex]->GetActDisk_Perimeter();
          iPoint = geometry->vertex[iMarker][iVertex]->GetNode();
          jDomain = geometry->vertex[iMarker][iVertex]->GetDonorProcessor();
//          if ((iDomain == jDomain) && (geometry->nodes->GetDomain(iPoint)) && (!ActDisk_Perimeter)) {
          if ((iDomain == jDomain) && (geometry->nodes->GetDomain(iPoint))) {
            Buffer_Send_nPointTotal++;
          }
        }
      }
    }

    /*--- Store the counts on a partition by partition basis. ---*/

    nPointTotal_s[iDomain] = Buffer_Send_nPointTotal;

    /*--- Total counts for allocating send buffers below ---*/

    Buffer_Size_PrimVar += nPointTotal_s[iDomain]*(nPrimVar_);
    Buffer_Size_Data += nPointTotal_s[iDomain]*(3);

  }

  /*--- Allocate the buffer vectors in the appropiate domain (master, iDomain) ---*/

  Buffer_Send_PrimVar = new su2double[Buffer_Size_PrimVar];
  Buffer_Send_Data    = new long[Buffer_Size_Data];

  /*--- Now that we know the sizes of the point, we can
   allocate and send the information in large chunks to all processors. ---*/

  for (iDomain = 0; iDomain < nDomain; iDomain++) {

    /*--- A rank does not communicate with itself through MPI ---*/

    if (rank != iDomain) {

      /*--- Communicate the counts to iDomain with non-blocking sends ---*/

      SU2_MPI::Isend(&nPointTotal_s[iDomain], 1, MPI_UNSIGNED_LONG, iDomain, iDomain, SU2_MPI::GetComm(), &req);
      SU2_MPI::Request_free(&req);

    } else {

      /*--- If iDomain = rank, we simply copy values into place in memory ---*/

      nPointTotal_r[iDomain] = nPointTotal_s[iDomain];

    }

    /*--- Receive the counts. All processors are sending their counters to
     iDomain up above, so only iDomain needs to perform the recv here from
     all other ranks. ---*/

    if (rank == iDomain) {

      for (jDomain = 0; jDomain < size; jDomain++) {

        /*--- A rank does not communicate with itself through MPI ---*/

        if (rank != jDomain) {

          /*--- Recv the data by probing for the current sender, jDomain,
           first and then receiving the values from it. ---*/

          SU2_MPI::Recv(&nPointTotal_r[jDomain], 1, MPI_UNSIGNED_LONG, jDomain, rank, SU2_MPI::GetComm(), &status);

        }
      }

    }
  }

  /*--- Wait for the non-blocking sends to complete. ---*/

  SU2_MPI::Barrier(SU2_MPI::GetComm());

  /*--- Initialize the counters for the larger send buffers (by domain) ---*/

  PointTotal_Counter  = 0;

  for (iDomain = 0; iDomain < nDomain; iDomain++) {

    /*--- Set the value of the interior geometry. Initialize counters. ---*/

    iPointTotal = 0;

    /*--- Load up the actual values into the buffers for sending. ---*/

    for (iMarker = 0; iMarker < config->GetnMarker_All(); iMarker++) {

      if ((config->GetMarker_All_KindBC(iMarker) == ACTDISK_INLET) ||
          (config->GetMarker_All_KindBC(iMarker) == ACTDISK_OUTLET)) {
        for (iVertex = 0; iVertex < geometry->nVertex[iMarker]; iVertex++) {
          iPoint = geometry->vertex[iMarker][iVertex]->GetNode();

          jDomain = geometry->vertex[iMarker][iVertex]->GetDonorProcessor();
          //ActDisk_Perimeter = geometry->vertex[iMarker][iVertex]->GetActDisk_Perimeter();

//          if ((iDomain == jDomain) && (geometry->nodes->GetDomain(iPoint)) && (!ActDisk_Perimeter)) {
          if ((iDomain == jDomain) && (geometry->nodes->GetDomain(iPoint))) {

            for (iVar = 0; iVar < nPrimVar; iVar++) {
              Buffer_Send_PrimVar[(nPrimVar_)*(PointTotal_Counter+iPointTotal)+iVar] = nodes->GetPrimitive(iPoint,iVar);
            }
            if (rans) {
              Buffer_Send_PrimVar[(nPrimVar_)*(PointTotal_Counter+iPointTotal)+nPrimVar] = solver_container[TURB_SOL]->GetNodes()->GetSolution(iPoint,0);
              Buffer_Send_PrimVar[(nPrimVar_)*(PointTotal_Counter+iPointTotal)+(nPrimVar+1)] = 0.0;
            }

            iGlobalIndex = geometry->nodes->GetGlobalIndex(iPoint);
            jVertex = geometry->vertex[iMarker][iVertex]->GetDonorVertex();
            jMarker = geometry->vertex[iMarker][iVertex]->GetDonorMarker();

            Buffer_Send_Data[(3)*(PointTotal_Counter+iPointTotal)+(0)]  = iGlobalIndex;
            Buffer_Send_Data[(3)*(PointTotal_Counter+iPointTotal)+(1)] = jVertex;
            Buffer_Send_Data[(3)*(PointTotal_Counter+iPointTotal)+(2)]  = jMarker;

            iPointTotal++;

          }

        }

      }

    }

    /*--- Send the buffers with the geometrical information ---*/

    if (iDomain != rank) {

      /*--- Communicate the coordinates, global index, colors, and element
       date to iDomain with non-blocking sends. ---*/

      SU2_MPI::Isend(&Buffer_Send_PrimVar[PointTotal_Counter*(nPrimVar_)],
                     nPointTotal_s[iDomain]*(nPrimVar_), MPI_DOUBLE, iDomain,
                     iDomain,  SU2_MPI::GetComm(), &req);
      SU2_MPI::Request_free(&req);

      SU2_MPI::Isend(&Buffer_Send_Data[PointTotal_Counter*(3)],
                     nPointTotal_s[iDomain]*(3), MPI_LONG, iDomain,
                     iDomain+nDomain,  SU2_MPI::GetComm(), &req);
      SU2_MPI::Request_free(&req);
    }

    else {

      /*--- Allocate local memory for the local recv of the elements ---*/

      Buffer_Receive_PrimVar            = new su2double[nPointTotal_s[iDomain]*(nPrimVar_)];
      Buffer_Receive_Data               = new long[nPointTotal_s[iDomain]*(3)];

      for (iter = 0; iter < nPointTotal_s[iDomain]*(nPrimVar_); iter++)
        Buffer_Receive_PrimVar[iter] = Buffer_Send_PrimVar[PointTotal_Counter*(nPrimVar_)+iter];

      for (iter = 0; iter < nPointTotal_s[iDomain]*(3); iter++)
        Buffer_Receive_Data[iter] = Buffer_Send_Data[PointTotal_Counter*(3)+iter];


      /*--- Recv the point data from ourselves (same procedure as above) ---*/

      for (iPoint = 0; iPoint < nPointTotal_r[iDomain]; iPoint++) {

        for (iVar = 0; iVar < nPrimVar_; iVar++)
          iPrimVar[iVar] = Buffer_Receive_PrimVar[iPoint*(nPrimVar_)+iVar];

        iGlobal       =  Buffer_Receive_Data[iPoint*(3)+(0)];
        iVertex      =  Buffer_Receive_Data[iPoint*(3)+(1)];
        iMarker      = Buffer_Receive_Data[iPoint*(3)+(2)];

        for (iVar = 0; iVar < nPrimVar_; iVar++)
          DonorPrimVar[iMarker][iVertex][iVar] = iPrimVar[iVar];

        SetDonorGlobalIndex(iMarker, iVertex, iGlobal);

      }

      /*--- Delete memory for recv the point stuff ---*/

      delete [] Buffer_Receive_PrimVar;
      delete [] Buffer_Receive_Data;

    }

    /*--- Increment the counters for the send buffers (iDomain loop) ---*/

    PointTotal_Counter += iPointTotal;

  }

  /*--- Wait for the non-blocking sends to complete. ---*/

  SU2_MPI::Barrier(SU2_MPI::GetComm());

  /*--- The next section begins the recv of all data for the interior
   points/elements in the mesh. First, create the domain structures for
   the points on this rank. First, we recv all of the point data ---*/

  for (iDomain = 0; iDomain < size; iDomain++) {

    if (rank != iDomain) {

#ifdef HAVE_MPI

      /*--- Allocate the receive buffer vector. Send the colors so that we
       know whether what we recv is an owned or halo node. ---*/

      Buffer_Receive_PrimVar            = new su2double [nPointTotal_r[iDomain]*(nPrimVar_)];
      Buffer_Receive_Data               = new long [nPointTotal_r[iDomain]*(3)];

      /*--- Receive the buffers with the coords, global index, and colors ---*/

      SU2_MPI::Recv(Buffer_Receive_PrimVar, nPointTotal_r[iDomain]*(nPrimVar_) , MPI_DOUBLE,
                    iDomain, rank, SU2_MPI::GetComm(), &status);

      SU2_MPI::Recv(Buffer_Receive_Data, nPointTotal_r[iDomain]*(3) , MPI_LONG,
                    iDomain, rank+nDomain, SU2_MPI::GetComm(), &status);

      /*--- Loop over all of the points that we have recv'd and store the
       coords, global index vertex and markers ---*/

      for (iPoint = 0; iPoint < nPointTotal_r[iDomain]; iPoint++) {

        iGlobal      = Buffer_Receive_Data[iPoint*(3)+(0)];
        iVertex      = Buffer_Receive_Data[iPoint*(3)+(1)];
        iMarker      = Buffer_Receive_Data[iPoint*(3)+(2)];

        for (iVar = 0; iVar < nPrimVar_; iVar++)
          iPrimVar[iVar] = Buffer_Receive_PrimVar[iPoint*(nPrimVar_)+iVar];

        for (iVar = 0; iVar < nPrimVar_; iVar++) {
          DonorPrimVar[iMarker][iVertex][iVar] = iPrimVar[iVar];
        }

        SetDonorGlobalIndex(iMarker, iVertex, iGlobal);

      }

      /*--- Delete memory for recv the point stuff ---*/

      delete [] Buffer_Receive_PrimVar;
      delete [] Buffer_Receive_Data;

#endif

    }

  }

  /*--- Wait for the non-blocking sends to complete. ---*/

  SU2_MPI::Barrier(SU2_MPI::GetComm());

  /*--- Free all of the memory used for communicating points and elements ---*/

  delete[] Buffer_Send_PrimVar;
  delete[] Buffer_Send_Data;

  /*--- Release all of the temporary memory ---*/

  delete [] nPointTotal_s;
  delete [] nPointTotal_r;
  delete [] iPrimVar;

}

void CEulerSolver::SetNondimensionalization(CConfig *config, unsigned short iMesh) {

  su2double Temperature_FreeStream = 0.0, Mach2Vel_FreeStream = 0.0, ModVel_FreeStream = 0.0,
  Energy_FreeStream = 0.0, ModVel_FreeStreamND = 0.0, Velocity_Reynolds = 0.0,
  Omega_FreeStream = 0.0, Omega_FreeStreamND = 0.0, Viscosity_FreeStream = 0.0,
  Density_FreeStream = 0.0, Pressure_FreeStream = 0.0, Tke_FreeStream = 0.0,
  Length_Ref = 0.0, Density_Ref = 0.0, Pressure_Ref = 0.0, Velocity_Ref = 0.0,
  Temperature_Ref = 0.0, Time_Ref = 0.0, Omega_Ref = 0.0, Force_Ref = 0.0,
  Gas_Constant_Ref = 0.0, Viscosity_Ref = 0.0, Conductivity_Ref = 0.0, Energy_Ref= 0.0,
  Froude = 0.0, Pressure_FreeStreamND = 0.0, Density_FreeStreamND = 0.0,
  Temperature_FreeStreamND = 0.0, Gas_ConstantND = 0.0,
  Velocity_FreeStreamND[3] = {0.0, 0.0, 0.0}, Viscosity_FreeStreamND = 0.0,
  Tke_FreeStreamND = 0.0, Energy_FreeStreamND = 0.0,
  Total_UnstTimeND = 0.0, Delta_UnstTimeND = 0.0, TgammaR = 0.0, Heat_Flux_Ref = 0.0;

  unsigned short iDim;

  /*--- Local variables ---*/

  su2double Alpha         = config->GetAoA()*PI_NUMBER/180.0;
  su2double Beta          = config->GetAoS()*PI_NUMBER/180.0;
  su2double Mach          = config->GetMach();
  su2double Reynolds      = config->GetReynolds();
  bool unsteady           = (config->GetTime_Marching() != TIME_MARCHING::STEADY);
  bool viscous            = config->GetViscous();
  bool gravity            = config->GetGravityForce();
  bool turbulent          = (config->GetKind_Turb_Model() != NONE);
  bool tkeNeeded          = (turbulent && (config->GetKind_Turb_Model() == SST || config->GetKind_Turb_Model() == SST_SUST));
  bool free_stream_temp   = (config->GetKind_FreeStreamOption() == FREESTREAM_OPTION::TEMPERATURE_FS);
  bool reynolds_init      = (config->GetKind_InitOption() == REYNOLDS);
  bool aeroelastic        = config->GetAeroelastic_Simulation();

  /*--- Set temperature via the flutter speed index ---*/
  if (aeroelastic) {
    su2double vf             = config->GetAeroelastic_Flutter_Speed_Index();
    su2double w_alpha        = config->GetAeroelastic_Frequency_Pitch();
    su2double b              = config->GetLength_Reynolds()/2.0; // airfoil semichord, Reynolds length is by defaul 1.0
    su2double mu             = config->GetAeroelastic_Airfoil_Mass_Ratio();
    // The temperature times gamma times the gas constant. Depending on the FluidModel temp is calculated below.
    TgammaR = ((vf*vf)*(b*b)*(w_alpha*w_alpha)*mu) / (Mach*Mach);
  }

  /*--- Compressible non dimensionalization ---*/

  /*--- Compute the Free Stream velocity, using the Mach number ---*/

  Pressure_FreeStream = config->GetPressure_FreeStream();
  Density_FreeStream  = config->GetDensity_FreeStream();
  Temperature_FreeStream = config->GetTemperature_FreeStream();

  CFluidModel* auxFluidModel = nullptr;

  switch (config->GetKind_FluidModel()) {

    case STANDARD_AIR:

      switch (config->GetSystemMeasurements()) {
        case SI: config->SetGas_Constant(287.058); break;
        case US: config->SetGas_Constant(1716.49); break;
      }

      auxFluidModel = new CIdealGas(1.4, config->GetGas_Constant());

      if (free_stream_temp && aeroelastic) {
        Temperature_FreeStream = TgammaR / (config->GetGas_Constant()*1.4);
        config->SetTemperature_FreeStream(Temperature_FreeStream);
      }
      break;

    case IDEAL_GAS:

      auxFluidModel = new CIdealGas(Gamma, config->GetGas_Constant());
      break;

    case VW_GAS:

      auxFluidModel = new CVanDerWaalsGas(Gamma, config->GetGas_Constant(),
                 config->GetPressure_Critical(), config->GetTemperature_Critical());
      break;

    case PR_GAS:

      auxFluidModel = new CPengRobinson(Gamma, config->GetGas_Constant(), config->GetPressure_Critical(),
                                        config->GetTemperature_Critical(), config->GetAcentric_Factor());
      break;

    default:
      SU2_MPI::Error("Unknown fluid model.", CURRENT_FUNCTION);
      break;
  }

  if (free_stream_temp) {
    auxFluidModel->SetTDState_PT(Pressure_FreeStream, Temperature_FreeStream);
    Density_FreeStream = auxFluidModel->GetDensity();
    config->SetDensity_FreeStream(Density_FreeStream);
  }
  else {
    auxFluidModel->SetTDState_Prho(Pressure_FreeStream, Density_FreeStream );
    Temperature_FreeStream = auxFluidModel->GetTemperature();
    config->SetTemperature_FreeStream(Temperature_FreeStream);
  }

  Mach2Vel_FreeStream = auxFluidModel->GetSoundSpeed();

  /*--- Compute the Free Stream velocity, using the Mach number ---*/

  if (nDim == 2) {
    config->GetVelocity_FreeStream()[0] = cos(Alpha)*Mach*Mach2Vel_FreeStream;
    config->GetVelocity_FreeStream()[1] = sin(Alpha)*Mach*Mach2Vel_FreeStream;
  }
  if (nDim == 3) {
    config->GetVelocity_FreeStream()[0] = cos(Alpha)*cos(Beta)*Mach*Mach2Vel_FreeStream;
    config->GetVelocity_FreeStream()[1] = sin(Beta)*Mach*Mach2Vel_FreeStream;
    config->GetVelocity_FreeStream()[2] = sin(Alpha)*cos(Beta)*Mach*Mach2Vel_FreeStream;
  }

  /*--- Compute the modulus of the free stream velocity ---*/

  ModVel_FreeStream = 0.0;
  for (iDim = 0; iDim < nDim; iDim++)
    ModVel_FreeStream += config->GetVelocity_FreeStream()[iDim]*config->GetVelocity_FreeStream()[iDim];
  ModVel_FreeStream = sqrt(ModVel_FreeStream); config->SetModVel_FreeStream(ModVel_FreeStream);

  /*--- Viscous initialization ---*/

  if (viscous) {

    /*--- The dimensional viscosity is needed to determine the free-stream conditions.
          To accomplish this, simply set the non-dimensional coefficients to the
          dimensional ones. This will be overruled later.---*/
    config->SetMu_RefND(config->GetMu_Ref());
    config->SetMu_Temperature_RefND(config->GetMu_Temperature_Ref());
    config->SetMu_SND(config->GetMu_S());

    config->SetMu_ConstantND(config->GetMu_Constant());

    /*--- Reynolds based initialization ---*/

    if (reynolds_init) {

      /*--- First, check if there is mesh motion. If yes, use the Mach
         number relative to the body to initialize the flow. ---*/

      if (dynamic_grid) Velocity_Reynolds = config->GetMach_Motion()*Mach2Vel_FreeStream;
      else Velocity_Reynolds = ModVel_FreeStream;

      /*--- For viscous flows, pressure will be computed from a density
            that is found from the Reynolds number. The viscosity is computed
            from the dimensional version of Sutherland's law or the constant
            viscosity, depending on the input option.---*/

      auxFluidModel->SetLaminarViscosityModel(config);

      Viscosity_FreeStream = auxFluidModel->GetLaminarViscosity();
      config->SetViscosity_FreeStream(Viscosity_FreeStream);

      Density_FreeStream = Reynolds*Viscosity_FreeStream/(Velocity_Reynolds*config->GetLength_Reynolds());
      config->SetDensity_FreeStream(Density_FreeStream);
      auxFluidModel->SetTDState_rhoT(Density_FreeStream, Temperature_FreeStream);
      Pressure_FreeStream = auxFluidModel->GetPressure();
      config->SetPressure_FreeStream(Pressure_FreeStream);
      Energy_FreeStream = auxFluidModel->GetStaticEnergy() + 0.5*ModVel_FreeStream*ModVel_FreeStream;

    }

    /*--- Thermodynamics quantities based initialization ---*/

    else {

      auxFluidModel->SetLaminarViscosityModel(config);
      Viscosity_FreeStream = auxFluidModel->GetLaminarViscosity();
      config->SetViscosity_FreeStream(Viscosity_FreeStream);
      Energy_FreeStream = auxFluidModel->GetStaticEnergy() + 0.5*ModVel_FreeStream*ModVel_FreeStream;

    }

    /*--- Turbulence kinetic energy ---*/

    Tke_FreeStream  = 3.0/2.0*(ModVel_FreeStream*ModVel_FreeStream*config->GetTurbulenceIntensity_FreeStream()*config->GetTurbulenceIntensity_FreeStream());

  }
  else {

    /*--- For inviscid flow, energy is calculated from the specified
       FreeStream quantities using the proper gas law. ---*/

    Energy_FreeStream = auxFluidModel->GetStaticEnergy() + 0.5*ModVel_FreeStream*ModVel_FreeStream;

  }

  /*-- Compute the freestream energy. ---*/

  if (tkeNeeded) { Energy_FreeStream += Tke_FreeStream; }; config->SetEnergy_FreeStream(Energy_FreeStream);

  /*--- Compute non dimensional quantities. By definition,
     Lref is one because we have converted the grid to meters. ---*/

  if (config->GetRef_NonDim() == DIMENSIONAL) {
    Pressure_Ref      = 1.0;
    Density_Ref       = 1.0;
    Temperature_Ref   = 1.0;
  }
  else if (config->GetRef_NonDim() == FREESTREAM_PRESS_EQ_ONE) {
    Pressure_Ref      = Pressure_FreeStream;     // Pressure_FreeStream = 1.0
    Density_Ref       = Density_FreeStream;      // Density_FreeStream = 1.0
    Temperature_Ref   = Temperature_FreeStream;  // Temperature_FreeStream = 1.0
  }
  else if (config->GetRef_NonDim() == FREESTREAM_VEL_EQ_MACH) {
    Pressure_Ref      = Gamma*Pressure_FreeStream; // Pressure_FreeStream = 1.0/Gamma
    Density_Ref       = Density_FreeStream;        // Density_FreeStream = 1.0
    Temperature_Ref   = Temperature_FreeStream;    // Temp_FreeStream = 1.0
  }
  else if (config->GetRef_NonDim() == FREESTREAM_VEL_EQ_ONE) {
    Pressure_Ref      = Mach*Mach*Gamma*Pressure_FreeStream; // Pressure_FreeStream = 1.0/(Gamma*(M_inf)^2)
    Density_Ref       = Density_FreeStream;        // Density_FreeStream = 1.0
    Temperature_Ref   = Temperature_FreeStream;    // Temp_FreeStream = 1.0
  }
  config->SetPressure_Ref(Pressure_Ref);
  config->SetDensity_Ref(Density_Ref);
  config->SetTemperature_Ref(Temperature_Ref);

  Length_Ref        = 1.0;                                                         config->SetLength_Ref(Length_Ref);
  Velocity_Ref      = sqrt(config->GetPressure_Ref()/config->GetDensity_Ref());    config->SetVelocity_Ref(Velocity_Ref);
  Time_Ref          = Length_Ref/Velocity_Ref;                                     config->SetTime_Ref(Time_Ref);
  Omega_Ref         = Velocity_Ref/Length_Ref;                                     config->SetOmega_Ref(Omega_Ref);
  Force_Ref         = config->GetDensity_Ref()*Velocity_Ref*Velocity_Ref*Length_Ref*Length_Ref; config->SetForce_Ref(Force_Ref);
  Heat_Flux_Ref     = Density_Ref*Velocity_Ref*Velocity_Ref*Velocity_Ref;           config->SetHeat_Flux_Ref(Heat_Flux_Ref);
  Gas_Constant_Ref  = Velocity_Ref*Velocity_Ref/config->GetTemperature_Ref();      config->SetGas_Constant_Ref(Gas_Constant_Ref);
  Viscosity_Ref     = config->GetDensity_Ref()*Velocity_Ref*Length_Ref;            config->SetViscosity_Ref(Viscosity_Ref);
  Conductivity_Ref  = Viscosity_Ref*Gas_Constant_Ref;                              config->SetConductivity_Ref(Conductivity_Ref);
  Froude            = ModVel_FreeStream/sqrt(STANDARD_GRAVITY*Length_Ref);         config->SetFroude(Froude);

  /*--- Divide by reference values, to compute the non-dimensional free-stream values ---*/

  Pressure_FreeStreamND = Pressure_FreeStream/config->GetPressure_Ref();  config->SetPressure_FreeStreamND(Pressure_FreeStreamND);
  Density_FreeStreamND  = Density_FreeStream/config->GetDensity_Ref();    config->SetDensity_FreeStreamND(Density_FreeStreamND);

  for (iDim = 0; iDim < nDim; iDim++) {
    Velocity_FreeStreamND[iDim] = config->GetVelocity_FreeStream()[iDim]/Velocity_Ref; config->SetVelocity_FreeStreamND(Velocity_FreeStreamND[iDim], iDim);
  }

  Temperature_FreeStreamND = Temperature_FreeStream/config->GetTemperature_Ref(); config->SetTemperature_FreeStreamND(Temperature_FreeStreamND);

  Gas_ConstantND = config->GetGas_Constant()/Gas_Constant_Ref;    config->SetGas_ConstantND(Gas_ConstantND);


  ModVel_FreeStreamND = 0.0;
  for (iDim = 0; iDim < nDim; iDim++) ModVel_FreeStreamND += Velocity_FreeStreamND[iDim]*Velocity_FreeStreamND[iDim];
  ModVel_FreeStreamND    = sqrt(ModVel_FreeStreamND); config->SetModVel_FreeStreamND(ModVel_FreeStreamND);

  Viscosity_FreeStreamND = Viscosity_FreeStream / Viscosity_Ref;   config->SetViscosity_FreeStreamND(Viscosity_FreeStreamND);

  Tke_FreeStream  = 3.0/2.0*(ModVel_FreeStream*ModVel_FreeStream*config->GetTurbulenceIntensity_FreeStream()*config->GetTurbulenceIntensity_FreeStream());
  config->SetTke_FreeStream(Tke_FreeStream);

  Tke_FreeStreamND  = 3.0/2.0*(ModVel_FreeStreamND*ModVel_FreeStreamND*config->GetTurbulenceIntensity_FreeStream()*config->GetTurbulenceIntensity_FreeStream());
  config->SetTke_FreeStreamND(Tke_FreeStreamND);

  Omega_FreeStream = Density_FreeStream*Tke_FreeStream/(Viscosity_FreeStream*config->GetTurb2LamViscRatio_FreeStream());
  config->SetOmega_FreeStream(Omega_FreeStream);

  Omega_FreeStreamND = Density_FreeStreamND*Tke_FreeStreamND/(Viscosity_FreeStreamND*config->GetTurb2LamViscRatio_FreeStream());
  config->SetOmega_FreeStreamND(Omega_FreeStreamND);

  /*--- Initialize the dimensionless Fluid Model that will be used to solve the dimensionless problem ---*/

  /*--- Auxilary (dimensional) FluidModel no longer needed. ---*/
  delete auxFluidModel;

  /*--- Set viscosity ND constants before defining the visc. model of the fluid models. ---*/

  if (viscous) {
    /*--- Constant viscosity model. ---*/
    config->SetMu_ConstantND(config->GetMu_Constant()/Viscosity_Ref);

    /*--- Sutherland's model. ---*/
    config->SetMu_RefND(config->GetMu_Ref()/Viscosity_Ref);
    config->SetMu_SND(config->GetMu_S()/config->GetTemperature_Ref());
    config->SetMu_Temperature_RefND(config->GetMu_Temperature_Ref()/config->GetTemperature_Ref());

    /*--- Constant thermal conductivity model. ---*/
    config->SetThermal_Conductivity_ConstantND(config->GetThermal_Conductivity_Constant()/Conductivity_Ref);
  }

  /*--- Create one final fluid model object per OpenMP thread to be able to use them in parallel.
   *    GetFluidModel() should be used to automatically access the "right" object of each thread. ---*/

  assert(FluidModel.empty() && "Potential memory leak!");
  FluidModel.resize(omp_get_max_threads());

  SU2_OMP_PARALLEL
  {
    const int thread = omp_get_thread_num();

    switch (config->GetKind_FluidModel()) {

      case STANDARD_AIR:
        FluidModel[thread] = new CIdealGas(1.4, Gas_ConstantND);
        break;

      case IDEAL_GAS:
        FluidModel[thread] = new CIdealGas(Gamma, Gas_ConstantND);
        break;

      case VW_GAS:
        FluidModel[thread] = new CVanDerWaalsGas(Gamma, Gas_ConstantND,
                                                 config->GetPressure_Critical() / config->GetPressure_Ref(),
                                                 config->GetTemperature_Critical() / config->GetTemperature_Ref());
        break;

      case PR_GAS:
        FluidModel[thread] = new CPengRobinson(Gamma, Gas_ConstantND,
                                               config->GetPressure_Critical() / config->GetPressure_Ref(),
                                               config->GetTemperature_Critical() / config->GetTemperature_Ref(),
                                               config->GetAcentric_Factor());
        break;
    }

    GetFluidModel()->SetEnergy_Prho(Pressure_FreeStreamND, Density_FreeStreamND);
    if (viscous) {
      GetFluidModel()->SetLaminarViscosityModel(config);
      GetFluidModel()->SetThermalConductivityModel(config);
    }

  }
  END_SU2_OMP_PARALLEL

  Energy_FreeStreamND = GetFluidModel()->GetStaticEnergy() + 0.5*ModVel_FreeStreamND*ModVel_FreeStreamND;

  if (tkeNeeded) Energy_FreeStreamND += Tke_FreeStreamND;

  config->SetEnergy_FreeStreamND(Energy_FreeStreamND);

  Energy_Ref = Energy_FreeStream/Energy_FreeStreamND; config->SetEnergy_Ref(Energy_Ref);

  Total_UnstTimeND = config->GetTotal_UnstTime() / Time_Ref;    config->SetTotal_UnstTimeND(Total_UnstTimeND);
  Delta_UnstTimeND = config->GetDelta_UnstTime() / Time_Ref;    config->SetDelta_UnstTimeND(Delta_UnstTimeND);

  /*--- Write output to the console if this is the master node and first domain ---*/

  if ((rank == MASTER_NODE) && (MGLevel == MESH_0)) {

    cout.precision(6);

    if (viscous) {
      cout << "Viscous flow: Computing pressure using the ideal gas law" << endl;
      cout << "based on the free-stream temperature and a density computed" << endl;
      cout << "from the Reynolds number." << endl;
    } else {
      cout << "Inviscid flow: Computing density based on free-stream" << endl;
      cout << "temperature and pressure using the ideal gas law." << endl;
    }

    if (dynamic_grid) cout << "Force coefficients computed using MACH_MOTION." << endl;
    else cout << "Force coefficients computed using free-stream values." << endl;

    stringstream NonDimTableOut, ModelTableOut;
    stringstream Unit;

    cout << endl;
    PrintingToolbox::CTablePrinter ModelTable(&ModelTableOut);
    ModelTableOut <<"-- Models:"<< endl;

    ModelTable.AddColumn("Viscosity Model", 25);
    ModelTable.AddColumn("Conductivity Model", 26);
    ModelTable.AddColumn("Fluid Model", 25);
    ModelTable.SetAlign(PrintingToolbox::CTablePrinter::RIGHT);
    ModelTable.PrintHeader();

    PrintingToolbox::CTablePrinter NonDimTable(&NonDimTableOut);
    NonDimTable.AddColumn("Name", 22);
    NonDimTable.AddColumn("Dim. value", 14);
    NonDimTable.AddColumn("Ref. value", 14);
    NonDimTable.AddColumn("Unit", 10);
    NonDimTable.AddColumn("Non-dim. value", 14);
    NonDimTable.SetAlign(PrintingToolbox::CTablePrinter::RIGHT);

    NonDimTableOut <<"-- Fluid properties:"<< endl;

    NonDimTable.PrintHeader();

    if (viscous) {

      switch(config->GetKind_ViscosityModel()){
      case VISCOSITYMODEL::CONSTANT:
        ModelTable << "CONSTANT_VISCOSITY";
        if      (config->GetSystemMeasurements() == SI) Unit << "N.s/m^2";
        else if (config->GetSystemMeasurements() == US) Unit << "lbf.s/ft^2";
        NonDimTable << "Viscosity" << config->GetMu_Constant() << config->GetMu_Constant()/config->GetMu_ConstantND() << Unit.str() << config->GetMu_ConstantND();
        Unit.str("");
        NonDimTable.PrintFooter();
        break;

      case VISCOSITYMODEL::SUTHERLAND:
        ModelTable << "SUTHERLAND";
        if      (config->GetSystemMeasurements() == SI) Unit << "N.s/m^2";
        else if (config->GetSystemMeasurements() == US) Unit << "lbf.s/ft^2";
        NonDimTable << "Ref. Viscosity" <<  config->GetMu_Ref() <<  config->GetViscosity_Ref() << Unit.str() << config->GetMu_RefND();
        Unit.str("");
        if      (config->GetSystemMeasurements() == SI) Unit << "K";
        else if (config->GetSystemMeasurements() == US) Unit << "R";
        NonDimTable << "Sutherland Temp." << config->GetMu_Temperature_Ref() <<  config->GetTemperature_Ref() << Unit.str() << config->GetMu_Temperature_RefND();
        Unit.str("");
        if      (config->GetSystemMeasurements() == SI) Unit << "K";
        else if (config->GetSystemMeasurements() == US) Unit << "R";
        NonDimTable << "Sutherland Const." << config->GetMu_S() << config->GetTemperature_Ref() << Unit.str() << config->GetMu_SND();
        Unit.str("");
        NonDimTable.PrintFooter();
        break;

      default:
        break;

      }
      switch(config->GetKind_ConductivityModel()){
      case CONDUCTIVITYMODEL::CONSTANT_PRANDTL:
        ModelTable << "CONSTANT_PRANDTL";
        NonDimTable << "Prandtl (Lam.)"  << "-" << "-" << "-" << config->GetPrandtl_Lam();
        Unit.str("");
        NonDimTable << "Prandtl (Turb.)" << "-" << "-" << "-" << config->GetPrandtl_Turb();
        Unit.str("");
        NonDimTable.PrintFooter();
        break;

      case CONDUCTIVITYMODEL::CONSTANT:
        ModelTable << "CONSTANT";
        Unit << "W/m^2.K";
        NonDimTable << "Molecular Cond." << config->GetThermal_Conductivity_Constant() << config->GetThermal_Conductivity_Constant()/config->GetThermal_Conductivity_ConstantND() << Unit.str() << config->GetThermal_Conductivity_ConstantND();
        Unit.str("");
        NonDimTable.PrintFooter();
        break;

      default:
        break;

      }
    } else {
      ModelTable << "-" << "-";
    }

    if      (config->GetSystemMeasurements() == SI) Unit << "N.m/kg.K";
    else if (config->GetSystemMeasurements() == US) Unit << "lbf.ft/slug.R";
    NonDimTable << "Gas Constant" << config->GetGas_Constant() << config->GetGas_Constant_Ref() << Unit.str() << config->GetGas_ConstantND();
    Unit.str("");
    if      (config->GetSystemMeasurements() == SI) Unit << "N.m/kg.K";
    else if (config->GetSystemMeasurements() == US) Unit << "lbf.ft/slug.R";
    NonDimTable << "Spec. Heat Ratio" << "-" << "-" << "-" << Gamma;
    Unit.str("");

    switch(config->GetKind_FluidModel()){
    case STANDARD_AIR:
      ModelTable << "STANDARD_AIR";
      break;
    case IDEAL_GAS:
      ModelTable << "IDEAL_GAS";
      break;
    case VW_GAS:
      ModelTable << "VW_GAS";
      break;
    case PR_GAS:
      ModelTable << "PR_GAS";
      break;
    }

    if (config->GetKind_FluidModel() == VW_GAS || config->GetKind_FluidModel() == PR_GAS){
        NonDimTable << "Critical Pressure" << config->GetPressure_Critical() << config->GetPressure_Ref() << Unit.str() << config->GetPressure_Critical() /config->GetPressure_Ref();
        Unit.str("");
        Unit << "K";
        NonDimTable << "Critical Temperature" << config->GetTemperature_Critical() << config->GetTemperature_Ref() << Unit.str() << config->GetTemperature_Critical() /config->GetTemperature_Ref();
        Unit.str("");
    }
    NonDimTable.PrintFooter();

    NonDimTableOut <<"-- Initial and free-stream conditions:"<< endl;

    NonDimTable.PrintHeader();

    if      (config->GetSystemMeasurements() == SI) Unit << "Pa";
    else if (config->GetSystemMeasurements() == US) Unit << "psf";
    NonDimTable << "Static Pressure" << config->GetPressure_FreeStream() << config->GetPressure_Ref() << Unit.str() << config->GetPressure_FreeStreamND();
    Unit.str("");
    if      (config->GetSystemMeasurements() == SI) Unit << "kg/m^3";
    else if (config->GetSystemMeasurements() == US) Unit << "slug/ft^3";
    NonDimTable << "Density" << config->GetDensity_FreeStream() << config->GetDensity_Ref() << Unit.str() << config->GetDensity_FreeStreamND();
    Unit.str("");
    if      (config->GetSystemMeasurements() == SI) Unit << "K";
    else if (config->GetSystemMeasurements() == US) Unit << "R";
    NonDimTable << "Temperature" << config->GetTemperature_FreeStream() << config->GetTemperature_Ref() << Unit.str() << config->GetTemperature_FreeStreamND();
    Unit.str("");
    if      (config->GetSystemMeasurements() == SI) Unit << "m^2/s^2";
    else if (config->GetSystemMeasurements() == US) Unit << "ft^2/s^2";
    NonDimTable << "Total Energy" << config->GetEnergy_FreeStream() << config->GetEnergy_Ref() << Unit.str() << config->GetEnergy_FreeStreamND();
    Unit.str("");
    if      (config->GetSystemMeasurements() == SI) Unit << "m/s";
    else if (config->GetSystemMeasurements() == US) Unit << "ft/s";
    NonDimTable << "Velocity-X" << config->GetVelocity_FreeStream()[0] << config->GetVelocity_Ref() << Unit.str() << config->GetVelocity_FreeStreamND()[0];
    NonDimTable << "Velocity-Y" << config->GetVelocity_FreeStream()[1] << config->GetVelocity_Ref() << Unit.str() << config->GetVelocity_FreeStreamND()[1];
    if (nDim == 3){
      NonDimTable << "Velocity-Z" << config->GetVelocity_FreeStream()[2] << config->GetVelocity_Ref() << Unit.str() << config->GetVelocity_FreeStreamND()[2];
    }
    NonDimTable << "Velocity Magnitude" << config->GetModVel_FreeStream() << config->GetVelocity_Ref() << Unit.str() << config->GetModVel_FreeStreamND();
    Unit.str("");

    if (viscous){
      NonDimTable.PrintFooter();
      if      (config->GetSystemMeasurements() == SI) Unit << "N.s/m^2";
      else if (config->GetSystemMeasurements() == US) Unit << "lbf.s/ft^2";
      NonDimTable << "Viscosity" << config->GetViscosity_FreeStream() << config->GetViscosity_Ref() << Unit.str() << config->GetViscosity_FreeStreamND();
      Unit.str("");
      if      (config->GetSystemMeasurements() == SI) Unit << "W/m^2.K";
      else if (config->GetSystemMeasurements() == US) Unit << "lbf/ft.s.R";
      NonDimTable << "Conductivity" << "-" << config->GetConductivity_Ref() << Unit.str() << "-";
      Unit.str("");
      if (turbulent){
        if      (config->GetSystemMeasurements() == SI) Unit << "m^2/s^2";
        else if (config->GetSystemMeasurements() == US) Unit << "ft^2/s^2";
        NonDimTable << "Turb. Kin. Energy" << config->GetTke_FreeStream() << config->GetTke_FreeStream()/config->GetTke_FreeStreamND() << Unit.str() << config->GetTke_FreeStreamND();
        Unit.str("");
        if      (config->GetSystemMeasurements() == SI) Unit << "1/s";
        else if (config->GetSystemMeasurements() == US) Unit << "1/s";
        NonDimTable << "Spec. Dissipation" << config->GetOmega_FreeStream() << config->GetOmega_FreeStream()/config->GetOmega_FreeStreamND() << Unit.str() << config->GetOmega_FreeStreamND();
        Unit.str("");
      }
    }

    NonDimTable.PrintFooter();
    NonDimTable << "Mach Number" << "-" << "-" << "-" << config->GetMach();
    if (viscous){
      NonDimTable << "Reynolds Number" << "-" << "-" << "-" << config->GetReynolds();
    }
    if (gravity) {
      NonDimTable << "Froude Number" << "-" << "-" << "-" << Froude;
      NonDimTable << "Wave Length"   << "-" << "-" << "-" << 2.0*PI_NUMBER*Froude*Froude;
    }
    NonDimTable.PrintFooter();
    ModelTable.PrintFooter();

    if (unsteady){
      NonDimTableOut << "-- Unsteady conditions" << endl;
      NonDimTable.PrintHeader();
      NonDimTable << "Total Time" << config->GetMax_Time() << config->GetTime_Ref() << "s" << config->GetMax_Time()/config->GetTime_Ref();
      Unit.str("");
      NonDimTable << "Time Step" << config->GetTime_Step() << config->GetTime_Ref() << "s" << config->GetDelta_UnstTimeND();
      Unit.str("");
      NonDimTable.PrintFooter();
    }

    cout << ModelTableOut.str();
    cout << NonDimTableOut.str();

  }

}

void CEulerSolver::SetReferenceValues(const CConfig& config) {

  /*--- Evaluate reference values for non-dimensionalization. For dynamic meshes,
   use the motion Mach number as a reference value for computing the force coefficients.
   Otherwise, use the freestream values, which is the standard convention. ---*/

  su2double RefVel2;

  if (dynamic_grid && !config.GetFSI_Simulation()) {
    su2double Gas_Constant = config.GetGas_ConstantND();
    su2double Mach2Vel = sqrt(Gamma * Gas_Constant * Temperature_Inf);
    su2double Mach_Motion = config.GetMach_Motion();
    RefVel2 = pow(Mach_Motion * Mach2Vel, 2);
  }
  else {
    RefVel2 = GeometryToolbox::SquaredNorm(nDim, Velocity_Inf);
  }

  DynamicPressureRef = 0.5 * Density_Inf * RefVel2;
  AeroCoeffForceRef =  DynamicPressureRef * config.GetRefArea();

}

void CEulerSolver::SetInitialCondition(CGeometry **geometry, CSolver ***solver_container, CConfig *config, unsigned long TimeIter) {

  const bool restart = (config->GetRestart() || config->GetRestart_Flow());
  const bool SubsonicEngine = config->GetSubsonicEngine();

  /*--- Use default implementation, then add solver-specifics. ---*/

  BaseClass::SetInitialCondition(geometry, solver_container, config, TimeIter);

  /*--- Set subsonic initial condition for engine intakes at iteration 0 ---*/

  if (!SubsonicEngine || (TimeIter != 0) || restart) return;

  /*--- Start OpenMP parallel region. ---*/

  SU2_OMP_PARALLEL {

    unsigned long iPoint;
    unsigned short iMesh, iDim;
    su2double X0[MAXNDIM] = {0.0}, X1[MAXNDIM] = {0.0}, X2[MAXNDIM] = {0.0},
    X1_X0[MAXNDIM] = {0.0}, X2_X0[MAXNDIM] = {0.0}, X2_X1[MAXNDIM] = {0.0},
    CP[MAXNDIM] = {0.0}, Distance, DotCheck, Radius;

    su2double Velocity_Cyl[MAXNDIM] = {0.0}, Velocity_CylND[MAXNDIM] = {0.0}, Viscosity_Cyl,
    Density_Cyl, Density_CylND, Pressure_CylND, ModVel_Cyl, ModVel_CylND, Energy_CylND,
    T_ref = 0.0, S = 0.0, Mu_ref = 0.0;
    const su2double *Coord, *SubsonicEngine_Cyl, *SubsonicEngine_Values;

    SubsonicEngine_Values = config->GetSubsonicEngine_Values();
    su2double Mach_Cyl        = SubsonicEngine_Values[0];
    su2double Alpha_Cyl       = SubsonicEngine_Values[1];
    su2double Beta_Cyl        = SubsonicEngine_Values[2];
    su2double Pressure_Cyl    = SubsonicEngine_Values[3];
    su2double Temperature_Cyl = SubsonicEngine_Values[4];

    su2double Alpha = Alpha_Cyl*PI_NUMBER/180.0;
    su2double Beta  = Beta_Cyl*PI_NUMBER/180.0;

    su2double Gamma_Minus_One = Gamma - 1.0;
    su2double Gas_Constant = config->GetGas_Constant();

    su2double Mach2Vel_Cyl = sqrt(Gamma*Gas_Constant*Temperature_Cyl);

    for (iMesh = 0; iMesh <= config->GetnMGLevels(); iMesh++) {

      auto FlowNodes = solver_container[iMesh][FLOW_SOL]->GetNodes();

      SU2_OMP_FOR_STAT(omp_chunk_size)
      for (iPoint = 0; iPoint < geometry[iMesh]->GetnPoint(); iPoint++) {

        Velocity_Cyl[0] = cos(Alpha)*cos(Beta)*Mach_Cyl*Mach2Vel_Cyl;
        Velocity_Cyl[1] = sin(Beta)*Mach_Cyl*Mach2Vel_Cyl;
        Velocity_Cyl[2] = sin(Alpha)*cos(Beta)*Mach_Cyl*Mach2Vel_Cyl;

        ModVel_Cyl = GeometryToolbox::Norm(nDim, Velocity_Cyl);

        if (config->GetViscous()) {
          if (config->GetSystemMeasurements() == SI) { T_ref = 273.15; S = 110.4; Mu_ref = 1.716E-5; }
          if (config->GetSystemMeasurements() == US) {
            T_ref = (273.15 - 273.15) * 1.8 + 491.67;
            S = (110.4 - 273.15) * 1.8 + 491.67;
            Mu_ref = 1.716E-5/47.88025898;
          }
          Viscosity_Cyl = Mu_ref*(pow(Temperature_Cyl/T_ref, 1.5) * (T_ref+S)/(Temperature_Cyl+S));
          Density_Cyl   = config->GetReynolds()*Viscosity_Cyl/(ModVel_Cyl*config->GetLength_Reynolds());
          Pressure_Cyl  = Density_Cyl*Gas_Constant*Temperature_Cyl;
        }
        else {
          Density_Cyl = Pressure_Cyl/(Gas_Constant*Temperature_Cyl);
        }

        Density_CylND  = Density_Cyl/config->GetDensity_Ref();
        Pressure_CylND = Pressure_Cyl/config->GetPressure_Ref();

        for (iDim = 0; iDim < nDim; iDim++) {
          Velocity_CylND[iDim] = Velocity_Cyl[iDim]/config->GetVelocity_Ref();
        }

        ModVel_CylND = GeometryToolbox::Norm(nDim, Velocity_CylND);

        Energy_CylND = Pressure_CylND/(Density_CylND*Gamma_Minus_One)+0.5*ModVel_CylND*ModVel_CylND;

        Coord = geometry[iMesh]->nodes->GetCoord(iPoint);

        SubsonicEngine_Cyl = config->GetSubsonicEngine_Cyl();

        X0[0] = Coord[0];               X0[1] = Coord[1];               if (nDim==3) X0[2] = Coord[2];
        X1[0] = SubsonicEngine_Cyl[0];  X1[1] = SubsonicEngine_Cyl[1];  X1[2] = SubsonicEngine_Cyl[2];
        X2[0] = SubsonicEngine_Cyl[3];  X2[1] = SubsonicEngine_Cyl[4];  X2[2] = SubsonicEngine_Cyl[5];
        Radius = SubsonicEngine_Cyl[6];

        GeometryToolbox::Distance(3, X1, X2, X2_X1);
        GeometryToolbox::Distance(3, X0, X1, X1_X0);
        GeometryToolbox::Distance(3, X0, X2, X2_X0);

        GeometryToolbox::CrossProduct(X2_X1, X1_X0, CP);

        Distance = sqrt(GeometryToolbox::SquaredNorm(3,CP) / GeometryToolbox::SquaredNorm(3,X2_X1));

        DotCheck = -GeometryToolbox::DotProduct(3, X1_X0, X2_X1);
        if (DotCheck < 0.0) Distance = GeometryToolbox::Norm(3, X1_X0);

        DotCheck = GeometryToolbox::DotProduct(3, X2_X0, X2_X1);
        if (DotCheck < 0.0) Distance = GeometryToolbox::Norm(3, X2_X0);

        if (Distance < Radius) {
          FlowNodes->SetSolution(iPoint, 0, Density_CylND);
          for (iDim = 0; iDim < nDim; iDim++)
            FlowNodes->SetSolution(iPoint, iDim+1, Density_CylND*Velocity_CylND[iDim]);
          FlowNodes->SetSolution(iPoint, nVar-1, Density_CylND*Energy_CylND);
        }

      }
      END_SU2_OMP_FOR

      FlowNodes->Set_OldSolution();

    }

  }
  END_SU2_OMP_PARALLEL

}

void CEulerSolver::CommonPreprocessing(CGeometry *geometry, CSolver **solver_container, CConfig *config, unsigned short iMesh,
                                       unsigned short iRKStep, unsigned short RunTime_EqSystem, bool Output) {

  bool cont_adjoint     = config->GetContinuous_Adjoint();
  bool disc_adjoint     = config->GetDiscrete_Adjoint();
  bool implicit         = (config->GetKind_TimeIntScheme() == EULER_IMPLICIT);
  bool rom              = config->GetReduced_Model();
  bool center           = (config->GetKind_ConvNumScheme_Flow() == SPACE_CENTERED) ||
                          (cont_adjoint && config->GetKind_ConvNumScheme_AdjFlow() == SPACE_CENTERED);
  bool center_jst       = (config->GetKind_Centered_Flow() == JST) && (iMesh == MESH_0);
  bool center_jst_ke    = (config->GetKind_Centered_Flow() == JST_KE) && (iMesh == MESH_0);
  bool center_jst_mat   = (config->GetKind_Centered_Flow() == JST_MAT) && (iMesh == MESH_0);
  bool engine           = ((config->GetnMarker_EngineInflow() != 0) || (config->GetnMarker_EngineExhaust() != 0));
  bool actuator_disk    = ((config->GetnMarker_ActDiskInlet() != 0) || (config->GetnMarker_ActDiskOutlet() != 0));
  bool fixed_cl         = config->GetFixed_CL_Mode();
  unsigned short kind_row_dissipation = config->GetKind_RoeLowDiss();
  bool roe_low_dissipation  = (kind_row_dissipation != NO_ROELOWDISS) &&
                              (config->GetKind_Upwind_Flow() == ROE ||
                               config->GetKind_Upwind_Flow() == SLAU ||
                               config->GetKind_Upwind_Flow() == SLAU2);

  /*--- Set the primitive variables ---*/

  ompMasterAssignBarrier(ErrorCounter, 0);

  SU2_OMP_ATOMIC
  ErrorCounter += SetPrimitive_Variables(solver_container, config);
  SU2_OMP_BARRIER

  SU2_OMP_MASTER { /*--- Ops that are not OpenMP parallel go in this block. ---*/

    if ((iMesh == MESH_0) && (config->GetComm_Level() == COMM_FULL)) {
      unsigned long tmp = ErrorCounter;
      SU2_MPI::Allreduce(&tmp, &ErrorCounter, 1, MPI_UNSIGNED_LONG, MPI_SUM, SU2_MPI::GetComm());
      config->SetNonphysical_Points(ErrorCounter);
    }

    /*--- Update the angle of attack at the far-field for fixed CL calculations (only direct problem). ---*/

    if (fixed_cl && !disc_adjoint && !cont_adjoint) {
      SetFarfield_AoA(geometry, solver_container, config, iMesh, Output);
    }

    /*--- Compute the engine properties ---*/

    if (engine) GetPower_Properties(geometry, config, iMesh, Output);

    /*--- Compute the actuator disk properties and distortion levels ---*/

    if (actuator_disk) {
      Set_MPI_ActDisk(solver_container, geometry, config);
      GetPower_Properties(geometry, config, iMesh, Output);
      SetActDisk_BCThrust(geometry, solver_container, config, iMesh, Output);
    }

  }
  END_SU2_OMP_MASTER
  SU2_OMP_BARRIER

  /*--- Artificial dissipation ---*/

  if (center && !Output) {
    if (!center_jst_mat) SetMax_Eigenvalue(geometry, config);
    if (center_jst || center_jst_ke || center_jst_mat) {
      SetCentered_Dissipation_Sensor(geometry, config);
      if (!center_jst_ke) SetUndivided_Laplacian(geometry, config);
    }
  }

  /*--- Roe Low Dissipation Sensor ---*/

  if (roe_low_dissipation) {
    SetRoe_Dissipation(geometry, config);
    if (kind_row_dissipation == FD_DUCROS || kind_row_dissipation == NTS_DUCROS){
      SetUpwind_Ducros_Sensor(geometry, config);
    }
  }

  /*--- Initialize the Jacobian matrix and residual, not needed for the reducer strategy
   *    as we set blocks (including diagonal ones) and completely overwrite. ---*/

  if(!ReducerStrategy && !Output) {
    LinSysRes.SetValZero();
    if (implicit) Jacobian.SetValZero();
    else {SU2_OMP_BARRIER} // because of "nowait" in LinSysRes
  }

}

void CEulerSolver::Preprocessing(CGeometry *geometry, CSolver **solver_container, CConfig *config, unsigned short iMesh,
                                 unsigned short iRKStep, unsigned short RunTime_EqSystem, bool Output) {

  const auto InnerIter = config->GetInnerIter();
  const bool muscl = config->GetMUSCL_Flow() && (iMesh == MESH_0);
  const bool center = (config->GetKind_ConvNumScheme_Flow() == SPACE_CENTERED);
  const bool limiter = (config->GetKind_SlopeLimit_Flow() != NO_LIMITER) && (InnerIter <= config->GetLimiterIter());
  const bool van_albada = (config->GetKind_SlopeLimit_Flow() == VAN_ALBADA_EDGE);

  /*--- Common preprocessing steps. ---*/

  CommonPreprocessing(geometry, solver_container, config, iMesh, iRKStep, RunTime_EqSystem, Output);

  /*--- Upwind second order reconstruction ---*/

  if (!Output && muscl && !center) {

    /*--- Gradient computation for MUSCL reconstruction. ---*/

    switch (config->GetKind_Gradient_Method_Recon()) {
      case GREEN_GAUSS:
        SetPrimitive_Gradient_GG(geometry, config, true); break;
      case LEAST_SQUARES:
      case WEIGHTED_LEAST_SQUARES:
        SetPrimitive_Gradient_LS(geometry, config, true); break;
      default: break;
    }

    /*--- Limiter computation ---*/

    if (limiter && !van_albada) SetPrimitive_Limiter(geometry, config);
  }
}

unsigned long CEulerSolver::SetPrimitive_Variables(CSolver **solver_container, const CConfig *config) {

  /*--- Number of non-physical points, local to the thread, needs
   *    further reduction if function is called in parallel ---*/
  unsigned long nonPhysicalPoints = 0;

  AD::StartNoSharedReading();

  SU2_OMP_FOR_STAT(omp_chunk_size)
  for (unsigned long iPoint = 0; iPoint < nPoint; iPoint ++) {

    /*--- Compressible flow, primitive variables nDim+9, (T, vx, vy, vz, P, rho, h, c, lamMu, eddyMu, ThCond, Cp) ---*/

    bool physical = nodes->SetPrimVar(iPoint, GetFluidModel());
    nodes->SetSecondaryVar(iPoint, GetFluidModel());

    /* Check for non-realizable states for reporting. */

    if (!physical) nonPhysicalPoints++;
  }
  END_SU2_OMP_FOR

  AD::EndNoSharedReading();

  return nonPhysicalPoints;
}

void CEulerSolver::SetTime_Step(CGeometry *geometry, CSolver **solver_container, CConfig *config,
                                unsigned short iMesh, unsigned long Iteration) {

  /*--- Define an object to compute the speed of sound. ---*/
  struct SoundSpeed {
    FORCEINLINE su2double operator() (const CEulerVariable& nodes, unsigned long iPoint, unsigned long jPoint) const {
      return 0.5 * (nodes.GetSoundSpeed(iPoint) + nodes.GetSoundSpeed(jPoint));
    }

    FORCEINLINE su2double operator() (const CEulerVariable& nodes, unsigned long iPoint) const {
      return nodes.GetSoundSpeed(iPoint);
    }

  } soundSpeed;

  /*--- Define an object to compute the viscous eigenvalue. ---*/
  struct LambdaVisc {
    const su2double gamma, prandtlLam, prandtlTurb;

    LambdaVisc(su2double g, su2double pl, su2double pt) : gamma(g), prandtlLam(pl), prandtlTurb(pt) {}

    FORCEINLINE su2double lambda(su2double laminarVisc, su2double eddyVisc, su2double density) const {
      su2double Lambda_1 = (4.0/3.0)*(laminarVisc + eddyVisc);
      /// TODO: (REAL_GAS) removing gamma as it cannot work with FLUIDPROP
      su2double Lambda_2 = (1.0 + (prandtlLam/prandtlTurb)*(eddyVisc/laminarVisc))*(gamma*laminarVisc/prandtlLam);
      return (Lambda_1 + Lambda_2) / density;
    }

    FORCEINLINE su2double operator() (const CEulerVariable& nodes, unsigned long iPoint, unsigned long jPoint) const {
      su2double laminarVisc = 0.5*(nodes.GetLaminarViscosity(iPoint) + nodes.GetLaminarViscosity(jPoint));
      su2double eddyVisc = 0.5*(nodes.GetEddyViscosity(iPoint) + nodes.GetEddyViscosity(jPoint));
      su2double density = 0.5*(nodes.GetDensity(iPoint) + nodes.GetDensity(jPoint));
      return lambda(laminarVisc, eddyVisc, density);
    }

    FORCEINLINE su2double operator() (const CEulerVariable& nodes, unsigned long iPoint) const {
      su2double laminarVisc = nodes.GetLaminarViscosity(iPoint);
      su2double eddyVisc = nodes.GetEddyViscosity(iPoint);
      su2double density = nodes.GetDensity(iPoint);
      return lambda(laminarVisc, eddyVisc, density);
    }

  } lambdaVisc(Gamma, Prandtl_Lam, Prandtl_Turb);

  /*--- Now instantiate the generic implementation with the two functors above. ---*/

  SetTime_Step_impl(soundSpeed, lambdaVisc, geometry, solver_container, config, iMesh, Iteration);

}

void CEulerSolver::Centered_Residual(CGeometry *geometry, CSolver **solver_container, CNumerics **numerics_container,
                                     CConfig *config, unsigned short iMesh, unsigned short iRKStep) {

  EdgeFluxResidual(geometry, solver_container, config);
}

void CEulerSolver::Upwind_Residual(CGeometry *geometry, CSolver **solver_container,
                                   CNumerics **numerics_container, CConfig *config, unsigned short iMesh) {

  if (config->GetUseVectorization()) {
    EdgeFluxResidual(geometry, solver_container, config);
    return;
  }

  const bool implicit         = (config->GetKind_TimeIntScheme() == EULER_IMPLICIT);
  const bool ideal_gas        = (config->GetKind_FluidModel() == STANDARD_AIR) ||
                                (config->GetKind_FluidModel() == IDEAL_GAS);

  const bool roe_turkel       = (config->GetKind_Upwind_Flow() == TURKEL);
  const bool low_mach_corr    = config->Low_Mach_Correction();
  const auto kind_dissipation = config->GetKind_RoeLowDiss();

  const bool muscl            = (config->GetMUSCL_Flow() && (iMesh == MESH_0));
  const bool limiter          = (config->GetKind_SlopeLimit_Flow() != NO_LIMITER);
  const bool van_albada       = (config->GetKind_SlopeLimit_Flow() == VAN_ALBADA_EDGE);
  const bool rom              = (config->GetReduced_Model());

  /*--- Non-physical counter. ---*/
  unsigned long counter_local = 0;
  SU2_OMP_MASTER
  ErrorCounter = 0;
  END_SU2_OMP_MASTER

  /*--- Pick one numerics object per thread. ---*/
  CNumerics* numerics = numerics_container[CONV_TERM + omp_get_thread_num()*MAX_TERMS];

  /*--- Static arrays of MUSCL-reconstructed primitives and secondaries (thread safety). ---*/
  su2double Primitive_i[MAXNVAR] = {0.0}, Primitive_j[MAXNVAR] = {0.0};
  su2double Secondary_i[MAXNVAR] = {0.0}, Secondary_j[MAXNVAR] = {0.0};

<<<<<<< HEAD
  unsigned long i, iEdge, nEdge;
  
  //ofstream fs;
  //std::string fname0 = "check_solution_spaceint.csv";
  //fs.open(fname0);
  //for (unsigned long iPoint = 0; iPoint < nPointDomain; iPoint++) {
  //  for (unsigned short iVar = 0; iVar < nVar; iVar++) {
  //    fs << nodes->GetSolution(iPoint, iVar) << "\n" ;
  //  }
  //}
  //fs.close();
  
  if (rom) nEdge = Edge_masked.size();
  else     nEdge = geometry->GetnEdge();
  
  ///*--- Loop over edge colors. ---*/
  //for (auto color : EdgeColoring)
  //{
  ///*--- Chunk size is at least OMP_MIN_SIZE and a multiple of the color group size. ---*/
  //SU2_OMP_FOR_DYN(nextMultiple(OMP_MIN_SIZE, color.groupSize))
  //for(auto k = 0ul; k < color.size; ++k) {
//
  //  auto iEdge = color.indices[k];
    
=======
>>>>>>> ecb9f5c7
  /*--- For hybrid parallel AD, pause preaccumulation if there is shared reading of
  * variables, otherwise switch to the faster adjoint evaluation mode. ---*/
  bool pausePreacc = false;
  if (ReducerStrategy) pausePreacc = AD::PausePreaccumulation();
  else AD::StartNoSharedReading();

  /*--- Loop over edge colors. ---*/
  for (auto color : EdgeColoring)
  {
  /*--- Chunk size is at least OMP_MIN_SIZE and a multiple of the color group size. ---*/
  SU2_OMP_FOR_DYN(nextMultiple(OMP_MIN_SIZE, color.groupSize))
  for(auto k = 0ul; k < color.size; ++k) {

  
  for (i = 0; i < nEdge; i++) {

    if (rom) iEdge = Edge_masked[i];
    else     iEdge = i;
    
    unsigned short iDim, iVar;

    /*--- Points in edge and normal vectors ---*/

    auto iPoint = geometry->edges->GetNode(iEdge,0);
    auto jPoint = geometry->edges->GetNode(iEdge,1);

    numerics->SetNormal(geometry->edges->GetNormal(iEdge));

    auto Coord_i = geometry->nodes->GetCoord(iPoint);
    auto Coord_j = geometry->nodes->GetCoord(jPoint);

    /*--- Roe Turkel preconditioning ---*/

    if (roe_turkel) {
      numerics->SetVelocity2_Inf(GeometryToolbox::SquaredNorm(nDim, config->GetVelocity_FreeStream()));
    }

    /*--- Grid movement ---*/

    if (dynamic_grid) {
      numerics->SetGridVel(geometry->nodes->GetGridVel(iPoint),
                           geometry->nodes->GetGridVel(jPoint));
    }

    /*--- Get primitive and secondary variables ---*/

    auto V_i = nodes->GetPrimitive(iPoint); auto V_j = nodes->GetPrimitive(jPoint);
    auto S_i = nodes->GetSecondary(iPoint); auto S_j = nodes->GetSecondary(jPoint);

    /*--- Set them with or without high order reconstruction using MUSCL strategy. ---*/

    if (!muscl) {

      numerics->SetPrimitive(V_i, V_j);
      numerics->SetSecondary(S_i, S_j);

    }
    else {
      /*--- Reconstruction ---*/

      su2double Vector_ij[MAXNDIM] = {0.0};
      for (iDim = 0; iDim < nDim; iDim++) {
        Vector_ij[iDim] = 0.5*(Coord_j[iDim] - Coord_i[iDim]);
      }

      auto Gradient_i = nodes->GetGradient_Reconstruction(iPoint);
      auto Gradient_j = nodes->GetGradient_Reconstruction(jPoint);

      for (iVar = 0; iVar < nPrimVarGrad; iVar++) {

        su2double Project_Grad_i = 0.0;
        su2double Project_Grad_j = 0.0;

        for (iDim = 0; iDim < nDim; iDim++) {
          Project_Grad_i += Vector_ij[iDim]*Gradient_i[iVar][iDim];
          Project_Grad_j -= Vector_ij[iDim]*Gradient_j[iVar][iDim];
        }

        su2double lim_i = 1.0;
        su2double lim_j = 1.0;

        if (van_albada) {
          su2double V_ij = V_j[iVar] - V_i[iVar];
          lim_i = V_ij*( 2.0*Project_Grad_i + V_ij) / (4*pow(Project_Grad_i, 2) + pow(V_ij, 2) + EPS);
          lim_j = V_ij*(-2.0*Project_Grad_j + V_ij) / (4*pow(Project_Grad_j, 2) + pow(V_ij, 2) + EPS);
        }
        else if (limiter) {
          lim_i = nodes->GetLimiter_Primitive(iPoint, iVar);
          lim_j = nodes->GetLimiter_Primitive(jPoint, iVar);
        }

        Primitive_i[iVar] = V_i[iVar] + lim_i * Project_Grad_i;
        Primitive_j[iVar] = V_j[iVar] + lim_j * Project_Grad_j;

      }

      /*--- Recompute the reconstructed quantities in a thermodynamically consistent way. ---*/

      if (!ideal_gas || low_mach_corr) {
        ComputeConsistentExtrapolation(GetFluidModel(), nDim, Primitive_i, Secondary_i);
        ComputeConsistentExtrapolation(GetFluidModel(), nDim, Primitive_j, Secondary_j);
      }

      /*--- Low-Mach number correction. ---*/

      if (low_mach_corr) {
        LowMachPrimitiveCorrection(GetFluidModel(), nDim, Primitive_i, Primitive_j);
      }

      /*--- Check for non-physical solutions after reconstruction. If found, use the
       cell-average value of the solution. This is a locally 1st order approximation,
       which is typically only active during the start-up of a calculation. ---*/

      bool neg_pres_or_rho_i = (Primitive_i[nDim+1] < 0.0) || (Primitive_i[nDim+2] < 0.0);
      bool neg_pres_or_rho_j = (Primitive_j[nDim+1] < 0.0) || (Primitive_j[nDim+2] < 0.0);

      su2double R = sqrt(fabs(Primitive_j[nDim+2]/Primitive_i[nDim+2]));
      su2double sq_vel = 0.0;
      for (iDim = 0; iDim < nDim; iDim++) {
        su2double RoeVelocity = (R*Primitive_j[iDim+1]+Primitive_i[iDim+1])/(R+1);
        sq_vel += pow(RoeVelocity, 2);
      }
      su2double RoeEnthalpy = (R*Primitive_j[nDim+3]+Primitive_i[nDim+3])/(R+1);

      bool neg_sound_speed = ((Gamma-1)*(RoeEnthalpy-0.5*sq_vel) < 0.0);

      bool bad_i = neg_sound_speed || neg_pres_or_rho_i;
      bool bad_j = neg_sound_speed || neg_pres_or_rho_j;

      nodes->SetNon_Physical(iPoint, bad_i);
      nodes->SetNon_Physical(jPoint, bad_j);

      /*--- Get updated state, in case the point recovered after the set. ---*/
      bad_i = nodes->GetNon_Physical(iPoint);
      bad_j = nodes->GetNon_Physical(jPoint);

      counter_local += bad_i+bad_j;

      numerics->SetPrimitive(bad_i? V_i : Primitive_i,  bad_j? V_j : Primitive_j);
      numerics->SetSecondary(bad_i? S_i : Secondary_i,  bad_j? S_j : Secondary_j);

    }

    /*--- Roe Low Dissipation Scheme ---*/

    if (kind_dissipation != NO_ROELOWDISS) {

      numerics->SetDissipation(nodes->GetRoe_Dissipation(iPoint),
                               nodes->GetRoe_Dissipation(jPoint));

      if (kind_dissipation == FD_DUCROS || kind_dissipation == NTS_DUCROS){
        numerics->SetSensor(nodes->GetSensor(iPoint),
                            nodes->GetSensor(jPoint));
      }
      if (kind_dissipation == NTS || kind_dissipation == NTS_DUCROS){
        numerics->SetCoord(Coord_i, Coord_j);
      }
    }

    /*--- Compute the residual ---*/

    auto residual = numerics->ComputeResidual(config);

    /*--- Set the final value of the Roe dissipation coefficient ---*/

    if ((kind_dissipation != NO_ROELOWDISS) && (MGLevel != MESH_0)) {
      nodes->SetRoe_Dissipation(iPoint,numerics->GetDissipation());
      nodes->SetRoe_Dissipation(jPoint,numerics->GetDissipation());
    }

    /*--- Update residual value ---*/

    if (ReducerStrategy) {
      EdgeFluxes.SetBlock(iEdge, residual);
      if (implicit or rom)
        Jacobian.SetBlocks(iEdge, residual.jacobian_i, residual.jacobian_j);
    }
    else {
      LinSysRes.AddBlock(iPoint, residual);
      LinSysRes.SubtractBlock(jPoint, residual);

      /*--- Set implicit computation ---*/
      if (implicit or rom)
        Jacobian.UpdateBlocks(iEdge, iPoint, jPoint, residual.jacobian_i, residual.jacobian_j);
    }

    /*--- Viscous contribution. ---*/

    Viscous_Residual(iEdge, geometry, solver_container,
                     numerics_container[VISC_TERM + omp_get_thread_num()*MAX_TERMS], config);
  }
  //} // end color loop

  /*--- Restore preaccumulation and adjoint evaluation state. ---*/
  AD::ResumePreaccumulation(pausePreacc);
  if (!ReducerStrategy) AD::EndNoSharedReading();

  /*--- Restore preaccumulation and adjoint evaluation state. ---*/
  AD::ResumePreaccumulation(pausePreacc);
  if (!ReducerStrategy) AD::EndNoSharedReading();

  if (ReducerStrategy) {
    SumEdgeFluxes(geometry);
    if (implicit)
      Jacobian.SetDiagonalAsColumnSum();
  }

  /*--- Warning message about non-physical reconstructions. ---*/

  if ((iMesh == MESH_0) && (config->GetComm_Level() == COMM_FULL)) {
    /*--- Add counter results for all threads. ---*/
    SU2_OMP_ATOMIC
    ErrorCounter += counter_local;
    SU2_OMP_BARRIER

    /*--- Add counter results for all ranks. ---*/
    SU2_OMP_MASTER {
      counter_local = ErrorCounter;
      SU2_MPI::Reduce(&counter_local, &ErrorCounter, 1, MPI_UNSIGNED_LONG, MPI_SUM, MASTER_NODE, SU2_MPI::GetComm());
      config->SetNonphysical_Reconstr(ErrorCounter);
    }
    END_SU2_OMP_MASTER
    SU2_OMP_BARRIER
  }

}

void CEulerSolver::ComputeConsistentExtrapolation(CFluidModel *fluidModel, unsigned short nDim,
                                                  su2double *primitive, su2double *secondary) {

  su2double density = primitive[nDim+2];
  su2double pressure = primitive[nDim+1];

  su2double velocity2 = 0.0;
  for (unsigned short iDim = 0; iDim < nDim; iDim++)
    velocity2 += pow(primitive[iDim+1], 2);

  fluidModel->SetTDState_Prho(pressure, density);

  primitive[0] = fluidModel->GetTemperature();
  primitive[nDim+3] = fluidModel->GetStaticEnergy() + primitive[nDim+1]/primitive[nDim+2] + 0.5*velocity2;
  primitive[nDim+4] = fluidModel->GetSoundSpeed();
  secondary[0] = fluidModel->GetdPdrho_e();
  secondary[1] = fluidModel->GetdPde_rho();

}

void CEulerSolver::LowMachPrimitiveCorrection(CFluidModel *fluidModel, unsigned short nDim,
                                              su2double *primitive_i, su2double *primitive_j) {
  unsigned short iDim;

  su2double velocity2_i = 0.0;
  su2double velocity2_j = 0.0;

  for (iDim = 0; iDim < nDim; iDim++) {
    velocity2_i += pow(primitive_i[iDim+1], 2);
    velocity2_j += pow(primitive_j[iDim+1], 2);
  }
  su2double mach_i = sqrt(velocity2_i)/primitive_i[nDim+4];
  su2double mach_j = sqrt(velocity2_j)/primitive_j[nDim+4];

  su2double z = min(max(mach_i,mach_j),1.0);
  velocity2_i = 0.0;
  velocity2_j = 0.0;
  for (iDim = 0; iDim < nDim; iDim++) {
    su2double vel_i_corr = ( primitive_i[iDim+1] + primitive_j[iDim+1] )/2.0
                     + z * ( primitive_i[iDim+1] - primitive_j[iDim+1] )/2.0;
    su2double vel_j_corr = ( primitive_i[iDim+1] + primitive_j[iDim+1] )/2.0
                     + z * ( primitive_j[iDim+1] - primitive_i[iDim+1] )/2.0;

    velocity2_i += pow(vel_i_corr, 2);
    velocity2_j += pow(vel_j_corr, 2);

    primitive_i[iDim+1] = vel_i_corr;
    primitive_j[iDim+1] = vel_j_corr;
  }

  fluidModel->SetEnergy_Prho(primitive_i[nDim+1], primitive_i[nDim+2]);
  primitive_i[nDim+3]= fluidModel->GetStaticEnergy() + primitive_i[nDim+1]/primitive_i[nDim+2] + 0.5*velocity2_i;

  fluidModel->SetEnergy_Prho(primitive_j[nDim+1], primitive_j[nDim+2]);
  primitive_j[nDim+3]= fluidModel->GetStaticEnergy() + primitive_j[nDim+1]/primitive_j[nDim+2] + 0.5*velocity2_j;

}

void CEulerSolver::Source_Residual(CGeometry *geometry, CSolver **solver_container,
                                   CNumerics **numerics_container, CConfig *config, unsigned short iMesh) {

  bool implicit               = config->GetKind_TimeIntScheme() == EULER_IMPLICIT;
  const bool viscous          = config->GetViscous();
  const bool rotating_frame   = config->GetRotating_Frame();
  const bool axisymmetric     = config->GetAxisymmetric();
  const bool gravity          = (config->GetGravityForce() == YES);
  const bool harmonic_balance = (config->GetTime_Marching() == TIME_MARCHING::HARMONIC_BALANCE);
  const bool windgust         = config->GetWind_Gust();
  const bool body_force       = config->GetBody_Force();
  const bool ideal_gas        = (config->GetKind_FluidModel() == STANDARD_AIR) ||
                                (config->GetKind_FluidModel() == IDEAL_GAS);
  const bool rans             = (config->GetKind_Turb_Model() != NONE);

  /*--- Allow Jacobian to be calculated for ROM problem ---*/
  if (config->GetReduced_Model()) implicit = true;

  /*--- Pick one numerics object per thread. ---*/
  CNumerics* numerics = numerics_container[SOURCE_FIRST_TERM + omp_get_thread_num()*MAX_TERMS];

  unsigned short iVar;
  unsigned long iPoint;

  if (body_force) {

    /*--- Loop over all points ---*/
    AD::StartNoSharedReading();
    SU2_OMP_FOR_STAT(omp_chunk_size)
    for (iPoint = 0; iPoint < nPointDomain; iPoint++) {

      /*--- Load the conservative variables ---*/
      numerics->SetConservative(nodes->GetSolution(iPoint),
                                nodes->GetSolution(iPoint));

      /*--- Load the volume of the dual mesh cell ---*/
      numerics->SetVolume(geometry->nodes->GetVolume(iPoint));

      /*--- Compute the rotating frame source residual ---*/
      auto residual = numerics->ComputeResidual(config);

      /*--- Add the source residual to the total ---*/
      LinSysRes.AddBlock(iPoint, residual);

    }
    END_SU2_OMP_FOR
    AD::EndNoSharedReading();
  }

  if (rotating_frame) {

    /*--- Include the residual contribution from GCL due to the static
     mesh movement that is set for rotating frame. ---*/

    SetRotatingFrame_GCL(geometry, config);

    /*--- Loop over all points ---*/
    AD::StartNoSharedReading();
    SU2_OMP_FOR_DYN(omp_chunk_size)
    for (iPoint = 0; iPoint < nPointDomain; iPoint++) {

      /*--- Load the conservative variables ---*/
      numerics->SetConservative(nodes->GetSolution(iPoint),
                                nodes->GetSolution(iPoint));

      /*--- Load the volume of the dual mesh cell ---*/
      numerics->SetVolume(geometry->nodes->GetVolume(iPoint));

      /*--- Compute the rotating frame source residual ---*/
      auto residual = numerics->ComputeResidual(config);

      /*--- Add the source residual to the total ---*/
      LinSysRes.AddBlock(iPoint, residual);

      /*--- Add the implicit Jacobian contribution ---*/
      if (implicit) Jacobian.AddBlock2Diag(iPoint, residual.jacobian_i);

    }
    END_SU2_OMP_FOR
    AD::EndNoSharedReading();
  }

  if (axisymmetric) {

    /*--- For viscous problems, we need an additional gradient. ---*/
    if (viscous) {
      ComputeAxisymmetricAuxGradients(geometry, config);
    }

    /*--- loop over points ---*/
    AD::StartNoSharedReading();
    SU2_OMP_FOR_DYN(omp_chunk_size)
    for (iPoint = 0; iPoint < nPointDomain; iPoint++) {

      /*--- Set solution  ---*/
      numerics->SetConservative(nodes->GetSolution(iPoint), nodes->GetSolution(iPoint));

      /*--- Set control volume ---*/
      numerics->SetVolume(geometry->nodes->GetVolume(iPoint));

      /*--- Set y coordinate ---*/
      numerics->SetCoord(geometry->nodes->GetCoord(iPoint), geometry->nodes->GetCoord(iPoint));

      /*--- Set primitive variables for viscous terms and/or generalised source ---*/
      if (!ideal_gas || viscous) numerics->SetPrimitive(nodes->GetPrimitive(iPoint), nodes->GetPrimitive(iPoint));

      /*--- Set secondary variables for generalised source ---*/
      if (!ideal_gas) numerics->SetSecondary(nodes->GetSecondary(iPoint), nodes->GetSecondary(iPoint));

      if (viscous) {

        /*--- Set gradient of primitive variables ---*/
        numerics->SetPrimVarGradient(nodes->GetGradient_Primitive(iPoint), nodes->GetGradient_Primitive(iPoint));

        /*--- Set gradient of auxillary variables ---*/
        numerics->SetAuxVarGrad(nodes->GetAuxVarGradient(iPoint), nullptr);

        /*--- Set turbulence kinetic energy ---*/
        if (rans){
          CVariable* turbNodes = solver_container[TURB_SOL]->GetNodes();
          numerics->SetTurbKineticEnergy(turbNodes->GetSolution(iPoint,0), turbNodes->GetSolution(iPoint,0));
        }
      }

      /*--- Compute Source term Residual ---*/
      auto residual = numerics->ComputeResidual(config);

      /*--- Add Residual ---*/
      LinSysRes.AddBlock(iPoint, residual);

      /*--- Implicit part ---*/
      if (implicit)
        Jacobian.AddBlock2Diag(iPoint, residual.jacobian_i);
    }
    END_SU2_OMP_FOR

    AD::EndNoSharedReading();
  }

  AD::StartNoSharedReading();

  if (gravity) {

    /*--- loop over points ---*/
    SU2_OMP_FOR_DYN(omp_chunk_size)
    for (iPoint = 0; iPoint < nPointDomain; iPoint++) {

      /*--- Set solution  ---*/
      numerics->SetConservative(nodes->GetSolution(iPoint), nodes->GetSolution(iPoint));

      /*--- Set control volume ---*/
      numerics->SetVolume(geometry->nodes->GetVolume(iPoint));

      /*--- Compute Source term Residual ---*/
      auto residual = numerics->ComputeResidual(config);

      /*--- Add Residual ---*/
      LinSysRes.AddBlock(iPoint, residual);

    }
    END_SU2_OMP_FOR

  }

  if (harmonic_balance) {

    /*--- loop over points ---*/
    SU2_OMP_FOR_STAT(omp_chunk_size)
    for (iPoint = 0; iPoint < nPointDomain; iPoint++) {

      /*--- Get control volume ---*/
      su2double Volume = geometry->nodes->GetVolume(iPoint);

      /*--- Get stored time spectral source term and add to residual ---*/
      for (iVar = 0; iVar < nVar; iVar++) {
        LinSysRes(iPoint,iVar) += Volume * nodes->GetHarmonicBalance_Source(iPoint,iVar);
      }
    }
    END_SU2_OMP_FOR
  }

  if (windgust) {

    /*--- Loop over all points ---*/
    SU2_OMP_FOR_DYN(omp_chunk_size)
    for (iPoint = 0; iPoint < nPointDomain; iPoint++) {

      /*--- Load the wind gust ---*/
      numerics->SetWindGust(nodes->GetWindGust(iPoint), nodes->GetWindGust(iPoint));

      /*--- Load the wind gust derivatives ---*/
      numerics->SetWindGustDer(nodes->GetWindGustDer(iPoint), nodes->GetWindGustDer(iPoint));

      /*--- Load the primitive variables ---*/
      numerics->SetPrimitive(nodes->GetPrimitive(iPoint), nodes->GetPrimitive(iPoint));

      /*--- Load the volume of the dual mesh cell ---*/
      numerics->SetVolume(geometry->nodes->GetVolume(iPoint));

      /*--- Compute the rotating frame source residual ---*/
      auto residual = numerics->ComputeResidual(config);

      /*--- Add the source residual to the total ---*/
      LinSysRes.AddBlock(iPoint, residual);

      /*--- Add the implicit Jacobian contribution ---*/
      if (implicit) Jacobian.AddBlock2Diag(iPoint, residual.jacobian_i);

    }
    END_SU2_OMP_FOR
  }

  /*--- Check if a verification solution is to be computed. ---*/

  if ( VerificationSolution ) {
    if ( VerificationSolution->IsManufacturedSolution() ) {

      /*--- Get the physical time. ---*/
      su2double time = 0.0;
      if (config->GetTime_Marching() != TIME_MARCHING::STEADY) time = config->GetPhysicalTime();

      /*--- Loop over points ---*/
      SU2_OMP_FOR_DYN(omp_chunk_size)
      for (iPoint = 0; iPoint < nPointDomain; iPoint++) {

        /*--- Get control volume size. ---*/
        su2double Volume = geometry->nodes->GetVolume(iPoint);

        /*--- Get the current point coordinates. ---*/
        const su2double *coor = geometry->nodes->GetCoord(iPoint);

        /*--- Get the MMS source term. ---*/
        vector<su2double> sourceMan(nVar,0.0);
        VerificationSolution->GetMMSSourceTerm(coor, time, sourceMan.data());

        /*--- Compute the residual for this control volume and subtract. ---*/
        for (iVar = 0; iVar < nVar; iVar++) {
          LinSysRes(iPoint,iVar) -= sourceMan[iVar]*Volume;
        }
      }
      END_SU2_OMP_FOR
    }
  }

  AD::EndNoSharedReading();
}

void CEulerSolver::Source_Template(CGeometry *geometry, CSolver **solver_container, CNumerics *numerics,
                                   CConfig *config, unsigned short iMesh) {

  /* This method should be used to call any new source terms for a particular problem*/
  /* This method calls the new child class in CNumerics, where the new source term should be implemented.  */

  /* Next we describe how to get access to some important quanties for this method */
  /* Access to all points in the current geometric mesh by saying: nPointDomain */
  /* Get the vector of conservative variables at some point iPoint = nodes->GetSolution(iPoint) */
  /* Get the volume (or area in 2D) associated with iPoint = nodes->GetVolume(iPoint) */
  /* Get the vector of geometric coordinates of point iPoint = nodes->GetCoord(iPoint) */

}

void CEulerSolver::SetMax_Eigenvalue(CGeometry *geometry, const CConfig *config) {

  /*--- Define an object to compute the speed of sound. ---*/
  struct SoundSpeed {
    FORCEINLINE su2double operator() (const CEulerVariable& nodes, unsigned long iPoint, unsigned long jPoint) const {
      return 0.5 * (nodes.GetSoundSpeed(iPoint) + nodes.GetSoundSpeed(jPoint));
    }

    FORCEINLINE su2double operator() (const CEulerVariable& nodes, unsigned long iPoint) const {
      return nodes.GetSoundSpeed(iPoint);
    }

  } soundSpeed;

  /*--- Instantiate generic implementation. ---*/

  SetMax_Eigenvalue_impl(soundSpeed, geometry, config);

}

void CEulerSolver::SetUndivided_Laplacian(CGeometry *geometry, const CConfig *config) {

  /*--- Loop domain points. ---*/

  SU2_OMP_FOR_DYN(omp_chunk_size)
  for (unsigned long iPoint = 0; iPoint < nPointDomain; ++iPoint) {

    const bool boundary_i = geometry->nodes->GetPhysicalBoundary(iPoint);
    const su2double Pressure_i = nodes->GetPressure(iPoint);

    /*--- Initialize. ---*/
    for (unsigned short iVar = 0; iVar < nVar; iVar++)
      nodes->SetUnd_Lapl(iPoint, iVar, 0.0);

    /*--- Loop over the neighbors of point i. ---*/
    for (auto jPoint : geometry->nodes->GetPoints(iPoint)) {

      bool boundary_j = geometry->nodes->GetPhysicalBoundary(jPoint);

      /*--- If iPoint is boundary it only takes contributions from other boundary points. ---*/
      if (boundary_i && !boundary_j) continue;

      /*--- Add solution differences, with correction for compressible flows which use the enthalpy. ---*/

      for (unsigned short iVar = 0; iVar < nVar; iVar++)
        nodes->AddUnd_Lapl(iPoint, iVar, nodes->GetSolution(jPoint,iVar)-nodes->GetSolution(iPoint,iVar));

      su2double Pressure_j = nodes->GetPressure(jPoint);
      nodes->AddUnd_Lapl(iPoint, nVar-1, Pressure_j-Pressure_i);
    }
  }
  END_SU2_OMP_FOR

  /*--- Correct the Laplacian across any periodic boundaries. ---*/

  for (unsigned short iPeriodic = 1; iPeriodic <= config->GetnMarker_Periodic()/2; iPeriodic++) {
    InitiatePeriodicComms(geometry, config, iPeriodic, PERIODIC_LAPLACIAN);
    CompletePeriodicComms(geometry, config, iPeriodic, PERIODIC_LAPLACIAN);
  }

  /*--- MPI parallelization ---*/

  InitiateComms(geometry, config, UNDIVIDED_LAPLACIAN);
  CompleteComms(geometry, config, UNDIVIDED_LAPLACIAN);

}

void CEulerSolver::SetCentered_Dissipation_Sensor(CGeometry *geometry, const CConfig *config) {

  /*--- Define an object for the sensor variable, pressure. ---*/
  struct SensVar {
    FORCEINLINE su2double operator() (const CEulerVariable& nodes, unsigned long iPoint) const {
      return nodes.GetPressure(iPoint);
    }
  } sensVar;

  /*--- Instantiate generic implementation. ---*/
  SetCentered_Dissipation_Sensor_impl(sensVar, geometry, config);
}

void CEulerSolver::SetUpwind_Ducros_Sensor(CGeometry *geometry, CConfig *config){

  SU2_OMP_FOR_STAT(omp_chunk_size)
  for (unsigned long iPoint = 0; iPoint < geometry->GetnPoint(); iPoint++) {

    /*---- Ducros sensor for iPoint and its neighbor points to avoid lower dissipation near shocks. ---*/

    su2double Ducros_i = 0.0;
    const auto nNeigh = geometry->nodes->GetnPoint(iPoint);

    for (unsigned short iNeigh = 0; iNeigh <= nNeigh; iNeigh++) {

      auto jPoint = iPoint; // when iNeigh == nNeigh
      if (iNeigh < nNeigh) jPoint = geometry->nodes->GetPoint(iPoint, iNeigh);

      /*---- Dilatation for jPoint ---*/

      su2double uixi=0.0;
      for(unsigned short iDim = 0; iDim < nDim; iDim++){
        uixi += nodes->GetGradient_Primitive(jPoint,iDim+1, iDim);
      }

      /*--- Compute norm of vorticity ---*/

      const su2double* Vorticity = nodes->GetVorticity(jPoint);
      su2double Omega = 0.0;
      for (unsigned short iDim = 0; iDim < nDim; iDim++) {
        Omega += pow(Vorticity[iDim], 2);
      }
      Omega = sqrt(Omega);

      su2double Ducros_j = 0.0;

      if (config->GetKind_RoeLowDiss() == FD_DUCROS) {
        Ducros_j = -uixi / (fabs(uixi) + Omega + 1e-20);
      }
      else if (config->GetKind_RoeLowDiss() == NTS_DUCROS) {
        Ducros_j = pow(uixi,2.0) /(pow(uixi,2.0)+ pow(Omega,2.0) + 1e-20);
      }
      Ducros_i = max(Ducros_i, Ducros_j);
    }

    nodes->SetSensor(iPoint, Ducros_i);
  }
  END_SU2_OMP_FOR

  InitiateComms(geometry, config, SENSOR);
  CompleteComms(geometry, config, SENSOR);

}

void CEulerSolver::ExplicitRK_Iteration(CGeometry *geometry, CSolver **solver_container,
                                        CConfig *config, unsigned short iRKStep) {

  Explicit_Iteration<RUNGE_KUTTA_EXPLICIT>(geometry, solver_container, config, iRKStep);
}

void CEulerSolver::ClassicalRK4_Iteration(CGeometry *geometry, CSolver **solver_container,
                                        CConfig *config, unsigned short iRKStep) {

  Explicit_Iteration<CLASSICAL_RK4_EXPLICIT>(geometry, solver_container, config, iRKStep);
}

void CEulerSolver::ExplicitEuler_Iteration(CGeometry *geometry, CSolver **solver_container, CConfig *config) {

  bool rom = config->GetReduced_Model();
  
  if (rom) {
    ROM_Iteration(geometry, solver_container, config);
    return;
  }

  Explicit_Iteration<EULER_EXPLICIT>(geometry, solver_container, config, 0);
}

void CEulerSolver::PrepareImplicitIteration(CGeometry *geometry, CSolver**, CConfig *config) {

  struct LowMachPrec {
    const CEulerSolver* solver;
    const bool active;
    su2activematrix matrix;

    LowMachPrec(const CEulerSolver* s, bool a, unsigned short nVar) : solver(s), active(a) {
      if (active) matrix.resize(nVar,nVar);
    }

    FORCEINLINE const su2activematrix& operator() (const CConfig* config, unsigned long iPoint, su2double delta) {
      solver->SetPreconditioner(config, iPoint, delta, matrix);
      return matrix;
    }

  } precond(this, config->Low_Mach_Preconditioning() || (config->GetKind_Upwind_Flow() == TURKEL), nVar);

  PrepareImplicitIteration_impl(precond, geometry, config);
}

void CEulerSolver::CompleteImplicitIteration(CGeometry *geometry, CSolver**, CConfig *config) {

  CompleteImplicitIteration_impl<true>(geometry, config);
}

void CEulerSolver::ROM_Iteration(CGeometry *geometry, CSolver **solver_container, CConfig *config) {
  
  unsigned short iVar, jVar;
  unsigned long iPoint, kNeigh, kPoint, jPoint, iPoint_mask;
  su2double resMax[MAXNVAR] = {0.0}, resRMS[MAXNVAR] = {0.0};
  const su2double* coordMax[MAXNVAR] = {nullptr};
  unsigned long idxMax[MAXNVAR] = {0};
  unsigned long InnerIter = config->GetInnerIter();
  
  //int m = (int)nPointDomain * nVar;
  int m = (int)Mask.size() * nVar;
  int n = (int)TrialBasis[0].size();
  
  /*--- Set shared residual variables to 0 and declare local ones for current thread to work on. ---*/

  SetResToZero();
  
  /*--- Find residual ---*/
  
  vector<double> r(m,0.0);
  int index = 0;
  
  /*--- Add pseudotime term to Jacobian. ---*/
  // TODO: Does ROM need this?
  
  SU2_OMP_FOR_(schedule(static,omp_chunk_size) SU2_NOWAIT)
  //for (iPoint = 0; iPoint < nPointDomain; iPoint++) {
    for (iPoint_mask = 0; iPoint_mask < Mask.size(); iPoint_mask++) {
      iPoint = Mask[iPoint_mask];

    /*--- Multigrid contribution to residual. ---*/
      
    su2double* local_Res_TruncError = nodes->GetResTruncError(iPoint);

    if (nodes->GetDelta_Time(iPoint) == 0.0) {
      for (unsigned short iVar = 0; iVar < nVar; iVar++) {
        LinSysRes(iPoint,iVar) = 0.0;
        local_Res_TruncError[iVar] = 0.0;
      }
    }
      
    for (unsigned short iVar = 0; iVar < nVar; iVar++) {
      unsigned long total_index = iPoint*nVar + iVar;
      LinSysRes[total_index] = - (LinSysRes[total_index] + local_Res_TruncError[iVar]);
      LinSysSol[total_index] = 0.0;

      su2double Res = fabs(LinSysRes[total_index]);
      resRMS[iVar] += Res*Res;
      if (Res > resMax[iVar]) {
        resMax[iVar] = Res;
        idxMax[iVar] = iPoint;
        coordMax[iVar] = geometry->nodes->GetCoord(iPoint);
      }
      
      r[index] = LinSysRes[total_index];
      //r[total_index] = LinSysRes[total_index];
      //if (iVar != 1) {
      //  r[total_index] = 0.0;
      //}
      index++;
    }
  }
  
  if (InnerIter == 0) {
    // initialize Weights vector
    for (iVar = 0; iVar < nVar; iVar++) {
      Weights.push_back(0.0);
    }
  }
  
  if (false) {
  
    vector<double> rnorm(nVar,0.0);
    
    // warning: weights are written for no hyper-reduction
  
    for (iPoint = 0; iPoint < nPointDomain; iPoint++) {
      for (iVar = 0; iVar < nVar; iVar++) {
        unsigned long total_index = iPoint*nVar + iVar;
        rnorm[iVar] = r[total_index]*r[total_index];
      }
    }
  
    for (iVar = 0; iVar < nVar; iVar++) {
      rnorm[iVar] = sqrt(rnorm[iVar]);
    }
  
    double rmax = *max_element(rnorm.begin(), rnorm.end());
  
    for (iVar = 0; iVar < nVar; iVar++) {
      Weights[iVar] = rmax / rnorm[iVar];
    }
  }
  
  if (false) {
  for (iPoint = 0; iPoint < nPointDomain; iPoint++) {
    for (iVar = 0; iVar < nVar; iVar++) {
      unsigned long total_index = iPoint*nVar + iVar;
      r[total_index] = r[total_index] * Weights[iVar];
    }
  }
  }
  
  
  ofstream fs;
  std::string fname0 = "check_residual_rom.csv";
  fs.open(fname0);
  for (unsigned long iPoint = 0; iPoint < nPointDomain; iPoint++) {
    for (unsigned short iVar = 0; iVar < nVar; iVar++) {
      unsigned long total_index = iPoint*nVar + iVar;
      fs << setprecision(10) << LinSysRes[total_index] << "\n" ;
    }
  }
  fs.close();
  
  /*--- Container for reduced residual ---*/
  
  vector<double> r_red(n,0.0);
  double ReducedRes = 0.0;
  
  /*--- Compute Test Basis: W = J * Phi ---*/
  
  vector<double> TestBasis2(m*n, 0.0);
  su2double* prod   = new su2double[nVar]();

  for (iPoint_mask = 0; iPoint_mask < Mask.size(); iPoint_mask++) {
    iPoint = Mask[iPoint_mask];
  //for (iPoint = 0; iPoint < nPointDomain; iPoint++) {
    
    su2double* J_ii = Jacobian.GetBlock(iPoint, iPoint);
    
    for (kNeigh = 0; kNeigh < geometry->nodes->GetnPoint(iPoint); kNeigh++) {
      kPoint = geometry->nodes->GetPoint(iPoint,kNeigh);
      
      su2double* J_ik = Jacobian.GetBlock(iPoint, kPoint);
      
      for (jPoint = 0; jPoint < TrialBasis[0].size(); jPoint++) {
        
        // format phi matrix into su2double*
        su2double phi[nVar];
        for (unsigned long i = 0; i < nVar; i++){
          phi[i] = TrialBasis[kPoint*nVar + i][jPoint];
        }
        
        for (iVar = 0; iVar < nVar; iVar++) {
          prod[iVar] = 0.0;
          for (jVar = 0; jVar < nVar; jVar++) {
            prod[iVar] += J_ik[iVar*nVar+jVar] * phi[jVar];
          }
        }
        
        for (unsigned long iVar = 0; iVar < nVar; iVar++){ // column order
          TestBasis2[jPoint*m + iPoint_mask*nVar + iVar] += prod[iVar];
          //TestBasis2[jPoint*m + iPoint*nVar + iVar] += prod[iVar];
        }
        
        /*--- Jacobian is defined for (iPoint, k=iPoint) but won't be listed as a neighbor ---*/
        
        if (kNeigh == 0) {
          unsigned long k = iPoint;
          
          // format phi matrix into su2double*
          su2double phi[nVar];
          for (unsigned long i = 0; i < nVar; i++){
            phi[i] = TrialBasis[k*nVar + i][jPoint];
          }
          
          for (iVar = 0; iVar < nVar; iVar++) {
            prod[iVar] = 0.0;
            for (jVar = 0; jVar < nVar; jVar++) {
              prod[iVar] += J_ii[iVar*nVar+jVar] * phi[jVar];
            }
          }
          
          for (iVar = 0; iVar < nVar; iVar++){
            TestBasis2[jPoint*m + iPoint_mask*nVar + iVar] += prod[iVar];
            //TestBasis2[jPoint*m + iPoint*nVar + i] += prod[i];
          }
        }
      }
    }
  }
  
  /*--- Calculate reduced residual ---*/
  
  for (jPoint = 0; jPoint < TrialBasis[0].size(); jPoint++) {
    
    //for (iPoint = 0; iPoint < nPointDomain; iPoint++) {
    for (iPoint_mask = 0; iPoint_mask < Mask.size(); iPoint_mask++) {
      
      for (unsigned long i = 0; i < nVar; i++){
        double prod2 = r[iPoint_mask*nVar + i] * TestBasis2[jPoint*m + iPoint_mask*nVar + i];
        r_red[jPoint] += prod2;
      }
    }
  }
  

  std::string fname2 = "check_solution1.csv";
  fs.open(fname2);
  for (iPoint = 0; iPoint < nPointDomain; iPoint++) {
    for (iVar = 0; iVar < nVar; iVar++) {
      fs << setprecision(10) << nodes->GetSolution(iPoint,iVar) << "\n" ;
    }
  }
  fs.close();
  
  
  /*--- Check for convergence ---*/
  
  std::string fname = "check_reduced_residual.csv";
  fs.open(fname);
  for(int i=0; i < n; i++){
    fs << setprecision(10) << r_red[i] << "\n";
  }
  fs.close();
  
  for(int i=0; i < n; i++){
    ReducedRes += r_red[i] * r_red[i];
  }
  ReducedRes = sqrt(ReducedRes);
  
  CheckROMConvergence(config, ReducedRes);
  if (RomConverged == true) std::cout << "ROM Converged." << std::endl;
  
  
  /*--- Set up variables for QR decomposition ---*/
  
  char TRANS = 'N';
  int NRHS = 1;
  int LWORK = n+n;
  vector<double> WORK(LWORK,0.0);
  int INFO = 1;
  
  
  if (true) {
    ofstream fs;
    std::string fname = "check_testbasis.csv";
    fs.open(fname);
    for(int i=0; i < m; i++){
      for(int j=0; j < n; j++){
        fs << setprecision(10) << TestBasis2[i +j*m] << "," ;
      }
      fs << "\n";
    }
    fs.close();
    
    std::string fname1 = "check_trialbasis.csv";
    fs.open(fname1);
    for(int i=0; i < m; i++){
      for(int j=0; j < n; j++){
        fs << setprecision(10) << TrialBasis[i][j] << "," ;
      }
      fs << "\n";
    }
    fs.close();
    
    std::string fname2 = "check_residual.csv";
    fs.open(fname2);
    for(int i=0; i < m; i++){
      fs << setprecision(10) << r[i] << "\n" ;
    }
    fs.close();
    
    std::string file_name = "check_coords.csv";
    if (InnerIter == 0) {
      fs.open(file_name);
      for(int i=0; i < n; i++){
        fs << setprecision(10) << GenCoordsY[i] << "," ;
      }
      fs <<  "\n" ;
      fs.close();
    }
    else {
      std::ofstream file( file_name, std::ios::app ) ;
      //file.open(file_name);
      for(int i=0; i < n; i++){
        file << setprecision(10) << GenCoordsY[i] << "," ;
      }
      file <<  "\n" ;
      file.close();
    }       
  }
  
  // Compute least-squares solution using QR decomposition
  // https://johnwlambert.github.io/least-squares/
  // http://www.netlib.org/lapack/explore-html/d7/d3b/group__double_g_esolve_ga225c8efde208eaf246882df48e590eac.html

#if (defined(HAVE_MKL) || defined(HAVE_LAPACK))
  dgels_(&TRANS, &m, &n, &NRHS, TestBasis2.data(), &m, r.data(), &m, WORK.data(), &LWORK, &INFO);
#else
  SU2_MPI::Error("Lapack necessary for ROM.", CURRENT_FUNCTION);
#endif

  if (INFO != 0) SU2_MPI::Error("Unsucsessful exit of least-squares for ROM", CURRENT_FUNCTION);
  
  
  std::string fname3 = "check_LS_solution.csv";
  fs.open(fname3);
  for(int i=0; i < m; i++){
    fs << r[i] << "\n" ;
  }
  fs.close();
  
  /*--- Backtracking line search ---*/
  // TODO: backtracking line search to find step size:
  double a = 0.05; //abs(1.0 * r[0] / GenCoordsY[0]);
    
  
  for (int i = 0; i < n; i++) {
    GenCoordsY[i] += a * r[i];
  }
  
  std::string fname4 = "check_red_coords_y.csv";
  fs.open(fname4);
  for(int i=0; i < n; i++){
    fs << setprecision(10) << GenCoordsY[i] << "\n" ;
  }
  fs.close();
  
  delete [] prod;
  
  /*--- Update solution ---*/
  
  vector<double> allMaskedNodes(Mask);
  allMaskedNodes.insert(allMaskedNodes.end(), MaskNeighbors.begin(), MaskNeighbors.end());
  
  SU2_OMP_FOR_STAT(omp_chunk_size)
  //for (iPoint = 0; iPoint < nPointDomain; iPoint++) {
  for (iPoint_mask = 0; iPoint_mask < allMaskedNodes.size(); iPoint_mask++) {
    iPoint = allMaskedNodes[iPoint_mask];
    
    for (iVar = 0; iVar < nVar; iVar++) {
      su2double sum = 0.0;
      
      for (unsigned long i = 0; i < TrialBasis[0].size(); i++) {
        sum += TrialBasis[iPoint*nVar + iVar][i] * GenCoordsY[i];
      }
      
      nodes->AddROMSolution(iPoint, iVar, sum);
    }
  }
  
  
  for (unsigned short iPeriodic = 1; iPeriodic <= config->GetnMarker_Periodic()/2; iPeriodic++) {
    InitiatePeriodicComms(geometry, config, iPeriodic, PERIODIC_IMPLICIT);
    CompletePeriodicComms(geometry, config, iPeriodic, PERIODIC_IMPLICIT);
  }
  
  /*--- MPI solution ---*/
  
  InitiateComms(geometry, config, SOLUTION);
  CompleteComms(geometry, config, SOLUTION);
  
  SU2_OMP_MASTER
  {
    /*--- Compute the root mean square residual ---*/
  
    SetResidual_RMS(geometry, config);
  
    /*--- For verification cases, compute the global error metrics. ---*/
  
    ComputeVerificationError(geometry, config);
  }
  SU2_OMP_BARRIER
  
}

void CEulerSolver::SetPreconditioner(const CConfig *config, unsigned long iPoint,
                                     su2double delta, su2activematrix& preconditioner) const {

  unsigned short iDim, jDim, iVar, jVar;
  su2double local_Mach, rho, enthalpy, soundspeed, sq_vel;
  su2double *U_i = nullptr;
  su2double Beta_max = config->GetmaxTurkelBeta();
  su2double Mach_infty2, Mach_lim2, aux, parameter;

  /*--- Variables to calculate the preconditioner parameter Beta ---*/
  local_Mach = sqrt(nodes->GetVelocity2(iPoint))/nodes->GetSoundSpeed(iPoint);

  /*--- Weiss and Smith Preconditioning---*/
  Mach_infty2 = pow(config->GetMach(),2.0);
  Mach_lim2 = pow(0.00001,2.0);
  aux = max(pow(local_Mach,2.0),Mach_lim2);
  parameter = min(1.0, max(aux,Beta_max*Mach_infty2));

  U_i = nodes->GetSolution(iPoint);

  rho = U_i[0];
  enthalpy = nodes->GetEnthalpy(iPoint);
  soundspeed = nodes->GetSoundSpeed(iPoint);
  sq_vel = nodes->GetVelocity2(iPoint);

  /*---Calculating the inverse of the preconditioning matrix that multiplies the time derivative  */
  preconditioner[0][0] = 0.5*sq_vel;
  preconditioner[0][nVar-1] = 1.0;
  for (iDim = 0; iDim < nDim; iDim ++)
    preconditioner[0][1+iDim] = -1.0*U_i[iDim+1]/rho;

  for (iDim = 0; iDim < nDim; iDim ++) {
    preconditioner[iDim+1][0] = 0.5*sq_vel*U_i[iDim+1]/rho;
    preconditioner[iDim+1][nVar-1] = U_i[iDim+1]/rho;
    for (jDim = 0; jDim < nDim; jDim ++) {
      preconditioner[iDim+1][1+jDim] = -1.0*U_i[jDim+1]/rho*U_i[iDim+1]/rho;
    }
  }

  preconditioner[nVar-1][0] = 0.5*sq_vel*enthalpy;
  preconditioner[nVar-1][nVar-1] = enthalpy;
  for (iDim = 0; iDim < nDim; iDim ++)
    preconditioner[nVar-1][1+iDim] = -1.0*U_i[iDim+1]/rho*enthalpy;


  for (iVar = 0; iVar < nVar; iVar ++ ) {
    for (jVar = 0; jVar < nVar; jVar ++ ) {
      preconditioner[iVar][jVar] = (parameter - 1.0) * ((Gamma-1.0)/(soundspeed*soundspeed))*preconditioner[iVar][jVar];
      if (iVar == jVar)
        preconditioner[iVar][iVar] += 1.0;

      preconditioner[iVar][jVar] *= delta;
    }
  }

}

void CEulerSolver::GetPower_Properties(CGeometry *geometry, CConfig *config, unsigned short iMesh, bool Output) {

  unsigned short iDim, iMarker, jMarker;
  unsigned long iVertex, iPoint;
  su2double  *V_inlet = nullptr, *V_outlet = nullptr, Pressure, Temperature, Velocity[3], Vn,
  Velocity2, Density, Area, SoundSpeed, TotalPressure, Vel_Infty2, RamDrag,
  TotalTemperature, VelocityJet,
  Vel_Infty, MaxPressure, MinPressure, MFR, InfVel2;
  unsigned short iMarker_Inlet, iMarker_Outlet, nMarker_Inlet, nMarker_Outlet;
  string Inlet_TagBound, Outlet_TagBound;
  su2double DeltaPress = 0.0, DeltaTemp = 0.0, TotalPressRatio = 0.0, TotalTempRatio = 0.0, StaticPressRatio = 0.0, StaticTempRatio = 0.0,
  NetThrust = 0.0, GrossThrust = 0.0, Power = 0.0, MassFlow = 0.0, Mach = 0.0, Force = 0.0;
  bool ReverseFlow, Engine = false, Pair = true;
  su2double Vector[MAXNDIM] = {0.0};

  su2double Gas_Constant = config->GetGas_ConstantND();
  su2double Cp = Gas_Constant*Gamma / (Gamma-1.0);
  su2double Alpha = config->GetAoA()*PI_NUMBER/180.0;
  su2double Beta = config->GetAoS()*PI_NUMBER/180.0;
  bool write_heads = ((((config->GetInnerIter() % (config->GetScreen_Wrt_Freq(2)*40)) == 0) && (config->GetInnerIter()!= 0)) || (config->GetInnerIter() == 1));
  bool Evaluate_BC = ((((config->GetInnerIter() % (config->GetScreen_Wrt_Freq(2)*40)) == 0)) || (config->GetInnerIter() == 1) || (config->GetDiscrete_Adjoint()));

  if ((config->GetnMarker_EngineInflow() != 0) || (config->GetnMarker_EngineExhaust() != 0)) Engine = true;
  if ((config->GetnMarker_ActDiskInlet() != 0) || (config->GetnMarker_ActDiskOutlet() != 0)) Engine = false;
  if ((config->GetnMarker_EngineInflow()) != (config->GetnMarker_EngineExhaust())) Pair = false;

  if (Engine) { nMarker_Inlet  = config->GetnMarker_EngineInflow(); nMarker_Outlet = config->GetnMarker_EngineExhaust(); }
  else  { nMarker_Inlet = config->GetnMarker_ActDiskInlet(); nMarker_Outlet  = config->GetnMarker_ActDiskOutlet(); }

  /*--- Evaluate the MPI for the actuator disk IO ---*/

  if (Evaluate_BC) {

    su2double *Inlet_MassFlow         = new su2double [config->GetnMarker_All()]();
    su2double *Inlet_ReverseMassFlow  = new su2double [config->GetnMarker_All()]();
    su2double *Inlet_Pressure         = new su2double [config->GetnMarker_All()]();
    su2double *Inlet_Mach             = new su2double [config->GetnMarker_All()]();
    su2double *Inlet_MaxPressure      = new su2double [config->GetnMarker_All()]();
    su2double *Inlet_MinPressure      = new su2double [config->GetnMarker_All()]();
    su2double *Inlet_TotalPressure    = new su2double [config->GetnMarker_All()]();
    su2double *Inlet_Temperature      = new su2double [config->GetnMarker_All()]();
    su2double *Inlet_TotalTemperature = new su2double [config->GetnMarker_All()]();
    su2double *Inlet_Area             = new su2double [config->GetnMarker_All()]();
    su2double *Inlet_RamDrag          = new su2double [config->GetnMarker_All()]();
    su2double *Inlet_Force            = new su2double [config->GetnMarker_All()]();
    su2double *Inlet_Power            = new su2double [config->GetnMarker_All()]();
    su2double *Inlet_XCG              = new su2double [config->GetnMarker_All()]();
    su2double *Inlet_YCG              = new su2double [config->GetnMarker_All()]();
    su2double *Inlet_ZCG              = new su2double [config->GetnMarker_All()]();

    su2double *Outlet_MassFlow         = new su2double [config->GetnMarker_All()]();
    su2double *Outlet_Pressure         = new su2double [config->GetnMarker_All()]();
    su2double *Outlet_TotalPressure    = new su2double [config->GetnMarker_All()]();
    su2double *Outlet_Temperature      = new su2double [config->GetnMarker_All()]();
    su2double *Outlet_TotalTemperature = new su2double [config->GetnMarker_All()]();
    su2double *Outlet_Area             = new su2double [config->GetnMarker_All()]();
    su2double *Outlet_GrossThrust      = new su2double [config->GetnMarker_All()]();
    su2double *Outlet_Force            = new su2double [config->GetnMarker_All()]();
    su2double *Outlet_Power            = new su2double [config->GetnMarker_All()]();

    /*--- Comute MassFlow, average temp, press, etc. ---*/

    for (iMarker = 0; iMarker < config->GetnMarker_All(); iMarker++) {

      MinPressure = +1E10; MaxPressure = -1E10;

      if ((config->GetMarker_All_KindBC(iMarker) == ACTDISK_INLET) ||
          (config->GetMarker_All_KindBC(iMarker) == ENGINE_INFLOW)) {

        for (iVertex = 0; iVertex < geometry->nVertex[iMarker]; iVertex++) {

          iPoint = geometry->vertex[iMarker][iVertex]->GetNode();

          if (geometry->nodes->GetDomain(iPoint)) {

            V_inlet = nodes->GetPrimitive(iPoint);

            geometry->vertex[iMarker][iVertex]->GetNormal(Vector);

            Temperature = V_inlet[0];
            Pressure = V_inlet[nDim+1];

            Density = V_inlet[nDim+2];
            SoundSpeed = sqrt(Gamma*Pressure/Density);

            Velocity2 = 0.0; MassFlow = 0.0; Vel_Infty2 =0.0;
            for (iDim = 0; iDim < nDim; iDim++) {
              Velocity[iDim] = V_inlet[iDim+1];
              Velocity2 += Velocity[iDim]*Velocity[iDim];
              Vel_Infty2 += GetVelocity_Inf(iDim)*GetVelocity_Inf(iDim);
              MassFlow -= Vector[iDim]*Velocity[iDim]*Density;
            }

            Area = GeometryToolbox::Norm(nDim, Vector);
            Vn = 0.0; ReverseFlow = false;
            for (iDim = 0; iDim < nDim; iDim++) {  Vn -= Velocity[iDim]*Vector[iDim]/Area; }
            if (Vn < 0.0) { ReverseFlow = true; }

            Vel_Infty = sqrt (Vel_Infty2);
            Mach = sqrt(Velocity2)/SoundSpeed;
            TotalPressure = Pressure * pow( 1.0 + Mach * Mach * 0.5 * (Gamma - 1.0), Gamma    / (Gamma - 1.0));
            TotalTemperature = Temperature * (1.0 + Mach * Mach * 0.5 * (Gamma - 1.0));
            MinPressure = min(MinPressure, TotalPressure);
            MaxPressure = max(MaxPressure, TotalPressure);

            RamDrag = MassFlow * Vel_Infty;

            Inlet_MassFlow[iMarker]         += MassFlow;
            Inlet_Pressure[iMarker]         += Pressure*MassFlow;
            Inlet_Mach[iMarker]             += Mach*MassFlow;
            Inlet_MinPressure[iMarker]       = min (MinPressure, Inlet_MinPressure[iMarker]);
            Inlet_MaxPressure[iMarker]       = max(MaxPressure, Inlet_MaxPressure[iMarker]);
            Inlet_TotalPressure[iMarker]    += TotalPressure*MassFlow;
            Inlet_Temperature[iMarker]      += Temperature*MassFlow;
            Inlet_TotalTemperature[iMarker] += TotalTemperature*MassFlow;
            Inlet_Area[iMarker]             += Area;
            Inlet_RamDrag[iMarker]          += RamDrag;
            Inlet_Power[iMarker] += MassFlow*Cp*TotalTemperature;
            if (ReverseFlow) Inlet_ReverseMassFlow[iMarker]  += MassFlow;

            su2double Inlet_ForceX = -(Pressure - Pressure_Inf)*Vector[0] + MassFlow*Velocity[0];
            su2double Inlet_ForceY = -(Pressure - Pressure_Inf)*Vector[1] + MassFlow*Velocity[1];
            su2double Inlet_ForceZ = 0.0;
            if (nDim == 3) Inlet_ForceZ = -(Pressure - Pressure_Inf)*Vector[2] + MassFlow*Velocity[2];
            Inlet_Force[iMarker] +=  Inlet_ForceX*cos(Alpha)*cos(Beta) + Inlet_ForceY*sin(Beta) +Inlet_ForceZ*sin(Alpha)*cos(Beta);

            Inlet_XCG[iMarker] += geometry->nodes->GetCoord(iPoint, 0)*Area;
            Inlet_YCG[iMarker] += geometry->nodes->GetCoord(iPoint, 1)*Area;
            if (nDim == 3) Inlet_ZCG[iMarker] += geometry->nodes->GetCoord(iPoint, 2)*Area;

          }
        }

      }

      if ((config->GetMarker_All_KindBC(iMarker) == ACTDISK_OUTLET) ||
          (config->GetMarker_All_KindBC(iMarker) == ENGINE_EXHAUST)) {

        for (iVertex = 0; iVertex < geometry->nVertex[iMarker]; iVertex++) {

          iPoint = geometry->vertex[iMarker][iVertex]->GetNode();

          if (geometry->nodes->GetDomain(iPoint)) {

            V_outlet = nodes->GetPrimitive(iPoint);

            geometry->vertex[iMarker][iVertex]->GetNormal(Vector);

            Temperature = V_outlet[0];
            Pressure = V_outlet[nDim+1];

            Density = V_outlet[nDim+2];
            SoundSpeed  = sqrt(Gamma*Pressure/Density);

            Velocity2 = 0.0; MassFlow = 0.0; Vel_Infty2 = 0.0;
            for (iDim = 0; iDim < nDim; iDim++) {
              Velocity[iDim] = V_outlet[iDim+1];
              Velocity2 += Velocity[iDim]*Velocity[iDim];
              Vel_Infty2 += GetVelocity_Inf(iDim)*GetVelocity_Inf(iDim);
              MassFlow += Vector[iDim]*Velocity[iDim]*Density;
            }

            Vel_Infty = sqrt (Vel_Infty2);
            Area = GeometryToolbox::Norm(nDim, Vector);
            Mach = sqrt(Velocity2)/SoundSpeed;
            TotalPressure = Pressure * pow( 1.0 + Mach * Mach * 0.5 * (Gamma - 1.0), Gamma / (Gamma - 1.0));
            TotalTemperature = Temperature * (1.0 + Mach * Mach * 0.5 * (Gamma - 1.0));
            VelocityJet = sqrt(Velocity2) ;

            GrossThrust = MassFlow * VelocityJet;

            Outlet_MassFlow[iMarker] += MassFlow;
            Outlet_Pressure[iMarker] += Pressure*MassFlow;
            Outlet_TotalPressure[iMarker] += TotalPressure*MassFlow;
            Outlet_Temperature[iMarker] += Temperature*MassFlow;
            Outlet_TotalTemperature[iMarker] += TotalTemperature*MassFlow;
            Outlet_Area[iMarker] += Area;
            Outlet_GrossThrust[iMarker] += GrossThrust;
            Outlet_Power[iMarker] += MassFlow*Cp*TotalTemperature;

            su2double Outlet_ForceX = -(Pressure - Pressure_Inf)*Vector[0] -MassFlow*Velocity[0];
            su2double Outlet_ForceY = -(Pressure - Pressure_Inf)*Vector[1] -MassFlow*Velocity[1];
            su2double Outlet_ForceZ = 0.0;
            if (nDim == 3) Outlet_ForceZ = -(Pressure - Pressure_Inf)*Vector[2] -MassFlow*Velocity[2];

            if (nDim == 2) Outlet_Force[iMarker] +=  Outlet_ForceX*cos(Alpha) + Outlet_ForceY*sin(Alpha);
            if (nDim == 3) Outlet_Force[iMarker] +=  Outlet_ForceX*cos(Alpha)*cos(Beta) + Outlet_ForceY*sin(Beta) + Outlet_ForceZ*sin(Alpha)*cos(Beta);

          }
        }

      }

    }

    /*--- Copy to the appropriate structure ---*/

    su2double *Inlet_MassFlow_Local             = new su2double [nMarker_Inlet]();
    su2double *Inlet_ReverseMassFlow_Local      = new su2double [nMarker_Inlet]();
    su2double *Inlet_Temperature_Local          = new su2double [nMarker_Inlet]();
    su2double *Inlet_TotalTemperature_Local     = new su2double [nMarker_Inlet]();
    su2double *Inlet_Pressure_Local             = new su2double [nMarker_Inlet]();
    su2double *Inlet_Mach_Local                 = new su2double [nMarker_Inlet]();
    su2double *Inlet_MinPressure_Local          = new su2double [nMarker_Inlet]();
    su2double *Inlet_MaxPressure_Local          = new su2double [nMarker_Inlet]();
    su2double *Inlet_Power_Local                = new su2double [nMarker_Inlet]();
    su2double *Inlet_TotalPressure_Local        = new su2double [nMarker_Inlet]();
    su2double *Inlet_RamDrag_Local              = new su2double [nMarker_Inlet]();
    su2double *Inlet_Force_Local                = new su2double [nMarker_Inlet]();
    su2double *Inlet_Area_Local                 = new su2double [nMarker_Inlet]();
    su2double *Inlet_XCG_Local                  = new su2double [nMarker_Inlet]();
    su2double *Inlet_YCG_Local                  = new su2double [nMarker_Inlet]();
    su2double *Inlet_ZCG_Local                  = new su2double [nMarker_Inlet]();

    su2double *Inlet_MassFlow_Total             = new su2double [nMarker_Inlet]();
    su2double *Inlet_ReverseMassFlow_Total      = new su2double [nMarker_Inlet]();
    su2double *Inlet_Pressure_Total             = new su2double [nMarker_Inlet]();
    su2double *Inlet_Mach_Total                 = new su2double [nMarker_Inlet]();
    su2double *Inlet_MinPressure_Total          = new su2double [nMarker_Inlet]();
    su2double *Inlet_MaxPressure_Total          = new su2double [nMarker_Inlet]();
    su2double *Inlet_Power_Total                = new su2double [nMarker_Inlet]();
    su2double *Inlet_TotalPressure_Total        = new su2double [nMarker_Inlet]();
    su2double *Inlet_Temperature_Total          = new su2double [nMarker_Inlet]();
    su2double *Inlet_TotalTemperature_Total     = new su2double [nMarker_Inlet]();
    su2double *Inlet_RamDrag_Total              = new su2double [nMarker_Inlet]();
    su2double *Inlet_Force_Total                = new su2double [nMarker_Inlet]();
    su2double *Inlet_Area_Total                 = new su2double [nMarker_Inlet]();
    su2double *Inlet_XCG_Total                  = new su2double [nMarker_Inlet]();
    su2double *Inlet_YCG_Total                  = new su2double [nMarker_Inlet]();
    su2double *Inlet_ZCG_Total                  = new su2double [nMarker_Inlet]();

    su2double *Outlet_MassFlow_Local            = new su2double [nMarker_Outlet]();
    su2double *Outlet_Pressure_Local            = new su2double [nMarker_Outlet]();
    su2double *Outlet_TotalPressure_Local       = new su2double [nMarker_Outlet]();
    su2double *Outlet_Temperature_Local         = new su2double [nMarker_Outlet]();
    su2double *Outlet_TotalTemperature_Local    = new su2double [nMarker_Outlet]();
    su2double *Outlet_GrossThrust_Local         = new su2double [nMarker_Outlet]();
    su2double *Outlet_Force_Local               = new su2double [nMarker_Outlet]();
    su2double *Outlet_Power_Local               = new su2double [nMarker_Outlet]();
    su2double *Outlet_Area_Local                = new su2double [nMarker_Outlet]();

    su2double *Outlet_MassFlow_Total            = new su2double [nMarker_Outlet]();
    su2double *Outlet_Pressure_Total            = new su2double [nMarker_Outlet]();
    su2double *Outlet_TotalPressure_Total       = new su2double [nMarker_Outlet]();
    su2double *Outlet_Temperature_Total         = new su2double [nMarker_Outlet]();
    su2double *Outlet_TotalTemperature_Total    = new su2double [nMarker_Outlet]();
    su2double *Outlet_GrossThrust_Total         = new su2double [nMarker_Outlet]();
    su2double *Outlet_Force_Total               = new su2double [nMarker_Outlet]();
    su2double *Outlet_Power_Total               = new su2double [nMarker_Outlet]();
    su2double *Outlet_Area_Total                = new su2double [nMarker_Outlet]();

    /*--- Copy the values to the local array for MPI ---*/

    for (iMarker = 0; iMarker < config->GetnMarker_All(); iMarker++) {

      if ((config->GetMarker_All_KindBC(iMarker) == ACTDISK_INLET) ||  (config->GetMarker_All_KindBC(iMarker) == ENGINE_INFLOW)) {
        for (iMarker_Inlet = 0; iMarker_Inlet < nMarker_Inlet; iMarker_Inlet++) {

          if (config->GetMarker_All_KindBC(iMarker) == ACTDISK_INLET) Inlet_TagBound = config->GetMarker_ActDiskInlet_TagBound(iMarker_Inlet);
          if (config->GetMarker_All_KindBC(iMarker) == ENGINE_INFLOW) Inlet_TagBound = config->GetMarker_EngineInflow_TagBound(iMarker_Inlet);

          if (config->GetMarker_All_TagBound(iMarker) == Inlet_TagBound) {
            Inlet_MassFlow_Local[iMarker_Inlet]             += Inlet_MassFlow[iMarker];
            Inlet_ReverseMassFlow_Local[iMarker_Inlet]      += Inlet_ReverseMassFlow[iMarker];
            Inlet_Pressure_Local[iMarker_Inlet]             += Inlet_Pressure[iMarker];
            Inlet_Mach_Local[iMarker_Inlet]                 += Inlet_Mach[iMarker];
            Inlet_MinPressure_Local[iMarker_Inlet]          += Inlet_MinPressure[iMarker];
            Inlet_MaxPressure_Local[iMarker_Inlet]          += Inlet_MaxPressure[iMarker];
            Inlet_TotalPressure_Local[iMarker_Inlet]        += Inlet_TotalPressure[iMarker];
            Inlet_Temperature_Local[iMarker_Inlet]          += Inlet_Temperature[iMarker];
            Inlet_TotalTemperature_Local[iMarker_Inlet]     += Inlet_TotalTemperature[iMarker];
            Inlet_RamDrag_Local[iMarker_Inlet]              += Inlet_RamDrag[iMarker];
            Inlet_Force_Local[iMarker_Inlet]                += Inlet_Force[iMarker];
            Inlet_Power_Local[iMarker_Inlet]                += Inlet_Power[iMarker];
            Inlet_Area_Local[iMarker_Inlet]                 += Inlet_Area[iMarker];
            Inlet_XCG_Local[iMarker_Inlet]                  += Inlet_XCG[iMarker];
            Inlet_YCG_Local[iMarker_Inlet]                  += Inlet_YCG[iMarker];
            if (nDim == 3) Inlet_ZCG_Local[iMarker_Inlet]   += Inlet_ZCG[iMarker];
          }

        }
      }

      if ((config->GetMarker_All_KindBC(iMarker) == ACTDISK_OUTLET) || (config->GetMarker_All_KindBC(iMarker) == ENGINE_EXHAUST)) {
        for (iMarker_Outlet= 0; iMarker_Outlet < nMarker_Outlet; iMarker_Outlet++) {

          if (config->GetMarker_All_KindBC(iMarker) == ACTDISK_OUTLET) Outlet_TagBound = config->GetMarker_ActDiskOutlet_TagBound(iMarker_Outlet);
          if (config->GetMarker_All_KindBC(iMarker) == ENGINE_EXHAUST) Outlet_TagBound = config->GetMarker_EngineExhaust_TagBound(iMarker_Outlet);

          if (config->GetMarker_All_TagBound(iMarker) == Outlet_TagBound) {
            Outlet_MassFlow_Local[iMarker_Outlet]               += Outlet_MassFlow[iMarker];
            Outlet_Pressure_Local[iMarker_Outlet]               += Outlet_Pressure[iMarker];
            Outlet_TotalPressure_Local[iMarker_Outlet]          += Outlet_TotalPressure[iMarker];
            Outlet_Temperature_Local[iMarker_Outlet]            += Outlet_Temperature[iMarker];
            Outlet_TotalTemperature_Local[iMarker_Outlet]       += Outlet_TotalTemperature[iMarker];
            Outlet_GrossThrust_Local[iMarker_Outlet]            += Outlet_GrossThrust[iMarker];
            Outlet_Force_Local[iMarker_Outlet]                  += Outlet_Force[iMarker];
            Outlet_Power_Local[iMarker_Outlet]                  += Outlet_Power[iMarker];
            Outlet_Area_Local[iMarker_Outlet]                   += Outlet_Area[iMarker];
          }

        }
      }

    }

    /*--- Correct the min max values for the MPI ---*/

    bool ActDisk  = false;
    for (iMarker = 0; iMarker < config->GetnMarker_All(); iMarker++) {
      if ((config->GetMarker_All_KindBC(iMarker) == ACTDISK_INLET) ||
          (config->GetMarker_All_KindBC(iMarker) == ENGINE_INFLOW)) { ActDisk  = true; break; }
    }

    if (!ActDisk) {
      for (iMarker_Inlet = 0; iMarker_Inlet < nMarker_Inlet; iMarker_Inlet++) {
        Inlet_MinPressure_Local[iMarker_Inlet]      =  1E10;
        Inlet_MaxPressure_Local[iMarker_Inlet]      = -1E10;
      }
    }

    /*--- All the ranks to compute the total value ---*/

    SU2_MPI::Allreduce(Inlet_MassFlow_Local, Inlet_MassFlow_Total, nMarker_Inlet, MPI_DOUBLE, MPI_SUM, SU2_MPI::GetComm());
    SU2_MPI::Allreduce(Inlet_ReverseMassFlow_Local, Inlet_ReverseMassFlow_Total, nMarker_Inlet, MPI_DOUBLE, MPI_SUM, SU2_MPI::GetComm());
    SU2_MPI::Allreduce(Inlet_Pressure_Local, Inlet_Pressure_Total, nMarker_Inlet, MPI_DOUBLE, MPI_SUM, SU2_MPI::GetComm());
    SU2_MPI::Allreduce(Inlet_Mach_Local, Inlet_Mach_Total, nMarker_Inlet, MPI_DOUBLE, MPI_SUM, SU2_MPI::GetComm());
    SU2_MPI::Allreduce(Inlet_MinPressure_Local, Inlet_MinPressure_Total, nMarker_Inlet, MPI_DOUBLE, MPI_MIN, SU2_MPI::GetComm());
    SU2_MPI::Allreduce(Inlet_MaxPressure_Local, Inlet_MaxPressure_Total, nMarker_Inlet, MPI_DOUBLE, MPI_MAX, SU2_MPI::GetComm());
    SU2_MPI::Allreduce(Inlet_TotalPressure_Local, Inlet_TotalPressure_Total, nMarker_Inlet, MPI_DOUBLE, MPI_SUM, SU2_MPI::GetComm());
    SU2_MPI::Allreduce(Inlet_Temperature_Local, Inlet_Temperature_Total, nMarker_Inlet, MPI_DOUBLE, MPI_SUM, SU2_MPI::GetComm());
    SU2_MPI::Allreduce(Inlet_TotalTemperature_Local, Inlet_TotalTemperature_Total, nMarker_Inlet, MPI_DOUBLE, MPI_SUM, SU2_MPI::GetComm());
    SU2_MPI::Allreduce(Inlet_RamDrag_Local, Inlet_RamDrag_Total, nMarker_Inlet, MPI_DOUBLE, MPI_SUM, SU2_MPI::GetComm());
    SU2_MPI::Allreduce(Inlet_Force_Local, Inlet_Force_Total, nMarker_Inlet, MPI_DOUBLE, MPI_SUM, SU2_MPI::GetComm());
    SU2_MPI::Allreduce(Inlet_Power_Local, Inlet_Power_Total, nMarker_Inlet, MPI_DOUBLE, MPI_SUM, SU2_MPI::GetComm());
    SU2_MPI::Allreduce(Inlet_Area_Local, Inlet_Area_Total, nMarker_Inlet, MPI_DOUBLE, MPI_SUM, SU2_MPI::GetComm());
    SU2_MPI::Allreduce(Inlet_XCG_Local, Inlet_XCG_Total, nMarker_Inlet, MPI_DOUBLE, MPI_SUM, SU2_MPI::GetComm());
    SU2_MPI::Allreduce(Inlet_YCG_Local, Inlet_YCG_Total, nMarker_Inlet, MPI_DOUBLE, MPI_SUM, SU2_MPI::GetComm());
    if (nDim == 3) SU2_MPI::Allreduce(Inlet_ZCG_Local, Inlet_ZCG_Total, nMarker_Inlet, MPI_DOUBLE, MPI_SUM, SU2_MPI::GetComm());

    SU2_MPI::Allreduce(Outlet_MassFlow_Local, Outlet_MassFlow_Total, nMarker_Outlet, MPI_DOUBLE, MPI_SUM, SU2_MPI::GetComm());
    SU2_MPI::Allreduce(Outlet_Pressure_Local, Outlet_Pressure_Total, nMarker_Outlet, MPI_DOUBLE, MPI_SUM, SU2_MPI::GetComm());
    SU2_MPI::Allreduce(Outlet_TotalPressure_Local, Outlet_TotalPressure_Total, nMarker_Outlet, MPI_DOUBLE, MPI_SUM, SU2_MPI::GetComm());
    SU2_MPI::Allreduce(Outlet_Temperature_Local, Outlet_Temperature_Total, nMarker_Outlet, MPI_DOUBLE, MPI_SUM, SU2_MPI::GetComm());
    SU2_MPI::Allreduce(Outlet_TotalTemperature_Local, Outlet_TotalTemperature_Total, nMarker_Outlet, MPI_DOUBLE, MPI_SUM, SU2_MPI::GetComm());
    SU2_MPI::Allreduce(Outlet_GrossThrust_Local, Outlet_GrossThrust_Total, nMarker_Outlet, MPI_DOUBLE, MPI_SUM, SU2_MPI::GetComm());
    SU2_MPI::Allreduce(Outlet_Force_Local, Outlet_Force_Total, nMarker_Outlet, MPI_DOUBLE, MPI_SUM, SU2_MPI::GetComm());
    SU2_MPI::Allreduce(Outlet_Power_Local, Outlet_Power_Total, nMarker_Outlet, MPI_DOUBLE, MPI_SUM, SU2_MPI::GetComm());
    SU2_MPI::Allreduce(Outlet_Area_Local, Outlet_Area_Total, nMarker_Outlet, MPI_DOUBLE, MPI_SUM, SU2_MPI::GetComm());

    /*--- Compute the value of the average surface temperature and pressure and
     set the value in the config structure for future use ---*/

    for (iMarker_Inlet = 0; iMarker_Inlet < nMarker_Inlet; iMarker_Inlet++) {
      if (Inlet_Area_Total[iMarker_Inlet] != 0.0) {
        Inlet_Pressure_Total[iMarker_Inlet] /= Inlet_MassFlow_Total[iMarker_Inlet];
        Inlet_Mach_Total[iMarker_Inlet] /= Inlet_MassFlow_Total[iMarker_Inlet];
        Inlet_TotalPressure_Total[iMarker_Inlet] /= Inlet_MassFlow_Total[iMarker_Inlet];
        Inlet_Temperature_Total[iMarker_Inlet] /= Inlet_MassFlow_Total[iMarker_Inlet];
        Inlet_TotalTemperature_Total[iMarker_Inlet] /= Inlet_MassFlow_Total[iMarker_Inlet];
        Inlet_XCG_Total[iMarker_Inlet] /= Inlet_Area_Total[iMarker_Inlet];
        Inlet_YCG_Total[iMarker_Inlet] /= Inlet_Area_Total[iMarker_Inlet];
        if (nDim == 3) Inlet_ZCG_Total[iMarker_Inlet] /= Inlet_Area_Total[iMarker_Inlet];
      }
      else {
        Inlet_Pressure_Total[iMarker_Inlet] = 0.0;
        Inlet_Mach_Total[iMarker_Inlet] = 0.0;
        Inlet_TotalPressure_Total[iMarker_Inlet] = 0.0;
        Inlet_Temperature_Total[iMarker_Inlet] = 0.0;
        Inlet_TotalTemperature_Total[iMarker_Inlet] = 0.0;
        Inlet_XCG_Total[iMarker_Inlet] = 0.0;
        Inlet_YCG_Total[iMarker_Inlet] = 0.0;
        if (nDim == 3) Inlet_ZCG_Total[iMarker_Inlet] = 0.0;
      }

      if (iMesh == MESH_0) {

        if (Engine) {
          config->SetInflow_MassFlow(iMarker_Inlet, Inlet_MassFlow_Total[iMarker_Inlet]);
          config->SetInflow_ReverseMassFlow(iMarker_Inlet, Inlet_ReverseMassFlow_Total[iMarker_Inlet]);
          config->SetInflow_Pressure(iMarker_Inlet, Inlet_Pressure_Total[iMarker_Inlet]);
          config->SetInflow_TotalPressure(iMarker_Inlet, Inlet_TotalPressure_Total[iMarker_Inlet]);
          config->SetInflow_Temperature(iMarker_Inlet, Inlet_Temperature_Total[iMarker_Inlet]);
          config->SetInflow_TotalTemperature(iMarker_Inlet, Inlet_TotalTemperature_Total[iMarker_Inlet]);
          config->SetInflow_RamDrag(iMarker_Inlet, Inlet_RamDrag_Total[iMarker_Inlet]);
          config->SetInflow_Force(iMarker_Inlet, Inlet_Force_Total[iMarker_Inlet]);
          config->SetInflow_Power(iMarker_Inlet, Inlet_Power_Total[iMarker_Inlet]);
        }
        else {
          config->SetActDiskInlet_MassFlow(iMarker_Inlet, Inlet_MassFlow_Total[iMarker_Inlet]);
          config->SetActDiskInlet_ReverseMassFlow(iMarker_Inlet, Inlet_ReverseMassFlow_Total[iMarker_Inlet]);
          config->SetActDiskInlet_Pressure(iMarker_Inlet, Inlet_Pressure_Total[iMarker_Inlet]);
          config->SetActDiskInlet_TotalPressure(iMarker_Inlet, Inlet_TotalPressure_Total[iMarker_Inlet]);
          config->SetActDiskInlet_Temperature(iMarker_Inlet, Inlet_Temperature_Total[iMarker_Inlet]);
          config->SetActDiskInlet_TotalTemperature(iMarker_Inlet, Inlet_TotalTemperature_Total[iMarker_Inlet]);
          config->SetActDiskInlet_RamDrag(iMarker_Inlet, Inlet_RamDrag_Total[iMarker_Inlet]);
          config->SetActDiskInlet_Force(iMarker_Inlet, Inlet_Force_Total[iMarker_Inlet]);
          config->SetActDiskInlet_Power(iMarker_Inlet, Inlet_Power_Total[iMarker_Inlet]);
        }

      }

    }

    for (iMarker_Outlet = 0; iMarker_Outlet < nMarker_Outlet; iMarker_Outlet++) {
      if (Outlet_Area_Total[iMarker_Outlet] != 0.0) {
        Outlet_Pressure_Total[iMarker_Outlet] /= Outlet_MassFlow_Total[iMarker_Outlet];
        Outlet_TotalPressure_Total[iMarker_Outlet] /= Outlet_MassFlow_Total[iMarker_Outlet];
        Outlet_Temperature_Total[iMarker_Outlet] /= Outlet_MassFlow_Total[iMarker_Outlet];
        Outlet_TotalTemperature_Total[iMarker_Outlet] /= Outlet_MassFlow_Total[iMarker_Outlet];
      }
      else {
        Outlet_Pressure_Total[iMarker_Outlet] = 0.0;
        Outlet_TotalPressure_Total[iMarker_Outlet] = 0.0;
        Outlet_Temperature_Total[iMarker_Outlet] = 0.0;
        Outlet_TotalTemperature_Total[iMarker_Outlet] = 0.0;
      }

      if (iMesh == MESH_0) {

        if (Engine) {
          config->SetExhaust_MassFlow(iMarker_Outlet, Outlet_MassFlow_Total[iMarker_Outlet]);
          config->SetExhaust_Pressure(iMarker_Outlet, Outlet_Pressure_Total[iMarker_Outlet]);
          config->SetExhaust_TotalPressure(iMarker_Outlet, Outlet_TotalPressure_Total[iMarker_Outlet]);
          config->SetExhaust_Temperature(iMarker_Outlet, Outlet_Temperature_Total[iMarker_Outlet]);
          config->SetExhaust_TotalTemperature(iMarker_Outlet, Outlet_TotalTemperature_Total[iMarker_Outlet]);
          config->SetExhaust_GrossThrust(iMarker_Outlet, Outlet_GrossThrust_Total[iMarker_Outlet]);
          config->SetExhaust_Force(iMarker_Outlet, Outlet_Force_Total[iMarker_Outlet]);
          config->SetExhaust_Power(iMarker_Outlet, Outlet_Power_Total[iMarker_Outlet]);
        }
        else {
          config->SetActDiskOutlet_MassFlow(iMarker_Outlet, Outlet_MassFlow_Total[iMarker_Outlet]);
          config->SetActDiskOutlet_Pressure(iMarker_Outlet, Outlet_Pressure_Total[iMarker_Outlet]);
          config->SetActDiskOutlet_TotalPressure(iMarker_Outlet, Outlet_TotalPressure_Total[iMarker_Outlet]);
          config->SetActDiskOutlet_Temperature(iMarker_Outlet, Outlet_Temperature_Total[iMarker_Outlet]);
          config->SetActDiskOutlet_TotalTemperature(iMarker_Outlet, Outlet_TotalTemperature_Total[iMarker_Outlet]);
          config->SetActDiskOutlet_GrossThrust(iMarker_Outlet, Outlet_GrossThrust_Total[iMarker_Outlet]);
          config->SetActDiskOutlet_Force(iMarker_Outlet, Outlet_Force_Total[iMarker_Outlet]);
          config->SetActDiskOutlet_Power(iMarker_Outlet, Outlet_Power_Total[iMarker_Outlet]);
        }

      }

    }


    if (Pair) {

      /*--- Store delta pressure, temperature, thrust, and area ---*/

      for (iMarker_Inlet = 0; iMarker_Inlet < nMarker_Inlet; iMarker_Inlet++) {

        if (Engine) {
          Inlet_TagBound = config->GetMarker_EngineInflow_TagBound(iMarker_Inlet);
          jMarker = config->GetMarker_CfgFile_EngineExhaust(Inlet_TagBound);
          Outlet_TagBound = config->GetMarker_CfgFile_TagBound(jMarker);
        }
        else {
          Inlet_TagBound = config->GetMarker_ActDiskInlet_TagBound(iMarker_Inlet);
          jMarker = config->GetMarker_CfgFile_ActDiskOutlet(Inlet_TagBound);
          Outlet_TagBound = config->GetMarker_CfgFile_TagBound(jMarker);
        }


        su2double DeltaPress = 0.0, DeltaTemp = 0.0, NetThrust = 0.0, GrossThrust = 0.0, TotalPressRatio = 0.0, TotalTempRatio = 0.0, StaticPressRatio = 0.0, StaticTempRatio = 0.0;

        if (Engine) {
          DeltaPress   = config->GetExhaust_Pressure(Outlet_TagBound) - config->GetInflow_Pressure(Inlet_TagBound);
          DeltaTemp         = config->GetExhaust_Temperature(Outlet_TagBound) - config->GetInflow_Temperature(Inlet_TagBound);
          NetThrust    = config->GetExhaust_GrossThrust(Outlet_TagBound) - config->GetInflow_RamDrag(Inlet_TagBound);
          GrossThrust   = config->GetExhaust_GrossThrust(Outlet_TagBound);
          TotalPressRatio   = config->GetExhaust_TotalPressure(Outlet_TagBound)/config->GetInflow_TotalPressure(Inlet_TagBound);
          TotalTempRatio    = config->GetExhaust_TotalTemperature(Outlet_TagBound)/config->GetInflow_TotalTemperature(Inlet_TagBound);
          StaticPressRatio   = config->GetExhaust_Pressure(Outlet_TagBound)/config->GetInflow_Pressure(Inlet_TagBound);
          StaticTempRatio    = config->GetExhaust_Temperature(Outlet_TagBound)/config->GetInflow_Temperature(Inlet_TagBound);
          Force = config->GetInflow_Force(Inlet_TagBound) + config->GetExhaust_Force(Outlet_TagBound);
          Power = config->GetExhaust_Power(Outlet_TagBound) - config->GetInflow_Power(Inlet_TagBound);
        }
        else {
          DeltaPress   = config->GetActDiskOutlet_Pressure(Outlet_TagBound) - config->GetActDiskInlet_Pressure(Inlet_TagBound);
          DeltaTemp         = config->GetActDiskOutlet_Temperature(Outlet_TagBound) - config->GetActDiskInlet_Temperature(Inlet_TagBound);
          NetThrust    = config->GetActDiskOutlet_GrossThrust(Outlet_TagBound) - config->GetActDiskInlet_RamDrag(Inlet_TagBound);
          GrossThrust   = config->GetActDiskOutlet_GrossThrust(Outlet_TagBound);
          TotalPressRatio   = config->GetActDiskOutlet_TotalPressure(Outlet_TagBound)/config->GetActDiskInlet_TotalPressure(Inlet_TagBound);
          TotalTempRatio    = config->GetActDiskOutlet_TotalTemperature(Outlet_TagBound)/config->GetActDiskInlet_TotalTemperature(Inlet_TagBound);
          StaticPressRatio   = config->GetActDiskOutlet_Pressure(Outlet_TagBound)/config->GetActDiskInlet_Pressure(Inlet_TagBound);
          StaticTempRatio    = config->GetActDiskOutlet_Temperature(Outlet_TagBound)/config->GetActDiskInlet_Temperature(Inlet_TagBound);
          Force = config->GetActDiskInlet_Force(Inlet_TagBound) + config->GetActDiskOutlet_Force(Outlet_TagBound);
          Power =  config->GetActDiskOutlet_Power(Outlet_TagBound) - config->GetActDiskInlet_Power(Inlet_TagBound);
          MassFlow =  config->GetActDiskInlet_MassFlow(Inlet_TagBound);
        }

        Mach        = Inlet_Mach_Total[iMarker_Inlet];
        Area              = Inlet_Area_Total[iMarker_Inlet];

        if (Engine) {
          config->SetEngine_Mach(iMarker_Inlet, Mach);
          config->SetEngine_Force(iMarker_Inlet, Force);
          config->SetEngine_Power(iMarker_Inlet, Power);
          config->SetEngine_NetThrust(iMarker_Inlet, NetThrust);
          config->SetEngine_GrossThrust(iMarker_Inlet, GrossThrust);
          config->SetEngine_Area(iMarker_Inlet, Area);
        }
        else {
          config->SetActDisk_DeltaPress(iMarker_Inlet, DeltaPress);
          config->SetActDisk_DeltaTemp(iMarker_Inlet, DeltaTemp);
          config->SetActDisk_Mach(iMarker_Inlet, Mach);
          config->SetActDisk_Force(iMarker_Inlet, Force);
          config->SetActDisk_Power(iMarker_Inlet, Power);
          config->SetActDisk_MassFlow(iMarker_Inlet, MassFlow);
          config->SetActDisk_TotalPressRatio(iMarker_Inlet, TotalPressRatio);
          config->SetActDisk_TotalTempRatio(iMarker_Inlet, TotalTempRatio);
          config->SetActDisk_StaticPressRatio(iMarker_Inlet, StaticPressRatio);
          config->SetActDisk_StaticTempRatio(iMarker_Inlet, StaticTempRatio);
          config->SetActDisk_NetThrust(iMarker_Inlet, NetThrust);
          config->SetActDisk_GrossThrust(iMarker_Inlet, GrossThrust);
          config->SetActDisk_Area(iMarker_Inlet, Area);
        }

      }

      /*--- Screen output using the values already stored in the config container ---*/

      if ((rank == MASTER_NODE) && (iMesh == MESH_0) ) {

        cout.precision(5);
        cout.setf(ios::fixed, ios::floatfield);

        if (write_heads && Output && !config->GetDiscrete_Adjoint()) {
          if (Engine) cout << endl   << "---------------------------- Engine properties --------------------------" << endl;
          else cout << endl   << "------------------------ Actuator Disk properties -----------------------" << endl;
        }

        for (iMarker_Inlet = 0; iMarker_Inlet < nMarker_Inlet; iMarker_Inlet++) {

          if (Engine) {
            Inlet_TagBound = config->GetMarker_EngineInflow_TagBound(iMarker_Inlet);
            jMarker = config->GetMarker_CfgFile_EngineExhaust(Inlet_TagBound);
            Outlet_TagBound = config->GetMarker_CfgFile_TagBound(jMarker);
          }
          else {
            Inlet_TagBound = config->GetMarker_ActDiskInlet_TagBound(iMarker_Inlet);
            jMarker = config->GetMarker_CfgFile_ActDiskOutlet(Inlet_TagBound);
            Outlet_TagBound = config->GetMarker_CfgFile_TagBound(jMarker);
          }


          if (Engine) {
            NetThrust             =  config->GetEngine_NetThrust(iMarker_Inlet);
            GrossThrust   = config->GetEngine_GrossThrust(iMarker_Inlet);
            Power               = config->GetEngine_Power(iMarker_Inlet);
            Mach                  = config->GetEngine_Mach(iMarker_Inlet);
            Force               = config->GetEngine_Force(iMarker_Inlet);
          }
          else {
            DeltaPress      = config->GetActDisk_DeltaPress(iMarker_Inlet);
            DeltaTemp         = config->GetActDisk_DeltaTemp(iMarker_Inlet);
            TotalPressRatio       = config->GetActDisk_TotalPressRatio(iMarker_Inlet);
            TotalTempRatio        = config->GetActDisk_TotalTempRatio(iMarker_Inlet);
            StaticPressRatio      = config->GetActDisk_StaticPressRatio(iMarker_Inlet);
            StaticTempRatio           = config->GetActDisk_StaticTempRatio(iMarker_Inlet);
            NetThrust             =  config->GetActDisk_NetThrust(iMarker_Inlet);
            GrossThrust   = config->GetActDisk_GrossThrust(iMarker_Inlet);
            Power               = config->GetActDisk_Power(iMarker_Inlet);
            Mach                  = config->GetActDisk_Mach(iMarker_Inlet);
            Force               = config->GetActDisk_Force(iMarker_Inlet);
          }

          su2double Mach_Inf                  = config->GetMach();
          su2double Pressure_Inf  = config->GetPressure_FreeStreamND();

          su2double TotalPressure_Inf  = Pressure_Inf * pow( 1.0 + Mach_Inf * Mach_Inf * 0.5 * (Gamma - 1.0), Gamma     / (Gamma - 1.0));

          su2double MinPressure = Inlet_MinPressure_Total[iMarker_Inlet]/TotalPressure_Inf;
          su2double MaxPressure = Inlet_MaxPressure_Total[iMarker_Inlet]/TotalPressure_Inf;
          su2double AvePressure = Inlet_TotalPressure_Total[iMarker_Inlet]/TotalPressure_Inf;

          su2double RefDensity  = Density_Inf;
          su2double RefArea     = config->GetRefArea();
          su2double RefVel2 = 0.0;  for (iDim = 0; iDim < nDim; iDim++) RefVel2  += Velocity_Inf[iDim]*Velocity_Inf[iDim];

          su2double Factor = (0.5*RefDensity*RefArea*RefVel2);
          su2double Ref = config->GetDensity_Ref() * config->GetVelocity_Ref() * config->GetVelocity_Ref() * 1.0 * 1.0;
          su2double DmT = GetTotal_CD() * Factor;

//          su2double ModDmT = 0.0;
//          if (nDim == 2) ModDmT = sqrt(GetTotal_CFx()*GetTotal_CFx() +
//                                       GetTotal_CFy()*GetTotal_CFy());
//
//          if (nDim == 3) ModDmT = sqrt(GetTotal_CFx()*GetTotal_CFx() +
//                                       GetTotal_CFy()*GetTotal_CFy() +
//                                       GetTotal_CFz()*GetTotal_CFz());
//
//          DmTVector[0] = GetTotal_CFx()/ModDmT;
//          DmTVector[1] = GetTotal_CFy()/ModDmT;
//          if (nDim == 3)  DmTVector[2] = GetTotal_CFz()/ModDmT;

          /*--- Set the aero drag ---*/

          su2double Aero_Drag = DmT - Force;
          su2double Aero_CD = Aero_Drag / Factor;

          SetTotal_AeroCD(Aero_CD);

          /*--- Set the solid surface drag ---*/

          su2double Solid_Drag = DmT - Force;
          su2double Solid_CD = Solid_Drag / Factor;

          SetTotal_SolidCD(Solid_CD);

          /*--- Set the net thrust value---*/

          su2double CT = NetThrust / Factor;

          SetTotal_NetThrust(CT);

          /*--- Set the total power ---*/

          su2double PowerHP = Power * Ref *  config->GetVelocity_Ref() / 550.0;

          SetTotal_Power(PowerHP);

          /*--- Set the total ReverseFlow ---*/

          su2double ReverseFlow;
          if (Engine) ReverseFlow = fabs(config->GetInflow_ReverseMassFlow(iMarker_Inlet)  / config->GetInflow_MassFlow(Inlet_TagBound));
          else ReverseFlow = fabs(config->GetActDisk_ReverseMassFlow(iMarker_Inlet)  / config->GetActDiskInlet_MassFlow(Inlet_TagBound));

          SetTotal_ReverseFlow(ReverseFlow);

          /*--- Set the total mass flow ratio ---*/

          InfVel2 = 0.0;  for (iDim = 0; iDim < nDim; iDim++) InfVel2  += Velocity_Inf[iDim]*Velocity_Inf[iDim];
          if (Engine) MFR =fabs(config->GetInflow_MassFlow(Inlet_TagBound)) / (Density_Inf * sqrt(InfVel2) * config->GetHighlite_Area());
          else MFR = fabs(config->GetActDiskInlet_MassFlow(Inlet_TagBound)) / (Density_Inf * sqrt(InfVel2) * config->GetHighlite_Area());
          SetTotal_MFR(MFR);

          /*--- Evaluate shaft power and adiabatic efficiency (average) ---*/

          su2double Pstatic1, P1, P2, T1, T2;
          if (Engine) {
            Pstatic1 = config->GetInflow_Pressure(Inlet_TagBound);
            P1 = config->GetInflow_TotalPressure(Inlet_TagBound);
            P2 = config->GetExhaust_TotalPressure(Outlet_TagBound);
            T1 = config->GetInflow_TotalTemperature(Inlet_TagBound);
            T2 = config->GetExhaust_TotalTemperature(Outlet_TagBound);
          }
          else {
            Pstatic1 = config->GetActDiskInlet_Pressure(Inlet_TagBound);
            P1 = config->GetActDiskInlet_TotalPressure(Inlet_TagBound);
            P2 = config->GetActDiskOutlet_TotalPressure(Outlet_TagBound);
            T1 = config->GetActDiskInlet_TotalTemperature(Inlet_TagBound);
            T2 = config->GetActDiskOutlet_TotalTemperature(Outlet_TagBound);
          }

          /*-- Set the propulsive efficiency ---*/

          su2double mu_prop = fabs(DmT)*sqrt(RefVel2)/Power;
          SetTotal_Prop_Eff(mu_prop);

          /*-- Set the bypass propulsive efficiency ---*/

          su2double mu_bypass_prop = NetThrust*sqrt(RefVel2)/Power;
          SetTotal_ByPassProp_Eff(mu_bypass_prop);

          /*-- Set the fan adiabatic efficiency ---*/

          su2double mu_isentropic = 0.0;
          if ((P2/P1) > 0.0) mu_isentropic =    (T1/(T2-T1))*(pow((P2/P1),(Gamma-1.0)/Gamma)-1.0);
          SetTotal_Adiab_Eff(mu_isentropic);

          /*-- Set the polytropic efficiency ---*/

          su2double poly_coeff = 1.0/(1.0-log(T2/T1)/log(P2/P1));
          su2double mu_polytropic = ((Gamma-1.0)/Gamma)/((poly_coeff-1.0)/poly_coeff);
          SetTotal_Poly_Eff(mu_polytropic);

          if (write_heads && Output && !config->GetDiscrete_Adjoint()) {

            if (iMarker_Inlet > 0) cout << endl;

            /*--- Geometry defintion ---*/

            if (Engine) cout <<"Engine surfaces: " << Inlet_TagBound << ", " << Outlet_TagBound << "." << endl;
            else cout <<"Actuator disk surfaces: " << Inlet_TagBound << ", " << Outlet_TagBound << "." << endl;

            if (nDim == 2) {
              if (config->GetSystemMeasurements() == SI)
                cout <<"CG (m): (" << Inlet_XCG_Total[iMarker_Inlet] <<", " << Inlet_YCG_Total[iMarker_Inlet] << "). Length (m): " << Inlet_Area_Total[iMarker_Inlet] << "." << endl;
              else if (config->GetSystemMeasurements() == US)
                cout <<"CG (in): (" << Inlet_XCG_Total[iMarker_Inlet]*12.0 <<", " << Inlet_YCG_Total[iMarker_Inlet]*12.0 << "). Length (in): " << Inlet_Area_Total[iMarker_Inlet]*12.0 << "." << endl;
              cout << endl;
            }

            if (nDim ==3) {
              if (config->GetSystemMeasurements() == SI)
                cout <<"CG (m): (" << Inlet_XCG_Total[iMarker_Inlet] <<", " << Inlet_YCG_Total[iMarker_Inlet] <<", " << Inlet_ZCG_Total[iMarker_Inlet] << "). Area (m^2): " << Inlet_Area_Total[iMarker_Inlet] << ". Radius (m): " << sqrt(Inlet_Area_Total[iMarker_Inlet]/PI_NUMBER) << "." << endl;
              else if (config->GetSystemMeasurements() == US)
                cout <<"CG (in): (" << Inlet_XCG_Total[iMarker_Inlet]*12.0 <<", " << Inlet_YCG_Total[iMarker_Inlet]*12.0 <<", " << Inlet_ZCG_Total[iMarker_Inlet]*12.0 << "). Area (in^2): " << Inlet_Area_Total[iMarker_Inlet]*12.0*12.0 << "." << endl;
              cout << endl;
            }


            /*--- Flow field descritption  ---*/

            if (config->GetSystemMeasurements() == SI) {
              cout << setprecision(2) << "Inlet Ave. P (Pa): " << Pstatic1*config->GetPressure_Ref() << setprecision(3) <<  ". Inlet Ave. Mach: " << Mach << "." << endl;
              cout << setprecision(2) << "Outlet Ave. PT (Pa): " << P2*config->GetPressure_Ref() << ". Outlet Ave. TT (K): " << T2*config->GetTemperature_Ref() << "." << endl;
            }
            else if (config->GetSystemMeasurements() == US) {
              cout << setprecision(2) << "Inlet Ave. P (psf): " << Pstatic1*config->GetPressure_Ref() << setprecision(3) <<  ". Inlet Ave. Mach: " << Mach << "." << endl;
              cout << setprecision(2) << "Outlet Ave. PT (psf): " << P2*config->GetPressure_Ref() << ". Outlet Ave. TT (R): " << T2*config->GetTemperature_Ref() << "." << endl;
            }

            cout << "Inlet min. PT/PTinf: " << MinPressure << ". Inlet max. PT/PTinf: " << MaxPressure << ". Inlet Ave. PT/PTinf: " << AvePressure << endl;

            su2double InfVel2, Inlet_MassFlow, Outlet_MassFlow;

            if (Engine) Inlet_MassFlow = fabs(config->GetInflow_MassFlow(Inlet_TagBound)) * config->GetDensity_Ref() * config->GetVelocity_Ref();
            else Inlet_MassFlow = fabs(config->GetActDiskInlet_MassFlow(Inlet_TagBound)) * config->GetDensity_Ref() * config->GetVelocity_Ref();

            if (config->GetSystemMeasurements() == SI) { cout << "Inlet mass flow (kg/s): "; cout << setprecision(2) << Inlet_MassFlow; }
            else if (config->GetSystemMeasurements() == US) { cout << "Inlet mass flow (lbs/s): "; cout << setprecision(2) << Inlet_MassFlow * 32.174; }

            if (Engine) Outlet_MassFlow = fabs(config->GetExhaust_MassFlow(Outlet_TagBound)) * config->GetDensity_Ref() * config->GetVelocity_Ref();
            else Outlet_MassFlow = fabs(config->GetActDiskOutlet_MassFlow(Outlet_TagBound)) * config->GetDensity_Ref() * config->GetVelocity_Ref();

            //          if (config->GetSystemMeasurements() == SI) { cout << ". Outlet mass flow (kg/s): "; cout << setprecision(2) << Outlet_MassFlow; }
            //          else if (config->GetSystemMeasurements() == US) { cout << ". Outlet mass flow (lbs/s): "; cout << setprecision(2) << Outlet_MassFlow * 32.174; }

            if (Inlet_MassFlow > Outlet_MassFlow) cout << ". I/O diff.: " << setprecision(2) << 100.0*fabs(1.0-(Outlet_MassFlow/Inlet_MassFlow)) << "%";
            else cout << ". I/O diff.: " << setprecision(2) << -100.0*fabs(1.0-(Inlet_MassFlow/Outlet_MassFlow)) << "%";

            InfVel2 = 0.0;  for (iDim = 0; iDim < nDim; iDim++) InfVel2  += Velocity_Inf[iDim]*Velocity_Inf[iDim];
            cout << setprecision(2) << ". MFR: " << MFR << "." << endl;

            if (!Engine) {

              cout << setprecision(3) << "PT in/out ratio: " << TotalPressRatio << ". TT in/out ratio: " << TotalTempRatio  <<  "." << endl;

              if (config->GetActDisk_Jump() == VARIABLES_JUMP) {
                if (config->GetSystemMeasurements() == SI) cout << setprecision(3) << "P in/out jump (Pa): ";
                else if (config->GetSystemMeasurements() == US) cout << setprecision(3) << "P in/out jump (psf): ";
                cout << setprecision(3) << DeltaPress * config->GetPressure_Ref();
                if (config->GetSystemMeasurements() == SI) cout << setprecision(3) << ". T in/out jump (K): ";
                else if (config->GetSystemMeasurements() == US) cout << setprecision(3) << ". T in/out jump (R): ";
                cout << setprecision(3) << DeltaTemp * config->GetTemperature_Ref() <<"."<< endl;
              }
              else  if (config->GetActDisk_Jump() == RATIO) {
                cout << setprecision(3) << "P in/out ratio: ";
                cout << setprecision(3) << StaticPressRatio;
                cout  << setprecision(3) <<". T in/out ratio: ";
                cout << setprecision(3) << StaticTempRatio <<"."<< endl;
              }
            }

            cout << setprecision(1) << "\nProp. eff. (D-T.V/Shaft P): " << 100*mu_prop << "%. By-pass prop. eff. (NetT.V/Shaft P): " << 100*mu_bypass_prop <<   "%." << endl;
            cout << setprecision(1) << "Fan adiabatic eff.: " << 100*mu_isentropic  << "%. Fan poly. eff.: " << 100*mu_polytropic << "%. Poly coeff. (n): " << setprecision(4) << poly_coeff << "." << endl;

            cout << endl;


            /*--- Forces descritption  ---*/

            if (config->GetSystemMeasurements() == SI) cout << setprecision(1) << "Ram Drag (N): ";
            else if (config->GetSystemMeasurements() == US) cout << setprecision(1) << "Ram Drag (lbf): ";
            cout << (GrossThrust-NetThrust) * Ref;

            if (config->GetSystemMeasurements() == SI) cout << setprecision(1) << ". Gross Thrust (N): ";
            else if (config->GetSystemMeasurements() == US) cout << setprecision(1) << ". Gross Thrust (lbf): ";
            cout << -GrossThrust * Ref  << "." << endl;

            if (config->GetSystemMeasurements() == SI) cout << setprecision(1) << "Open surfaces Thurst (N): ";
            else if (config->GetSystemMeasurements() == US) cout  << setprecision(1) << "Open surfaces Thrust (lbf): ";
            cout<< setprecision(1) << Force * Ref << ". Open surfaces CT: " << setprecision(5) << -Force / Factor << "." << endl;

            if (config->GetSystemMeasurements() == SI) cout << "Solid surfaces Drag (N): ";
            else if (config->GetSystemMeasurements() == US) cout << "Solid surfaces Drag (lbf): ";
            cout << setprecision(1) << Solid_Drag * Ref << ". Solid surfaces CD: " << setprecision(5) << Solid_CD << "." << endl;

            if (config->GetSystemMeasurements() == SI) cout << setprecision(1) <<"Net Thrust (N): ";
            else if (config->GetSystemMeasurements() == US) cout << setprecision(1) << "Net Thrust (lbf): ";
            cout << setprecision(5) << -NetThrust * Ref  << ". Net CT: " << CT;

            if (config->GetSystemMeasurements() == SI) {
              cout << ". Power (W): ";
              cout << setprecision(1) << Power * Ref *  config->GetVelocity_Ref()  << "." << endl;
            }
            else if (config->GetSystemMeasurements() == US) {
              cout << ". Power (HP): ";
              cout << setprecision(1) << Power * Ref *  config->GetVelocity_Ref() / 550.0 << "." << endl;
            }

          }

        }

        if (write_heads && Output && !config->GetDiscrete_Adjoint()) cout << "-------------------------------------------------------------------------" << endl << endl;

      }

    }

    delete [] Outlet_MassFlow_Local;
    delete [] Outlet_Temperature_Local;
    delete [] Outlet_TotalTemperature_Local;
    delete [] Outlet_Pressure_Local;
    delete [] Outlet_TotalPressure_Local;
    delete [] Outlet_Area_Local;
    delete [] Outlet_GrossThrust_Local;
    delete [] Outlet_Force_Local;
    delete [] Outlet_Power_Local;

    delete [] Outlet_MassFlow_Total;
    delete [] Outlet_Temperature_Total;
    delete [] Outlet_TotalTemperature_Total;
    delete [] Outlet_Pressure_Total;
    delete [] Outlet_TotalPressure_Total;
    delete [] Outlet_Area_Total;
    delete [] Outlet_GrossThrust_Total;
    delete [] Outlet_Force_Total;
    delete [] Outlet_Power_Total;

    delete [] Inlet_MassFlow_Local;
    delete [] Inlet_ReverseMassFlow_Local;
    delete [] Inlet_Temperature_Local;
    delete [] Inlet_TotalTemperature_Local;
    delete [] Inlet_Pressure_Local;
    delete [] Inlet_Mach_Local;
    delete [] Inlet_MinPressure_Local;
    delete [] Inlet_MaxPressure_Local;
    delete [] Inlet_TotalPressure_Local;
    delete [] Inlet_Area_Local;
    delete [] Inlet_RamDrag_Local;
    delete [] Inlet_Force_Local;
    delete [] Inlet_Power_Local;
    delete [] Inlet_XCG_Local;
    delete [] Inlet_YCG_Local;
    delete [] Inlet_ZCG_Local;

    delete [] Inlet_MassFlow_Total;
    delete [] Inlet_ReverseMassFlow_Total;
    delete [] Inlet_Temperature_Total;
    delete [] Inlet_TotalTemperature_Total;
    delete [] Inlet_Pressure_Total;
    delete [] Inlet_Mach_Total;
    delete [] Inlet_MinPressure_Total;
    delete [] Inlet_MaxPressure_Total;
    delete [] Inlet_TotalPressure_Total;
    delete [] Inlet_Area_Total;
    delete [] Inlet_RamDrag_Total;
    delete [] Inlet_Force_Total;
    delete [] Inlet_Power_Total;
    delete [] Inlet_XCG_Total;
    delete [] Inlet_YCG_Total;
    delete [] Inlet_ZCG_Total;

    delete [] Inlet_MassFlow;
    delete [] Inlet_Mach;
    delete [] Inlet_MinPressure;
    delete [] Inlet_MaxPressure;
    delete [] Inlet_ReverseMassFlow;
    delete [] Inlet_Pressure;
    delete [] Inlet_TotalPressure;
    delete [] Inlet_Temperature;
    delete [] Inlet_TotalTemperature;
    delete [] Inlet_Area;
    delete [] Inlet_RamDrag;
    delete [] Inlet_Force;
    delete [] Inlet_Power;
    delete [] Inlet_XCG;
    delete [] Inlet_YCG;
    delete [] Inlet_ZCG;

    delete [] Outlet_MassFlow;
    delete [] Outlet_Pressure;
    delete [] Outlet_TotalPressure;
    delete [] Outlet_Temperature;
    delete [] Outlet_TotalTemperature;
    delete [] Outlet_Area;
    delete [] Outlet_GrossThrust;
    delete [] Outlet_Force;
    delete [] Outlet_Power;

  }

}

void CEulerSolver::SetActDisk_BCThrust(CGeometry *geometry, CSolver **solver_container,
                                       CConfig *config, unsigned short iMesh, bool Output) {

  su2double Massflow = 0.0 , Target_Massflow = 0.0, DragMinusThrust = 0.0 ,
  Target_DragMinusThrust = 0.0, Target_NetThrust = 0.0, BCThrust = 0.0, BCThrust_inc = 0.0;
  unsigned short iDim, iMarker;
  unsigned long iVertex, iPoint;
  su2double  *V_inlet = nullptr, Pressure,
  Density, T0_Ti, ATerm, BTerm, LHS, RHS, RHS_PDelta, RHS_MDelta, F, DF_DLa, CTerm_, DTerm_,
  ETerm, La, La_old, TotalArea, To_Ti, DeltaT, Po_Pi, DeltaP, Area, Velocity_Normal,
  SoundSpeed2, Force_Normal,
  RefDensity, RefArea, RefVel2, Factor, Ref;
  unsigned short iter;
  string Marker_Tag;
  su2double Target_Force, Force, Target_Power, Power, NetThrust, BCThrust_old, Initial_BCThrust;
  bool ActDisk_Info;
  su2double MyBCThrust, BCThrust_Init;
  su2double Vector[MAXNDIM] = {0.0};

  su2double dNetThrust_dBCThrust        = config->GetdNetThrust_dBCThrust();
  unsigned short Kind_ActDisk           = config->GetKind_ActDisk();
  bool ratio                            = (config->GetActDisk_Jump() == RATIO);
  unsigned long Update_BCThrust         = config->GetUpdate_BCThrust();
  unsigned long Iter_Fixed_NetThrust    = config->GetIter_Fixed_NetThrust();
  unsigned long InnerIter                 = config->GetInnerIter();
  bool Update_BCThrust_Bool             = false;
  bool restart                          = (config->GetRestart() || config->GetRestart_Flow());
  su2double Fan_Poly_Eff                = config->GetFan_Poly_Eff();
  su2double PolyCoeff                   = 1.0/(1.0-((Gamma-1.0)/Gamma)/Fan_Poly_Eff);

  RefDensity   = Density_Inf;
  RefArea = config->GetRefArea();
  RefVel2 = 0.0;  for (iDim = 0; iDim < nDim; iDim++) RefVel2  += Velocity_Inf[iDim]*Velocity_Inf[iDim];

  Factor = (0.5*RefDensity*RefArea*RefVel2);
  Ref = config->GetDensity_Ref() * config->GetVelocity_Ref() * config->GetVelocity_Ref() * 1.0 * 1.0;

  /*--- Variable load distribution is in input file. ---*/
  if (Kind_ActDisk == VARIABLE_LOAD) {
    if(InnerIter == 0) {
      ReadActDisk_InputFile(geometry, solver_container, config, iMesh, Output);
    }
  }
  /*--- Delta P and delta T are inputs ---*/

  else if (Kind_ActDisk == VARIABLES_JUMP) {

    for (iMarker = 0; iMarker < config->GetnMarker_All(); iMarker++) {

      if ((config->GetMarker_All_KindBC(iMarker) == ACTDISK_INLET) ||
          (config->GetMarker_All_KindBC(iMarker) == ACTDISK_OUTLET)) {

        Marker_Tag = config->GetMarker_All_TagBound(iMarker);

        if (ratio) {
          if (config->GetMach()  < 0.5) {
            DeltaP       = config->GetActDisk_PressJump(Marker_Tag, 0);
            DeltaT       = config->GetActDisk_TempJump(Marker_Tag, 0);
          }
          else {
            DeltaP       = config->GetActDisk_PressJump(Marker_Tag, 1);
            DeltaT       = config->GetActDisk_TempJump(Marker_Tag, 1);
          }
        }
        else {
          if (config->GetMach()  < 0.5) {
            DeltaP       = max(0.0, config->GetActDisk_PressJump(Marker_Tag, 0) / config->GetPressure_Ref());
            DeltaT       = max(0.0, config->GetActDisk_TempJump(Marker_Tag, 0) / config->GetTemperature_Ref());
          }
          else {
            DeltaP       = max(0.0, config->GetActDisk_PressJump(Marker_Tag, 1) / config->GetPressure_Ref());
            DeltaT       = max(0.0, config->GetActDisk_TempJump(Marker_Tag, 1) / config->GetTemperature_Ref());
          }
        }

        /*--- Set the Delta P, Delta T values at each discrete point (uniform distribution)  ---*/

        for (iVertex = 0; iVertex < geometry->nVertex[iMarker]; iVertex++) {
          iPoint = geometry->vertex[iMarker][iVertex]->GetNode();
          ActDisk_DeltaP[iMarker][iVertex] = DeltaP;
          ActDisk_DeltaT[iMarker][iVertex] = DeltaT;
        }
      }
    }
  }

  /*--- Iteration using BCThrust ---*/

  else {

    if (InnerIter == 0) BCThrust_Counter = 0;

    /*--- Only the fine mesh level should check the convergence criteria ---*/

    if ((iMesh == MESH_0) && Output) {

      /*--- Initialize the update flag to false ---*/

      Update_BCThrust_Bool = false;

      /*--- Reevaluate BCThrust at a fix number of iterations ---*/

      if ((InnerIter % Iter_Fixed_NetThrust == 0) && (InnerIter != 0)) {
        BCThrust_Counter++;
        if ((BCThrust_Counter != 0) &&
            (BCThrust_Counter != 1) &&
            (BCThrust_Counter != Update_BCThrust) &&
            (BCThrust_Counter != Update_BCThrust + 2) &&
            (BCThrust_Counter != Update_BCThrust + 4) ) Update_BCThrust_Bool = true;
        else Update_BCThrust_Bool = false;
      }

      /*--- Store the update boolean for use on other mesh levels in the MG ---*/

      config->SetUpdate_BCThrust_Bool(Update_BCThrust_Bool);

    }

    else {
      Update_BCThrust_Bool = config->GetUpdate_BCThrust_Bool();
    }


    /*--- If it is the first iteration, set the BCThrust to a meaning full target value,
     * this can be done at an initialization level, for the time being it is OK here ---*/

    if (InnerIter == 0) {
      for (iMarker = 0; iMarker < config->GetnMarker_All(); iMarker++) {
        if ((config->GetMarker_All_KindBC(iMarker) == ACTDISK_INLET) ||
            (config->GetMarker_All_KindBC(iMarker) == ACTDISK_OUTLET)) {
          Marker_Tag = config->GetMarker_All_TagBound(iMarker);

          if (Kind_ActDisk == NET_THRUST) {
            if (restart)
              Initial_BCThrust = config->GetInitial_BCThrust() / Ref;
            else {
              if (config->GetMach() < 0.5) Initial_BCThrust = fabs( config->GetActDisk_PressJump(Marker_Tag, 0) / Ref);
              else Initial_BCThrust = fabs( config->GetActDisk_PressJump(Marker_Tag, 1) / Ref);
            }
            config->SetActDisk_BCThrust(Marker_Tag, Initial_BCThrust);
            config->SetActDisk_BCThrust_Old(Marker_Tag, Initial_BCThrust);
          }

          if (Kind_ActDisk == BC_THRUST) {
            if (restart)
              Initial_BCThrust = config->GetInitial_BCThrust() / Ref;
            else {
              if (config->GetMach() < 0.5) Initial_BCThrust = fabs( config->GetActDisk_PressJump(Marker_Tag, 0) / Ref);
              else Initial_BCThrust = fabs( config->GetActDisk_PressJump(Marker_Tag, 1) / Ref);
            }
            config->SetActDisk_BCThrust(Marker_Tag, Initial_BCThrust);
            config->SetActDisk_BCThrust_Old(Marker_Tag, Initial_BCThrust);
          }

          if (Kind_ActDisk == POWER) {
            Initial_BCThrust = config->GetInitial_BCThrust() / Ref;
            config->SetActDisk_BCThrust(Marker_Tag, Initial_BCThrust);
            config->SetActDisk_BCThrust_Old(Marker_Tag, Initial_BCThrust);
          }

          if (Kind_ActDisk == DRAG_MINUS_THRUST) {
            Initial_BCThrust = config->GetInitial_BCThrust() / Ref;
            config->SetActDisk_BCThrust(Marker_Tag, Initial_BCThrust);
            config->SetActDisk_BCThrust_Old(Marker_Tag, Initial_BCThrust);
          }

          if (Kind_ActDisk == MASSFLOW) {
            Initial_BCThrust = config->GetInitial_BCThrust() / Ref;
            config->SetActDisk_BCThrust(Marker_Tag, Initial_BCThrust);
            config->SetActDisk_BCThrust_Old(Marker_Tag, Initial_BCThrust);
          }

        }
      }
    }

    /*--- Typical iteration to set the value of BC Thrust at each actuator disk ---*/

    if (Update_BCThrust_Bool && Output) {

      for (iMarker = 0; iMarker < config->GetnMarker_All(); iMarker++) {

        if ((config->GetMarker_All_KindBC(iMarker) == ACTDISK_INLET) ||
            (config->GetMarker_All_KindBC(iMarker) == ACTDISK_OUTLET)) {

          Marker_Tag = config->GetMarker_All_TagBound(iMarker);

          if (Kind_ActDisk == NET_THRUST) {

            if (config->GetMach() < 0.5) Target_NetThrust = fabs( config->GetActDisk_PressJump(Marker_Tag, 0) / Ref);
            else Target_NetThrust = fabs( config->GetActDisk_PressJump(Marker_Tag, 1) / Ref);
            NetThrust    = config->GetActDisk_NetThrust(Marker_Tag);
            BCThrust_old = config->GetActDisk_BCThrust_Old(Marker_Tag);
            BCThrust_inc = (1.0/dNetThrust_dBCThrust)*(Target_NetThrust - NetThrust);

            if (iMesh == MESH_0) BCThrust = max(0.0,(BCThrust_old + BCThrust_inc));
            else BCThrust = config->GetActDisk_BCThrust(Marker_Tag);

            if (iMesh == MESH_0) {
              config->SetActDisk_BCThrust(Marker_Tag, BCThrust);
              BCThrust_Init = BCThrust*Ref;
              config->SetInitial_BCThrust(BCThrust_Init);
            }

          }

          if (Kind_ActDisk == BC_THRUST) {

            if (config->GetMach() < 0.5) Target_Force =  fabs( config->GetActDisk_PressJump(Marker_Tag, 0) / Ref);
            else Target_Force =  fabs( config->GetActDisk_PressJump(Marker_Tag, 1) / Ref);
            Force        = -config->GetActDisk_Force(Marker_Tag);
            BCThrust_old = config->GetActDisk_BCThrust_Old(Marker_Tag);
            BCThrust_inc = (1.0/dNetThrust_dBCThrust)*(Target_Force - Force);

            if (iMesh == MESH_0) BCThrust = max(0.0,(BCThrust_old + BCThrust_inc));
            else BCThrust = config->GetActDisk_BCThrust(Marker_Tag);

            if (iMesh == MESH_0) {
              config->SetActDisk_BCThrust(Marker_Tag, BCThrust);
              BCThrust_Init = BCThrust*Ref;
              config->SetInitial_BCThrust(BCThrust_Init);
            }

          }

          if (Kind_ActDisk == POWER) {

            if (config->GetMach() < 0.5) Target_Power =  fabs( config->GetActDisk_PressJump(Marker_Tag, 0) / (Ref * config->GetVelocity_Ref() /  550.0));
            else Target_Power =  fabs( config->GetActDisk_PressJump(Marker_Tag, 1) / (Ref * config->GetVelocity_Ref() /  550.0));
            Power        = config->GetActDisk_Power(Marker_Tag);
            BCThrust_old = config->GetActDisk_BCThrust_Old(Marker_Tag);
            BCThrust_inc = (1.0/dNetThrust_dBCThrust)*(Target_Power - Power);

            if (iMesh == MESH_0) BCThrust = max(0.0,(BCThrust_old + BCThrust_inc));
            else BCThrust = config->GetActDisk_BCThrust(Marker_Tag);

            if (iMesh == MESH_0) {
              config->SetActDisk_BCThrust(Marker_Tag, BCThrust);
              BCThrust_Init = BCThrust*Ref;
              config->SetInitial_BCThrust(BCThrust_Init);
            }

          }

          if (Kind_ActDisk == DRAG_MINUS_THRUST) {

            if (config->GetMach() < 0.5) Target_DragMinusThrust  =  -fabs(config->GetActDisk_PressJump(Marker_Tag, 0)) * Factor;
            else Target_DragMinusThrust  =  -fabs(config->GetActDisk_PressJump(Marker_Tag, 1)) * Factor;
            DragMinusThrust = GetTotal_CD() * Factor;
            BCThrust_old    = config->GetActDisk_BCThrust_Old(Marker_Tag);
            BCThrust_inc    = -(1.0/dNetThrust_dBCThrust)*(Target_DragMinusThrust - DragMinusThrust);

            if (iMesh == MESH_0) BCThrust = max(0.0,(BCThrust_old + BCThrust_inc));
            else BCThrust = config->GetActDisk_BCThrust(Marker_Tag);

            if (iMesh == MESH_0) {
              config->SetActDisk_BCThrust(Marker_Tag, BCThrust);
              BCThrust_Init = BCThrust*Ref;
              config->SetInitial_BCThrust(BCThrust_Init);
            }

          }

          if (Kind_ActDisk == MASSFLOW) {

            if (config->GetMach() < 0.5) {
              Target_Massflow  =  fabs(config->GetActDisk_PressJump(Marker_Tag, 0) / (config->GetDensity_Ref() * config->GetVelocity_Ref()));
              if (config->GetSystemMeasurements() == US) Target_Massflow /= 32.174;
            }
            else {
              Target_Massflow  =  fabs(config->GetActDisk_PressJump(Marker_Tag, 1) / (config->GetDensity_Ref() * config->GetVelocity_Ref()));
              if (config->GetSystemMeasurements() == US) Target_Massflow /= 32.174;
            }

            Massflow = config->GetActDisk_MassFlow(Marker_Tag);
            BCThrust_old    = config->GetActDisk_BCThrust_Old(Marker_Tag);
            BCThrust_inc    = (1.0/dNetThrust_dBCThrust)*(Target_Massflow - Massflow);
            if (iMesh == MESH_0) BCThrust = max(0.0,(BCThrust_old + BCThrust_inc));
            else BCThrust = config->GetActDisk_BCThrust(Marker_Tag);
            if (iMesh == MESH_0) {
              config->SetActDisk_BCThrust(Marker_Tag, BCThrust);
              BCThrust_Init = BCThrust*Ref;
              config->SetInitial_BCThrust(BCThrust_Init);
            }

          }

        }

      }

      /*--- After a complete update of BC_Thrust
       update the value of BC Thrust (old) for future iterations ---*/

      for (iMarker = 0; iMarker < config->GetnMarker_All(); iMarker++) {
        if ((config->GetMarker_All_KindBC(iMarker) == ACTDISK_INLET) ||
            (config->GetMarker_All_KindBC(iMarker) == ACTDISK_OUTLET)) {
          Marker_Tag = config->GetMarker_All_TagBound(iMarker);
          if ((Kind_ActDisk == NET_THRUST) || (Kind_ActDisk == BC_THRUST) ||
              (Kind_ActDisk == POWER) || (Kind_ActDisk == DRAG_MINUS_THRUST) ||
              (Kind_ActDisk == MASSFLOW)) {
            BCThrust = config->GetActDisk_BCThrust(Marker_Tag);
            config->SetActDisk_BCThrust_Old(Marker_Tag, BCThrust);
          }
        }
      }
    }

    /*--- Evaluate the pressure jump at each node using the total thrust ---*/

    if ((Update_BCThrust_Bool && Output) || (InnerIter == 0)) {

      for (iMarker = 0; iMarker < config->GetnMarker_All(); iMarker++) {

        if ((config->GetMarker_All_KindBC(iMarker) == ACTDISK_INLET) ||
            (config->GetMarker_All_KindBC(iMarker) == ACTDISK_OUTLET)) {

          Marker_Tag = config->GetMarker_All_TagBound(iMarker);
          RefDensity  = Density_Inf;
          RefArea = config->GetRefArea();
          RefVel2 = 0.0; for (iDim = 0; iDim < nDim; iDim++) RefVel2  += Velocity_Inf[iDim]*Velocity_Inf[iDim];

          Factor = (0.5*RefDensity*RefArea*RefVel2);
          Ref = config->GetDensity_Ref() * config->GetVelocity_Ref() * config->GetVelocity_Ref() * 1.0 * 1.0;
          BCThrust = config->GetActDisk_BCThrust(Marker_Tag);

          for (iVertex = 0; iVertex < geometry->nVertex[iMarker]; iVertex++) {

            iPoint = geometry->vertex[iMarker][iVertex]->GetNode();

            if (geometry->nodes->GetDomain(iPoint)) {

              geometry->vertex[iMarker][iVertex]->GetNormal(Vector);

              if (config->GetMarker_All_KindBC(iMarker) == ACTDISK_INLET) {
                for (iDim = 0; iDim < nDim; iDim++) { Vector[iDim] = -Vector[iDim]; }
              }

              Area = GeometryToolbox::Norm(nDim, Vector);

              /*--- Use the inlet state to compute the Pressure and Temperature jumps ---*/

              if (config->GetMarker_All_KindBC(iMarker) == ACTDISK_INLET)
                V_inlet = nodes->GetPrimitive(iPoint);
              if (config->GetMarker_All_KindBC(iMarker) == ACTDISK_OUTLET)
                V_inlet = DonorPrimVar[iMarker][iVertex];

              Density       = V_inlet[nDim+2];
              Pressure      = V_inlet[nDim+1];
              SoundSpeed2   = Pressure*Gamma/Density;
              TotalArea     = config->GetActDisk_Area(Marker_Tag);
              Force_Normal  = Area*(BCThrust/TotalArea);


              Velocity_Normal = 0.0;
              for (iDim = 0; iDim < nDim; iDim++) {
                Velocity_Normal += V_inlet[iDim+1]*Vector[iDim]/Area;
              }


              if (Velocity_Normal > EPS) {

                /*--- Ratio of the total temperature to the temperature at the inflow ---*/

                T0_Ti = 1.0 + ((Gamma-1.0)/SoundSpeed2)*(0.5*Velocity_Normal*Velocity_Normal + Force_Normal/(Density*Area));


                ATerm = 2.0*T0_Ti/(Gamma+1.0);
                BTerm = 0.5*(Gamma+1.0)/(Gamma-1.0);
                LHS = fabs(Velocity_Normal)/(sqrt(SoundSpeed2)*pow(ATerm,BTerm));

                CTerm_ = (PolyCoeff-1.0)/(PolyCoeff+1.0);
                DTerm_ = 1.0/(PolyCoeff-1.0);

                La = EPS; La_old = EPS;

                for (iter = 0; iter < 100; iter++) {

                  ETerm = ((1.0-CTerm_*La*La)/(1.0-CTerm_+EPS));

                  RHS = La*pow(ETerm, DTerm_);

                  ETerm = ((1.0-CTerm_*(La+1E-6)*(La+1E-6))/(1.0-CTerm_+EPS));
                  RHS_PDelta = (La+1E-6)*pow(ETerm, DTerm_);

                  ETerm = ((1.0-CTerm_*(La-1E-6)*(La-1E-6))/(1.0-CTerm_+EPS));
                  RHS_MDelta = (La-1E-6)*pow(ETerm, DTerm_);

                  /*--- Objective function and finitte differences derivative ---*/

                  F = RHS - LHS;
                  DF_DLa = (RHS_PDelta - RHS_MDelta)/2E-6;

                  /*--- Newton's step ---*/

                  La_old = La;
                  La = La_old - 0.75*(F/DF_DLa);

                  if (fabs(F) < 1E-10) break;

                }

                if (iter == 99) cout << "The laval number evaluation is not converging." << endl;

                /*--- Laval is bounded ---*/

                La = min(La, sqrt(6.0));  La = max(La, 0.0);

                To_Ti = max(1.0, T0_Ti*(1.0-CTerm_*La*La));
                ActDisk_DeltaT[iMarker][iVertex] = To_Ti;

                Po_Pi = max(1.0, pow(To_Ti, PolyCoeff*DTerm_));
                ActDisk_DeltaP[iMarker][iVertex] = Po_Pi;

              }
              else {
                ActDisk_DeltaT[iMarker][iVertex] = 1.0;
                ActDisk_DeltaP[iMarker][iVertex] = 1.0;
              }
            }
          }
        }
      }
    }
  }

  /*--- Broadcast some information to the master node ---*/

  ActDisk_Info = false;
  for (iMarker = 0; iMarker < config->GetnMarker_All(); iMarker++) {
    if ((config->GetMarker_All_KindBC(iMarker) == ACTDISK_INLET) ||
        (config->GetMarker_All_KindBC(iMarker) == ACTDISK_OUTLET)) {
      ActDisk_Info = true;
    }
  }
  if (!ActDisk_Info) config->SetInitial_BCThrust(0.0);

  MyBCThrust = config->GetInitial_BCThrust();
  SU2_MPI::Allreduce(&MyBCThrust, &BCThrust, 1, MPI_DOUBLE, MPI_MAX, SU2_MPI::GetComm());
  config->SetInitial_BCThrust(BCThrust);

}

void CEulerSolver::ReadActDisk_InputFile(CGeometry *geometry, CSolver **solver_container,
                                       CConfig *config, unsigned short iMesh, bool Output) {
  /*--- Input file provides force coefficients distributions along disk radius. Initialization
        necessary only at initial iteration. ---*/

  unsigned short iDim, iMarker;
  unsigned long iVertex, iPoint;
  string Marker_Tag;
  int iRow, nRow, iEl;
  std::vector<su2double> rad_v, dCt_v, dCp_v, dCr_v;
  su2double r_ = 0.0, r[MAXNDIM] = {0.0},
  AD_Center[MAXNDIM] = {0.0}, AD_Axis[MAXNDIM] = {0.0}, AD_Radius = 0.0, AD_J = 0.0;
  std::vector<su2double> Fa, Ft, Fr;
  su2double Fx = 0.0, Fy = 0.0, Fz = 0.0,
  Fx_inf = 0.0, Fy_inf = 0.0, Fz_inf = 0.0, Fx_sup = 0.0, Fy_sup = 0.0, Fz_sup = 0.0, h = 0.0;
  const su2double *P = nullptr;

  su2double Dens_FreeStream = config->GetDensity_FreeStream();
  const su2double *Vel_FreeStream = config->GetVelocity_FreeStream();

  /*--- Get the file name that contains the propeller data. ---*/
  string ActDisk_filename = config->GetActDisk_FileName();
  /*--- Loop over the markers. ---*/
  for (iMarker = 0; iMarker < config->GetnMarker_All(); iMarker++) {
    if ((config->GetMarker_All_KindBC(iMarker) == ACTDISK_INLET) ||
        (config->GetMarker_All_KindBC(iMarker) == ACTDISK_OUTLET)) {

      /*--- Get the marker tag of the current BC marker. ---*/
      Marker_Tag = config->GetMarker_All_TagBound(iMarker);
      ifstream ActDisk_file;
      /*--- Open the file that contains the propeller data. ---*/
      ActDisk_file.open(ActDisk_filename.data(), ios::in);

      /*--- Error message if the propeller data input file fails to open. ---*/
      if (ActDisk_file.fail()) SU2_MPI::Error("Unable to open Actuator Disk Input File", CURRENT_FUNCTION);

      string text_line, text_line_appo, name[2];
      string::size_type position;

      while (getline (ActDisk_file, text_line)) {
        /*--- Check if there is the "MARKER_ACTDISK=" string in the current line. If not keep on reading. ---*/
        position = text_line.find ("MARKER_ACTDISK=");
        if(position == string::npos){continue;}
        text_line.erase (0,15);
        /*--- Read the names of the two faces of the actuator disk and assign them to the name[] array. ---*/
        istringstream NameID(text_line);
        for (int i = 0; i < 2; i++){
          NameID >> name[i];
        }

        /*--- Check if the propeller data correspond to the actual BC marker. ---*/
        if (Marker_Tag == name[0] || Marker_Tag == name[1]){
          /*--- Read and assign the coordinates of the actuator disk center. ---*/
          getline (ActDisk_file, text_line_appo);
          text_line_appo.erase (0,7);
          istringstream C_value(text_line_appo);
          for (iDim = 0; iDim < nDim; iDim++){
            C_value >> AD_Center[iDim];
          }

          /*--- Read and assign the components of the actuator disk axis versor pointing backward. ---*/
          getline (ActDisk_file, text_line_appo);
          text_line_appo.erase (0,5);
          istringstream axis_value(text_line_appo);
          for (iDim = 0; iDim < nDim; iDim++){
            axis_value >> AD_Axis[iDim];
          }

          /*--- Read and assign the value of the actuator disk radius. ---*/
          getline (ActDisk_file, text_line_appo);
          text_line_appo.erase (0,7);
          istringstream R_value(text_line_appo);
          R_value >> AD_Radius;

          /*--- Read and assign the value of the actuator disk advance ratio. ---*/
          getline (ActDisk_file, text_line_appo);
          text_line_appo.erase (0,10);
          istringstream J_value(text_line_appo);
          J_value >> AD_J;

          /*--- Read and assign the number of radial stations contained in the propeller data file. ---*/
          getline (ActDisk_file, text_line_appo);
          text_line_appo.erase (0,5);
          istringstream row_value(text_line_appo);
          row_value >> nRow;

          /*--- Assign the vectors dimension. ---*/
          rad_v.resize(nRow);
          dCt_v.resize(nRow);
          dCp_v.resize(nRow);
          dCr_v.resize(nRow);

          Fa.resize(nRow);
          Ft.resize(nRow);
          Fr.resize(nRow);

          /*--- Read and assign the values of the non-dimensional radius, thrust coefficient, power coefficient
                and radial force coefficient. ---*/
          getline (ActDisk_file, text_line_appo);
          for (iRow = 0; iRow < nRow; iRow++){
            getline (ActDisk_file, text_line_appo);
            istringstream row_val_value(text_line_appo);
            row_val_value >> rad_v[iRow] >> dCt_v[iRow] >> dCp_v[iRow] >> dCr_v[iRow];
          }

          /*--- Set the actuator disk radius value, center coordiantes values and axis coordinates values. ---*/
          ActDisk_R(iMarker) = AD_Radius;
          for (iDim = 0; iDim < nDim; iDim++){
            ActDisk_C(iMarker, iDim) = AD_Center[iDim];
            ActDisk_Axis(iMarker, iDim) = AD_Axis[iDim];
          }

          /*--- If the first radial station corresponds to the actuator disk center, the radial and tangential forces
                per unit area (Fr and Ft) are equal to zero, while the axial force per unit area (Fa) is computed using
                a linear interpolation in order to avoid a mathematical singularity at actuator disk center. ---*/
          if (rad_v[0] == 0.0){
            Fa[0] = (((2*Dens_FreeStream*pow(Vel_FreeStream[0],2))/
                    (pow(AD_J,2)*PI_NUMBER))*((dCt_v[1] - dCt_v[0])/rad_v[1])) / config->GetPressure_Ref();
            Ft[0] = 0.0;
            Fr[0] = 0.0;
          }
          else {
            Fa[0] = (dCt_v[0]*(2*Dens_FreeStream*pow(Vel_FreeStream[0],2))/
                    (pow(AD_J,2)*PI_NUMBER*rad_v[0])) / config->GetPressure_Ref();
            Ft[0] = (dCp_v[0]*(2*Dens_FreeStream*pow(Vel_FreeStream[0],2))/
                    ((AD_J*PI_NUMBER*rad_v[0])*(AD_J*PI_NUMBER*rad_v[0]))) / config->GetPressure_Ref();
            Fr[0] = (dCr_v[0]*(2*Dens_FreeStream*pow(Vel_FreeStream[0],2))/
                    (pow(AD_J,2)*PI_NUMBER*rad_v[0])) / config->GetPressure_Ref();
          }

          /*--- Loop over the radial stations. Computation of Fa (axial force per unit area), Ft (tangential force per unit area)
                and Fr (radial force per unit area).
                These equations are not valid if the freestream velocity is equal to zero (hovering condition not enabled yet). ---*/
          for (iEl = 1; iEl < nRow; iEl++){
            Fa[iEl] = (dCt_v[iEl]*(2*Dens_FreeStream*pow(Vel_FreeStream[0],2))/
                      (pow(AD_J,2)*PI_NUMBER*rad_v[iEl])) / config->GetPressure_Ref();
            Ft[iEl] = (dCp_v[iEl]*(2*Dens_FreeStream*pow(Vel_FreeStream[0],2))/
                      ((AD_J*PI_NUMBER*rad_v[iEl])*(AD_J*PI_NUMBER*rad_v[iEl]))) / config->GetPressure_Ref();
            Fr[iEl] = (dCr_v[iEl]*(2*Dens_FreeStream*pow(Vel_FreeStream[0],2))/
                      (pow(AD_J,2)*PI_NUMBER*rad_v[iEl])) / config->GetPressure_Ref();
          }

          /*--- Loop over the marker nodes. ---*/
          for (iVertex = 0; iVertex < geometry->nVertex[iMarker]; iVertex++) {
            /*--- Get the coordinates of the current node. ---*/
            iPoint = geometry->vertex[iMarker][iVertex]->GetNode();
            P = geometry->nodes->GetCoord(iPoint);

            /*--- Computation of the radius coordinates for the current node. ---*/
            GeometryToolbox::Distance(nDim, P, AD_Center, r);

            /*--- Computation of the non-dimensional radius for the current node. ---*/
            r_ = GeometryToolbox::Norm(nDim, r) / AD_Radius;

            /*--- Loop over the actuator disk radial stations. ---*/
            for (iEl = 0; iEl < nRow; iEl++){
              /*--- Check if the current node is located between rad_v[iEl] and rad_v[iEl-1]. ---*/
              if (r_ <= rad_v[iEl]){
                /*--- h is the dinstance of the current node from the previous radial element (iEl-1)
                      divided by the length of the radial element in which the node is contained. ---*/
                h = (r_-rad_v[iEl-1])/(rad_v[iEl]-rad_v[iEl-1]);
                /*--- Fx, Fy and Fz are the x, y and z components of the tangential and radial forces
                      per unit area resultant. ---*/
                if(r_ == 0.0){
                  Fx = 0.0;
                  Fy = 0.0;
                  Fz = 0.0;
                }
                /*--- _inf is the value of the previous radial element. _sup is the value of the
                      following radial element. ---*/
                else{
                  Fx_inf = (Ft[iEl-1]+Fr[iEl-1])*(r[0]/(r_*AD_Radius));
                  Fy_inf = (Ft[iEl-1]+Fr[iEl-1])*(r[2]/(r_*AD_Radius));
                  Fz_inf = -(Ft[iEl-1]+Fr[iEl-1])*(r[1]/(r_*AD_Radius));
                  Fx_sup = (Ft[iEl]+Fr[iEl])*(r[0]/(r_*AD_Radius));
                  Fy_sup = (Ft[iEl]+Fr[iEl])*(r[2]/(r_*AD_Radius));
                  Fz_sup = -(Ft[iEl]+Fr[iEl])*(r[1]/(r_*AD_Radius));

                  /*--- Fx, Fy and Fz at the current node are evaluated using a linear interpolation between
                        the end vaues of the radial element in which the current node is contained. ---*/
                  Fx = Fx_inf + (Fx_sup - Fx_inf)*h;
                  Fy = Fy_inf + (Fy_sup - Fy_inf)*h;
                  Fz = Fz_inf + (Fz_sup - Fz_inf)*h;
                }
                /*--- Set the values of Fa, Fx, Fy and Fz. Fa is evaluated using a linear interpolation. ---*/
                ActDisk_Fa[iMarker][iVertex] = Fa[iEl-1] + (Fa[iEl]-Fa[iEl-1])*h;
                ActDisk_Fx[iMarker][iVertex] = Fx;
                ActDisk_Fy[iMarker][iVertex] = Fy;
                ActDisk_Fz[iMarker][iVertex] = Fz;

                break;
              }
            }
          }
        }
      }
    }
  }
}

void CEulerSolver::SetFarfield_AoA(CGeometry *geometry, CSolver **solver_container,
                                   CConfig *config, unsigned short iMesh, bool Output) {

  const auto InnerIter = config->GetInnerIter();
  const su2double AoS = config->GetAoS()*PI_NUMBER/180.0;

  /* --- Initialize values at first iteration --- */

  if (InnerIter == 0) {
    Total_CD_Prev = 0.0;
    Total_CL_Prev = 0.0;
    Total_CMx_Prev = 0.0;
    Total_CMy_Prev = 0.0;
    Total_CMz_Prev = 0.0;
    AoA_Prev = config->GetAoA();
    dCL_dAlpha = config->GetdCL_dAlpha();
    AoA_inc = 0.0;
  }

  /*--- Retrieve the AoA (degrees) ---*/

  su2double AoA = config->GetAoA();

  /* --- Set new AoA if needed --- */

  if (fabs(AoA_inc) > 0.0 && Output) {

    /* --- Update *_Prev values with current coefficients --- */

    SetCoefficient_Gradients(config);

    Total_CD_Prev = TotalCoeff.CD;
    Total_CL_Prev = TotalCoeff.CL;
    Total_CMx_Prev = TotalCoeff.CMx;
    Total_CMy_Prev = TotalCoeff.CMy;
    Total_CMz_Prev = TotalCoeff.CMz;
    AoA_Prev = AoA;

    /*--- Compute a new value for AoA on the fine mesh only (degrees)---*/

    if (iMesh == MESH_0) {
      AoA = AoA + AoA_inc;
      config->SetAoA(AoA);
    }

    AoA *= PI_NUMBER/180.0;
<<<<<<< HEAD

    /*--- Update the freestream velocity vector at the farfield
     * Compute the new freestream velocity with the updated AoA,
     * "Velocity_Inf" is shared with config. ---*/

=======

    /*--- Update the freestream velocity vector at the farfield
     * Compute the new freestream velocity with the updated AoA,
     * "Velocity_Inf" is shared with config. ---*/

>>>>>>> ecb9f5c7
    const su2double Vel_Infty_Mag = GeometryToolbox::Norm(nDim, Velocity_Inf);

    if (nDim == 2) {
      Velocity_Inf[0] = cos(AoA)*Vel_Infty_Mag;
      Velocity_Inf[1] = sin(AoA)*Vel_Infty_Mag;
    }
    else {
      Velocity_Inf[0] = cos(AoA)*cos(AoS)*Vel_Infty_Mag;
      Velocity_Inf[1] = sin(AoS)*Vel_Infty_Mag;
      Velocity_Inf[2] = sin(AoA)*cos(AoS)*Vel_Infty_Mag;
    }
  }
}

bool CEulerSolver::FixedCL_Convergence(CConfig* config, bool convergence) {
  const su2double Target_CL = config->GetTarget_CL();
  const auto curr_iter = config->GetInnerIter();
  const auto Iter_dCL_dAlpha = config->GetIter_dCL_dAlpha();
  bool fixed_cl_conv = false;
  AoA_inc = 0.0;

  /*--- if in Fixed CL mode, before finite differencing --- */

  if (!Start_AoA_FD){
    if (convergence){

      /* --- C_L and solution are converged, start finite differencing --- */

      if (fabs(TotalCoeff.CL-Target_CL) < (config->GetCauchy_Eps()/2)) {

        /* --- If no finite differencing required --- */

        if (Iter_dCL_dAlpha == 0){
          fixed_cl_conv = true;
          return fixed_cl_conv;
        }

        /* --- Else, set up finite differencing routine ---*/

        Iter_Update_AoA = curr_iter;
        Start_AoA_FD = true;
        fixed_cl_conv = false;
        AoA_inc = 0.001;
      }

      /* --- C_L is not converged to target value and some iterations
          have passed since last update, so update AoA --- */

      else if ((curr_iter - Iter_Update_AoA) > config->GetStartConv_Iter()){
        Iter_Update_AoA = curr_iter;
        fixed_cl_conv = false;
        if (fabs(TotalCoeff.CL-Target_CL) > (config->GetCauchy_Eps()/2)) {
          AoA_inc = (1.0/dCL_dAlpha)*(Target_CL - TotalCoeff.CL);
        }
      }
    }

    /* --- If the iteration limit between AoA updates is met, so update AoA --- */

    else if ((curr_iter - Iter_Update_AoA) == config->GetUpdate_AoA_Iter_Limit()) {
      Iter_Update_AoA = curr_iter;
      fixed_cl_conv = false;
      if (fabs(TotalCoeff.CL-Target_CL) > (config->GetCauchy_Eps()/2)) {
        AoA_inc = (1.0/dCL_dAlpha)*(Target_CL - TotalCoeff.CL);
      }
    }

    /* --- If the total iteration limit is reached, start finite differencing --- */

    if (curr_iter == config->GetnInner_Iter() - Iter_dCL_dAlpha){
      if (Iter_dCL_dAlpha == 0){
        End_AoA_FD = true;
      }
      Iter_Update_AoA = curr_iter;
      Start_AoA_FD = true;
      fixed_cl_conv = false;
      AoA_inc = 0.001;
    }
  }

  /* --- If Finite Difference Mode has ended, end simulation --- */

  if (End_AoA_FD){
    //fixed_cl_conv = true;
    return true;
  }

  /* --- If starting Finite Difference Mode --- */

  if (Start_AoA_FD){

    /* --- Disable history writing --- */

    config->SetHistory_Wrt_Freq(2, 0);

    /* --- End Finite Difference Mode if iteration limit is reached, so simualtion is converged --- */

    End_AoA_FD = ((curr_iter - Iter_Update_AoA - 2) == Iter_dCL_dAlpha ||
      curr_iter == config->GetnInner_Iter()- 2 );

    if (convergence && (curr_iter - Iter_Update_AoA) > config->GetStartConv_Iter())
      End_AoA_FD = true;

    /* --- If Finite Difference mode is ending, reset AoA and calculate Coefficient Gradients --- */

    if (End_AoA_FD){
      SetCoefficient_Gradients(config);
      config->SetAoA(AoA_Prev);
    }
  }

  return fixed_cl_conv;

}

void CEulerSolver::SetCoefficient_Gradients(CConfig *config) const{

  const su2double AoA = config->GetAoA();
<<<<<<< HEAD

  if (AoA == AoA_Prev) return;

=======

  if (AoA == AoA_Prev) return;

>>>>>>> ecb9f5c7
  /*--- Calculate gradients of coefficients w.r.t. CL ---*/

  const su2double dCL = TotalCoeff.CL - Total_CL_Prev;
  const su2double dCL_dAlpha_ = dCL / (AoA - AoA_Prev);
  const su2double dCD_dCL_ = (TotalCoeff.CD-Total_CD_Prev) / dCL;
  const su2double dCMx_dCL_ = (TotalCoeff.CMx-Total_CMx_Prev) / dCL;
  const su2double dCMy_dCL_ = (TotalCoeff.CMy-Total_CMy_Prev) / dCL;
  const su2double dCMz_dCL_ = (TotalCoeff.CMz-Total_CMz_Prev) / dCL;

  /*--- Set the value of the  dOF/dCL in the config file ---*/

  config->SetdCD_dCL(dCD_dCL_);
  config->SetdCMx_dCL(dCMx_dCL_);
  config->SetdCMy_dCL(dCMy_dCL_);
  config->SetdCMz_dCL(dCMz_dCL_);
  config->SetdCL_dAlpha(dCL_dAlpha_);
}

void CEulerSolver::UpdateCustomBoundaryConditions(CGeometry **geometry_container, CConfig *config){

  unsigned short nMGlevel, iMarker;

  // TODO: Update the fluid boundary conditions for MG
  nMGlevel = config->GetnMGLevels();
  if (nMGlevel > 1) {
    for (iMarker=0; iMarker < nMarker; iMarker++) {
      bool isCustomizable = config->GetMarker_All_PyCustom(iMarker);
      bool isInlet = (config->GetMarker_All_KindBC(iMarker) == INLET_FLOW);
      if (isCustomizable && isInlet)
        SU2_MPI::Error("Custom inlet BCs are not currently compatible with multigrid.", CURRENT_FUNCTION);
    }
  }
}

void CEulerSolver::Evaluate_ObjFunc(const CConfig *config) {

  unsigned short iMarker_Monitoring, Kind_ObjFunc;
  su2double Weight_ObjFunc;

  Total_ComboObj = EvaluateCommonObjFunc(*config);

  /*--- Loop over all monitored markers, add to the 'combo' objective ---*/

  for (iMarker_Monitoring = 0; iMarker_Monitoring < config->GetnMarker_Monitoring(); iMarker_Monitoring++) {

    Weight_ObjFunc = config->GetWeight_ObjFunc(iMarker_Monitoring);
    Kind_ObjFunc = config->GetKind_ObjFunc(iMarker_Monitoring);

    switch(Kind_ObjFunc) {
      case DRAG_COEFFICIENT:
        if (config->GetFixed_CL_Mode()) Total_ComboObj -= Weight_ObjFunc*config->GetdCD_dCL()*(SurfaceCoeff.CL[iMarker_Monitoring]);
        if (config->GetFixed_CM_Mode()) Total_ComboObj -= Weight_ObjFunc*config->GetdCD_dCMy()*(SurfaceCoeff.CMy[iMarker_Monitoring]);
        break;
      case MOMENT_X_COEFFICIENT:
        if (config->GetFixed_CL_Mode()) Total_ComboObj -= Weight_ObjFunc*config->GetdCMx_dCL()*(SurfaceCoeff.CL[iMarker_Monitoring]);
        break;
      case MOMENT_Y_COEFFICIENT:
        if (config->GetFixed_CL_Mode()) Total_ComboObj -= Weight_ObjFunc*config->GetdCMy_dCL()*(SurfaceCoeff.CL[iMarker_Monitoring]);
        break;
      case MOMENT_Z_COEFFICIENT:
        if (config->GetFixed_CL_Mode()) Total_ComboObj -= Weight_ObjFunc*config->GetdCMz_dCL()*(SurfaceCoeff.CL[iMarker_Monitoring]);
        break;
      default:
        break;
    }
  }

  /*--- The following are not per-surface, and so to avoid that they are
   double-counted when multiple surfaces are specified, they have been
   placed outside of the loop above. In addition, multi-objective mode is
   also disabled for these objective functions (error thrown at start). ---*/

  Weight_ObjFunc = config->GetWeight_ObjFunc(0);
  Kind_ObjFunc   = config->GetKind_ObjFunc(0);

  switch(Kind_ObjFunc) {
    case NEARFIELD_PRESSURE:
      Total_ComboObj+=Weight_ObjFunc*Total_CNearFieldOF;
      break;
    case SURFACE_MACH:
      Total_ComboObj+=Weight_ObjFunc*config->GetSurface_Mach(0);
      break;
    default:
      break;
  }
}

void CEulerSolver::BC_Far_Field(CGeometry *geometry, CSolver **solver_container, CNumerics *conv_numerics,
                                CNumerics *visc_numerics, CConfig *config, unsigned short val_marker) {

  unsigned short iDim;
  unsigned long iVertex, iPoint, Point_Normal;

  su2double *GridVel;
  su2double Area, UnitNormal[MAXNDIM] = {0.0};
  su2double Density, Pressure, Energy,  Velocity[MAXNDIM] = {0.0};
  su2double Density_Bound, Pressure_Bound, Vel_Bound[MAXNDIM] = {0.0};
  su2double Density_Infty, Pressure_Infty, Vel_Infty[MAXNDIM] = {0.0};
  su2double SoundSpeed, Entropy, Velocity2, Vn;
  su2double SoundSpeed_Bound, Entropy_Bound, Vel2_Bound, Vn_Bound;
  su2double SoundSpeed_Infty, Entropy_Infty, Vel2_Infty, Vn_Infty, Qn_Infty;
  su2double RiemannPlus, RiemannMinus;
  su2double *V_infty, *V_domain;

  su2double Gas_Constant     = config->GetGas_ConstantND();

  bool implicit       = config->GetKind_TimeIntScheme() == EULER_IMPLICIT;
  bool viscous        = config->GetViscous();
  bool tkeNeeded = (config->GetKind_Turb_Model() == SST) || (config->GetKind_Turb_Model() == SST_SUST);
  const bool rom      = (config->GetReduced_Model());

  su2double *Normal = new su2double[nDim];

  /*--- Loop over all the vertices on this boundary marker ---*/

  SU2_OMP_FOR_DYN(OMP_MIN_SIZE)
  for (iVertex = 0; iVertex < geometry->nVertex[val_marker]; iVertex++) {
    iPoint = geometry->vertex[val_marker][iVertex]->GetNode();

    /*--- Allocate the value at the infinity ---*/
    V_infty = GetCharacPrimVar(val_marker, iVertex);

    /*--- Check if the node belongs to the domain (i.e, not a halo node) ---*/

    if (geometry->nodes->GetDomain(iPoint)) {

      /*--- Index of the closest interior node ---*/

      Point_Normal = geometry->vertex[val_marker][iVertex]->GetNormal_Neighbor();

      /*--- Normal vector for this vertex (negate for outward convention) ---*/

      geometry->vertex[val_marker][iVertex]->GetNormal(Normal);
      for (iDim = 0; iDim < nDim; iDim++) Normal[iDim] = -Normal[iDim];
      conv_numerics->SetNormal(Normal);

      /*--- Retrieve solution at the farfield boundary node ---*/
      V_domain = nodes->GetPrimitive(iPoint);

      /*--- Construct solution state at infinity for compressible flow by
         using Riemann invariants, and then impose a weak boundary condition
         by computing the flux using this new state for U. See CFD texts by
         Hirsch or Blazek for more detail. Adapted from an original
         implementation in the Stanford University multi-block (SUmb) solver
         in the routine bcFarfield.f90 written by Edwin van der Weide,
         last modified 06-12-2005. First, compute the unit normal at the
         boundary nodes. ---*/

      Area = GeometryToolbox::Norm(nDim, Normal);
      for (iDim = 0; iDim < nDim; iDim++)
        UnitNormal[iDim] = Normal[iDim]/Area;

      /*--- Store primitive variables (density, velocities, velocity squared,
         energy, pressure, and sound speed) at the boundary node, and set some
         other quantities for clarity. Project the current flow velocity vector
         at this boundary node into the local normal direction, i.e. compute
         v_bound.n.  ---*/

      Density_Bound = V_domain[nDim+2];
      Vel2_Bound = 0.0; Vn_Bound = 0.0;
      for (iDim = 0; iDim < nDim; iDim++) {
        Vel_Bound[iDim] = V_domain[iDim+1];
        Vel2_Bound     += Vel_Bound[iDim]*Vel_Bound[iDim];
        Vn_Bound       += Vel_Bound[iDim]*UnitNormal[iDim];
      }
      Pressure_Bound   = nodes->GetPressure(iPoint);
      SoundSpeed_Bound = sqrt(Gamma*Pressure_Bound/Density_Bound);
      Entropy_Bound    = pow(Density_Bound, Gamma)/Pressure_Bound;

      /*--- Store the primitive variable state for the freestream. Project
         the freestream velocity vector into the local normal direction,
         i.e. compute v_infty.n. ---*/

      Density_Infty = GetDensity_Inf();
      Vel2_Infty = 0.0; Vn_Infty = 0.0;
      for (iDim = 0; iDim < nDim; iDim++) {
        Vel_Infty[iDim] = GetVelocity_Inf(iDim);
        Vel2_Infty     += Vel_Infty[iDim]*Vel_Infty[iDim];
        Vn_Infty       += Vel_Infty[iDim]*UnitNormal[iDim];
      }
      Pressure_Infty   = GetPressure_Inf();
      SoundSpeed_Infty = sqrt(Gamma*Pressure_Infty/Density_Infty);
      Entropy_Infty    = pow(Density_Infty, Gamma)/Pressure_Infty;

      /*--- Adjust the normal freestream velocity for grid movement ---*/

      Qn_Infty = Vn_Infty;
      if (dynamic_grid) {
        GridVel = geometry->nodes->GetGridVel(iPoint);
        for (iDim = 0; iDim < nDim; iDim++)
          Qn_Infty -= GridVel[iDim]*UnitNormal[iDim];
      }

      /*--- Compute acoustic Riemann invariants: R = u.n +/- 2c/(gamma-1).
         These correspond with the eigenvalues (u+c) and (u-c), respectively,
         which represent the acoustic waves. Positive characteristics are
         incoming, and a physical boundary condition is imposed (freestream
         state). This occurs when either (u.n+c) > 0 or (u.n-c) > 0. Negative
         characteristics are leaving the domain, and numerical boundary
         conditions are required by extrapolating from the interior state
         using the Riemann invariants. This occurs when (u.n+c) < 0 or
         (u.n-c) < 0. Note that grid movement is taken into account when
         checking the sign of the eigenvalue. ---*/

      /*--- Check whether (u.n+c) is greater or less than zero ---*/

      if (Qn_Infty > -SoundSpeed_Infty) {
        /*--- Subsonic inflow or outflow ---*/
        RiemannPlus = Vn_Bound + 2.0*SoundSpeed_Bound/Gamma_Minus_One;
      } else {
        /*--- Supersonic inflow ---*/
        RiemannPlus = Vn_Infty + 2.0*SoundSpeed_Infty/Gamma_Minus_One;
      }

      /*--- Check whether (u.n-c) is greater or less than zero ---*/

      if (Qn_Infty > SoundSpeed_Infty) {
        /*--- Supersonic outflow ---*/
        RiemannMinus = Vn_Bound - 2.0*SoundSpeed_Bound/Gamma_Minus_One;
      } else {
        /*--- Subsonic outflow ---*/
        RiemannMinus = Vn_Infty - 2.0*SoundSpeed_Infty/Gamma_Minus_One;
      }

      /*--- Compute a new value for the local normal velocity and speed of
         sound from the Riemann invariants. ---*/

      Vn = 0.5 * (RiemannPlus + RiemannMinus);
      SoundSpeed = 0.25 * (RiemannPlus - RiemannMinus)*Gamma_Minus_One;

      /*--- Construct the primitive variable state at the boundary for
         computing the flux for the weak boundary condition. The values
         that we choose to construct the solution (boundary or freestream)
         depend on whether we are at an inflow or outflow. At an outflow, we
         choose boundary information (at most one characteristic is incoming),
         while at an inflow, we choose infinity values (at most one
         characteristic is outgoing). ---*/

      if (Qn_Infty > 0.0)   {
        /*--- Outflow conditions ---*/
        for (iDim = 0; iDim < nDim; iDim++)
          Velocity[iDim] = Vel_Bound[iDim] + (Vn-Vn_Bound)*UnitNormal[iDim];
        Entropy = Entropy_Bound;
      } else  {
        /*--- Inflow conditions ---*/
        for (iDim = 0; iDim < nDim; iDim++)
          Velocity[iDim] = Vel_Infty[iDim] + (Vn-Vn_Infty)*UnitNormal[iDim];
        Entropy = Entropy_Infty;
      }

      /*--- Recompute the primitive variables. ---*/

      Density = pow(Entropy*SoundSpeed*SoundSpeed/Gamma,1.0/Gamma_Minus_One);
      Velocity2 = 0.0;
      for (iDim = 0; iDim < nDim; iDim++) {
        Velocity2 += Velocity[iDim]*Velocity[iDim];
      }
      Pressure = Density*SoundSpeed*SoundSpeed/Gamma;
      Energy   = Pressure/(Gamma_Minus_One*Density) + 0.5*Velocity2;
      if (tkeNeeded) Energy += GetTke_Inf();

      /*--- Store new primitive state for computing the flux. ---*/

      V_infty[0] = Pressure/(Gas_Constant*Density);
      for (iDim = 0; iDim < nDim; iDim++)
        V_infty[iDim+1] = Velocity[iDim];
      V_infty[nDim+1] = Pressure;
      V_infty[nDim+2] = Density;
      V_infty[nDim+3] = Energy + Pressure/Density;



      /*--- Set various quantities in the numerics class ---*/

      conv_numerics->SetPrimitive(V_domain, V_infty);

      if (dynamic_grid) {
        conv_numerics->SetGridVel(geometry->nodes->GetGridVel(iPoint),
                                  geometry->nodes->GetGridVel(iPoint));
      }

      /*--- Compute the convective residual using an upwind scheme ---*/

      auto residual = conv_numerics->ComputeResidual(config);

      /*--- Update residual value ---*/

      LinSysRes.AddBlock(iPoint, residual);

      /*--- Convective Jacobian contribution for implicit integration ---*/

      if (implicit or rom)
        Jacobian.AddBlock2Diag(iPoint, residual.jacobian_i);

      /*--- Viscous residual contribution ---*/

      if (viscous) {

        /*--- Set laminar and eddy viscosity at the infinity ---*/

        V_infty[nDim+5] = nodes->GetLaminarViscosity(iPoint);
        V_infty[nDim+6] = nodes->GetEddyViscosity(iPoint);

        /*--- Set the normal vector and the coordinates ---*/

        visc_numerics->SetNormal(Normal);
        su2double Coord_Reflected[MAXNDIM];
        GeometryToolbox::PointPointReflect(nDim, geometry->nodes->GetCoord(Point_Normal),
                                                 geometry->nodes->GetCoord(iPoint), Coord_Reflected);
        visc_numerics->SetCoord(geometry->nodes->GetCoord(iPoint), Coord_Reflected);

        /*--- Primitive variables, and gradient ---*/

        visc_numerics->SetPrimitive(V_domain, V_infty);
        visc_numerics->SetPrimVarGradient(nodes->GetGradient_Primitive(iPoint),
                                          nodes->GetGradient_Primitive(iPoint));

        /*--- Turbulent kinetic energy ---*/

        if ((config->GetKind_Turb_Model() == SST) || (config->GetKind_Turb_Model() == SST_SUST))
          visc_numerics->SetTurbKineticEnergy(solver_container[TURB_SOL]->GetNodes()->GetSolution(iPoint,0),
                                              solver_container[TURB_SOL]->GetNodes()->GetSolution(iPoint,0));

        /*--- Compute and update viscous residual ---*/

        auto residual = visc_numerics->ComputeResidual(config);
        LinSysRes.SubtractBlock(iPoint, residual);

        /*--- Viscous Jacobian contribution for implicit integration ---*/

        if (implicit or rom)
          Jacobian.SubtractBlock2Diag(iPoint, residual.jacobian_i);

      }

    }
  }
  END_SU2_OMP_FOR

  /*--- Free locally allocated memory ---*/
  delete [] Normal;

}

void CEulerSolver::BC_Riemann(CGeometry *geometry, CSolver **solver_container,
                              CNumerics *conv_numerics, CNumerics *visc_numerics,
                              CConfig *config, unsigned short val_marker) {

  unsigned short iDim, iVar, jVar, kVar;
  unsigned long iVertex, iPoint, Point_Normal;
  const su2double *Flow_Dir, *Mach;
  su2double P_Total, T_Total, P_static, T_static, Rho_static, Area, UnitNormal[MAXNDIM];
  su2double *Velocity_b, Velocity2_b, Enthalpy_b, Energy_b, StaticEnergy_b, Density_b, Kappa_b, Chi_b, Pressure_b, Temperature_b;
  su2double *Velocity_e, Velocity2_e, VelMag_e, Enthalpy_e, Entropy_e, Energy_e = 0.0, StaticEnthalpy_e, StaticEnergy_e, Density_e = 0.0, Pressure_e;
  su2double *Velocity_i, Velocity2_i, Enthalpy_i, Energy_i, StaticEnergy_i, Density_i, Kappa_i, Chi_i, Pressure_i, SoundSpeed_i;
  su2double ProjVelocity_i;
  su2double **P_Tensor, **invP_Tensor, *Lambda_i, **Jacobian_b, **Jacobian_i, **DubDu, *dw, *u_e, *u_i, *u_b;
  su2double *gridVel, *Residual;
  su2double *V_boundary, *V_domain, *S_boundary, *S_domain;

  bool implicit             = (config->GetKind_TimeIntScheme() == EULER_IMPLICIT);
  string Marker_Tag         = config->GetMarker_All_TagBound(val_marker);
  bool viscous              = config->GetViscous();
  bool gravity = (config->GetGravityForce());
  bool tkeNeeded = (config->GetKind_Turb_Model() == SST) || (config->GetKind_Turb_Model() == SST_SUST);

  su2double *Normal, *FlowDirMix, TangVelocity, NormalVelocity;
  Normal = new su2double[nDim];

  Velocity_i = new su2double[nDim];
  Velocity_b = new su2double[nDim];
  Velocity_e = new su2double[nDim];
  FlowDirMix = new su2double[nDim];
  Lambda_i = new su2double[nVar];
  u_i = new su2double[nVar];
  u_e = new su2double[nVar];
  u_b = new su2double[nVar];
  dw = new su2double[nVar];

  Residual = new su2double[nVar];

  S_boundary = new su2double[8];

  P_Tensor = new su2double*[nVar];
  invP_Tensor = new su2double*[nVar];
  Jacobian_i = new su2double*[nVar];
  for (iVar = 0; iVar < nVar; iVar++)
  {
    P_Tensor[iVar] = new su2double[nVar];
    invP_Tensor[iVar] = new su2double[nVar];
    Jacobian_i[iVar] = new su2double[nVar];
  }

  /*--- Loop over all the vertices on this boundary marker ---*/

  SU2_OMP_FOR_DYN(OMP_MIN_SIZE)
  for (iVertex = 0; iVertex < geometry->nVertex[val_marker]; iVertex++) {

    V_boundary= GetCharacPrimVar(val_marker, iVertex);

    iPoint = geometry->vertex[val_marker][iVertex]->GetNode();

    /*--- Check if the node belongs to the domain (i.e., not a halo node) ---*/
    if (geometry->nodes->GetDomain(iPoint)) {

      /*--- Index of the closest interior node ---*/
      Point_Normal = geometry->vertex[val_marker][iVertex]->GetNormal_Neighbor();

      /*--- Normal vector for this vertex (negate for outward convention) ---*/
      geometry->vertex[val_marker][iVertex]->GetNormal(Normal);
      for (iDim = 0; iDim < nDim; iDim++) Normal[iDim] = -Normal[iDim];
      conv_numerics->SetNormal(Normal);

      Area = GeometryToolbox::Norm(nDim, Normal);

      for (iDim = 0; iDim < nDim; iDim++)
        UnitNormal[iDim] = Normal[iDim]/Area;

      /*--- Retrieve solution at this boundary node ---*/
      V_domain = nodes->GetPrimitive(iPoint);

      /*--- Compute the internal state u_i ---*/
      Velocity2_i = 0;
      for (iDim=0; iDim < nDim; iDim++)
      {
        Velocity_i[iDim] = nodes->GetVelocity(iPoint,iDim);
        Velocity2_i += Velocity_i[iDim]*Velocity_i[iDim];
      }


      Density_i = nodes->GetDensity(iPoint);

      Energy_i = nodes->GetEnergy(iPoint);
      StaticEnergy_i = Energy_i - 0.5*Velocity2_i;

      GetFluidModel()->SetTDState_rhoe(Density_i, StaticEnergy_i);

      Pressure_i = GetFluidModel()->GetPressure();
      Enthalpy_i = Energy_i + Pressure_i/Density_i;

      SoundSpeed_i = GetFluidModel()->GetSoundSpeed();

      Kappa_i = GetFluidModel()->GetdPde_rho() / Density_i;
      Chi_i = GetFluidModel()->GetdPdrho_e() - Kappa_i * StaticEnergy_i;

      ProjVelocity_i = 0.0;
      for (iDim = 0; iDim < nDim; iDim++)
        ProjVelocity_i += Velocity_i[iDim]*UnitNormal[iDim];

      /*--- Build the external state u_e from boundary data and internal node ---*/

      switch(config->GetKind_Data_Riemann(Marker_Tag))
      {
      case TOTAL_CONDITIONS_PT:

        /*--- Retrieve the specified total conditions for this boundary. ---*/
        if (gravity) P_Total = config->GetRiemann_Var1(Marker_Tag) - geometry->nodes->GetCoord(iPoint, nDim-1)*STANDARD_GRAVITY;/// check in which case is true (only freesurface?)
        else P_Total  = config->GetRiemann_Var1(Marker_Tag);
        T_Total  = config->GetRiemann_Var2(Marker_Tag);
        Flow_Dir = config->GetRiemann_FlowDir(Marker_Tag);

        /*--- Non-dim. the inputs if necessary. ---*/
        P_Total /= config->GetPressure_Ref();
        T_Total /= config->GetTemperature_Ref();

        /* --- Computes the total state --- */
        GetFluidModel()->SetTDState_PT(P_Total, T_Total);
        Enthalpy_e = GetFluidModel()->GetStaticEnergy()+ GetFluidModel()->GetPressure()/GetFluidModel()->GetDensity();
        Entropy_e = GetFluidModel()->GetEntropy();

        /* --- Compute the boundary state u_e --- */
        Velocity2_e = Velocity2_i;
        if (nDim == 2){
          NormalVelocity= -sqrt(Velocity2_e)*Flow_Dir[0];
          TangVelocity= -sqrt(Velocity2_e)*Flow_Dir[1];
          Velocity_e[0]= UnitNormal[0]*NormalVelocity - UnitNormal[1]*TangVelocity;
          Velocity_e[1]= UnitNormal[1]*NormalVelocity + UnitNormal[0]*TangVelocity;
        }else{
          for (iDim = 0; iDim < nDim; iDim++)
            Velocity_e[iDim] = sqrt(Velocity2_e)*Flow_Dir[iDim];
        }
        StaticEnthalpy_e = Enthalpy_e - 0.5 * Velocity2_e;
        GetFluidModel()->SetTDState_hs(StaticEnthalpy_e, Entropy_e);
        Density_e = GetFluidModel()->GetDensity();
        StaticEnergy_e = GetFluidModel()->GetStaticEnergy();
        Energy_e = StaticEnergy_e + 0.5 * Velocity2_e;
        if (tkeNeeded) Energy_e += GetTke_Inf();
        break;

      case STATIC_SUPERSONIC_INFLOW_PT:

        /*--- Retrieve the specified total conditions for this boundary. ---*/
        if (gravity) P_static = config->GetRiemann_Var1(Marker_Tag) - geometry->nodes->GetCoord(iPoint, nDim-1)*STANDARD_GRAVITY;/// check in which case is true (only freesurface?)
        else P_static  = config->GetRiemann_Var1(Marker_Tag);
        T_static  = config->GetRiemann_Var2(Marker_Tag);
        Mach = config->GetRiemann_FlowDir(Marker_Tag);

        /*--- Non-dim. the inputs if necessary. ---*/
        P_static /= config->GetPressure_Ref();
        T_static /= config->GetTemperature_Ref();

        /* --- Computes the total state --- */
        GetFluidModel()->SetTDState_PT(P_static, T_static);

        /* --- Compute the boundary state u_e --- */
        Velocity2_e = 0.0;
        for (iDim = 0; iDim < nDim; iDim++) {
          Velocity_e[iDim] = Mach[iDim]*GetFluidModel()->GetSoundSpeed();
          Velocity2_e += Velocity_e[iDim]*Velocity_e[iDim];
        }
        Density_e = GetFluidModel()->GetDensity();
        StaticEnergy_e = GetFluidModel()->GetStaticEnergy();
        Energy_e = StaticEnergy_e + 0.5 * Velocity2_e;
        if (tkeNeeded) Energy_e += GetTke_Inf();
        break;

      case STATIC_SUPERSONIC_INFLOW_PD:

        /*--- Retrieve the specified total conditions for this boundary. ---*/

        if (gravity) P_static = config->GetRiemann_Var1(Marker_Tag) - geometry->nodes->GetCoord(iPoint, nDim-1)*STANDARD_GRAVITY;/// check in which case is true (only freesurface?)
        else P_static  = config->GetRiemann_Var1(Marker_Tag);
        Rho_static  = config->GetRiemann_Var2(Marker_Tag);
        Mach = config->GetRiemann_FlowDir(Marker_Tag);

        /*--- Non-dim. the inputs if necessary. ---*/
        P_static /= config->GetPressure_Ref();
        Rho_static /= config->GetDensity_Ref();

        /* --- Computes the total state --- */
        GetFluidModel()->SetTDState_Prho(P_static, Rho_static);

        /* --- Compute the boundary state u_e --- */
        Velocity2_e = 0.0;
        for (iDim = 0; iDim < nDim; iDim++) {
          Velocity_e[iDim] = Mach[iDim]*GetFluidModel()->GetSoundSpeed();
          Velocity2_e += Velocity_e[iDim]*Velocity_e[iDim];
        }
        Density_e = GetFluidModel()->GetDensity();
        StaticEnergy_e = GetFluidModel()->GetStaticEnergy();
        Energy_e = StaticEnergy_e + 0.5 * Velocity2_e;
        if (tkeNeeded) Energy_e += GetTke_Inf();
        break;

      case DENSITY_VELOCITY:

        /*--- Retrieve the specified density and velocity magnitude ---*/
        Density_e  = config->GetRiemann_Var1(Marker_Tag);
        VelMag_e   = config->GetRiemann_Var2(Marker_Tag);
        Flow_Dir = config->GetRiemann_FlowDir(Marker_Tag);

        /*--- Non-dim. the inputs if necessary. ---*/
        Density_e /= config->GetDensity_Ref();
        VelMag_e /= config->GetVelocity_Ref();

        for (iDim = 0; iDim < nDim; iDim++)
          Velocity_e[iDim] = VelMag_e*Flow_Dir[iDim];
        Energy_e = Energy_i;
        break;

      case STATIC_PRESSURE:

        /*--- Retrieve the static pressure for this boundary. ---*/
        Pressure_e = config->GetRiemann_Var1(Marker_Tag);
        Pressure_e /= config->GetPressure_Ref();
        Density_e = Density_i;

        /* --- Compute the boundary state u_e --- */
        GetFluidModel()->SetTDState_Prho(Pressure_e, Density_e);
        Velocity2_e = 0.0;
        for (iDim = 0; iDim < nDim; iDim++) {
          Velocity_e[iDim] = Velocity_i[iDim];
          Velocity2_e += Velocity_e[iDim]*Velocity_e[iDim];
        }
        Energy_e = GetFluidModel()->GetStaticEnergy() + 0.5*Velocity2_e;
        break;

      default:
        SU2_MPI::Error("Invalid Riemann input!", CURRENT_FUNCTION);
        break;
      }

      /*--- Compute P (matrix of right eigenvectors) ---*/
      conv_numerics->GetPMatrix(&Density_i, Velocity_i, &SoundSpeed_i, &Enthalpy_i, &Chi_i, &Kappa_i, UnitNormal, P_Tensor);

      /*--- Compute inverse P (matrix of left eigenvectors)---*/
      conv_numerics->GetPMatrix_inv(invP_Tensor, &Density_i, Velocity_i, &SoundSpeed_i, &Chi_i, &Kappa_i, UnitNormal);

      /*--- eigenvalues contribution due to grid motion ---*/
      if (dynamic_grid) {
        gridVel = geometry->nodes->GetGridVel(iPoint);

        su2double ProjGridVel = 0.0;
        for (iDim = 0; iDim < nDim; iDim++)
          ProjGridVel   += gridVel[iDim]*UnitNormal[iDim];
        ProjVelocity_i -= ProjGridVel;
      }

      /*--- Flow eigenvalues ---*/
      for (iDim = 0; iDim < nDim; iDim++)
        Lambda_i[iDim] = ProjVelocity_i;
      Lambda_i[nVar-2] = ProjVelocity_i + SoundSpeed_i;
      Lambda_i[nVar-1] = ProjVelocity_i - SoundSpeed_i;

      /*--- Compute the boundary state u_e ---*/
      u_e[0] = Density_e;
      for (iDim = 0; iDim < nDim; iDim++)
        u_e[iDim+1] = Velocity_e[iDim]*Density_e;
      u_e[nVar-1] = Energy_e*Density_e;

      /*--- Compute the boundary state u_i ---*/
      u_i[0] = Density_i;
      for (iDim = 0; iDim < nDim; iDim++)
        u_i[iDim+1] = Velocity_i[iDim]*Density_i;
      u_i[nVar-1] = Energy_i*Density_i;

      /*--- Compute the characteristic jumps ---*/
      for (iVar = 0; iVar < nVar; iVar++)
      {
        dw[iVar] = 0;
        for (jVar = 0; jVar < nVar; jVar++)
          dw[iVar] += invP_Tensor[iVar][jVar] * (u_e[jVar] - u_i[jVar]);

      }

      /*--- Compute the boundary state u_b using characteristics ---*/
      for (iVar = 0; iVar < nVar; iVar++)
      {
        u_b[iVar] = u_i[iVar];

        for (jVar = 0; jVar < nVar; jVar++)
        {
          if (Lambda_i[jVar] < 0)
          {
            u_b[iVar] += P_Tensor[iVar][jVar]*dw[jVar];

          }
        }
      }


      /*--- Compute the thermodynamic state in u_b ---*/
      Density_b = u_b[0];
      Velocity2_b = 0;
      for (iDim = 0; iDim < nDim; iDim++)
      {
        Velocity_b[iDim] = u_b[iDim+1]/Density_b;
        Velocity2_b += Velocity_b[iDim]*Velocity_b[iDim];
      }
      Energy_b = u_b[nVar-1]/Density_b;
      StaticEnergy_b = Energy_b - 0.5*Velocity2_b;
      GetFluidModel()->SetTDState_rhoe(Density_b, StaticEnergy_b);
      Pressure_b = GetFluidModel()->GetPressure();
      Temperature_b = GetFluidModel()->GetTemperature();
      Enthalpy_b = Energy_b + Pressure_b/Density_b;
      Kappa_b = GetFluidModel()->GetdPde_rho() / Density_b;
      Chi_b = GetFluidModel()->GetdPdrho_e() - Kappa_b * StaticEnergy_b;

      /*--- Compute the residuals ---*/
      conv_numerics->GetInviscidProjFlux(&Density_b, Velocity_b, &Pressure_b, &Enthalpy_b, Normal, Residual);

      /*--- Residual contribution due to grid motion ---*/
      if (dynamic_grid) {
        gridVel = geometry->nodes->GetGridVel(iPoint);
        su2double projVelocity = 0.0;

        for (iDim = 0; iDim < nDim; iDim++)
          projVelocity +=  gridVel[iDim]*Normal[iDim];
        for (iVar = 0; iVar < nVar; iVar++)
          Residual[iVar] -= projVelocity *(u_b[iVar]);
      }

      if (implicit) {

        Jacobian_b = new su2double*[nVar];
        DubDu = new su2double*[nVar];
        for (iVar = 0; iVar < nVar; iVar++)
        {
          Jacobian_b[iVar] = new su2double[nVar];
          DubDu[iVar] = new su2double[nVar];
        }

        /*--- Initialize DubDu to unit matrix---*/

        for (iVar = 0; iVar < nVar; iVar++)
        {
          for (jVar = 0; jVar < nVar; jVar++)
            DubDu[iVar][jVar]= 0;

          DubDu[iVar][iVar]= 1;
        }

        /*--- Compute DubDu -= RNL---*/
        for (iVar=0; iVar<nVar; iVar++)
        {
          for (jVar=0; jVar<nVar; jVar++)
          {
            for (kVar=0; kVar<nVar; kVar++)
            {
              if (Lambda_i[kVar]<0)
                DubDu[iVar][jVar] -= P_Tensor[iVar][kVar] * invP_Tensor[kVar][jVar];
            }
          }
        }

        /*--- Compute flux Jacobian in state b ---*/
        conv_numerics->GetInviscidProjJac(Velocity_b, &Enthalpy_b, &Chi_b, &Kappa_b, Normal, 1.0, Jacobian_b);

        /*--- Jacobian contribution due to grid motion ---*/
        if (dynamic_grid)
        {
          gridVel = geometry->nodes->GetGridVel(iPoint);
          su2double projVelocity = 0.0;
          for (iDim = 0; iDim < nDim; iDim++)
            projVelocity +=  gridVel[iDim]*Normal[iDim];
          for (iVar = 0; iVar < nVar; iVar++) {
            Jacobian_b[iVar][iVar] -= projVelocity;
          }

        }

        /*--- initiate Jacobian_i to zero matrix ---*/
        for (iVar=0; iVar<nVar; iVar++)
          for (jVar=0; jVar<nVar; jVar++)
            Jacobian_i[iVar][jVar] = 0.0;

        /*--- Compute numerical flux Jacobian at node i ---*/
        for (iVar=0; iVar<nVar; iVar++) {
          for (jVar=0; jVar<nVar; jVar++) {
            for (kVar=0; kVar<nVar; kVar++) {
              Jacobian_i[iVar][jVar] += Jacobian_b[iVar][kVar] * DubDu[kVar][jVar];
            }
          }
        }

        for (iVar = 0; iVar < nVar; iVar++) {
          delete [] Jacobian_b[iVar];
          delete [] DubDu[iVar];
        }
        delete [] Jacobian_b;
        delete [] DubDu;
      }

      /*--- Update residual value ---*/
      LinSysRes.AddBlock(iPoint, Residual);

      /*--- Jacobian contribution for implicit integration ---*/
      if (implicit)
        Jacobian.AddBlock2Diag(iPoint, Jacobian_i);

      /*--- Viscous contribution ---*/

      if (viscous) {

        /*--- Primitive variables, using the derived quantities ---*/

        V_boundary[0] = Temperature_b;
        for (iDim = 0; iDim < nDim; iDim++)
          V_boundary[iDim+1] = Velocity_b[iDim];
        V_boundary[nDim+1] = Pressure_b;
        V_boundary[nDim+2] = Density_b;
        V_boundary[nDim+3] = Enthalpy_b;

        /*--- Set laminar and eddy viscosity at the infinity ---*/

        V_boundary[nDim+5] = GetFluidModel()->GetLaminarViscosity();
        V_boundary[nDim+6] = nodes->GetEddyViscosity(iPoint);
        V_boundary[nDim+7] = GetFluidModel()->GetThermalConductivity();
        V_boundary[nDim+8] = GetFluidModel()->GetCp();

        /*--- Set the normal vector and the coordinates ---*/

        visc_numerics->SetNormal(Normal);
        su2double Coord_Reflected[MAXNDIM];
        GeometryToolbox::PointPointReflect(nDim, geometry->nodes->GetCoord(Point_Normal),
                                                 geometry->nodes->GetCoord(iPoint), Coord_Reflected);
        visc_numerics->SetCoord(geometry->nodes->GetCoord(iPoint), Coord_Reflected);

        /*--- Primitive variables, and gradient ---*/

        visc_numerics->SetPrimitive(V_domain, V_boundary);
        visc_numerics->SetPrimVarGradient(nodes->GetGradient_Primitive(iPoint), nodes->GetGradient_Primitive(iPoint));

        /*--- Secondary variables ---*/

        S_domain = nodes->GetSecondary(iPoint);

        /*--- Compute secondary thermodynamic properties (partial derivatives...) ---*/

        S_boundary[0]= GetFluidModel()->GetdPdrho_e();
        S_boundary[1]= GetFluidModel()->GetdPde_rho();

        S_boundary[2]= GetFluidModel()->GetdTdrho_e();
        S_boundary[3]= GetFluidModel()->GetdTde_rho();

        /*--- Compute secondary thermo-physical properties (partial derivatives...) ---*/

        S_boundary[4]= GetFluidModel()->Getdmudrho_T();
        S_boundary[5]= GetFluidModel()->GetdmudT_rho();

        S_boundary[6]= GetFluidModel()->Getdktdrho_T();
        S_boundary[7]= GetFluidModel()->GetdktdT_rho();

        visc_numerics->SetSecondary(S_domain, S_boundary);

        /*--- Turbulent kinetic energy ---*/

        if ((config->GetKind_Turb_Model() == SST) || (config->GetKind_Turb_Model() == SST_SUST))
          visc_numerics->SetTurbKineticEnergy(solver_container[TURB_SOL]->GetNodes()->GetSolution(iPoint,0),
                                              solver_container[TURB_SOL]->GetNodes()->GetSolution(iPoint,0));

        /*--- Compute and update residual ---*/

        auto residual = visc_numerics->ComputeResidual(config);
        LinSysRes.SubtractBlock(iPoint, residual);

        /*--- Jacobian contribution for implicit integration ---*/

        if (implicit)
          Jacobian.SubtractBlock2Diag(iPoint, residual.jacobian_i);

      }

    }
  }
  END_SU2_OMP_FOR

  /*--- Free locally allocated memory ---*/
  delete [] Normal;
  delete [] Velocity_e;
  delete [] Velocity_b;
  delete [] Velocity_i;
  delete [] FlowDirMix;

  delete [] S_boundary;
  delete [] Lambda_i;
  delete [] u_i;
  delete [] u_e;
  delete [] u_b;
  delete [] dw;

  delete [] Residual;

  for (iVar = 0; iVar < nVar; iVar++)
  {
    delete [] P_Tensor[iVar];
    delete [] invP_Tensor[iVar];
    delete [] Jacobian_i[iVar];
  }
  delete [] P_Tensor;
  delete [] invP_Tensor;
  delete [] Jacobian_i;

}


void CEulerSolver::BC_TurboRiemann(CGeometry *geometry, CSolver **solver_container,
                                   CNumerics *conv_numerics, CNumerics *visc_numerics,
                                   CConfig *config, unsigned short val_marker) {

  unsigned short iDim, iVar, jVar, kVar, iSpan;
  unsigned long iPoint, Point_Normal, oldVertex, iVertex;
  const su2double *Flow_Dir;
  su2double P_Total, T_Total;
  su2double *Velocity_b, Velocity2_b, Enthalpy_b, Energy_b, StaticEnergy_b, Density_b, Kappa_b, Chi_b, Pressure_b, Temperature_b;
  su2double *Velocity_e, Velocity2_e, Enthalpy_e, Entropy_e, Energy_e = 0.0, StaticEnthalpy_e, StaticEnergy_e, Density_e = 0.0, Pressure_e;
  su2double *Velocity_i, Velocity2_i, Enthalpy_i, Energy_i, StaticEnergy_i, Density_i, Kappa_i, Chi_i, Pressure_i, SoundSpeed_i;
  su2double ProjVelocity_i;
  su2double **P_Tensor, **invP_Tensor, *Lambda_i, **Jacobian_b, **Jacobian_i, **DubDu, *dw, *u_e, *u_i, *u_b;
  su2double *gridVel, *Residual;
  su2double *V_boundary, *V_domain, *S_boundary, *S_domain;
  su2double AverageEnthalpy, AverageEntropy;
  unsigned short  iZone  = config->GetiZone();
  bool implicit = (config->GetKind_TimeIntScheme() == EULER_IMPLICIT);
  string Marker_Tag = config->GetMarker_All_TagBound(val_marker);
  unsigned short nSpanWiseSections = geometry->GetnSpanWiseSections(config->GetMarker_All_TurbomachineryFlag(val_marker));
  bool viscous = config->GetViscous();
  bool gravity = (config->GetGravityForce());
  bool tkeNeeded = (config->GetKind_Turb_Model() == SST) || (config->GetKind_Turb_Model() == SST_SUST);

  su2double *Normal, *turboNormal, *UnitNormal, *FlowDirMix, FlowDirMixMag, *turboVelocity;
  Normal = new su2double[nDim];
  turboNormal = new su2double[nDim];
  UnitNormal = new su2double[nDim];

  Velocity_i = new su2double[nDim];
  Velocity_b = new su2double[nDim];
  Velocity_e = new su2double[nDim];
  turboVelocity = new su2double[nDim];
  FlowDirMix = new su2double[nDim];
  Lambda_i = new su2double[nVar];
  u_i = new su2double[nVar];
  u_e = new su2double[nVar];
  u_b = new su2double[nVar];
  dw = new su2double[nVar];

  Residual = new su2double[nVar];

  S_boundary = new su2double[8];

  P_Tensor = new su2double*[nVar];
  invP_Tensor = new su2double*[nVar];
  Jacobian_i = new su2double*[nVar];
  for (iVar = 0; iVar < nVar; iVar++)
  {
    P_Tensor[iVar] = new su2double[nVar];
    invP_Tensor[iVar] = new su2double[nVar];
    Jacobian_i[iVar] = new su2double[nVar];
  }

  /*--- Loop over all the vertices on this boundary marker ---*/
  for (iSpan= 0; iSpan < nSpanWiseSections; iSpan++){

    SU2_OMP_FOR_DYN(OMP_MIN_SIZE)
    for (iVertex = 0; iVertex < geometry->GetnVertexSpan(val_marker,iSpan); iVertex++) {

      /*--- using the other vertex information for retrieving some information ---*/
      oldVertex = geometry->turbovertex[val_marker][iSpan][iVertex]->GetOldVertex();
      V_boundary= GetCharacPrimVar(val_marker, oldVertex);

      /*--- Index of the closest interior node ---*/
      Point_Normal = geometry->vertex[val_marker][oldVertex]->GetNormal_Neighbor();

      /*--- Normal vector for this vertex (negate for outward convention),
       *    this normal is scaled with the area of the face of the element  ---*/
      geometry->vertex[val_marker][oldVertex]->GetNormal(Normal);
      for (iDim = 0; iDim < nDim; iDim++) Normal[iDim] = -Normal[iDim];
      conv_numerics->SetNormal(Normal);

      /*--- find the node related to the vertex ---*/
      iPoint = geometry->turbovertex[val_marker][iSpan][iVertex]->GetNode();
      if (geometry->nodes->GetDomain(iPoint)){

        /*--- Normalize Normal vector for this vertex (already for outward convention) ---*/
        geometry->turbovertex[val_marker][iSpan][iVertex]->GetNormal(UnitNormal);
        geometry->turbovertex[val_marker][iSpan][iVertex]->GetTurboNormal(turboNormal);

        /*--- Retrieve solution at this boundary node ---*/
        V_domain = nodes->GetPrimitive(iPoint);

        /* --- Compute the internal state u_i --- */
        Velocity2_i = 0;
        for (iDim=0; iDim < nDim; iDim++)
        {
          Velocity_i[iDim] = nodes->GetVelocity(iPoint,iDim);
          Velocity2_i += Velocity_i[iDim]*Velocity_i[iDim];
        }

        Density_i = nodes->GetDensity(iPoint);

        Energy_i = nodes->GetEnergy(iPoint);
        StaticEnergy_i = Energy_i - 0.5*Velocity2_i;

        GetFluidModel()->SetTDState_rhoe(Density_i, StaticEnergy_i);

        Pressure_i = GetFluidModel()->GetPressure();
        Enthalpy_i = Energy_i + Pressure_i/Density_i;

        SoundSpeed_i = GetFluidModel()->GetSoundSpeed();

        Kappa_i = GetFluidModel()->GetdPde_rho() / Density_i;
        Chi_i = GetFluidModel()->GetdPdrho_e() - Kappa_i * StaticEnergy_i;

        ProjVelocity_i = 0.0;
        for (iDim = 0; iDim < nDim; iDim++)
          ProjVelocity_i += Velocity_i[iDim]*UnitNormal[iDim];

        /*--- Build the external state u_e from boundary data and internal node ---*/

        switch(config->GetKind_Data_Riemann(Marker_Tag))
        {
          //TODO(turbo), generilize for 3D case
          //TODO(turbo), generilize for Inlet and Outlet in for backflow treatment
          //TODO(turbo), implement not uniform inlet and radial equilibrium for the outlet
          case TOTAL_CONDITIONS_PT:

            /*--- Retrieve the specified total conditions for this boundary. ---*/
            if (gravity) P_Total = config->GetRiemann_Var1(Marker_Tag) - geometry->nodes->GetCoord(iPoint, nDim-1)*STANDARD_GRAVITY;/// check in which case is true (only freesurface?)
            else P_Total  = config->GetRiemann_Var1(Marker_Tag);
            T_Total  = config->GetRiemann_Var2(Marker_Tag);
            Flow_Dir = config->GetRiemann_FlowDir(Marker_Tag);

            /*--- Non-dim. the inputs if necessary. ---*/
            P_Total /= config->GetPressure_Ref();
            T_Total /= config->GetTemperature_Ref();

            /* --- Computes the total state --- */
            GetFluidModel()->SetTDState_PT(P_Total, T_Total);
            Enthalpy_e = GetFluidModel()->GetStaticEnergy()+ GetFluidModel()->GetPressure()/GetFluidModel()->GetDensity();
            Entropy_e = GetFluidModel()->GetEntropy();

            /* --- Compute the boundary state u_e --- */
            Velocity2_e = Velocity2_i;
            for (iDim = 0; iDim < nDim; iDim++)
              turboVelocity[iDim] = sqrt(Velocity2_e)*Flow_Dir[iDim];
            ComputeBackVelocity(turboVelocity,turboNormal, Velocity_e, config->GetMarker_All_TurbomachineryFlag(val_marker),config->GetKind_TurboMachinery(iZone));
            StaticEnthalpy_e = Enthalpy_e - 0.5 * Velocity2_e;
            GetFluidModel()->SetTDState_hs(StaticEnthalpy_e, Entropy_e);
            Density_e = GetFluidModel()->GetDensity();
            StaticEnergy_e = GetFluidModel()->GetStaticEnergy();
            Energy_e = StaticEnergy_e + 0.5 * Velocity2_e;
            if (tkeNeeded) Energy_e += GetTke_Inf();
            break;

          case MIXING_IN:

            /* --- compute total averaged quantities ---*/
            GetFluidModel()->SetTDState_Prho(ExtAveragePressure[val_marker][iSpan], ExtAverageDensity[val_marker][iSpan]);
            AverageEnthalpy = GetFluidModel()->GetStaticEnergy() + ExtAveragePressure[val_marker][iSpan]/ExtAverageDensity[val_marker][iSpan];
            AverageEntropy  = GetFluidModel()->GetEntropy();

            FlowDirMixMag = 0;
            for (iDim = 0; iDim < nDim; iDim++)
              FlowDirMixMag += ExtAverageTurboVelocity[val_marker][iSpan][iDim]*ExtAverageTurboVelocity[val_marker][iSpan][iDim];
            for (iDim = 0; iDim < nDim; iDim++){
              FlowDirMix[iDim] = ExtAverageTurboVelocity[val_marker][iSpan][iDim]/sqrt(FlowDirMixMag);
            }


            /* --- Computes the total state --- */
            Enthalpy_e = AverageEnthalpy;
            Entropy_e = AverageEntropy;

            /* --- Compute the boundary state u_e --- */
            Velocity2_e = Velocity2_i;
            for (iDim = 0; iDim < nDim; iDim++){
              turboVelocity[iDim] = sqrt(Velocity2_e)*FlowDirMix[iDim];

            }
            ComputeBackVelocity(turboVelocity,turboNormal, Velocity_e, config->GetMarker_All_TurbomachineryFlag(val_marker),config->GetKind_TurboMachinery(iZone));

            StaticEnthalpy_e = Enthalpy_e - 0.5 * Velocity2_e;
            GetFluidModel()->SetTDState_hs(StaticEnthalpy_e, Entropy_e);
            Density_e = GetFluidModel()->GetDensity();
            StaticEnergy_e = GetFluidModel()->GetStaticEnergy();
            Energy_e = StaticEnergy_e + 0.5 * Velocity2_e;
            // if (tkeNeeded) Energy_e += GetTke_Inf();
            break;


          case MIXING_OUT:

            /*--- Retrieve the static pressure for this boundary. ---*/
            Pressure_e = ExtAveragePressure[val_marker][iSpan];
            Density_e = Density_i;

            /* --- Compute the boundary state u_e --- */
            GetFluidModel()->SetTDState_Prho(Pressure_e, Density_e);
            Velocity2_e = 0.0;
            for (iDim = 0; iDim < nDim; iDim++) {
              Velocity_e[iDim] = Velocity_i[iDim];
              Velocity2_e += Velocity_e[iDim]*Velocity_e[iDim];
            }
            Energy_e = GetFluidModel()->GetStaticEnergy() + 0.5*Velocity2_e;
            break;

          case STATIC_PRESSURE:

            /*--- Retrieve the static pressure for this boundary. ---*/
            Pressure_e = config->GetRiemann_Var1(Marker_Tag);
            Pressure_e /= config->GetPressure_Ref();
            Density_e = Density_i;

            /* --- Compute the boundary state u_e --- */
            GetFluidModel()->SetTDState_Prho(Pressure_e, Density_e);
            Velocity2_e = 0.0;
            for (iDim = 0; iDim < nDim; iDim++) {
              Velocity_e[iDim] = Velocity_i[iDim];
              Velocity2_e += Velocity_e[iDim]*Velocity_e[iDim];
            }
            Energy_e = GetFluidModel()->GetStaticEnergy() + 0.5*Velocity2_e;
            break;


          case RADIAL_EQUILIBRIUM:

            /*--- Retrieve the static pressure for this boundary. ---*/
            Pressure_e = RadialEquilibriumPressure[val_marker][iSpan];
            Density_e = Density_i;

            /* --- Compute the boundary state u_e --- */
            GetFluidModel()->SetTDState_Prho(Pressure_e, Density_e);
            Velocity2_e = 0.0;
            for (iDim = 0; iDim < nDim; iDim++) {
              Velocity_e[iDim] = Velocity_i[iDim];
              Velocity2_e += Velocity_e[iDim]*Velocity_e[iDim];
            }
            Energy_e = GetFluidModel()->GetStaticEnergy() + 0.5*Velocity2_e;
            break;

          default:
            SU2_MPI::Error("Invalid Riemann input!", CURRENT_FUNCTION);
            break;
        }

        /*--- Compute P (matrix of right eigenvectors) ---*/
        conv_numerics->GetPMatrix(&Density_i, Velocity_i, &SoundSpeed_i, &Enthalpy_i, &Chi_i, &Kappa_i, UnitNormal, P_Tensor);

        /*--- Compute inverse P (matrix of left eigenvectors)---*/
        conv_numerics->GetPMatrix_inv(invP_Tensor, &Density_i, Velocity_i, &SoundSpeed_i, &Chi_i, &Kappa_i, UnitNormal);

        /*--- eigenvalues contribution due to grid motion ---*/
        if (dynamic_grid){
          gridVel = geometry->nodes->GetGridVel(iPoint);

          su2double ProjGridVel = 0.0;
          for (iDim = 0; iDim < nDim; iDim++)
            ProjGridVel   += gridVel[iDim]*UnitNormal[iDim];
          ProjVelocity_i -= ProjGridVel;
        }

        /*--- Flow eigenvalues ---*/
        for (iDim = 0; iDim < nDim; iDim++)
          Lambda_i[iDim] = ProjVelocity_i;
        Lambda_i[nVar-2] = ProjVelocity_i + SoundSpeed_i;
        Lambda_i[nVar-1] = ProjVelocity_i - SoundSpeed_i;

        /* --- Compute the boundary state u_e --- */
        u_e[0] = Density_e;
        for (iDim = 0; iDim < nDim; iDim++)
          u_e[iDim+1] = Velocity_e[iDim]*Density_e;
        u_e[nVar-1] = Energy_e*Density_e;

        /* --- Compute the boundary state u_i --- */
        u_i[0] = Density_i;
        for (iDim = 0; iDim < nDim; iDim++)
          u_i[iDim+1] = Velocity_i[iDim]*Density_i;
        u_i[nVar-1] = Energy_i*Density_i;

        /*--- Compute the characteristic jumps ---*/
        for (iVar = 0; iVar < nVar; iVar++)
        {
          dw[iVar] = 0;
          for (jVar = 0; jVar < nVar; jVar++)
            dw[iVar] += invP_Tensor[iVar][jVar] * (u_e[jVar] - u_i[jVar]);

        }

        /*--- Compute the boundary state u_b using characteristics ---*/
        for (iVar = 0; iVar < nVar; iVar++)
        {
          u_b[iVar] = u_i[iVar];

          for (jVar = 0; jVar < nVar; jVar++)
          {
            if (Lambda_i[jVar] < 0)
            {
              u_b[iVar] += P_Tensor[iVar][jVar]*dw[jVar];

            }
          }
        }


        /*--- Compute the thermodynamic state in u_b ---*/
        Density_b = u_b[0];
        Velocity2_b = 0;
        for (iDim = 0; iDim < nDim; iDim++)
        {
          Velocity_b[iDim] = u_b[iDim+1]/Density_b;
          Velocity2_b += Velocity_b[iDim]*Velocity_b[iDim];
        }
        Energy_b = u_b[nVar-1]/Density_b;
        StaticEnergy_b = Energy_b - 0.5*Velocity2_b;
        GetFluidModel()->SetTDState_rhoe(Density_b, StaticEnergy_b);
        Pressure_b = GetFluidModel()->GetPressure();
        Temperature_b = GetFluidModel()->GetTemperature();
        Enthalpy_b = Energy_b + Pressure_b/Density_b;
        Kappa_b = GetFluidModel()->GetdPde_rho() / Density_b;
        Chi_b = GetFluidModel()->GetdPdrho_e() - Kappa_b * StaticEnergy_b;

        /*--- Compute the residuals ---*/
        conv_numerics->GetInviscidProjFlux(&Density_b, Velocity_b, &Pressure_b, &Enthalpy_b, Normal, Residual);

        /*--- Residual contribution due to grid motion ---*/
        if (dynamic_grid) {
          gridVel = geometry->nodes->GetGridVel(iPoint);
          su2double projVelocity = 0.0;

          for (iDim = 0; iDim < nDim; iDim++)
            projVelocity +=  gridVel[iDim]*Normal[iDim];
          for (iVar = 0; iVar < nVar; iVar++)
            Residual[iVar] -= projVelocity *(u_b[iVar]);
        }

        if (implicit) {

          Jacobian_b = new su2double*[nVar];
          DubDu = new su2double*[nVar];
          for (iVar = 0; iVar < nVar; iVar++)
          {
            Jacobian_b[iVar] = new su2double[nVar];
            DubDu[iVar] = new su2double[nVar];
          }

          /*--- Initialize DubDu to unit matrix---*/

          for (iVar = 0; iVar < nVar; iVar++)
          {
            for (jVar = 0; jVar < nVar; jVar++)
              DubDu[iVar][jVar]= 0;

            DubDu[iVar][iVar]= 1;
          }

          /*--- Compute DubDu -= RNL---*/
          for (iVar=0; iVar<nVar; iVar++)
          {
            for (jVar=0; jVar<nVar; jVar++)
            {
              for (kVar=0; kVar<nVar; kVar++)
              {
                if (Lambda_i[kVar]<0)
                  DubDu[iVar][jVar] -= P_Tensor[iVar][kVar] * invP_Tensor[kVar][jVar];
              }
            }
          }

          /*--- Compute flux Jacobian in state b ---*/
          conv_numerics->GetInviscidProjJac(Velocity_b, &Enthalpy_b, &Chi_b, &Kappa_b, Normal, 1.0, Jacobian_b);

          /*--- Jacobian contribution due to grid motion ---*/
          if (dynamic_grid)
          {
            gridVel = geometry->nodes->GetGridVel(iPoint);
            su2double projVelocity = 0.0;
            for (iDim = 0; iDim < nDim; iDim++)
              projVelocity +=  gridVel[iDim]*Normal[iDim];
            for (iVar = 0; iVar < nVar; iVar++){
              Residual[iVar] -= projVelocity *(u_b[iVar]);
              Jacobian_b[iVar][iVar] -= projVelocity;
            }

          }

          /*--- initiate Jacobian_i to zero matrix ---*/
          for (iVar=0; iVar<nVar; iVar++)
            for (jVar=0; jVar<nVar; jVar++)
              Jacobian_i[iVar][jVar] = 0.0;

          /*--- Compute numerical flux Jacobian at node i ---*/
          for (iVar=0; iVar<nVar; iVar++) {
            for (jVar=0; jVar<nVar; jVar++) {
              for (kVar=0; kVar<nVar; kVar++) {
                Jacobian_i[iVar][jVar] += Jacobian_b[iVar][kVar] * DubDu[kVar][jVar];
              }
            }
          }

          for (iVar = 0; iVar < nVar; iVar++) {
            delete [] Jacobian_b[iVar];
            delete [] DubDu[iVar];
          }
          delete [] Jacobian_b;
          delete [] DubDu;
        }

        /*--- Update residual value ---*/
        LinSysRes.AddBlock(iPoint, Residual);

        /*--- Jacobian contribution for implicit integration ---*/
        if (implicit)
          Jacobian.AddBlock2Diag(iPoint, Jacobian_i);

        /*--- Viscous contribution ---*/

        if (viscous) {

          /*--- Primitive variables, using the derived quantities ---*/

          V_boundary[0] = Temperature_b;
          for (iDim = 0; iDim < nDim; iDim++)
            V_boundary[iDim+1] = Velocity_b[iDim];
          V_boundary[nDim+1] = Pressure_b;
          V_boundary[nDim+2] = Density_b;
          V_boundary[nDim+3] = Enthalpy_b;

          /*--- Set laminar and eddy viscosity at the infinity ---*/

          V_boundary[nDim+5] = GetFluidModel()->GetLaminarViscosity();
          V_boundary[nDim+6] = nodes->GetEddyViscosity(iPoint);
          V_boundary[nDim+7] = GetFluidModel()->GetThermalConductivity();
          V_boundary[nDim+8] = GetFluidModel()->GetCp();

          /*--- Set the normal vector and the coordinates ---*/

          visc_numerics->SetNormal(Normal);
          su2double Coord_Reflected[MAXNDIM];
          GeometryToolbox::PointPointReflect(nDim, geometry->nodes->GetCoord(Point_Normal),
                                                   geometry->nodes->GetCoord(iPoint), Coord_Reflected);
          visc_numerics->SetCoord(geometry->nodes->GetCoord(iPoint), Coord_Reflected);

          /*--- Primitive variables, and gradient ---*/

          visc_numerics->SetPrimitive(V_domain, V_boundary);
          visc_numerics->SetPrimVarGradient(nodes->GetGradient_Primitive(iPoint), nodes->GetGradient_Primitive(iPoint));

          /*--- Secondary variables ---*/

          S_domain = nodes->GetSecondary(iPoint);

          /*--- Compute secondary thermodynamic properties (partial derivatives...) ---*/

          S_boundary[0]= GetFluidModel()->GetdPdrho_e();
          S_boundary[1]= GetFluidModel()->GetdPde_rho();

          S_boundary[2]= GetFluidModel()->GetdTdrho_e();
          S_boundary[3]= GetFluidModel()->GetdTde_rho();

          /*--- Compute secondary thermo-physical properties (partial derivatives...) ---*/

          S_boundary[4]= GetFluidModel()->Getdmudrho_T();
          S_boundary[5]= GetFluidModel()->GetdmudT_rho();

          S_boundary[6]= GetFluidModel()->Getdktdrho_T();
          S_boundary[7]= GetFluidModel()->GetdktdT_rho();

          visc_numerics->SetSecondary(S_domain, S_boundary);

          /*--- Turbulent kinetic energy ---*/

          if ((config->GetKind_Turb_Model() == SST) || (config->GetKind_Turb_Model() == SST_SUST))
            visc_numerics->SetTurbKineticEnergy(solver_container[TURB_SOL]->GetNodes()->GetSolution(iPoint,0),
                                                solver_container[TURB_SOL]->GetNodes()->GetSolution(iPoint,0));

          /*--- Compute and update residual ---*/

          auto residual = visc_numerics->ComputeResidual(config);
          LinSysRes.SubtractBlock(iPoint, residual);

          /*--- Jacobian contribution for implicit integration ---*/

          if (implicit)
            Jacobian.SubtractBlock2Diag(iPoint, residual.jacobian_i);

        }
      }
    }
    END_SU2_OMP_FOR
  }

  /*--- Free locally allocated memory ---*/
  delete [] Normal;
  delete [] UnitNormal;
  delete [] turboNormal;
  delete [] turboVelocity;
  delete [] Velocity_e;
  delete [] Velocity_b;
  delete [] Velocity_i;
  delete [] FlowDirMix;

  delete [] S_boundary;
  delete [] Lambda_i;
  delete [] u_i;
  delete [] u_e;
  delete [] u_b;
  delete [] dw;

  delete [] Residual;

  for (iVar = 0; iVar < nVar; iVar++)
  {
    delete [] P_Tensor[iVar];
    delete [] invP_Tensor[iVar];
    delete [] Jacobian_i[iVar];
  }
  delete [] P_Tensor;
  delete [] invP_Tensor;
  delete [] Jacobian_i;

}

void CEulerSolver::PreprocessBC_Giles(CGeometry *geometry, CConfig *config, CNumerics *conv_numerics, unsigned short marker_flag) {
  /* Implementation of Fuorier Transformations for non-regfelcting BC will come soon */
  su2double cj_inf,cj_out1, cj_out2, Density_i, Pressure_i, *turboNormal, *turboVelocity, *Velocity_i, AverageSoundSpeed;
  su2double *deltaprim, *cj, TwoPiThetaFreq_Pitch, pitch, theta, deltaTheta;
  unsigned short iMarker, iSpan, iMarkerTP, iDim;
  unsigned long  iPoint, kend_max, k, iVertex;
  long freq;
  unsigned short  iZone     = config->GetiZone();
  unsigned short nSpanWiseSections = geometry->GetnSpanWiseSections(marker_flag);
  turboNormal   = new su2double[nDim];
  turboVelocity = new su2double[nDim];
  Velocity_i    = new su2double[nDim];
  deltaprim     = new su2double[nVar];
  cj            = new su2double[nVar];
  complex<su2double> I, cktemp_inf,cktemp_out1, cktemp_out2, expArg;
  I = complex<su2double>(0.0,1.0);

#ifdef HAVE_MPI
  su2double MyIm_inf, MyRe_inf, Im_inf, Re_inf, MyIm_out1, MyRe_out1, Im_out1, Re_out1, MyIm_out2, MyRe_out2, Im_out2, Re_out2;
#endif

  kend_max = geometry->GetnFreqSpanMax(marker_flag);
  for (iSpan= 0; iSpan < nSpanWiseSections ; iSpan++){
    for(k=0; k < 2*kend_max+1; k++){
      freq = k - kend_max;
      cktemp_inf = complex<su2double>(0.0,0.0);
      cktemp_out1 = complex<su2double>(0.0,0.0);
      cktemp_out2 = complex<su2double>(0.0,0.0);
      for (iMarker = 0; iMarker < config->GetnMarker_All(); iMarker++){
        for (iMarkerTP=1; iMarkerTP < config->GetnMarker_Turbomachinery()+1; iMarkerTP++){
          if (config->GetMarker_All_Turbomachinery(iMarker) == iMarkerTP){
            if (config->GetMarker_All_TurbomachineryFlag(iMarker) == marker_flag){
              for (iVertex = 0; iVertex < geometry->GetnVertexSpan(iMarker,iSpan); iVertex++) {

                /*--- find the node related to the vertex ---*/
                iPoint = geometry->turbovertex[iMarker][iSpan][iVertex]->GetNode();

                geometry->turbovertex[iMarker][iSpan][iVertex]->GetTurboNormal(turboNormal);
                /*--- Compute the internal state _i ---*/

                Pressure_i = nodes->GetPressure(iPoint);
                Density_i = nodes->GetDensity(iPoint);
                for (iDim = 0; iDim < nDim; iDim++)
                {
                  Velocity_i[iDim] = nodes->GetVelocity(iPoint,iDim);
                }
                ComputeTurboVelocity(Velocity_i, turboNormal, turboVelocity, marker_flag, config->GetKind_TurboMachinery(iZone));

                if(nDim ==2){
                  deltaprim[0] = Density_i - AverageDensity[iMarker][iSpan];
                  deltaprim[1] = turboVelocity[0] - AverageTurboVelocity[iMarker][iSpan][0];
                  deltaprim[2] = turboVelocity[1] - AverageTurboVelocity[iMarker][iSpan][1];
                  deltaprim[3] = Pressure_i - AveragePressure[iMarker][iSpan];
                }
                else{
                  //Here 3d
                  deltaprim[0] = Density_i - AverageDensity[iMarker][iSpan];
                  deltaprim[1] = turboVelocity[0] - AverageTurboVelocity[iMarker][iSpan][0];
                  deltaprim[2] = turboVelocity[1] - AverageTurboVelocity[iMarker][iSpan][1];
                  deltaprim[3] = turboVelocity[2] - AverageTurboVelocity[iMarker][iSpan][2]; //New char
                  deltaprim[4] = Pressure_i - AveragePressure[iMarker][iSpan];
                }

                GetFluidModel()->SetTDState_Prho(AveragePressure[iMarker][iSpan], AverageDensity[iMarker][iSpan]);
                AverageSoundSpeed = GetFluidModel()->GetSoundSpeed();
                conv_numerics->GetCharJump(AverageSoundSpeed, AverageDensity[iMarker][iSpan], deltaprim, cj);

                /*-----this is only valid 2D ----*/
                if(nDim ==2){
                  cj_out1 = cj[1];
                  cj_out2 = cj[2];
                  cj_inf  = cj[3];
                }
                else{
                  //Here 3D
                  cj_out1 = cj[1];
                  cj_out2 = cj[3];
                  cj_inf  = cj[4];
                }
                pitch      = geometry->GetMaxAngularCoord(iMarker, iSpan) - geometry->GetMinAngularCoord(iMarker,iSpan);
                theta      = geometry->turbovertex[iMarker][iSpan][iVertex]->GetRelAngularCoord();
                deltaTheta = geometry->turbovertex[iMarker][iSpan][iVertex]->GetDeltaAngularCoord();
                TwoPiThetaFreq_Pitch = 2*PI_NUMBER*freq*theta/pitch;

                expArg = complex<su2double>(cos(TwoPiThetaFreq_Pitch)) - I*complex<su2double>(sin(TwoPiThetaFreq_Pitch));
                if (freq != 0){
                  cktemp_out1 +=  cj_out1*expArg*deltaTheta/pitch;
                  cktemp_out2 +=  cj_out2*expArg*deltaTheta/pitch;
                  cktemp_inf  +=  cj_inf*expArg*deltaTheta/pitch;
                }
                else{
                  cktemp_inf += complex<su2double>(0.0,0.0);
                  cktemp_out1 += complex<su2double>(0.0,0.0);
                  cktemp_out2 += complex<su2double>(0.0,0.0);
                }
              }

            }
          }
        }
      }

#ifdef HAVE_MPI
      MyRe_inf = cktemp_inf.real(); Re_inf = 0.0;
      MyIm_inf = cktemp_inf.imag(); Im_inf = 0.0;
      cktemp_inf = complex<su2double>(0.0,0.0);

      MyRe_out1 = cktemp_out1.real(); Re_out1 = 0.0;
      MyIm_out1 = cktemp_out1.imag(); Im_out1 = 0.0;
      cktemp_out1 = complex<su2double>(0.0,0.0);

      MyRe_out2 = cktemp_out2.real(); Re_out2 = 0.0;
      MyIm_out2 = cktemp_out2.imag(); Im_out2 = 0.0;
      cktemp_out2 = complex<su2double>(0.0,0.0);


      SU2_MPI::Allreduce(&MyRe_inf, &Re_inf, 1, MPI_DOUBLE, MPI_SUM, SU2_MPI::GetComm());
      SU2_MPI::Allreduce(&MyIm_inf, &Im_inf, 1, MPI_DOUBLE, MPI_SUM, SU2_MPI::GetComm());
      SU2_MPI::Allreduce(&MyRe_out1, &Re_out1, 1, MPI_DOUBLE, MPI_SUM, SU2_MPI::GetComm());
      SU2_MPI::Allreduce(&MyIm_out1, &Im_out1, 1, MPI_DOUBLE, MPI_SUM, SU2_MPI::GetComm());
      SU2_MPI::Allreduce(&MyRe_out2, &Re_out2, 1, MPI_DOUBLE, MPI_SUM, SU2_MPI::GetComm());
      SU2_MPI::Allreduce(&MyIm_out2, &Im_out2, 1, MPI_DOUBLE, MPI_SUM, SU2_MPI::GetComm());

      cktemp_inf = complex<su2double>(Re_inf,Im_inf);
      cktemp_out1 = complex<su2double>(Re_out1,Im_out1);
      cktemp_out2 = complex<su2double>(Re_out2,Im_out2);

#endif

      for (iMarker = 0; iMarker < config->GetnMarker_All(); iMarker++){
        for (iMarkerTP=1; iMarkerTP < config->GetnMarker_Turbomachinery()+1; iMarkerTP++){
          if (config->GetMarker_All_Turbomachinery(iMarker) == iMarkerTP){
            if (config->GetMarker_All_TurbomachineryFlag(iMarker) == marker_flag){
              /*-----this is only valid 2D ----*/
              if (marker_flag == INFLOW){
                CkInflow[iMarker][iSpan][k]= cktemp_inf;
              }else{
                CkOutflow1[iMarker][iSpan][k]=cktemp_out1;
                CkOutflow2[iMarker][iSpan][k]=cktemp_out2;
              }
            }
          }
        }
      }
    }
  }

  delete [] turboVelocity;
  delete [] turboNormal;
  delete [] Velocity_i;
  delete [] deltaprim;
  delete [] cj;

}

void CEulerSolver::BC_Giles(CGeometry *geometry, CSolver **solver_container, CNumerics *conv_numerics,
                            CNumerics *visc_numerics, CConfig *config, unsigned short val_marker) {

  unsigned short iDim, iVar, jVar, iSpan;
  unsigned long  iPoint, Point_Normal, oldVertex, k, kend, kend_max, iVertex;
  su2double  *UnitNormal, *turboVelocity, *turboNormal;

  su2double *Velocity_b, Velocity2_b, Enthalpy_b, Energy_b, Density_b, Pressure_b, Temperature_b;
  su2double *Velocity_i, Velocity2_i, Energy_i, StaticEnergy_i, Density_i, Pressure_i;
  su2double Pressure_e;
  su2double *V_boundary, *V_domain, *S_boundary, *S_domain;
  unsigned short  iZone     = config->GetiZone();
  bool implicit             = (config->GetKind_TimeIntScheme() == EULER_IMPLICIT);
  string Marker_Tag         = config->GetMarker_All_TagBound(val_marker);
  bool viscous              = config->GetViscous();
  unsigned short nSpanWiseSections = geometry->GetnSpanWiseSections(config->GetMarker_All_TurbomachineryFlag(val_marker));
  su2double relfacAvgCfg       = config->GetGiles_RelaxFactorAverage(Marker_Tag);
  su2double relfacFouCfg       = config->GetGiles_RelaxFactorFourier(Marker_Tag);
  su2double *Normal;
  su2double TwoPiThetaFreq_Pitch, pitch,theta;
  const su2double *SpanWiseValues = nullptr, *FlowDir;
  su2double spanPercent, extrarelfacAvg = 0.0, deltaSpan = 0.0, relfacAvg, relfacFou, coeffrelfacAvg = 0.0;
  unsigned short Turbo_Flag;

  Normal                = new su2double[nDim];
  turboNormal           = new su2double[nDim];
  UnitNormal            = new su2double[nDim];
  turboVelocity         = new su2double[nDim];
  Velocity_i            = new su2double[nDim];
  Velocity_b            = new su2double[nDim];


  su2double AverageSoundSpeed, *AverageTurboMach, AverageEntropy, AverageEnthalpy;
  AverageTurboMach = new su2double[nDim];
  S_boundary       = new su2double[8];

  su2double  AvgMach , *cj, GilesBeta, *delta_c, **R_Matrix, *deltaprim, **R_c_inv,**R_c, alphaIn_BC, gammaIn_BC = 0,
      P_Total, T_Total, Enthalpy_BC, Entropy_BC, *R, *c_avg,*dcjs, Beta_inf2, c2js_Re, c3js_Re, cOutjs_Re, avgVel2 =0.0;

  long freq;

  delta_c       = new su2double[nVar];
  deltaprim     = new su2double[nVar];
  cj            = new su2double[nVar];
  R_Matrix      = new su2double*[nVar];
  R_c           = new su2double*[nVar-1];
  R_c_inv       = new su2double*[nVar-1];
  R             = new su2double[nVar-1];
  c_avg         = new su2double[nVar];
  dcjs          = new su2double[nVar];

  for (iVar = 0; iVar < nVar; iVar++)
  {
    R_Matrix[iVar] = new su2double[nVar];
    c_avg[iVar]    =  0.0;
    dcjs[iVar]     =  0.0;
  }
  for (iVar = 0; iVar < nVar-1; iVar++)
  {
    R_c[iVar] = new su2double[nVar-1];
    R_c_inv[iVar] = new su2double[nVar-1];
  }


  complex<su2double> I, c2ks, c2js, c3ks, c3js, cOutks, cOutjs, Beta_inf;
  I = complex<su2double>(0.0,1.0);

  /*--- Compute coeff for under relaxation of Avg and Fourier Coefficient for hub and shroud---*/
  if (nDim == 3){
    extrarelfacAvg  = config->GetExtraRelFacGiles(0);
    spanPercent     = config->GetExtraRelFacGiles(1);
    Turbo_Flag      = config->GetMarker_All_TurbomachineryFlag(val_marker);
    SpanWiseValues  = geometry->GetSpanWiseValue(Turbo_Flag);
    deltaSpan       = SpanWiseValues[nSpanWiseSections-1]*spanPercent;
    coeffrelfacAvg  = (relfacAvgCfg - extrarelfacAvg)/deltaSpan;
  }

  for (iSpan= 0; iSpan < nSpanWiseSections ; iSpan++){
    /*--- Compute under relaxation for the Hub and Shroud Avg and Fourier Coefficient---*/
    if(nDim == 3){
      if(SpanWiseValues[iSpan] <= SpanWiseValues[0] + deltaSpan){
        relfacAvg = extrarelfacAvg + coeffrelfacAvg*(SpanWiseValues[iSpan] - SpanWiseValues[0]);
        relfacFou = 0.0;
      }
      else if(SpanWiseValues[iSpan] >= SpanWiseValues[nSpanWiseSections -1] - deltaSpan){
        relfacAvg = extrarelfacAvg - coeffrelfacAvg*(SpanWiseValues[iSpan] - SpanWiseValues[nSpanWiseSections -1]);
        relfacFou = 0.0;
      }
      else{
        relfacAvg = relfacAvgCfg;
        relfacFou = relfacFouCfg;
      }
    }
    else{
      {
        relfacAvg = relfacAvgCfg;
        relfacFou = relfacFouCfg;
      }
    }

    GetFluidModel()->SetTDState_Prho(AveragePressure[val_marker][iSpan], AverageDensity[val_marker][iSpan]);
    AverageSoundSpeed = GetFluidModel()->GetSoundSpeed();
    AverageTurboMach[0] = AverageTurboVelocity[val_marker][iSpan][0]/AverageSoundSpeed;
    AverageTurboMach[1] = AverageTurboVelocity[val_marker][iSpan][1]/AverageSoundSpeed;

    if(dynamic_grid){
      AverageTurboMach[1] -= geometry->GetAverageTangGridVel(val_marker,iSpan)/AverageSoundSpeed;
    }

    AvgMach = AverageTurboMach[0]*AverageTurboMach[0] + AverageTurboMach[1]*AverageTurboMach[1];

    kend     = geometry->GetnFreqSpan(val_marker, iSpan);
    kend_max = geometry->GetnFreqSpanMax(config->GetMarker_All_TurbomachineryFlag(val_marker));
    conv_numerics->GetRMatrix(AverageSoundSpeed, AverageDensity[val_marker][iSpan], R_Matrix);

    switch(config->GetKind_Data_Giles(Marker_Tag)){

    case TOTAL_CONDITIONS_PT:

      /*--- Retrieve the specified total conditions for this inlet. ---*/
      P_Total  = config->GetGiles_Var1(Marker_Tag);
      T_Total  = config->GetGiles_Var2(Marker_Tag);
      FlowDir = config->GetGiles_FlowDir(Marker_Tag);
      alphaIn_BC = atan(FlowDir[1]/FlowDir[0]);

      gammaIn_BC = 0;
      if (nDim == 3){
        gammaIn_BC = FlowDir[2]; //atan(FlowDir[2]/FlowDir[0]);
      }

      /*--- Non-dim. the inputs---*/
      P_Total /= config->GetPressure_Ref();
      T_Total /= config->GetTemperature_Ref();

      /* --- Computes the total state --- */
      GetFluidModel()->SetTDState_PT(P_Total, T_Total);
      Enthalpy_BC = GetFluidModel()->GetStaticEnergy()+ GetFluidModel()->GetPressure()/GetFluidModel()->GetDensity();
      Entropy_BC = GetFluidModel()->GetEntropy();


      /* --- Computes the inverse matrix R_c --- */
      conv_numerics->ComputeResJacobianGiles(GetFluidModel(), AveragePressure[val_marker][iSpan], AverageDensity[val_marker][iSpan],
                                             AverageTurboVelocity[val_marker][iSpan], alphaIn_BC, gammaIn_BC, R_c, R_c_inv);

      GetFluidModel()->SetTDState_Prho(AveragePressure[val_marker][iSpan], AverageDensity[val_marker][iSpan]);
      AverageEnthalpy = GetFluidModel()->GetStaticEnergy() + AveragePressure[val_marker][iSpan]/AverageDensity[val_marker][iSpan];
      AverageEntropy  = GetFluidModel()->GetEntropy();

      avgVel2 = 0.0;
      for (iDim = 0; iDim < nDim; iDim++) avgVel2 += AverageVelocity[val_marker][iSpan][iDim]*AverageVelocity[val_marker][iSpan][iDim];
      if (nDim == 2){
        R[0] = -(AverageEntropy - Entropy_BC);
        R[1] = -(AverageTurboVelocity[val_marker][iSpan][1] - tan(alphaIn_BC)*AverageTurboVelocity[val_marker][iSpan][0]);
        R[2] = -(AverageEnthalpy + 0.5*avgVel2 - Enthalpy_BC);
      }

      else{
        R[0] = -(AverageEntropy - Entropy_BC);
        R[1] = -(AverageTurboVelocity[val_marker][iSpan][1] - tan(alphaIn_BC)*AverageTurboVelocity[val_marker][iSpan][0]);
        R[2] = -(AverageTurboVelocity[val_marker][iSpan][2] - tan(gammaIn_BC)*AverageTurboVelocity[val_marker][iSpan][0]);
        R[3] = -(AverageEnthalpy + 0.5*avgVel2 - Enthalpy_BC);

      }
      /* --- Compute the avg component  c_avg = R_c^-1 * R --- */
      for (iVar = 0; iVar < nVar-1; iVar++){
        c_avg[iVar] = 0.0;
        for (jVar = 0; jVar < nVar-1; jVar++){
          c_avg[iVar] += R_c_inv[iVar][jVar]*R[jVar];
        }
      }
      break;

    case TOTAL_CONDITIONS_PT_1D:

      /*--- Retrieve the specified total conditions for this inlet. ---*/
      P_Total  = config->GetGiles_Var1(Marker_Tag);
      T_Total  = config->GetGiles_Var2(Marker_Tag);
      FlowDir = config->GetGiles_FlowDir(Marker_Tag);
      alphaIn_BC = atan(FlowDir[1]/FlowDir[0]);

      gammaIn_BC = 0;
      if (nDim == 3){
        // Review definition of angle
        gammaIn_BC = FlowDir[2]; //atan(FlowDir[2]/FlowDir[0]);
      }

      /*--- Non-dim. the inputs---*/
      P_Total /= config->GetPressure_Ref();
      T_Total /= config->GetTemperature_Ref();

      /* --- Computes the total state --- */
      GetFluidModel()->SetTDState_PT(P_Total, T_Total);
      Enthalpy_BC = GetFluidModel()->GetStaticEnergy()+ GetFluidModel()->GetPressure()/GetFluidModel()->GetDensity();
      Entropy_BC = GetFluidModel()->GetEntropy();


      /* --- Computes the inverse matrix R_c --- */
      conv_numerics->ComputeResJacobianGiles(GetFluidModel(), AveragePressure[val_marker][iSpan], AverageDensity[val_marker][iSpan],
                                             AverageTurboVelocity[val_marker][iSpan], alphaIn_BC, gammaIn_BC, R_c, R_c_inv);

      GetFluidModel()->SetTDState_Prho(AveragePressure[val_marker][nSpanWiseSections], AverageDensity[val_marker][nSpanWiseSections]);
      AverageEnthalpy = GetFluidModel()->GetStaticEnergy() + AveragePressure[val_marker][nSpanWiseSections]/AverageDensity[val_marker][nSpanWiseSections];
      AverageEntropy  = GetFluidModel()->GetEntropy();


      avgVel2 = 0.0;
      for (iDim = 0; iDim < nDim; iDim++) avgVel2 += AverageVelocity[val_marker][iSpan][iDim]*AverageVelocity[val_marker][iSpan][iDim];
      if (nDim == 2){
        R[0] = -(AverageEntropy - Entropy_BC);
        R[1] = -(AverageTurboVelocity[val_marker][nSpanWiseSections][1] - tan(alphaIn_BC)*AverageTurboVelocity[val_marker][nSpanWiseSections][0]);
        R[2] = -(AverageEnthalpy + 0.5*avgVel2 - Enthalpy_BC);
      }

      else{
        R[0] = -(AverageEntropy - Entropy_BC);
        R[1] = -(AverageTurboVelocity[val_marker][nSpanWiseSections][1] - tan(alphaIn_BC)*AverageTurboVelocity[val_marker][nSpanWiseSections][0]);
        R[2] = -(AverageTurboVelocity[val_marker][nSpanWiseSections][2] - tan(gammaIn_BC)*AverageTurboVelocity[val_marker][nSpanWiseSections][0]);
        R[3] = -(AverageEnthalpy + 0.5*avgVel2 - Enthalpy_BC);

      }
      /* --- Compute the avg component  c_avg = R_c^-1 * R --- */
      for (iVar = 0; iVar < nVar-1; iVar++){
        c_avg[iVar] = 0.0;
        for (jVar = 0; jVar < nVar-1; jVar++){
          c_avg[iVar] += R_c_inv[iVar][jVar]*R[jVar];
        }
      }
      break;

    case MIXING_IN: case MIXING_OUT:

      /* --- Compute average jump of primitive at the mixing-plane interface--- */
      deltaprim[0] = ExtAverageDensity[val_marker][iSpan] - AverageDensity[val_marker][iSpan];
      deltaprim[1] = ExtAverageTurboVelocity[val_marker][iSpan][0] - AverageTurboVelocity[val_marker][iSpan][0];
      deltaprim[2] = ExtAverageTurboVelocity[val_marker][iSpan][1] - AverageTurboVelocity[val_marker][iSpan][1];
      if (nDim == 2){
        deltaprim[3] = ExtAveragePressure[val_marker][iSpan] - AveragePressure[val_marker][iSpan];
      }
      else
      {
        deltaprim[3] = ExtAverageTurboVelocity[val_marker][iSpan][2] - AverageTurboVelocity[val_marker][iSpan][2];
        deltaprim[4] = ExtAveragePressure[val_marker][iSpan] - AveragePressure[val_marker][iSpan];
      }


      /* --- Compute average jump of charachteristic variable at the mixing-plane interface--- */
      GetFluidModel()->SetTDState_Prho(AveragePressure[val_marker][iSpan], AverageDensity[val_marker][iSpan]);
      AverageSoundSpeed = GetFluidModel()->GetSoundSpeed();
      conv_numerics->GetCharJump(AverageSoundSpeed, AverageDensity[val_marker][iSpan], deltaprim, c_avg);
      break;

    case MIXING_IN_1D: case MIXING_OUT_1D:

      /* --- Compute average jump of primitive at the mixing-plane interface--- */
      deltaprim[0] = ExtAverageDensity[val_marker][nSpanWiseSections] - AverageDensity[val_marker][nSpanWiseSections];
      deltaprim[1] = ExtAverageTurboVelocity[val_marker][nSpanWiseSections][0] - AverageTurboVelocity[val_marker][nSpanWiseSections][0];
      deltaprim[2] = ExtAverageTurboVelocity[val_marker][nSpanWiseSections][1] - AverageTurboVelocity[val_marker][nSpanWiseSections][1];
      if (nDim == 2){
        deltaprim[3] = ExtAveragePressure[val_marker][nSpanWiseSections] - AveragePressure[val_marker][nSpanWiseSections];
      }
      else
      {
        deltaprim[3] = ExtAverageTurboVelocity[val_marker][nSpanWiseSections][2] - AverageTurboVelocity[val_marker][nSpanWiseSections][2];
        deltaprim[4] = ExtAveragePressure[val_marker][nSpanWiseSections] - AveragePressure[val_marker][nSpanWiseSections];
      }

      /* --- Compute average jump of charachteristic variable at the mixing-plane interface--- */
      GetFluidModel()->SetTDState_Prho(AveragePressure[val_marker][nSpanWiseSections], AverageDensity[val_marker][nSpanWiseSections]);
      AverageSoundSpeed = GetFluidModel()->GetSoundSpeed();
      conv_numerics->GetCharJump(AverageSoundSpeed, AverageDensity[val_marker][nSpanWiseSections], deltaprim, c_avg);
      break;


    case STATIC_PRESSURE:
      Pressure_e = config->GetGiles_Var1(Marker_Tag);
      Pressure_e /= config->GetPressure_Ref();

      /* --- Compute avg characteristic jump  --- */
      if (nDim == 2){
        c_avg[3] = -2.0*(AveragePressure[val_marker][iSpan]-Pressure_e);
      }
      else
      {
        c_avg[4] = -2.0*(AveragePressure[val_marker][iSpan]-Pressure_e);
      }
      break;

    case STATIC_PRESSURE_1D:
      Pressure_e = config->GetGiles_Var1(Marker_Tag);
      Pressure_e /= config->GetPressure_Ref();

      /* --- Compute avg characteristic jump  --- */
      if (nDim == 2){
        c_avg[3] = -2.0*(AveragePressure[val_marker][nSpanWiseSections]-Pressure_e);
      }
      else
      {
        c_avg[4] = -2.0*(AveragePressure[val_marker][nSpanWiseSections]-Pressure_e);
      }
      break;

    case RADIAL_EQUILIBRIUM:
      Pressure_e = RadialEquilibriumPressure[val_marker][iSpan];

      /* --- Compute avg characteristic jump  --- */
      c_avg[4] = -2.0*(AveragePressure[val_marker][iSpan]-Pressure_e);

      break;

    }

    /*--- Loop over all the vertices on this boundary marker ---*/

    SU2_OMP_FOR_DYN(OMP_MIN_SIZE)
    for (iVertex = 0; iVertex < geometry->GetnVertexSpan(val_marker,iSpan); iVertex++) {

      /*--- using the other vertex information for retrieving some information ---*/
      oldVertex = geometry->turbovertex[val_marker][iSpan][iVertex]->GetOldVertex();
      V_boundary= GetCharacPrimVar(val_marker, oldVertex);

      /*--- Index of the closest interior node ---*/
      Point_Normal = geometry->vertex[val_marker][oldVertex]->GetNormal_Neighbor();

      /*--- Normal vector for this vertex (negate for outward convention),
       *    this normal is scaled with the area of the face of the element  ---*/
      geometry->vertex[val_marker][oldVertex]->GetNormal(Normal);
      for (iDim = 0; iDim < nDim; iDim++) Normal[iDim] = -Normal[iDim];
      conv_numerics->SetNormal(Normal);

      /*--- find the node related to the vertex ---*/
      iPoint = geometry->turbovertex[val_marker][iSpan][iVertex]->GetNode();

      /*--- Normalize Normal vector for this vertex (already for outward convention) ---*/
      geometry->turbovertex[val_marker][iSpan][iVertex]->GetNormal(UnitNormal);
      geometry->turbovertex[val_marker][iSpan][iVertex]->GetTurboNormal(turboNormal);

      /*--- Retrieve solution at this boundary node ---*/
      V_domain = nodes->GetPrimitive(iPoint);

      /*--- Retrieve domain Secondary variables ---*/
      S_domain = nodes->GetSecondary(iPoint);


      /*--- Compute the internal state u_i ---*/
      Velocity2_i = 0;
      for (iDim = 0; iDim < nDim; iDim++)
      {
        Velocity_i[iDim] = nodes->GetVelocity(iPoint,iDim);
        Velocity2_i += Velocity_i[iDim]*Velocity_i[iDim];
      }


      Density_i = nodes->GetDensity(iPoint);

      Energy_i = nodes->GetEnergy(iPoint);
      StaticEnergy_i = Energy_i - 0.5*Velocity2_i;

      GetFluidModel()->SetTDState_rhoe(Density_i, StaticEnergy_i);

      Pressure_i = GetFluidModel()->GetPressure();

      ComputeTurboVelocity(Velocity_i, turboNormal, turboVelocity, config->GetMarker_All_TurbomachineryFlag(val_marker),config->GetKind_TurboMachinery(iZone));
      if (nDim == 2){
        deltaprim[0] = Density_i - AverageDensity[val_marker][iSpan];
        deltaprim[1] = turboVelocity[0] - AverageTurboVelocity[val_marker][iSpan][0];
        deltaprim[2] = turboVelocity[1] - AverageTurboVelocity[val_marker][iSpan][1];
        deltaprim[3] = Pressure_i - AveragePressure[val_marker][iSpan];
      }
      else{
        deltaprim[0] = Density_i - AverageDensity[val_marker][iSpan];
        deltaprim[1] = turboVelocity[0] - AverageTurboVelocity[val_marker][iSpan][0];
        deltaprim[2] = turboVelocity[1] - AverageTurboVelocity[val_marker][iSpan][1];
        deltaprim[3] = turboVelocity[2] - AverageTurboVelocity[val_marker][iSpan][2];
        deltaprim[4] = Pressure_i - AveragePressure[val_marker][iSpan];
      }

      GetFluidModel()->SetTDState_Prho(AveragePressure[val_marker][iSpan], AverageDensity[val_marker][iSpan]);
      AverageSoundSpeed = GetFluidModel()->GetSoundSpeed();
      conv_numerics->GetCharJump(AverageSoundSpeed, AverageDensity[val_marker][iSpan], deltaprim, cj);


      pitch      = geometry->GetMaxAngularCoord(val_marker, iSpan) - geometry->GetMinAngularCoord(val_marker,iSpan);
      theta      = geometry->turbovertex[val_marker][iSpan][iVertex]->GetRelAngularCoord();

      switch(config->GetKind_Data_Giles(Marker_Tag))
      {

      //Done, generilize for 3D case
      //TODO(turbo), generilize for Inlet and Outlet in for backflow treatment

      case TOTAL_CONDITIONS_PT: case MIXING_IN:case TOTAL_CONDITIONS_PT_1D: case MIXING_IN_1D:
        if(config->GetSpatialFourier()){
          if (AvgMach <= 1.0){
            Beta_inf= I*complex<su2double>(sqrt(1.0 - AvgMach));
            c2js = complex<su2double>(0.0,0.0);
            c3js = complex<su2double>(0.0,0.0);
            for(k=0; k < 2*kend_max+1; k++){
              freq = k - kend_max;
              if(freq >= (long)(-kend) && freq <= (long)(kend) && AverageTurboMach[0] > config->GetAverageMachLimit()){
                TwoPiThetaFreq_Pitch = 2*PI_NUMBER*freq*theta/pitch;

                c2ks = -CkInflow[val_marker][iSpan][k]*complex<su2double>(Beta_inf + AverageTurboMach[1])/complex<su2double>( 1.0 + AverageTurboMach[0]);
                c3ks =  CkInflow[val_marker][iSpan][k]*complex<su2double>(Beta_inf + AverageTurboMach[1])/complex<su2double>( 1.0 + AverageTurboMach[0]);
                c3ks *= complex<su2double>(Beta_inf + AverageTurboMach[1])/complex<su2double>( 1.0 + AverageTurboMach[0]);
                c2js += c2ks*(complex<su2double>(cos(TwoPiThetaFreq_Pitch))+I*complex<su2double>(sin(TwoPiThetaFreq_Pitch)));
                c3js += c3ks*(complex<su2double>(cos(TwoPiThetaFreq_Pitch))+I*complex<su2double>(sin(TwoPiThetaFreq_Pitch)));
              }
              else{
                c2js += complex<su2double>(0.0,0.0);
                c3js += complex<su2double>(0.0,0.0);
              }
            }
            c2js_Re = c2js.real();
            c3js_Re = c3js.real();

            if (nDim == 2){
              dcjs[0] = 0.0     - cj[0];
              dcjs[1] = c2js_Re - cj[1];
              dcjs[2] = c3js_Re - cj[2];
            }else{
              dcjs[0] = 0.0     - cj[0];
              dcjs[1] = c2js_Re - cj[1];
              dcjs[2] = 0.0     - cj[2];
              dcjs[3] = c3js_Re - cj[3];
            }

          }else{
            if (AverageTurboVelocity[val_marker][iSpan][1] >= 0.0){
              Beta_inf2= -sqrt(AvgMach - 1.0);
            }else{
              Beta_inf2= sqrt(AvgMach-1.0);
            }
            if (nDim == 2){
              c2js_Re = -cj[3]*(Beta_inf2 + AverageTurboMach[1])/( 1.0 + AverageTurboMach[0]);
              c3js_Re = cj[3]*(Beta_inf2 + AverageTurboMach[1])/( 1.0 + AverageTurboMach[0]);
              c3js_Re *= (Beta_inf2 + AverageTurboMach[1])/( 1.0 + AverageTurboMach[0]);
            }else{
              c2js_Re = -cj[4]*(Beta_inf2 + AverageTurboMach[1])/( 1.0 + AverageTurboMach[0]);
              c3js_Re = cj[4]*(Beta_inf2 + AverageTurboMach[1])/( 1.0 + AverageTurboMach[0]);
              c3js_Re *= (Beta_inf2 + AverageTurboMach[1])/( 1.0 + AverageTurboMach[0]);
            }


            if (nDim == 2){
              dcjs[0] = 0.0     - cj[0];
              dcjs[1] = c2js_Re - cj[1];
              dcjs[2] = c3js_Re - cj[2];
            }else{
              dcjs[0] = 0.0     - cj[0];
              dcjs[1] = c2js_Re - cj[1];
              dcjs[2] = 0.0     - cj[2];
              dcjs[3] = c3js_Re - cj[3];
            }
          }
        }
        else{
          if (nDim == 2){
            dcjs[0] = 0.0;
            dcjs[1] = 0.0;
            dcjs[2] = 0.0;
          }else{
            dcjs[0] = 0.0;
            dcjs[1] = 0.0;
            dcjs[2] = 0.0;
            dcjs[3] = 0.0;
          }
        }
        /* --- Impose Inlet BC Reflecting--- */
        delta_c[0] = relfacAvg*c_avg[0] + relfacFou*dcjs[0];
        delta_c[1] = relfacAvg*c_avg[1] + relfacFou*dcjs[1];
        delta_c[2] = relfacAvg*c_avg[2] + relfacFou*dcjs[2];
        if (nDim == 2){
          delta_c[3] = cj[3];
        }else{
          delta_c[3] = relfacAvg*c_avg[3] + relfacFou*dcjs[3];
          delta_c[4] = cj[4];
        }
        break;


      case STATIC_PRESSURE:case STATIC_PRESSURE_1D:case MIXING_OUT:case RADIAL_EQUILIBRIUM:case MIXING_OUT_1D:

        /* --- implementation of Giles BC---*/
        if(config->GetSpatialFourier()){
          if (AvgMach > 1.0){
            /* --- supersonic Giles implementation ---*/
            if (AverageTurboVelocity[val_marker][iSpan][1] >= 0.0){
              GilesBeta= -sqrt(AvgMach - 1.0);

            }else{
              GilesBeta= sqrt(AvgMach - 1.0);
            }
            if(nDim == 2){
              cOutjs_Re= (2.0 * AverageTurboMach[0])/(GilesBeta - AverageTurboMach[1])*cj[1] - (GilesBeta + AverageTurboMach[1])/(GilesBeta - AverageTurboMach[1])*cj[2];
            }
            else{
              cOutjs_Re= (2.0 * AverageTurboMach[0])/(GilesBeta - AverageTurboMach[1])*cj[1] - (GilesBeta + AverageTurboMach[1])/(GilesBeta - AverageTurboMach[1])*cj[3];
            }
            if (nDim == 2){
              dcjs[3] = cOutjs_Re - cj[3];
            }
            else{
              dcjs[4] = cOutjs_Re - cj[4];
            }
          }else{

            /* --- subsonic Giles implementation ---*/
            Beta_inf= I*complex<su2double>(sqrt(1.0  - AvgMach));
            cOutjs  = complex<su2double>(0.0,0.0);
            for(k=0; k < 2*kend_max+1; k++){
              freq = k - kend_max;
              if(freq >= (long)(-kend) && freq <= (long)(kend) && AverageTurboMach[0] > config->GetAverageMachLimit()){
                TwoPiThetaFreq_Pitch = 2*PI_NUMBER*freq*theta/pitch;
                cOutks  = complex<su2double>(2.0 * AverageTurboMach[0])/complex<su2double>(Beta_inf - AverageTurboMach[1])*CkOutflow1[val_marker][iSpan][k];
                cOutks -= complex<su2double>(Beta_inf + AverageTurboMach[1])/complex<su2double>(Beta_inf - AverageTurboMach[1])*CkOutflow2[val_marker][iSpan][k];

                cOutjs += cOutks*(complex<su2double>(cos(TwoPiThetaFreq_Pitch)) + I*complex<su2double>(sin(TwoPiThetaFreq_Pitch)));
              }
              else{
                cOutjs +=complex<su2double>(0.0,0.0);
              }
            }
            cOutjs_Re = cOutjs.real();

            if (nDim == 2){
              dcjs[3] = cOutjs_Re - cj[3];
            }
            else{
              dcjs[4] = cOutjs_Re - cj[4];
            }
          }
        }
        else{
          if (nDim == 2){
            dcjs[3] = 0.0;
          }
          else{
            dcjs[4] = 0.0;
          }
        }
        /* --- Impose Outlet BC Non-Reflecting  --- */
        delta_c[0] = cj[0];
        delta_c[1] = cj[1];
        delta_c[2] = cj[2];
        if (nDim == 2){
          delta_c[3] = relfacAvg*c_avg[3] + relfacFou*dcjs[3];
        }
        else{
          delta_c[3] = cj[3];
          delta_c[4] = relfacAvg*c_avg[4] + relfacFou*dcjs[4];
        }


        /*--- Automatically impose supersonic autoflow ---*/
        if (abs(AverageTurboMach[0]) > 1.0000){
          delta_c[0] = 0.0;
          delta_c[1] = 0.0;
          delta_c[2] = 0.0;
          delta_c[2] = 0.0;
          if (nDim == 3)delta_c[4] = 0.0;
        }

        break;

      default:
        SU2_MPI::Error("Invalid Giles input!", CURRENT_FUNCTION);
        break;
      }

      /*--- Compute primitive jump from characteristic variables  ---*/
      for (iVar = 0; iVar < nVar; iVar++)
      {
        deltaprim[iVar]=0.0;
        for (jVar = 0; jVar < nVar; jVar++)
        {
          deltaprim[iVar] +=  R_Matrix[iVar][jVar]*delta_c[jVar];
        }
      }

      /*--- retrieve boundary variables ---*/
      Density_b = AverageDensity[val_marker][iSpan] + deltaprim[0];
      turboVelocity[0] = AverageTurboVelocity[val_marker][iSpan][0] + deltaprim[1];
      turboVelocity[1] = AverageTurboVelocity[val_marker][iSpan][1] + deltaprim[2];
      if(nDim == 2){
        Pressure_b = AveragePressure[val_marker][iSpan] + deltaprim[3];
      }
      else{
        turboVelocity[2] = AverageTurboVelocity[val_marker][iSpan][2] + deltaprim[3];
        Pressure_b = AveragePressure[val_marker][iSpan] + deltaprim[4];
      }


      ComputeBackVelocity(turboVelocity, turboNormal, Velocity_b, config->GetMarker_All_TurbomachineryFlag(val_marker), config->GetKind_TurboMachinery(iZone));
      Velocity2_b = 0.0;
      for (iDim = 0; iDim < nDim; iDim++) {
        Velocity2_b+= Velocity_b[iDim]*Velocity_b[iDim];
      }

      if(Pressure_b <= 0.0 || Density_b <= 0.0 ){
        Pressure_b = Pressure_i;
        Density_b = Density_i;
        Velocity2_b = 0.0;
        for (iDim = 0; iDim < nDim; iDim++) {
          Velocity_b[iDim] = Velocity_i[iDim];
          Velocity2_b+= Velocity_b[iDim]*Velocity_b[iDim];
        }
      }

      GetFluidModel()->SetTDState_Prho(Pressure_b, Density_b);
      Energy_b = GetFluidModel()->GetStaticEnergy() + 0.5*Velocity2_b;
      Temperature_b= GetFluidModel()->GetTemperature();
      Enthalpy_b = Energy_b + Pressure_b/Density_b;

      /*--- Primitive variables, using the derived quantities ---*/
      V_boundary[0] = Temperature_b;
      for (iDim = 0; iDim < nDim; iDim++)
        V_boundary[iDim+1] = Velocity_b[iDim];
      V_boundary[nDim+1] = Pressure_b;
      V_boundary[nDim+2] = Density_b;
      V_boundary[nDim+3] = Enthalpy_b;

      S_boundary[0]= GetFluidModel()->GetdPdrho_e();
      S_boundary[1]= GetFluidModel()->GetdPde_rho();



      /*--- Set various quantities in the solver class ---*/

      conv_numerics->SetPrimitive(V_domain, V_boundary);
      conv_numerics->SetSecondary(S_domain, S_boundary);


      if (dynamic_grid)
        conv_numerics->SetGridVel(geometry->nodes->GetGridVel(iPoint), geometry->nodes->GetGridVel(iPoint));

      /*--- Compute the residual using an upwind scheme ---*/

      auto residual = conv_numerics->ComputeResidual(config);

      /*--- Update residual value ---*/
      LinSysRes.AddBlock(iPoint, residual);

      /*--- Jacobian contribution for implicit integration ---*/
      if (implicit)
        Jacobian.AddBlock2Diag(iPoint, residual.jacobian_i);

      /*--- Viscous contribution ---*/

      if (viscous) {

        /*--- Set laminar and eddy viscosity at the infinity ---*/

        V_boundary[nDim+5] = GetFluidModel()->GetLaminarViscosity();
        V_boundary[nDim+6] = nodes->GetEddyViscosity(iPoint);
        V_boundary[nDim+7] = GetFluidModel()->GetThermalConductivity();
        V_boundary[nDim+8] = GetFluidModel()->GetCp();

        /*--- Set the normal vector and the coordinates ---*/

        visc_numerics->SetNormal(Normal);
        su2double Coord_Reflected[MAXNDIM];
        GeometryToolbox::PointPointReflect(nDim, geometry->nodes->GetCoord(Point_Normal),
                                                 geometry->nodes->GetCoord(iPoint), Coord_Reflected);
        visc_numerics->SetCoord(geometry->nodes->GetCoord(iPoint), Coord_Reflected);

        /*--- Primitive variables, and gradient ---*/

        visc_numerics->SetPrimitive(V_domain, V_boundary);
        visc_numerics->SetPrimVarGradient(nodes->GetGradient_Primitive(iPoint), nodes->GetGradient_Primitive(iPoint));


        /*--- Compute secondary thermodynamic properties (partial derivatives...) ---*/

        S_boundary[0]= GetFluidModel()->GetdPdrho_e();
        S_boundary[1]= GetFluidModel()->GetdPde_rho();

        S_boundary[2]= GetFluidModel()->GetdTdrho_e();
        S_boundary[3]= GetFluidModel()->GetdTde_rho();

        /*--- Compute secondary thermo-physical properties (partial derivatives...) ---*/

        S_boundary[4]= GetFluidModel()->Getdmudrho_T();
        S_boundary[5]= GetFluidModel()->GetdmudT_rho();

        S_boundary[6]= GetFluidModel()->Getdktdrho_T();
        S_boundary[7]= GetFluidModel()->GetdktdT_rho();

        visc_numerics->SetSecondary(S_domain, S_boundary);

        /*--- Turbulent kinetic energy ---*/

        if ((config->GetKind_Turb_Model() == SST) || (config->GetKind_Turb_Model() == SST_SUST))
          visc_numerics->SetTurbKineticEnergy(solver_container[TURB_SOL]->GetNodes()->GetSolution(iPoint,0),
                                              solver_container[TURB_SOL]->GetNodes()->GetSolution(iPoint,0));

        /*--- Compute and update residual ---*/

        auto residual = visc_numerics->ComputeResidual(config);
        LinSysRes.SubtractBlock(iPoint, residual);

        /*--- Jacobian contribution for implicit integration ---*/

        if (implicit)
          Jacobian.SubtractBlock2Diag(iPoint, residual.jacobian_i);

      }

    }
    END_SU2_OMP_FOR
  }

  /*--- Free locally allocated memory ---*/
  delete [] Normal;

  delete [] Velocity_b;
  delete [] Velocity_i;

  delete [] S_boundary;
  delete [] delta_c;
  delete [] deltaprim;
  delete [] cj;
  for (iVar = 0; iVar < nVar; iVar++)
  {
    delete [] R_Matrix[iVar];
  }
  for (iVar = 0; iVar < nVar-1; iVar++)
  {
    delete [] R_c_inv[iVar];
    delete [] R_c[iVar];
  }
  delete [] R_Matrix;
  delete [] R_c;
  delete [] R_c_inv;
  delete [] R;
  delete [] c_avg;
  delete [] dcjs;

  delete [] AverageTurboMach;
  delete [] UnitNormal;
  delete [] turboNormal;
  delete [] turboVelocity;
}

void CEulerSolver::BC_Inlet(CGeometry *geometry, CSolver **solver_container,
                            CNumerics *conv_numerics, CNumerics *visc_numerics,
                            CConfig *config, unsigned short val_marker) {
  unsigned short iDim;
  unsigned long iVertex, iPoint;
  su2double P_Total, T_Total, Velocity[3], Velocity2, H_Total, Temperature, Riemann,
  Pressure, Density, Energy, *Flow_Dir, Mach2, SoundSpeed2, SoundSpeed_Total2, Vel_Mag,
  alpha, aa, bb, cc, dd, Area, UnitNormal[3];
  su2double *V_inlet, *V_domain;

  bool implicit             = (config->GetKind_TimeIntScheme() == EULER_IMPLICIT);
  su2double Two_Gamma_M1       = 2.0/Gamma_Minus_One;
  su2double Gas_Constant       = config->GetGas_ConstantND();
  INLET_TYPE Kind_Inlet= config->GetKind_Inlet();
  string Marker_Tag         = config->GetMarker_All_TagBound(val_marker);
  bool tkeNeeded = (config->GetKind_Turb_Model() == SST) || (config->GetKind_Turb_Model() == SST_SUST);
  su2double *Normal = new su2double[nDim];

  /*--- Loop over all the vertices on this boundary marker ---*/

  SU2_OMP_FOR_DYN(OMP_MIN_SIZE)
  for (iVertex = 0; iVertex < geometry->nVertex[val_marker]; iVertex++) {

    /*--- Allocate the value at the inlet ---*/

    V_inlet = GetCharacPrimVar(val_marker, iVertex);

    iPoint = geometry->vertex[val_marker][iVertex]->GetNode();

    /*--- Check if the node belongs to the domain (i.e., not a halo node) ---*/

    if (geometry->nodes->GetDomain(iPoint)) {

      /*--- Normal vector for this vertex (negate for outward convention) ---*/

      geometry->vertex[val_marker][iVertex]->GetNormal(Normal);
      for (iDim = 0; iDim < nDim; iDim++) Normal[iDim] = -Normal[iDim];
      conv_numerics->SetNormal(Normal);

      Area = GeometryToolbox::Norm(nDim, Normal);
      for (iDim = 0; iDim < nDim; iDim++)
        UnitNormal[iDim] = Normal[iDim]/Area;

      /*--- Retrieve solution at this boundary node ---*/

      V_domain = nodes->GetPrimitive(iPoint);

      /*--- Build the fictitious intlet state based on characteristics ---*/


      /*--- Subsonic inflow: there is one outgoing characteristic (u-c),
         therefore we can specify all but one state variable at the inlet.
         The outgoing Riemann invariant provides the final piece of info.
         Adapted from an original implementation in the Stanford University
         multi-block (SUmb) solver in the routine bcSubsonicInflow.f90
         written by Edwin van der Weide, last modified 04-20-2009. ---*/

      switch (Kind_Inlet) {

        /*--- Total properties have been specified at the inlet. ---*/

        case INLET_TYPE::TOTAL_CONDITIONS:

          /*--- Retrieve the specified total conditions for this inlet. ---*/

          P_Total  = Inlet_Ptotal[val_marker][iVertex];
          T_Total  = Inlet_Ttotal[val_marker][iVertex];
          Flow_Dir = Inlet_FlowDir[val_marker][iVertex];

          /*--- Non-dim. the inputs if necessary. ---*/

          P_Total /= config->GetPressure_Ref();
          T_Total /= config->GetTemperature_Ref();

          /*--- Store primitives and set some variables for clarity. ---*/

          Density = V_domain[nDim+2];
          Velocity2 = 0.0;
          for (iDim = 0; iDim < nDim; iDim++) {
            Velocity[iDim] = V_domain[iDim+1];
            Velocity2 += Velocity[iDim]*Velocity[iDim];
          }
          Energy      = V_domain[nDim+3] - V_domain[nDim+1]/V_domain[nDim+2];
          Pressure    = V_domain[nDim+1];
          H_Total     = (Gamma*Gas_Constant/Gamma_Minus_One)*T_Total;
          SoundSpeed2 = Gamma*Pressure/Density;

          /*--- Compute the acoustic Riemann invariant that is extrapolated
             from the domain interior. ---*/

          Riemann   = 2.0*sqrt(SoundSpeed2)/Gamma_Minus_One;
          for (iDim = 0; iDim < nDim; iDim++)
            Riemann += Velocity[iDim]*UnitNormal[iDim];

          /*--- Total speed of sound ---*/

          SoundSpeed_Total2 = Gamma_Minus_One*(H_Total - (Energy + Pressure/Density)+0.5*Velocity2) + SoundSpeed2;

          /*--- Dot product of normal and flow direction. This should
             be negative due to outward facing boundary normal convention. ---*/

          alpha = 0.0;
          for (iDim = 0; iDim < nDim; iDim++)
            alpha += UnitNormal[iDim]*Flow_Dir[iDim];

          /*--- Coefficients in the quadratic equation for the velocity ---*/

          aa =  1.0 + 0.5*Gamma_Minus_One*alpha*alpha;
          bb = -1.0*Gamma_Minus_One*alpha*Riemann;
          cc =  0.5*Gamma_Minus_One*Riemann*Riemann
              -2.0*SoundSpeed_Total2/Gamma_Minus_One;

          /*--- Solve quadratic equation for velocity magnitude. Value must
             be positive, so the choice of root is clear. ---*/

          dd = bb*bb - 4.0*aa*cc;
          dd = sqrt(max(0.0, dd));
          Vel_Mag   = (-bb + dd)/(2.0*aa);
          Vel_Mag   = max(0.0, Vel_Mag);
          Velocity2 = Vel_Mag*Vel_Mag;

          /*--- Compute speed of sound from total speed of sound eqn. ---*/

          SoundSpeed2 = SoundSpeed_Total2 - 0.5*Gamma_Minus_One*Velocity2;

          /*--- Mach squared (cut between 0-1), use to adapt velocity ---*/

          Mach2 = Velocity2/SoundSpeed2;
          Mach2 = min(1.0, Mach2);
          Velocity2   = Mach2*SoundSpeed2;
          Vel_Mag     = sqrt(Velocity2);
          SoundSpeed2 = SoundSpeed_Total2 - 0.5*Gamma_Minus_One*Velocity2;

          /*--- Compute new velocity vector at the inlet ---*/

          for (iDim = 0; iDim < nDim; iDim++)
            Velocity[iDim] = Vel_Mag*Flow_Dir[iDim];

          /*--- Static temperature from the speed of sound relation ---*/

          Temperature = SoundSpeed2/(Gamma*Gas_Constant);

          /*--- Static pressure using isentropic relation at a point ---*/

          Pressure = P_Total*pow((Temperature/T_Total), Gamma/Gamma_Minus_One);

          /*--- Density at the inlet from the gas law ---*/

          Density = Pressure/(Gas_Constant*Temperature);

          /*--- Using pressure, density, & velocity, compute the energy ---*/

          Energy = Pressure/(Density*Gamma_Minus_One) + 0.5*Velocity2;
          if (tkeNeeded) Energy += GetTke_Inf();

          /*--- Primitive variables, using the derived quantities ---*/

          V_inlet[0] = Temperature;
          for (iDim = 0; iDim < nDim; iDim++)
            V_inlet[iDim+1] = Velocity[iDim];
          V_inlet[nDim+1] = Pressure;
          V_inlet[nDim+2] = Density;
          V_inlet[nDim+3] = Energy + Pressure/Density;

          break;

          /*--- Mass flow has been specified at the inlet. ---*/

        case INLET_TYPE::MASS_FLOW:

          /*--- Retrieve the specified mass flow for the inlet. ---*/

          Density  = Inlet_Ttotal[val_marker][iVertex];
          Vel_Mag  = Inlet_Ptotal[val_marker][iVertex];
          Flow_Dir = Inlet_FlowDir[val_marker][iVertex];

          /*--- Non-dim. the inputs if necessary. ---*/

          Density /= config->GetDensity_Ref();
          Vel_Mag /= config->GetVelocity_Ref();

          /*--- Get primitives from current inlet state. ---*/

          for (iDim = 0; iDim < nDim; iDim++)
            Velocity[iDim] = nodes->GetVelocity(iPoint,iDim);
          Pressure    = nodes->GetPressure(iPoint);
          SoundSpeed2 = Gamma*Pressure/V_domain[nDim+2];

          /*--- Compute the acoustic Riemann invariant that is extrapolated
             from the domain interior. ---*/

          Riemann = Two_Gamma_M1*sqrt(SoundSpeed2);
          for (iDim = 0; iDim < nDim; iDim++)
            Riemann += Velocity[iDim]*UnitNormal[iDim];

          /*--- Speed of sound squared for fictitious inlet state ---*/

          SoundSpeed2 = Riemann;
          for (iDim = 0; iDim < nDim; iDim++)
            SoundSpeed2 -= Vel_Mag*Flow_Dir[iDim]*UnitNormal[iDim];

          SoundSpeed2 = max(0.0,0.5*Gamma_Minus_One*SoundSpeed2);
          SoundSpeed2 = SoundSpeed2*SoundSpeed2;

          /*--- Pressure for the fictitious inlet state ---*/

          Pressure = SoundSpeed2*Density/Gamma;

          /*--- Energy for the fictitious inlet state ---*/

          Energy = Pressure/(Density*Gamma_Minus_One) + 0.5*Vel_Mag*Vel_Mag;
          if (tkeNeeded) Energy += GetTke_Inf();

          /*--- Primitive variables, using the derived quantities ---*/

          V_inlet[0] = Pressure / ( Gas_Constant * Density);
          for (iDim = 0; iDim < nDim; iDim++)
            V_inlet[iDim+1] = Vel_Mag*Flow_Dir[iDim];
          V_inlet[nDim+1] = Pressure;
          V_inlet[nDim+2] = Density;
          V_inlet[nDim+3] = Energy + Pressure/Density;

          break;

        default:
          SU2_MPI::Error("Unsupported INLET_TYPE.", CURRENT_FUNCTION);
          break;
      }

      /*--- Set various quantities in the solver class ---*/

      conv_numerics->SetPrimitive(V_domain, V_inlet);

      if (dynamic_grid)
        conv_numerics->SetGridVel(geometry->nodes->GetGridVel(iPoint), geometry->nodes->GetGridVel(iPoint));

      /*--- Compute the residual using an upwind scheme ---*/

      auto residual = conv_numerics->ComputeResidual(config);

      /*--- Update residual value ---*/

      LinSysRes.AddBlock(iPoint, residual);

      /*--- Jacobian contribution for implicit integration ---*/

      if (implicit)
        Jacobian.AddBlock2Diag(iPoint, residual.jacobian_i);

//      /*--- Viscous contribution, commented out because serious convergence problems ---*/
//
//      if (viscous) {
//
//        /*--- Set laminar and eddy viscosity at the infinity ---*/
//
//        V_inlet[nDim+5] = nodes->GetLaminarViscosity(iPoint);
//        V_inlet[nDim+6] = nodes->GetEddyViscosity(iPoint);
//
//        /*--- Set the normal vector and the coordinates ---*/
//
//        visc_numerics->SetNormal(Normal);
//        su2double Coord_Reflected[MAXNDIM];
//        GeometryToolbox::PointPointReflect(nDim, geometry->nodes->GetCoord(Point_Normal),
//                                                 geometry->nodes->GetCoord(iPoint), Coord_Reflected);
//        visc_numerics->SetCoord(geometry->nodes->GetCoord(iPoint), Coord_Reflected);
//
//        /*--- Primitive variables, and gradient ---*/
//
//        visc_numerics->SetPrimitive(V_domain, V_inlet);
//        visc_numerics->SetPrimVarGradient(nodes->GetGradient_Primitive(iPoint), nodes->GetGradient_Primitive(iPoint));
//
//        /*--- Turbulent kinetic energy ---*/
//
//        if ((config->GetKind_Turb_Model() == SST) || (config->GetKind_Turb_Model() == SST_SUST))
//          visc_numerics->SetTurbKineticEnergy(solver_container[TURB_SOL]->GetNodes()->GetSolution(iPoint,0),
//                                              solver_container[TURB_SOL]->GetNodes()->GetSolution(iPoint,0));
//
//        /*--- Compute and update residual ---*/
//
//        auto residual = visc_numerics->ComputeResidual(config);
//        LinSysRes.SubtractBlock(iPoint, residual);
//
//        /*--- Jacobian contribution for implicit integration ---*/
//
//        if (implicit)
//          Jacobian.SubtractBlock2Diag(iPoint, residual.jacobian_i);
//
//      }

    }
  }
  END_SU2_OMP_FOR

  /*--- Free locally allocated memory ---*/

  delete [] Normal;

}

void CEulerSolver::BC_Outlet(CGeometry *geometry, CSolver **solver_container,
                             CNumerics *conv_numerics, CNumerics *visc_numerics,
                             CConfig *config, unsigned short val_marker) {
  unsigned short iVar, iDim;
  unsigned long iVertex, iPoint;
  su2double Pressure, P_Exit, Velocity[3],
  Velocity2, Entropy, Density, Energy, Riemann, Vn, SoundSpeed, Mach_Exit, Vn_Exit,
  Area, UnitNormal[3];
  su2double *V_outlet, *V_domain;

  bool implicit           = (config->GetKind_TimeIntScheme() == EULER_IMPLICIT);
  su2double Gas_Constant     = config->GetGas_ConstantND();
  string Marker_Tag       = config->GetMarker_All_TagBound(val_marker);
  bool gravity = (config->GetGravityForce());
  bool tkeNeeded = (config->GetKind_Turb_Model() == SST) || (config->GetKind_Turb_Model() == SST_SUST);
  su2double *Normal = new su2double[nDim];
  bool rom                = (config->GetReduced_Model());

  /*--- Loop over all the vertices on this boundary marker ---*/

  SU2_OMP_FOR_DYN(OMP_MIN_SIZE)
  for (iVertex = 0; iVertex < geometry->nVertex[val_marker]; iVertex++) {

    /*--- Allocate the value at the outlet ---*/
    V_outlet = GetCharacPrimVar(val_marker, iVertex);

    iPoint = geometry->vertex[val_marker][iVertex]->GetNode();

    /*--- Check if the node belongs to the domain (i.e., not a halo node) ---*/
    if (geometry->nodes->GetDomain(iPoint)) {

      /*--- Normal vector for this vertex (negate for outward convention) ---*/
      geometry->vertex[val_marker][iVertex]->GetNormal(Normal);
      for (iDim = 0; iDim < nDim; iDim++) Normal[iDim] = -Normal[iDim];
      conv_numerics->SetNormal(Normal);

      Area = GeometryToolbox::Norm(nDim, Normal);
      for (iDim = 0; iDim < nDim; iDim++)
        UnitNormal[iDim] = Normal[iDim]/Area;

      /*--- Current solution at this boundary node ---*/
      V_domain = nodes->GetPrimitive(iPoint);

      /*--- Build the fictitious intlet state based on characteristics ---*/

      /*--- Retrieve the specified back pressure for this outlet. ---*/
      if (gravity) P_Exit = config->GetOutlet_Pressure(Marker_Tag) - geometry->nodes->GetCoord(iPoint, nDim-1)*STANDARD_GRAVITY;
      else P_Exit = config->GetOutlet_Pressure(Marker_Tag);

      /*--- Non-dim. the inputs if necessary. ---*/
      P_Exit = P_Exit/config->GetPressure_Ref();

      /*--- Check whether the flow is supersonic at the exit. The type
         of boundary update depends on this. ---*/
      Density = V_domain[nDim+2];
      Velocity2 = 0.0; Vn = 0.0;
      for (iDim = 0; iDim < nDim; iDim++) {
        Velocity[iDim] = V_domain[iDim+1];
        Velocity2 += Velocity[iDim]*Velocity[iDim];
        Vn += Velocity[iDim]*UnitNormal[iDim];
      }
      Pressure   = V_domain[nDim+1];
      SoundSpeed = sqrt(Gamma*Pressure/Density);
      Mach_Exit  = sqrt(Velocity2)/SoundSpeed;

      if (Mach_Exit >= 1.0) {

        /*--- Supersonic exit flow: there are no incoming characteristics,
           so no boundary condition is necessary. Set outlet state to current
           state so that upwinding handles the direction of propagation. ---*/
        for (iVar = 0; iVar < nPrimVar; iVar++) V_outlet[iVar] = V_domain[iVar];

      } else {

        /*--- Subsonic exit flow: there is one incoming characteristic,
           therefore one variable can be specified (back pressure) and is used
           to update the conservative variables. Compute the entropy and the
           acoustic Riemann variable. These invariants, as well as the
           tangential velocity components, are extrapolated. Adapted from an
           original implementation in the Stanford University multi-block
           (SUmb) solver in the routine bcSubsonicOutflow.f90 by Edwin van
           der Weide, last modified 09-10-2007. ---*/

        Entropy = Pressure*pow(1.0/Density, Gamma);
        Riemann = Vn + 2.0*SoundSpeed/Gamma_Minus_One;

        /*--- Compute the new fictious state at the outlet ---*/
        Density    = pow(P_Exit/Entropy,1.0/Gamma);
        Pressure   = P_Exit;
        SoundSpeed = sqrt(Gamma*P_Exit/Density);
        Vn_Exit    = Riemann - 2.0*SoundSpeed/Gamma_Minus_One;
        Velocity2  = 0.0;
        for (iDim = 0; iDim < nDim; iDim++) {
          Velocity[iDim] = Velocity[iDim] + (Vn_Exit-Vn)*UnitNormal[iDim];
          Velocity2 += Velocity[iDim]*Velocity[iDim];
        }
        Energy = P_Exit/(Density*Gamma_Minus_One) + 0.5*Velocity2;
        if (tkeNeeded) Energy += GetTke_Inf();

        /*--- Conservative variables, using the derived quantities ---*/
        V_outlet[0] = Pressure / ( Gas_Constant * Density);
        for (iDim = 0; iDim < nDim; iDim++)
          V_outlet[iDim+1] = Velocity[iDim];
        V_outlet[nDim+1] = Pressure;
        V_outlet[nDim+2] = Density;
        V_outlet[nDim+3] = Energy + Pressure/Density;

      }

      /*--- Set various quantities in the solver class ---*/
      conv_numerics->SetPrimitive(V_domain, V_outlet);

      if (dynamic_grid)
        conv_numerics->SetGridVel(geometry->nodes->GetGridVel(iPoint), geometry->nodes->GetGridVel(iPoint));

      /*--- Compute the residual using an upwind scheme ---*/

      auto residual = conv_numerics->ComputeResidual(config);

      /*--- Add Residuals and Jacobians ---*/

      LinSysRes.AddBlock(iPoint, residual);
      if (implicit or rom)
        Jacobian.AddBlock2Diag(iPoint, residual.jacobian_i);

//      /*--- Viscous contribution, commented out because serious convergence problems  ---*/
//
//      if (viscous) {
//
//        /*--- Set laminar and eddy viscosity at the infinity ---*/
//
//        V_outlet[nDim+5] = nodes->GetLaminarViscosity(iPoint);
//        V_outlet[nDim+6] = nodes->GetEddyViscosity(iPoint);
//
//        /*--- Set the normal vector and the coordinates ---*/
//
//        visc_numerics->SetNormal(Normal);
//        su2double Coord_Reflected[MAXNDIM];
//        GeometryToolbox::PointPointReflect(nDim, geometry->nodes->GetCoord(Point_Normal),
//                                                 geometry->nodes->GetCoord(iPoint), Coord_Reflected);
//        visc_numerics->SetCoord(geometry->nodes->GetCoord(iPoint), Coord_Reflected);
//
//        /*--- Primitive variables, and gradient ---*/
//
//        visc_numerics->SetPrimitive(V_domain, V_outlet);
//        visc_numerics->SetPrimVarGradient(nodes->GetGradient_Primitive(iPoint), nodes->GetGradient_Primitive(iPoint));
//
//        /*--- Turbulent kinetic energy ---*/
//
//        if ((config->GetKind_Turb_Model() == SST) || (config->GetKind_Turb_Model() == SST_SUST))
//          visc_numerics->SetTurbKineticEnergy(solver_container[TURB_SOL]->GetNodes()->GetSolution(iPoint,0),
//                                              solver_container[TURB_SOL]->GetNodes()->GetSolution(iPoint,0));
//
//        /*--- Compute and update residual ---*/
//
//        auto residual = visc_numerics->ComputeResidual(config);
//        LinSysRes.SubtractBlock(iPoint, residual);
//
//        /*--- Jacobian contribution for implicit integration ---*/
//
//        if (implicit)
//         Jacobian.SubtractBlock2Diag(iPoint, residual.acobian_i);
//
//      }

    }
  }
  END_SU2_OMP_FOR

  /*--- Free locally allocated memory ---*/
  delete [] Normal;

}

void CEulerSolver::BC_Supersonic_Inlet(CGeometry *geometry, CSolver **solver_container,
                                       CNumerics *conv_numerics, CNumerics *visc_numerics,
                                       CConfig *config, unsigned short val_marker) {
  unsigned short iDim;
  unsigned long iVertex, iPoint;
  su2double *V_inlet, *V_domain;

  su2double Density, Energy, Velocity2;
  su2double Gas_Constant = config->GetGas_ConstantND();

  bool implicit = (config->GetKind_TimeIntScheme() == EULER_IMPLICIT);
  string Marker_Tag = config->GetMarker_All_TagBound(val_marker);
  bool tkeNeeded = (config->GetKind_Turb_Model() == SST) || (config->GetKind_Turb_Model() == SST_SUST);
  su2double *Normal = new su2double[nDim];
  su2double *Velocity = new su2double[nDim];

  /*--- Supersonic inlet flow: there are no outgoing characteristics,
   so all flow variables can be imposed at the inlet.
   First, retrieve the specified values for the primitive variables. ---*/

  auto Temperature = config->GetInlet_Temperature(Marker_Tag);
  auto Pressure    = config->GetInlet_Pressure(Marker_Tag);
  auto Vel         = config->GetInlet_Velocity(Marker_Tag);

  /*--- Non-dim. the inputs if necessary. ---*/

  Temperature /= config->GetTemperature_Ref();
  Pressure    /= config->GetPressure_Ref();
  for (iDim = 0; iDim < nDim; iDim++)
    Velocity[iDim] = Vel[iDim] / config->GetVelocity_Ref();

  /*--- Density at the inlet from the gas law ---*/

  Density = Pressure/(Gas_Constant*Temperature);

  /*--- Compute the energy from the specified state ---*/

  Velocity2 = 0.0;
  for (iDim = 0; iDim < nDim; iDim++)
    Velocity2 += Velocity[iDim]*Velocity[iDim];
  Energy = Pressure/(Density*Gamma_Minus_One)+0.5*Velocity2;
  if (tkeNeeded) Energy += GetTke_Inf();

  /*--- Loop over all the vertices on this boundary marker ---*/

  SU2_OMP_FOR_DYN(OMP_MIN_SIZE)
  for (iVertex = 0; iVertex < geometry->nVertex[val_marker]; iVertex++) {

    /*--- Allocate the value at the outlet ---*/

    V_inlet = GetCharacPrimVar(val_marker, iVertex);

    /*--- Primitive variables, using the derived quantities ---*/

    V_inlet[0] = Temperature;
    for (iDim = 0; iDim < nDim; iDim++)
      V_inlet[iDim+1] = Velocity[iDim];
    V_inlet[nDim+1] = Pressure;
    V_inlet[nDim+2] = Density;
    V_inlet[nDim+3] = Energy + Pressure/Density;

    iPoint = geometry->vertex[val_marker][iVertex]->GetNode();

    /*--- Check if the node belongs to the domain (i.e, not a halo node) ---*/

    if (geometry->nodes->GetDomain(iPoint)) {

      /*--- Current solution at this boundary node ---*/

      V_domain = nodes->GetPrimitive(iPoint);

      /*--- Normal vector for this vertex (negate for outward convention) ---*/

      geometry->vertex[val_marker][iVertex]->GetNormal(Normal);
      for (iDim = 0; iDim < nDim; iDim++) Normal[iDim] = -Normal[iDim];

      /*--- Set various quantities in the solver class ---*/

      conv_numerics->SetNormal(Normal);
      conv_numerics->SetPrimitive(V_domain, V_inlet);

      if (dynamic_grid)
        conv_numerics->SetGridVel(geometry->nodes->GetGridVel(iPoint),
                                  geometry->nodes->GetGridVel(iPoint));

      /*--- Compute the residual using an upwind scheme ---*/

      auto residual = conv_numerics->ComputeResidual(config);

      LinSysRes.AddBlock(iPoint, residual);

      /*--- Jacobian contribution for implicit integration ---*/

      if (implicit)
        Jacobian.AddBlock2Diag(iPoint, residual.jacobian_i);

//      /*--- Viscous contribution, commented out because serious convergence problems ---*/
//
//      if (viscous) {
//
//        /*--- Set laminar and eddy viscosity at the infinity ---*/
//
//        V_inlet[nDim+5] = nodes->GetLaminarViscosity(iPoint);
//        V_inlet[nDim+6] = nodes->GetEddyViscosity(iPoint);
//
//        /*--- Set the normal vector and the coordinates ---*/
//
//        visc_numerics->SetNormal(Normal);
//        su2double Coord_Reflected[MAXNDIM];
//        GeometryToolbox::PointPointReflect(nDim, geometry->nodes->GetCoord(Point_Normal),
//                                                 geometry->nodes->GetCoord(iPoint), Coord_Reflected);
//        visc_numerics->SetCoord(geometry->nodes->GetCoord(iPoint), Coord_Reflected);
//
//        /*--- Primitive variables, and gradient ---*/
//
//        visc_numerics->SetPrimitive(V_domain, V_inlet);
//        visc_numerics->SetPrimVarGradient(nodes->GetGradient_Primitive(iPoint), nodes->GetGradient_Primitive(iPoint));
//
//        /*--- Turbulent kinetic energy ---*/
//
//        if ((config->GetKind_Turb_Model() == SST) || (config->GetKind_Turb_Model() == SST_SUST))
//          visc_numerics->SetTurbKineticEnergy(solver_container[TURB_SOL]->GetNodes()->GetSolution(iPoint,0),
//                                              solver_container[TURB_SOL]->GetNodes()->GetSolution(iPoint,0));
//
//        /*--- Compute and update residual ---*/
//
//        auto residual = visc_numerics->ComputeResidual(config);
//        LinSysRes.SubtractBlock(iPoint, residual);
//
//        /*--- Jacobian contribution for implicit integration ---*/
//
//        if (implicit)
//          Jacobian.SubtractBlock2Diag(iPoint, residual.jacobian_i);
//      }

    }
  }
  END_SU2_OMP_FOR

  /*--- Free locally allocated memory ---*/

  delete [] Normal;
  delete [] Velocity;

}

void CEulerSolver::BC_Supersonic_Outlet(CGeometry *geometry, CSolver **solver_container,
                                        CNumerics *conv_numerics, CNumerics *visc_numerics,
                                        CConfig *config, unsigned short val_marker) {
  unsigned short iDim;
  unsigned long iVertex, iPoint;
  su2double *V_outlet, *V_domain;

  bool implicit = (config->GetKind_TimeIntScheme() == EULER_IMPLICIT);
  string Marker_Tag = config->GetMarker_All_TagBound(val_marker);

  su2double *Normal = new su2double[nDim];

  /*--- Supersonic outlet flow: there are no ingoing characteristics,
   so all flow variables can should be interpolated from the domain. ---*/

  /*--- Loop over all the vertices on this boundary marker ---*/

  SU2_OMP_FOR_DYN(OMP_MIN_SIZE)
  for (iVertex = 0; iVertex < geometry->nVertex[val_marker]; iVertex++) {

    iPoint = geometry->vertex[val_marker][iVertex]->GetNode();

    /*--- Check if the node belongs to the domain (i.e, not a halo node) ---*/

    if (geometry->nodes->GetDomain(iPoint)) {

      /*--- Current solution at this boundary node ---*/

      V_domain = nodes->GetPrimitive(iPoint);

      /*--- Allocate the value at the outlet ---*/

      V_outlet = GetCharacPrimVar(val_marker, iVertex);

      /*--- Primitive variables, using the derived quantities ---*/

      V_outlet[0] = V_domain[0];
      for (iDim = 0; iDim < nDim; iDim++)
        V_outlet[iDim+1] = V_domain[iDim+1];
      V_outlet[nDim+1] = V_domain[nDim+1];
      V_outlet[nDim+2] = V_domain[nDim+2];
      V_outlet[nDim+3] = V_domain[nDim+3];

      /*--- Current solution at this boundary node ---*/

      V_domain = nodes->GetPrimitive(iPoint);

      /*--- Normal vector for this vertex (negate for outward convention) ---*/

      geometry->vertex[val_marker][iVertex]->GetNormal(Normal);
      for (iDim = 0; iDim < nDim; iDim++) Normal[iDim] = -Normal[iDim];

      /*--- Set various quantities in the solver class ---*/

      conv_numerics->SetNormal(Normal);
      conv_numerics->SetPrimitive(V_domain, V_outlet);

      if (dynamic_grid)
        conv_numerics->SetGridVel(geometry->nodes->GetGridVel(iPoint),
                                  geometry->nodes->GetGridVel(iPoint));

      /*--- Compute the residual using an upwind scheme ---*/

      auto residual = conv_numerics->ComputeResidual(config);

      LinSysRes.AddBlock(iPoint, residual);

      /*--- Jacobian contribution for implicit integration ---*/

      if (implicit)
        Jacobian.AddBlock2Diag(iPoint, residual.jacobian_i);

//      /*--- Viscous contribution, commented out because serious convergence problems ---*/
//
//      if (viscous) {
//
//        /*--- Set laminar and eddy viscosity at the infinity ---*/
//
//        V_outlet[nDim+5] = nodes->GetLaminarViscosity(iPoint);
//        V_outlet[nDim+6] = nodes->GetEddyViscosity(iPoint);
//
//        /*--- Set the normal vector and the coordinates ---*/
//
//        visc_numerics->SetNormal(Normal);
//        su2double Coord_Reflected[MAXNDIM];
//        GeometryToolbox::PointPointReflect(nDim, geometry->nodes->GetCoord(Point_Normal),
//                                                 geometry->nodes->GetCoord(iPoint), Coord_Reflected);
//        visc_numerics->SetCoord(geometry->nodes->GetCoord(iPoint), Coord_Reflected);
//
//        /*--- Primitive variables, and gradient ---*/
//
//        visc_numerics->SetPrimitive(V_domain, V_outlet);
//        visc_numerics->SetPrimVarGradient(nodes->GetGradient_Primitive(iPoint), nodes->GetGradient_Primitive(iPoint));
//
//        /*--- Turbulent kinetic energy ---*/
//
//        if ((config->GetKind_Turb_Model() == SST) || (config->GetKind_Turb_Model() == SST_SUST))
//          visc_numerics->SetTurbKineticEnergy(solver_container[TURB_SOL]->GetNodes()->GetSolution(iPoint,0),
//                                              solver_container[TURB_SOL]->GetNodes()->GetSolution(iPoint,0));
//
//        /*--- Compute and update residual ---*/
//
//        auto residual = visc_numerics->ComputeResidual(config);
//        LinSysRes.SubtractBlock(iPoint, residual);
//
//        /*--- Jacobian contribution for implicit integration ---*/
//
//        if (implicit)
//          Jacobian.SubtractBlock2Diag(iPoint, residual.jacobian_i);
//      }

    }
  }
  END_SU2_OMP_FOR

  /*--- Free locally allocated memory ---*/

  delete [] Normal;

}

void CEulerSolver::BC_Engine_Inflow(CGeometry *geometry, CSolver **solver_container, CNumerics *conv_numerics, CNumerics *visc_numerics, CConfig *config, unsigned short val_marker) {

  unsigned short iDim;
  unsigned long iVertex, iPoint;
  su2double Pressure, Inflow_Pressure = 0.0, Velocity[3], Velocity2, Entropy, Target_Inflow_MassFlow = 0.0, Target_Inflow_Mach = 0.0, Density, Energy,
  Riemann, Area, UnitNormal[3], Vn, SoundSpeed, Vn_Exit, Inflow_Pressure_inc, Inflow_Pressure_old, Inflow_Mach_old, Inflow_MassFlow_old;
  su2double *V_inflow, *V_domain;

  su2double DampingFactor = config->GetDamp_Engine_Inflow();
  bool implicit = (config->GetKind_TimeIntScheme() == EULER_IMPLICIT);
  unsigned short Kind_Engine_Inflow = config->GetKind_Engine_Inflow();
  su2double Gas_Constant = config->GetGas_ConstantND();
  string Marker_Tag = config->GetMarker_All_TagBound(val_marker);
  bool tkeNeeded = (config->GetKind_Turb_Model() == SST) || (config->GetKind_Turb_Model() == SST_SUST);
  su2double Baseline_Press = 0.75 * config->GetPressure_FreeStreamND();
  bool Engine_HalfModel = config->GetEngine_HalfModel();

  su2double *Normal = new su2double[nDim];


  if (Kind_Engine_Inflow == FAN_FACE_MACH) {

    /*--- Retrieve the specified target fan face mach at the nacelle. ---*/

    Target_Inflow_Mach = config->GetEngineInflow_Target(Marker_Tag);

    /*--- Retrieve the old fan face pressure and mach number in the nacelle (this has been computed in a preprocessing). ---*/

    Inflow_Pressure_old = config->GetInflow_Pressure(Marker_Tag);  // Note that has been computed by the code (non-dimensional).
    Inflow_Mach_old = config->GetInflow_Mach(Marker_Tag);

    /*--- Compute the pressure increment (note that increasing pressure decreases flow speed) ---*/

    Inflow_Pressure_inc = - (1.0 - (Inflow_Mach_old/Target_Inflow_Mach)) * Baseline_Press;

    /*--- Estimate the new fan face pressure ---*/

    Inflow_Pressure = (1.0 - DampingFactor)*Inflow_Pressure_old + DampingFactor * (Inflow_Pressure_old + Inflow_Pressure_inc);

  }

  if (Kind_Engine_Inflow == FAN_FACE_MDOT) {

    /*--- Retrieve the specified target mass flow (non-dimensional) at the nacelle. ---*/

    Target_Inflow_MassFlow = config->GetEngineInflow_Target(Marker_Tag) / (config->GetDensity_Ref() * config->GetVelocity_Ref());

    if (config->GetSystemMeasurements() == US) Target_Inflow_MassFlow /= 32.174;

    if (Engine_HalfModel) Target_Inflow_MassFlow /= 2.0;

    /*--- Retrieve the old fan face pressure and mach number in the nacelle (this has been computed in a preprocessing). ---*/

    Inflow_Pressure_old = config->GetInflow_Pressure(Marker_Tag);  // Note that has been computed by the code (non-dimensional).
    Inflow_MassFlow_old = config->GetInflow_MassFlow(Marker_Tag);  // same here... it is a non dimensional value

    /*--- Compute the pressure increment (note that increasing pressure decreases flow speed) ---*/

    Inflow_Pressure_inc = - (1.0 - (Inflow_MassFlow_old/Target_Inflow_MassFlow)) * Baseline_Press;

    /*--- Estimate the new fan face pressure ---*/

    Inflow_Pressure = (1.0 - DampingFactor)*Inflow_Pressure_old + DampingFactor * (Inflow_Pressure_old + Inflow_Pressure_inc);

  }

  /*--- No iterative scheme if we provide the static pressure ---*/

  if (Kind_Engine_Inflow == FAN_FACE_PRESSURE) {

    /*--- Retrieve the specified pressure (non-dimensional) at the nacelle. ---*/

    Inflow_Pressure = config->GetEngineInflow_Target(Marker_Tag) / config->GetPressure_Ref();

  }


  /*--- Loop over all the vertices on this boundary marker ---*/

  SU2_OMP_FOR_DYN(OMP_MIN_SIZE)
  for (iVertex = 0; iVertex < geometry->nVertex[val_marker]; iVertex++) {

    /*--- Allocate the value at the outlet ---*/

    V_inflow = GetCharacPrimVar(val_marker, iVertex);

    iPoint = geometry->vertex[val_marker][iVertex]->GetNode();

    /*--- Check if the node belongs to the domain (i.e, not a halo node) ---*/

    if (geometry->nodes->GetDomain(iPoint)) {

      /*--- Normal vector for this vertex (negate for outward convention) ---*/

      geometry->vertex[val_marker][iVertex]->GetNormal(Normal);
      for (iDim = 0; iDim < nDim; iDim++) Normal[iDim] = -Normal[iDim];

      Area = GeometryToolbox::Norm(nDim, Normal);
      for (iDim = 0; iDim < nDim; iDim++)
        UnitNormal[iDim] = Normal[iDim]/Area;

      /*--- Current solution at this boundary node ---*/

      V_domain = nodes->GetPrimitive(iPoint);

      /*--- Subsonic nacelle inflow: there is one incoming characteristic,
       therefore one variable can be specified (back pressure) and is used
       to update the conservative variables.

       Compute the entropy and the acoustic variable. These
       riemann invariants, as well as the tangential velocity components,
       are extrapolated. ---*/

      Density = V_domain[nDim+2];
      Velocity2 = 0.0; Vn = 0.0;
      for (iDim = 0; iDim < nDim; iDim++) {
        Velocity[iDim] = V_domain[iDim+1];
        Velocity2 += Velocity[iDim]*Velocity[iDim];
        Vn += Velocity[iDim]*UnitNormal[iDim];
      }
      Pressure   = V_domain[nDim+1];
      SoundSpeed = sqrt(Gamma*Pressure/Density);
      Entropy = Pressure*pow(1.0/Density, Gamma);
      Riemann = Vn + 2.0*SoundSpeed/Gamma_Minus_One;

      /*--- Compute the new fictious state at the outlet ---*/

      Density    = pow(Inflow_Pressure/Entropy,1.0/Gamma);
      Pressure   = Inflow_Pressure;
      SoundSpeed = sqrt(Gamma*Inflow_Pressure/Density);
      Vn_Exit    = Riemann - 2.0*SoundSpeed/Gamma_Minus_One;
      Velocity2  = 0.0;
      for (iDim = 0; iDim < nDim; iDim++) {
        Velocity[iDim] = Velocity[iDim] + (Vn_Exit-Vn)*UnitNormal[iDim];
        Velocity2 += Velocity[iDim]*Velocity[iDim];
      }

      Energy = Inflow_Pressure/(Density*Gamma_Minus_One) + 0.5*Velocity2;
      if (tkeNeeded) Energy += GetTke_Inf();

      /*--- Conservative variables, using the derived quantities ---*/

      V_inflow[0] = Pressure / ( Gas_Constant * Density);
      for (iDim = 0; iDim < nDim; iDim++)
        V_inflow[iDim+1] = Velocity[iDim];
      V_inflow[nDim+1] = Pressure;
      V_inflow[nDim+2] = Density;
      V_inflow[nDim+3] = Energy + Pressure/Density;
      V_inflow[nDim+4] = SoundSpeed;

      /*--- Set various quantities in the solver class ---*/

      conv_numerics->SetNormal(Normal);
      conv_numerics->SetPrimitive(V_domain, V_inflow);

      /*--- Set grid movement ---*/

      if (dynamic_grid)
        conv_numerics->SetGridVel(geometry->nodes->GetGridVel(iPoint), geometry->nodes->GetGridVel(iPoint));

      /*--- Compute the residual using an upwind scheme ---*/

      auto residual = conv_numerics->ComputeResidual(config);

      LinSysRes.AddBlock(iPoint, residual);

      /*--- Jacobian contribution for implicit integration ---*/

      if (implicit)
        Jacobian.AddBlock2Diag(iPoint, residual.jacobian_i);

//      /*--- Viscous contribution, commented out because serious convergence problems ---*/
//
//      if (viscous) {
//
//        /*--- Set laminar and eddy viscosity at the infinity ---*/
//
//        V_inflow[nDim+5] = nodes->GetLaminarViscosity(iPoint);
//        V_inflow[nDim+6] = nodes->GetEddyViscosity(iPoint);
//
//        /*--- Set the normal vector and the coordinates ---*/
//
//        visc_numerics->SetNormal(Normal);
//        su2double Coord_Reflected[MAXNDIM];
//        GeometryToolbox::PointPointReflect(nDim, geometry->nodes->GetCoord(Point_Normal),
//                                                 geometry->nodes->GetCoord(iPoint), Coord_Reflected);
//        visc_numerics->SetCoord(geometry->nodes->GetCoord(iPoint), Coord_Reflected);
//
//        /*--- Primitive variables, and gradient ---*/
//
//        visc_numerics->SetPrimitive(V_domain, V_inflow);
//        visc_numerics->SetPrimVarGradient(nodes->GetGradient_Primitive(iPoint), nodes->GetGradient_Primitive(iPoint));
//
//        /*--- Turbulent kinetic energy ---*/
//
//        if ((config->GetKind_Turb_Model() == SST) || (config->GetKind_Turb_Model() == SST_SUST))
//          visc_numerics->SetTurbKineticEnergy(solver_container[TURB_SOL]->GetNodes()->GetSolution(iPoint,0),
//                                              solver_container[TURB_SOL]->GetNodes()->GetSolution(iPoint,0));
//
//        /*--- Compute and update residual ---*/
//
//        auto residual = visc_numerics->ComputeResidual(config);
//        LinSysRes.SubtractBlock(iPoint, residual);
//
//        /*--- Jacobian contribution for implicit integration ---*/
//
//        if (implicit)
//          Jacobian.SubtractBlock2Diag(iPoint, residual.jacobian_i);
//
//      }

    }
  }
  END_SU2_OMP_FOR

  delete [] Normal;

}

void CEulerSolver::BC_Engine_Exhaust(CGeometry *geometry, CSolver **solver_container, CNumerics *conv_numerics, CNumerics *visc_numerics, CConfig *config, unsigned short val_marker) {

  unsigned short iDim;
  unsigned long iVertex, iPoint;
  su2double Exhaust_Pressure, Exhaust_Temperature, Velocity[3], Velocity2, H_Exhaust, Temperature, Riemann, Area, UnitNormal[3], Pressure, Density, Energy, Mach2, SoundSpeed2, SoundSpeed_Exhaust2, Vel_Mag, alpha, aa, bb, cc, dd, Flow_Dir[3];
  su2double *V_exhaust, *V_domain, Target_Exhaust_Pressure, Exhaust_Pressure_old, Exhaust_Pressure_inc;

  su2double Gas_Constant = config->GetGas_ConstantND();
  bool implicit = (config->GetKind_TimeIntScheme() == EULER_IMPLICIT);
  string Marker_Tag = config->GetMarker_All_TagBound(val_marker);
  bool tkeNeeded = (config->GetKind_Turb_Model() == SST) || (config->GetKind_Turb_Model() == SST_SUST);
  su2double DampingFactor = config->GetDamp_Engine_Exhaust();
  su2double Baseline_Press = 0.75 * config->GetPressure_FreeStreamND();

  su2double *Normal = new su2double[nDim];

  /*--- Retrieve the specified exhaust pressure in the engine (non-dimensional). ---*/

  Target_Exhaust_Pressure = config->GetExhaust_Pressure_Target(Marker_Tag) / config->GetPressure_Ref();

  /*--- Retrieve the old exhaust pressure in the engine exhaust (this has been computed in a preprocessing). ---*/

  Exhaust_Pressure_old = config->GetExhaust_Pressure(Marker_Tag);

  /*--- Compute the Pressure increment ---*/

  Exhaust_Pressure_inc = (1.0 - (Exhaust_Pressure_old/Target_Exhaust_Pressure)) * Baseline_Press;

  /*--- Estimate the new exhaust pressure ---*/

  Exhaust_Pressure = (1.0 - DampingFactor) * Exhaust_Pressure_old + DampingFactor * (Exhaust_Pressure_old + Exhaust_Pressure_inc);

  /*--- The temperature is given (no iteration is required) ---*/

  Exhaust_Temperature  = config->GetExhaust_Temperature_Target(Marker_Tag);
  Exhaust_Temperature /= config->GetTemperature_Ref();

  /*--- The pressure is given (no iteration is required) ---*/

  Exhaust_Pressure  = config->GetExhaust_Pressure_Target(Marker_Tag);
  Exhaust_Pressure /= config->GetPressure_Ref();

  /*--- Loop over all the vertices on this boundary marker ---*/

  SU2_OMP_FOR_DYN(OMP_MIN_SIZE)
  for (iVertex = 0; iVertex < geometry->nVertex[val_marker]; iVertex++) {

    /*--- Allocate the value at the exhaust ---*/

    V_exhaust = GetCharacPrimVar(val_marker, iVertex);

    iPoint = geometry->vertex[val_marker][iVertex]->GetNode();

    /*--- Check if the node belongs to the domain (i.e, not a halo node) ---*/

    if (geometry->nodes->GetDomain(iPoint)) {

      /*--- Normal vector for this vertex (negate for outward convention) ---*/

      geometry->vertex[val_marker][iVertex]->GetNormal(Normal);
      for (iDim = 0; iDim < nDim; iDim++) Normal[iDim] = -Normal[iDim];

      Area = GeometryToolbox::Norm(nDim, Normal);
      for (iDim = 0; iDim < nDim; iDim++)
        UnitNormal[iDim] = Normal[iDim]/Area;

      /*--- Current solution at this boundary node ---*/

      V_domain = nodes->GetPrimitive(iPoint);

      /*--- Subsonic inflow: there is one outgoing characteristic (u-c),
       therefore we can specify all but one state variable at the inlet.
       The outgoing Riemann invariant provides the final piece of info. ---*/

      /*--- Store primitives and set some variables for clarity. ---*/

      Density = V_domain[nDim+2];
      Velocity2 = 0.0;
      for (iDim = 0; iDim < nDim; iDim++) {
        Velocity[iDim] = V_domain[iDim+1];
        Velocity2 += Velocity[iDim]*Velocity[iDim];
      }
      Energy      = V_domain[nDim+3] - V_domain[nDim+1]/V_domain[nDim+2];
      Pressure    = V_domain[nDim+1];
      H_Exhaust   = (Gamma*Gas_Constant/Gamma_Minus_One)*Exhaust_Temperature;
      SoundSpeed2 = Gamma*Pressure/Density;

      /*--- Compute the acoustic Riemann invariant that is extrapolated
       from the domain interior. ---*/

      Riemann   = 2.0*sqrt(SoundSpeed2)/Gamma_Minus_One;
      for (iDim = 0; iDim < nDim; iDim++)
        Riemann += Velocity[iDim]*UnitNormal[iDim];

      /*--- Total speed of sound ---*/

      SoundSpeed_Exhaust2 = Gamma_Minus_One*(H_Exhaust - (Energy + Pressure/Density)+0.5*Velocity2) + SoundSpeed2;

      /*--- The flow direction is defined by the surface normal ---*/

      for (iDim = 0; iDim < nDim; iDim++)
        Flow_Dir[iDim] = -UnitNormal[iDim];

      /*--- Dot product of normal and flow direction. This should
       be negative due to outward facing boundary normal convention. ---*/

      alpha = 0.0;
      for (iDim = 0; iDim < nDim; iDim++)
        alpha += UnitNormal[iDim]*Flow_Dir[iDim];

      /*--- Coefficients in the quadratic equation for the velocity ---*/

      aa =  1.0 + 0.5*Gamma_Minus_One*alpha*alpha;
      bb = -1.0*Gamma_Minus_One*alpha*Riemann;
      cc =  0.5*Gamma_Minus_One*Riemann*Riemann - 2.0*SoundSpeed_Exhaust2/Gamma_Minus_One;

      /*--- Solve quadratic equation for velocity magnitude. Value must
       be positive, so the choice of root is clear. ---*/

      dd      = bb*bb - 4.0*aa*cc;
      dd      = sqrt(max(0.0, dd));
      Vel_Mag = (-bb + dd)/(2.0*aa);

      if (Vel_Mag >= 0.0) {

        Velocity2 = Vel_Mag*Vel_Mag;

        /*--- Compute speed of sound from total speed of sound eqn. ---*/

        SoundSpeed2 = SoundSpeed_Exhaust2 - 0.5*Gamma_Minus_One*Velocity2;
        Mach2       = Velocity2/SoundSpeed2;
        Velocity2   = Mach2*SoundSpeed2;
        Vel_Mag     = sqrt(Velocity2);
        SoundSpeed2 = SoundSpeed_Exhaust2 - 0.5*Gamma_Minus_One*Velocity2;

        /*--- Compute new velocity vector at the inlet ---*/

        for (iDim = 0; iDim < nDim; iDim++)
          Velocity[iDim] = Vel_Mag*Flow_Dir[iDim];

        /*--- Static temperature from the speed of sound relation ---*/

        Temperature = SoundSpeed2/(Gamma*Gas_Constant);

        /*--- Static pressure using isentropic relation at a point ---*/

        Pressure = Exhaust_Pressure*pow((Temperature/Exhaust_Temperature), Gamma/Gamma_Minus_One);

        /*--- Density at the exhaust from the gas law ---*/

        Density = Pressure/(Gas_Constant*Temperature);

        /*--- Using pressure, density, & velocity, compute the energy ---*/

        Energy = Pressure/(Density*Gamma_Minus_One) + 0.5*Velocity2;
        if (tkeNeeded) Energy += GetTke_Inf();

        /*--- Primitive variables, using the derived quantities ---*/

        V_exhaust[0] = Temperature;
        for (iDim = 0; iDim < nDim; iDim++)
          V_exhaust[iDim+1] = Velocity[iDim];
        V_exhaust[nDim+1] = Pressure;
        V_exhaust[nDim+2] = Density;
        V_exhaust[nDim+3] = Energy + Pressure/Density;
        V_exhaust[nDim+4] = sqrt(SoundSpeed2);

      }
      /*--- The flow goes in the wrong direction ---*/

      else {

        V_exhaust[0] = V_domain[0];
        for (iDim = 0; iDim < nDim; iDim++)
          V_exhaust[iDim+1] = V_domain[iDim+1];
        V_exhaust[nDim+1] = V_domain[nDim+1];
        V_exhaust[nDim+2] = V_domain[nDim+2];
        V_exhaust[nDim+3] = V_domain[nDim+3];
        V_exhaust[nDim+4] = V_domain[nDim+4];

      }

      /*--- Set various quantities in the solver class ---*/

      conv_numerics->SetNormal(Normal);
      conv_numerics->SetPrimitive(V_domain, V_exhaust);

      /*--- Set grid movement ---*/

      if (dynamic_grid)
        conv_numerics->SetGridVel(geometry->nodes->GetGridVel(iPoint), geometry->nodes->GetGridVel(iPoint));

      /*--- Compute the residual using an upwind scheme ---*/

      auto residual = conv_numerics->ComputeResidual(config);

      LinSysRes.AddBlock(iPoint, residual);

      /*--- Jacobian contribution for implicit integration ---*/

      if (implicit)
        Jacobian.AddBlock2Diag(iPoint, residual.jacobian_i);

//      /*--- Viscous contribution, commented out because serious convergence problems ---*/
//
//      if (viscous) {
//
//        /*--- Set laminar and eddy viscosity at the infinity ---*/
//
//        V_exhaust[nDim+5] = nodes->GetLaminarViscosity(iPoint);
//        V_exhaust[nDim+6] = nodes->GetEddyViscosity(iPoint);
//
//        /*--- Set the normal vector and the coordinates ---*/
//
//        visc_numerics->SetNormal(Normal);
//        su2double Coord_Reflected[MAXNDIM];
//        GeometryToolbox::PointPointReflect(nDim, geometry->nodes->GetCoord(Point_Normal),
//                                                 geometry->nodes->GetCoord(iPoint), Coord_Reflected);
//        visc_numerics->SetCoord(geometry->nodes->GetCoord(iPoint), Coord_Reflected);
//
//        /*--- Primitive variables, and gradient ---*/
//
//        visc_numerics->SetPrimitive(V_domain, V_exhaust);
//        visc_numerics->SetPrimVarGradient(nodes->GetGradient_Primitive(iPoint), nodes->GetGradient_Primitive(iPoint));
//
//        /*--- Turbulent kinetic energy ---*/
//
//        if ((config->GetKind_Turb_Model() == SST) || (config->GetKind_Turb_Model() == SST_SUST))
//          visc_numerics->SetTurbKineticEnergy(solver_container[TURB_SOL]->GetNodes()->GetSolution(iPoint,0),
//                                              solver_container[TURB_SOL]->GetNodes()->GetSolution(iPoint,0));
//
//        /*--- Compute and update residual ---*/
//
//        auto residual = visc_numerics->ComputeResidual(config)
//        LinSysRes.SubtractBlock(iPoint, residual);
//
//        /*--- Jacobian contribution for implicit integration ---*/
//
//        if (implicit)
//          Jacobian.SubtractBlock2Diag(iPoint, residual.jacobian_i);
//
//      }

    }
  }
  END_SU2_OMP_FOR

  delete [] Normal;

}

void CEulerSolver::BC_ActDisk_Inlet(CGeometry *geometry, CSolver **solver_container, CNumerics *conv_numerics, CNumerics *visc_numerics,
                                    CConfig *config, unsigned short val_marker) {

  unsigned short Kind_ActDisk = config->GetKind_ActDisk();

  if(Kind_ActDisk == VARIABLE_LOAD){
    BC_ActDisk_VariableLoad(geometry, solver_container, conv_numerics, visc_numerics, config, val_marker, true);
  }
  else{
    BC_ActDisk(geometry, solver_container, conv_numerics, visc_numerics, config, val_marker, true);
  }

}

void CEulerSolver::BC_ActDisk_Outlet(CGeometry *geometry, CSolver **solver_container, CNumerics *conv_numerics, CNumerics *visc_numerics,
                                     CConfig *config, unsigned short val_marker) {

  unsigned short Kind_ActDisk = config->GetKind_ActDisk();

  if(Kind_ActDisk == VARIABLE_LOAD){
    BC_ActDisk_VariableLoad(geometry, solver_container, conv_numerics, visc_numerics, config, val_marker, false);
  }
  else{
    BC_ActDisk(geometry, solver_container, conv_numerics, visc_numerics, config, val_marker, false);
  }

}

void CEulerSolver::BC_ActDisk(CGeometry *geometry, CSolver **solver_container, CNumerics *conv_numerics, CNumerics *visc_numerics,
                              CConfig *config, unsigned short val_marker, bool val_inlet_surface) {

  unsigned short iDim;
  unsigned long iVertex, iPoint, GlobalIndex_donor, GlobalIndex;
  su2double Pressure, Velocity[3], Target_Press_Jump, Target_Temp_Jump,
  Velocity2, Entropy, Density, Energy, Riemann, Vn, SoundSpeed, Vn_Inlet, Mach_Outlet,
  Area, UnitNormal[3], *V_outlet, *V_domain, *V_inlet, P_Total, T_Total, H_Total, Temperature,
  Mach2, SoundSpeed2, SoundSpeed_Total2, Vel_Mag, alpha, aa, bb, cc, dd;
  su2double Factor, P_static, T_static, SoS_outlet, Rho_outlet, Rho_inlet;
  su2double Vel_normal_inlet[3], Vel_tangent_inlet[3], Vel_inlet[3];
  su2double Vel_normal_outlet[3], Vel_tangent_outlet[3], Vel_outlet[3];
  su2double Vel_normal_inlet_, Vel_tangent_inlet_, Vel_inlet_;
  su2double Vel_normal_outlet_, Vel_outlet_;

  su2double Pressure_out, Density_out, SoundSpeed_out, Velocity2_out,
  Mach_out, Pressure_in, Density_in, SoundSpeed_in, Velocity2_in,
  Mach_in, PressureAdj, TemperatureAdj;

  bool implicit           = (config->GetKind_TimeIntScheme() == EULER_IMPLICIT);
  su2double Gas_Constant  = config->GetGas_ConstantND();
  bool tkeNeeded          = (config->GetKind_Turb_Model() == SST) || (config->GetKind_Turb_Model() == SST_SUST);
  bool ratio              = (config->GetActDisk_Jump() == RATIO);
  su2double SecondaryFlow = config->GetSecondaryFlow_ActDisk();

  su2double *Normal = new su2double[nDim];
  su2double *Flow_Dir = new su2double[nDim];

  /*--- Loop over all the vertices on this boundary marker ---*/

  SU2_OMP_FOR_DYN(OMP_MIN_SIZE)
  for (iVertex = 0; iVertex < geometry->nVertex[val_marker]; iVertex++) {

    iPoint = geometry->vertex[val_marker][iVertex]->GetNode();
    GlobalIndex = geometry->nodes->GetGlobalIndex(iPoint);
    GlobalIndex_donor = GetDonorGlobalIndex(val_marker, iVertex);

    /*--- Check if the node belongs to the domain (i.e., not a halo node) ---*/

    if ((geometry->nodes->GetDomain(iPoint)) &&
        (GlobalIndex != GlobalIndex_donor)) {

      /*--- Normal vector for this vertex (negative for outward convention) ---*/

      geometry->vertex[val_marker][iVertex]->GetNormal(Normal);
      for (iDim = 0; iDim < nDim; iDim++) Normal[iDim] = -Normal[iDim];
      conv_numerics->SetNormal(Normal);

      Area = GeometryToolbox::Norm(nDim, Normal);
      for (iDim = 0; iDim < nDim; iDim++)
        UnitNormal[iDim] = Normal[iDim]/Area;

      /*--- Current solution at this boundary node and jumps values ---*/

      V_domain = nodes->GetPrimitive(iPoint);
      Target_Press_Jump = ActDisk_DeltaP[val_marker][iVertex];
      Target_Temp_Jump = ActDisk_DeltaT[val_marker][iVertex];

      if (val_inlet_surface) {
        V_inlet  = nodes->GetPrimitive(iPoint);
        V_outlet = DonorPrimVar[val_marker][iVertex];

        Pressure_out    = V_outlet[nDim+1];
        Density_out     = V_outlet[nDim+2];
        SoundSpeed_out  = sqrt(Gamma*Pressure_out/Density_out);

        Pressure_in    = V_inlet[nDim+1];
        Density_in     = V_inlet[nDim+2];
        SoundSpeed_in  = sqrt(Gamma*Pressure_in/Density_in);

        Velocity2_out = 0.0; Velocity2_in = 0.0;
        for (iDim = 0; iDim < nDim; iDim++) {
          Velocity2_out += V_outlet[iDim+1]*V_outlet[iDim+1];
          Velocity2_in  += V_inlet[iDim+1]*V_inlet[iDim+1];
        }

        PressureAdj = 1.0; TemperatureAdj = 1.0;
        if ((Velocity2_out > 0.0) && (Velocity2_in > 0.0)) {

          Mach_out = sqrt(Velocity2_out)/SoundSpeed_out;
          Mach_in  = sqrt(Velocity2_in)/SoundSpeed_in;

          PressureAdj    = pow( 1.0 + Mach_out * Mach_out * 0.5 * (Gamma - 1.0), Gamma / (Gamma - 1.0)) /
          pow( 1.0 + Mach_in * Mach_in * 0.5 * (Gamma - 1.0), Gamma / (Gamma - 1.0));
          TemperatureAdj = (1.0 + Mach_out * Mach_out * 0.5 * (Gamma - 1.0)) /
          (1.0 + Mach_in * Mach_in * 0.5 * (Gamma - 1.0));

        }

        if (ratio) {
          P_static = V_outlet[nDim+1] / (Target_Press_Jump/PressureAdj);
          T_static = V_outlet[0] / (Target_Temp_Jump/TemperatureAdj);
        }
        else { P_static = V_outlet[nDim+1] - Target_Press_Jump; T_static = V_outlet[0] - Target_Temp_Jump; }
      }
      else {
        V_outlet = nodes->GetPrimitive(iPoint);
        V_inlet  = DonorPrimVar[val_marker][iVertex];

        Pressure_out    = V_outlet[nDim+1];
        Density_out     = V_outlet[nDim+2];
        SoundSpeed_out  = sqrt(Gamma*Pressure_out/Density_out);

        Pressure_in    = V_inlet[nDim+1];
        Density_in     = V_inlet[nDim+2];
        SoundSpeed_in  = sqrt(Gamma*Pressure_in/Density_in);

        Velocity2_out = 0.0; Velocity2_in = 0.0;
        for (iDim = 0; iDim < nDim; iDim++) {
          Velocity2_out += V_outlet[iDim+1]*V_outlet[iDim+1];
          Velocity2_in  += V_inlet[iDim+1]*V_inlet[iDim+1];
        }

        PressureAdj = 1.0; TemperatureAdj = 1.0;
        if ((Velocity2_out > 0.0) && (Velocity2_in > 0.0)) {

          Mach_out = sqrt(Velocity2_out)/SoundSpeed_out;
          Mach_in  = sqrt(Velocity2_in)/SoundSpeed_in;

          PressureAdj    = pow( 1.0 + Mach_out * Mach_out * 0.5 * (Gamma - 1.0), Gamma / (Gamma - 1.0)) /
          pow( 1.0 + Mach_in * Mach_in * 0.5 * (Gamma - 1.0), Gamma / (Gamma - 1.0));
          TemperatureAdj = (1.0 + Mach_out * Mach_out * 0.5 * (Gamma - 1.0)) /
          (1.0 + Mach_in * Mach_in * 0.5 * (Gamma - 1.0));
        }

        if (ratio) {
          P_static = V_inlet[nDim+1] * (Target_Press_Jump/PressureAdj);
          T_static = V_inlet[0] * (Target_Temp_Jump/TemperatureAdj);
        }
        else       { P_static = V_inlet[nDim+1] + Target_Press_Jump; T_static = V_inlet[0] + Target_Temp_Jump; }
      }

      /*--- Subsonic inlet ---*/

      if (val_inlet_surface) {

        /*--- Build the fictitious intlet state based on characteristics.
         Retrieve the specified back pressure for this inlet ---*/

        Density = V_domain[nDim+2];
        Velocity2 = 0.0; Vn = 0.0;
        for (iDim = 0; iDim < nDim; iDim++) {
          Velocity[iDim] = V_domain[iDim+1];
          Velocity2 += Velocity[iDim]*Velocity[iDim];
          Vn += Velocity[iDim]*UnitNormal[iDim];
        }
        Pressure   = V_domain[nDim+1];
        SoundSpeed = sqrt(Gamma*Pressure/Density);

        Entropy = Pressure*pow(1.0/Density, Gamma);
        Riemann = Vn + 2.0*SoundSpeed/Gamma_Minus_One;

        /*--- Compute the new fictious state at the outlet ---*/

        Pressure   = P_static;
        Density    = pow(Pressure/Entropy,1.0/Gamma);
        SoundSpeed = sqrt(Gamma*Pressure/Density);
        Vn_Inlet    = Riemann - 2.0*SoundSpeed/Gamma_Minus_One;

        Velocity2  = 0.0;
        for (iDim = 0; iDim < nDim; iDim++) {
          Velocity[iDim] = Velocity[iDim] + (Vn_Inlet-Vn)*UnitNormal[iDim];
          Velocity2 += Velocity[iDim]*Velocity[iDim];
        }
        Energy = Pressure/(Density*Gamma_Minus_One) + 0.5*Velocity2;
        if (tkeNeeded) Energy += GetTke_Inf();

        /*--- Conservative variables, using the derived quantities ---*/

        V_inlet[0] = Pressure / ( Gas_Constant * Density);
        for (iDim = 0; iDim < nDim; iDim++)
          V_inlet[iDim+1] = Velocity[iDim];
        V_inlet[nDim+1] = Pressure;
        V_inlet[nDim+2] = Density;
        V_inlet[nDim+3] = Energy + Pressure/Density;
        V_inlet[nDim+4] = SoundSpeed;
        conv_numerics->SetPrimitive(V_domain, V_inlet);

      }

      /*--- Subsonic outlet ---*/

      else {

        GetFluidModel()->SetTDState_PT(P_static, T_static);
        SoS_outlet = GetFluidModel()->GetSoundSpeed();
        Rho_outlet = GetFluidModel()->GetDensity();

        /*--- We use the velocity and the density from the flow inlet
         to evaluate flow direction and mass flow ---*/

        Rho_inlet = V_inlet[nDim+2];
        for (iDim = 0; iDim < nDim; iDim++)
          Vel_inlet[iDim] = V_inlet[iDim+1];

        Vel_normal_inlet_ = 0.0; Vel_inlet_ = 0.0;
        for (iDim = 0; iDim < nDim; iDim++) {
          Vel_normal_inlet[iDim] = -Vel_inlet[iDim]*UnitNormal[iDim];
          Vel_normal_inlet_ += Vel_normal_inlet[iDim]*Vel_normal_inlet[iDim];
          Vel_inlet_+= Vel_inlet[iDim]*Vel_inlet[iDim];
        }
        Vel_inlet_ = sqrt(Vel_inlet_);
        Vel_normal_inlet_ = sqrt(Vel_normal_inlet_);

        Vel_tangent_inlet_ = 0.0;
        for (iDim = 0; iDim < nDim; iDim++) {
          Vel_tangent_inlet[iDim] = Vel_inlet[iDim] - Vel_normal_inlet[iDim];
          Vel_tangent_inlet_ += Vel_tangent_inlet[iDim]*Vel_tangent_inlet[iDim];
        }
        Vel_tangent_inlet_ = sqrt(Vel_tangent_inlet_);

        /*--- Mass flow conservation (normal direction) and
         no jump in the tangential velocity ---*/

        Vel_normal_outlet_ = (1.0-SecondaryFlow/100.0)*(Rho_inlet*Vel_normal_inlet_)/Rho_outlet;

        Vel_outlet_ = 0.0;
        for (iDim = 0; iDim < nDim; iDim++) {
          Vel_normal_outlet[iDim] = -Vel_normal_outlet_*UnitNormal[iDim];
          Vel_tangent_outlet[iDim] = Vel_tangent_inlet[iDim];
          Vel_outlet[iDim] = Vel_normal_outlet[iDim] + Vel_tangent_outlet[iDim];
          Vel_outlet_ += Vel_outlet[iDim]*Vel_outlet[iDim];
        }
        Vel_outlet_ = sqrt(Vel_outlet_);

        Mach_Outlet = min(Vel_outlet_/SoS_outlet, 1.0);

        /*--- Reevaluate the Total Pressure and Total Temperature using the
         Fan Face Mach number and the static values from the jum condition ---*/

        Factor = 1.0 + 0.5*Mach_Outlet*Mach_Outlet*Gamma_Minus_One;
        P_Total = P_static * pow(Factor, Gamma/Gamma_Minus_One);
        T_Total = T_static * Factor;

        /*--- Flow direction using the velocity direction at the outlet  ---*/

        if (Vel_outlet_ != 0.0) {
          for (iDim = 0; iDim < nDim; iDim++) Flow_Dir[iDim] = Vel_outlet[iDim]/Vel_outlet_;
        }
        else {
          for (iDim = 0; iDim < nDim; iDim++) Flow_Dir[iDim] = 0.0;
        }

        /*--- Store primitives and set some variables for clarity. ---*/

        Density = V_domain[nDim+2];
        Velocity2 = 0.0;
        for (iDim = 0; iDim < nDim; iDim++) {
          Velocity[iDim] = V_domain[iDim+1];
          Velocity2 += Velocity[iDim]*Velocity[iDim];
        }
        Energy      = V_domain[nDim+3] - V_domain[nDim+1]/V_domain[nDim+2];
        Pressure    = V_domain[nDim+1];
        H_Total     = (Gamma*Gas_Constant/Gamma_Minus_One)*T_Total;
        SoundSpeed2 = Gamma*Pressure/Density;

        /*--- Compute the acoustic Riemann invariant that is extrapolated
         from the domain interior. ---*/

        Riemann   = 2.0*sqrt(SoundSpeed2)/Gamma_Minus_One;
        for (iDim = 0; iDim < nDim; iDim++)
          Riemann += Velocity[iDim]*UnitNormal[iDim];

        /*--- Total speed of sound ---*/

        SoundSpeed_Total2 = Gamma_Minus_One*(H_Total - (Energy + Pressure/Density)+0.5*Velocity2) + SoundSpeed2;

        /*--- Dot product of normal and flow direction. This should
         be negative due to outward facing boundary normal convention. ---*/

        alpha = 0.0;
        for (iDim = 0; iDim < nDim; iDim++)
          alpha += UnitNormal[iDim]*Flow_Dir[iDim];

        /*--- Coefficients in the quadratic equation for the velocity ---*/

        aa =  1.0 + 0.5*Gamma_Minus_One*alpha*alpha;
        bb = -1.0*Gamma_Minus_One*alpha*Riemann;
        cc =  0.5*Gamma_Minus_One*Riemann*Riemann - 2.0*SoundSpeed_Total2/Gamma_Minus_One;

        /*--- Solve quadratic equation for velocity magnitude. Value must
         be positive, so the choice of root is clear. ---*/

        dd = bb*bb - 4.0*aa*cc;
        dd = sqrt(max(0.0, dd));
        Vel_Mag   = (-bb + dd)/(2.0*aa);
        Vel_Mag   = max(0.0, Vel_Mag);
        Velocity2 = Vel_Mag*Vel_Mag;

        /*--- Compute speed of sound from total speed of sound eqn. ---*/

        SoundSpeed2 = SoundSpeed_Total2 - 0.5*Gamma_Minus_One*Velocity2;

        /*--- Mach squared (cut between 0-1), use to adapt velocity ---*/

        Mach2 = min(1.0, Velocity2/SoundSpeed2);
        Velocity2   = Mach2*SoundSpeed2;
        Vel_Mag     = sqrt(Velocity2);
        SoundSpeed2 = SoundSpeed_Total2 - 0.5*Gamma_Minus_One*Velocity2;

        /*--- Compute new velocity vector at the exit ---*/

        for (iDim = 0; iDim < nDim; iDim++)
          Velocity[iDim] = Vel_Mag*Flow_Dir[iDim];

        /*--- Static temperature from the speed of sound relation ---*/

        Temperature = SoundSpeed2/(Gamma*Gas_Constant);

        /*--- Static pressure using isentropic relation at a point ---*/

        Pressure = P_Total*pow((Temperature/T_Total), Gamma/Gamma_Minus_One);

        /*--- Density at the inlet from the gas law ---*/

        Density = Pressure/(Gas_Constant*Temperature);

        /*--- Using pressure, density, & velocity, compute the energy ---*/

        Energy = Pressure/(Density*Gamma_Minus_One) + 0.5*Velocity2;
        if (tkeNeeded) Energy += GetTke_Inf();

        /*--- Primitive variables, using the derived quantities ---*/

        V_outlet[0] = Temperature;
        for (iDim = 0; iDim < nDim; iDim++)
          V_outlet[iDim+1] = Velocity[iDim];
        V_outlet[nDim+1] = Pressure;
        V_outlet[nDim+2] = Density;
        V_outlet[nDim+3] = Energy + Pressure/Density;
        V_outlet[nDim+4] = sqrt(SoundSpeed2);
        conv_numerics->SetPrimitive(V_domain, V_outlet);

      }

      /*--- Grid Movement ---*/

      if (dynamic_grid)
        conv_numerics->SetGridVel(geometry->nodes->GetGridVel(iPoint), geometry->nodes->GetGridVel(iPoint));

      /*--- Compute the residual using an upwind scheme ---*/

      auto residual = conv_numerics->ComputeResidual(config);

      /*--- Update residual value ---*/

      LinSysRes.AddBlock(iPoint, residual);

      /*--- Jacobian contribution for implicit integration ---*/

      if (implicit) Jacobian.AddBlock2Diag(iPoint, residual.jacobian_i);

//      /*--- Viscous contribution, commented out because serious convergence problems ---*/
//
//      if (viscous) {
//
//        /*--- Set laminar and eddy viscosity at the infinity ---*/
//
//        if (val_inlet_surface) {
//          V_inlet[nDim+5] = nodes->GetLaminarViscosity(iPoint);
//          V_inlet[nDim+6] = nodes->GetEddyViscosity(iPoint);
//        }
//        else {
//          V_outlet[nDim+5] = nodes->GetLaminarViscosity(iPoint);
//          V_outlet[nDim+6] = nodes->GetEddyViscosity(iPoint);
//        }
//
//        /*--- Set the normal vector and the coordinates ---*/
//
//        visc_numerics->SetNormal(Normal);
//        su2double Coord_Reflected[MAXNDIM];
//        GeometryToolbox::PointPointReflect(nDim, geometry->nodes->GetCoord(Point_Normal),
//                                                 geometry->nodes->GetCoord(iPoint), Coord_Reflected);
//        visc_numerics->SetCoord(geometry->nodes->GetCoord(iPoint), Coord_Reflected);
//
//        /*--- Primitive variables, and gradient ---*/
//
//        if (val_inlet_surface) visc_numerics->SetPrimitive(V_domain, V_inlet);
//        else visc_numerics->SetPrimitive(V_domain, V_outlet);
//
//        visc_numerics->SetPrimVarGradient(nodes->GetGradient_Primitive(iPoint), nodes->GetGradient_Primitive(iPoint));
//
//        /*--- Turbulent kinetic energy ---*/
//
//        if ((config->GetKind_Turb_Model() == SST) || (config->GetKind_Turb_Model() == SST_SUST))
//          visc_numerics->SetTurbKineticEnergy(solver_container[TURB_SOL]->GetNodes()->GetSolution(iPoint,0),
//                                              solver_container[TURB_SOL]->GetNodes()->GetSolution(iPoint,0));
//
//        /*--- Compute and update residual ---*/
//
//        auto residual = visc_numerics->ComputeResidual(config);
//        LinSysRes.SubtractBlock(iPoint, residual);
//
//        /*--- Jacobian contribution for implicit integration ---*/
//
//        if (implicit) Jacobian.SubtractBlock2Diag(iPoint, residual.jacobian_i);
//
//      }

    }

  }
  END_SU2_OMP_FOR

  /*--- Free locally allocated memory ---*/

  delete [] Normal;
  delete [] Flow_Dir;

}

void CEulerSolver::BC_ActDisk_VariableLoad(CGeometry *geometry, CSolver **solver_container, CNumerics *conv_numerics, CNumerics *visc_numerics,
                              CConfig *config, unsigned short val_marker, bool val_inlet_surface) {

  /*!
   * \function BC_ActDisk_VariableLoad
   * \brief Actuator disk model with variable load along disk radius.
   * \author: E. Saetta, L. Russo, R. Tognaccini (GitHub references EttoreSaetta, lorenzorusso07, rtogna).
   * Theoretical and Applied Aerodynamics Research Group (TAARG), University of Naples Federico II.
   * First release date : July 1st 2020
   * modified on:
   *
   * Force coefficients distribution given in an input file. Actuator disk data initialized in function SetActDisk_BCThrust.
   * Entropy, acoustic Riemann invariant R+ and  tangential velocity extrapolated  from upstream flow;
   * acoustic Riemann invariant R- is extrapolated from downstream.
   * Hovering condition simulation not available yet: freestream velocity must be different than zero.
   */

  unsigned short iDim;
  unsigned long iVertex, iPoint, GlobalIndex_donor, GlobalIndex;
  su2double Pressure, Velocity[MAXNDIM],
  Velocity2, Entropy, Density, Energy, Riemann, Vn, SoundSpeed, Vn_Inlet,
  Area, UnitNormal[MAXNDIM] = {0.0}, *V_outlet, *V_domain, *V_inlet;

  su2double Pressure_out, Density_out,
  Pressure_in, Density_in;

  su2double Prop_Axis[MAXNDIM];
  su2double Fa, Fx, Fy, Fz;
  su2double u_in, v_in, w_in, u_out, v_out, w_out, uJ, vJ, wJ;
  su2double Temperature_out, H_in, H_out;
  su2double FQ, Q_out, Density_Disk;
  su2double SoSextr, Vnextr[MAXNDIM], Vnextr_, RiemannExtr, QdMnorm[MAXNDIM], QdMnorm2, appo2, SoS_out;
  su2double Normal[MAXNDIM];

  const bool implicit = (config->GetKind_TimeIntScheme() == EULER_IMPLICIT);
  const auto Gas_Constant = config->GetGas_ConstantND();
  const bool tkeNeeded = (config->GetKind_Turb_Model() == SST) || (config->GetKind_Turb_Model() == SST_SUST);

  /*--- Get the actuator disk center and axis coordinates for the current marker. ---*/
  for (iDim = 0; iDim < nDim; iDim++){
    Prop_Axis[iDim] = ActDisk_Axis(val_marker, iDim);
  }

  /*--- Loop over all the vertices on this boundary marker. ---*/
  SU2_OMP_FOR_DYN(OMP_MIN_SIZE)
  for (iVertex = 0; iVertex < geometry->nVertex[val_marker]; iVertex++) {

    iPoint = geometry->vertex[val_marker][iVertex]->GetNode();
    GlobalIndex = geometry->nodes->GetGlobalIndex(iPoint);
    GlobalIndex_donor = GetDonorGlobalIndex(val_marker, iVertex);

    /*--- Check if the node belongs to the domain (i.e., not a halo node) ---*/

    if ((geometry->nodes->GetDomain(iPoint)) &&
       (GlobalIndex != GlobalIndex_donor)) {

      /*--- Normal vector for this vertex (negative for outward convention) ---*/

      geometry->vertex[val_marker][iVertex]->GetNormal(Normal);
      for (iDim = 0; iDim < nDim; iDim++) Normal[iDim] = -Normal[iDim];
      conv_numerics->SetNormal(Normal);

      Area = GeometryToolbox::Norm(nDim, Normal);
      for (iDim = 0; iDim < nDim; iDim++)
            UnitNormal[iDim] = Normal[iDim]/Area;

      /*--- Current solution at this boundary node. ---*/

      V_domain = nodes->GetPrimitive(iPoint);

      /*--- Get the values of Fa (axial force per unit area), Fx, Fy and Fz (x, y and z components of the tangential and
            radial forces per unit area resultant). ---*/
      Fa = ActDisk_Fa[val_marker][iVertex];
      Fx = ActDisk_Fx[val_marker][iVertex];
      Fy = ActDisk_Fy[val_marker][iVertex];
      Fz = ActDisk_Fz[val_marker][iVertex];

      /*--- Get the primitive variables and the extrapolated variables. ---*/
      if (val_inlet_surface){
        V_inlet = nodes->GetPrimitive(iPoint);
        V_outlet = DonorPrimVar[val_marker][iVertex];}
      else{
        V_outlet = nodes->GetPrimitive(iPoint);
        V_inlet = DonorPrimVar[val_marker][iVertex];}

      /*--- u, v and w are the three momentum components. ---*/
      Pressure_out    = V_outlet[nDim+1];
      Density_out     = V_outlet[nDim+2];
      u_out = V_outlet[1]*V_outlet[nDim+2];
      v_out = V_outlet[2]*V_outlet[nDim+2];
      w_out = V_outlet[3]*V_outlet[nDim+2];

      Pressure_in    = V_inlet[nDim+1];
      Density_in     = V_inlet[nDim+2];
      u_in = V_inlet[1]*Density_in;
      v_in = V_inlet[2]*Density_in;
      w_in = V_inlet[3]*Density_in;
      H_in = V_inlet[nDim+3]*Density_in;

      /*--- Density on the disk is computed as an everage value between the inlet and outlet values. ---*/
      Density_Disk = 0.5*(Density_in + Density_out);

      /*--- Computation of the normal momentum flowing through the disk. ---*/
      Q_out = 0.5*((u_in + u_out)*Prop_Axis[0] + (v_in + v_out)*Prop_Axis[1] + (w_in + w_out)*Prop_Axis[2]);

      FQ = Q_out/Density_Disk;

      /*--- Computation of the momentum jumps due to the tnagential and radial forces per unit area. ---*/
      if (FQ < EPS){
        uJ = 0.0;
        vJ = 0.0;
        wJ = 0.0;}
      else{
        uJ = Fx/FQ;
        vJ = Fy/FQ;
        wJ = Fz/FQ;}

      if (val_inlet_surface) {
        /*--- Build the fictitious intlet state based on characteristics.
              Retrieve the specified back pressure for this inlet ---*/

        Density = V_domain[nDim+2];
        Velocity2 = 0.0; Vn = 0.0;
        for (iDim = 0; iDim < nDim; iDim++) {
          Velocity[iDim] = V_domain[iDim+1];
          Velocity2 += Velocity[iDim]*Velocity[iDim];
          Vn += Velocity[iDim]*UnitNormal[iDim];
        }
        Pressure   = V_domain[nDim+1];
        SoundSpeed = sqrt(Gamma*Pressure/Density);

        Entropy = Pressure*pow(1.0/Density, Gamma);
        Riemann = Vn + 2.0*SoundSpeed/Gamma_Minus_One;

        /*--- Compute the new fictious state at the outlet ---*/

        Pressure   = Pressure_out - Fa;
        Density    = pow(Pressure/Entropy,1.0/Gamma);
        SoundSpeed = sqrt(Gamma*Pressure/Density);
        Vn_Inlet    = Riemann - 2.0*SoundSpeed/Gamma_Minus_One;

        Velocity2  = 0.0;
        for (iDim = 0; iDim < nDim; iDim++) {
          Velocity[iDim] = Velocity[iDim] + (Vn_Inlet-Vn)*UnitNormal[iDim];
          Velocity2 += Velocity[iDim]*Velocity[iDim];
        }
        Energy = Pressure/(Density*Gamma_Minus_One) + 0.5*Velocity2;
        if (tkeNeeded) Energy += GetTke_Inf();

        /*--- Conservative variables, using the derived quantities ---*/

        V_inlet[0] = Pressure / ( Gas_Constant * Density);
        for (iDim = 0; iDim < nDim; iDim++) V_inlet[iDim+1] = Velocity[iDim];
        V_inlet[nDim+1] = Pressure;
        V_inlet[nDim+2] = Density;
        V_inlet[nDim+3] = Energy + Pressure/Density;
        V_inlet[nDim+4] = SoundSpeed;
        conv_numerics->SetPrimitive(V_domain, V_inlet);
      }
      else {
        /*--- Acoustic Riemann invariant extrapolation form the interior domain. ---*/
        SoSextr = V_domain[nDim+4];

        Vnextr_ = 0.0;
        for (iDim = 0; iDim < nDim; iDim++){
          Vnextr[iDim] = V_domain[iDim+1]*Prop_Axis[iDim];
          Vnextr_ += Vnextr[iDim]*Vnextr[iDim];
        }
        Vnextr_ = sqrt(max(0.0,Vnextr_));
        RiemannExtr = Vnextr_ - ((2*SoSextr)/(Gamma_Minus_One));

        /*--- Assigning the momentum in tangential direction jump and the pressure jump. ---*/
        Velocity[0] = u_in + uJ;
        Velocity[1] = v_in + vJ;
        Velocity[2] = w_in + wJ;
        Pressure_out = Pressure_in + Fa;

        /*--- Computation of the momentum normal to the disk plane. ---*/
        QdMnorm[0] = u_in*Prop_Axis[0];
        QdMnorm[1] = v_in*Prop_Axis[1];
        QdMnorm[2] = w_in*Prop_Axis[2];

        QdMnorm2 = 0.0;
        for (iDim = 0; iDim < nDim; iDim++) QdMnorm2 += QdMnorm[iDim]*QdMnorm[iDim];

        /*--- Resolving the second grade equation for the density. ---*/
        appo2 = -((2*sqrt(QdMnorm2)*RiemannExtr)+((4*Gamma*Pressure_out)/(pow(Gamma_Minus_One,2))));
        Density_out = (-appo2+sqrt(max(0.0,pow(appo2,2)-4*QdMnorm2*pow(RiemannExtr,2))))/(2*pow(RiemannExtr,2));

        Velocity2 = 0;
        for (iDim = 0; iDim < nDim; iDim++) Velocity2 += (Velocity[iDim]*Velocity[iDim]);

        /*--- Computation of the enthalpy, total energy, temperature and speed of sound. ---*/
        H_out = H_in/Density_in + Fa/Density_out;
        Energy = H_out - Pressure_out/Density_out;
        if (tkeNeeded) Energy += GetTke_Inf();
        Temperature_out = (Energy-0.5*Velocity2/(pow(Density_out,2)))*(Gamma_Minus_One/Gas_Constant);

        SoS_out = sqrt(Gamma*Gas_Constant*Temperature_out);

        /*--- Set the primitive variables. ---*/
        V_outlet[0] = Temperature_out;
        for (iDim = 0; iDim < nDim; iDim++)
          V_outlet[iDim+1] = Velocity[iDim]/Density_out;
        V_outlet[nDim+1] = Pressure_out;
        V_outlet[nDim+2] = Density_out;
        V_outlet[nDim+3] = H_out;
        V_outlet[nDim+4] = SoS_out;
        conv_numerics->SetPrimitive(V_domain, V_outlet);
      }

      /*--- Grid Movement (NOT TESTED!)---*/

      if (dynamic_grid)
        conv_numerics->SetGridVel(geometry->nodes->GetGridVel(iPoint), geometry->nodes->GetGridVel(iPoint));

      /*--- Compute the residual using an upwind scheme ---*/

      auto residual = conv_numerics->ComputeResidual(config);

      /*--- Update residual value ---*/

      LinSysRes.AddBlock(iPoint, residual);

      /*--- Jacobian contribution for implicit integration ---*/

      if (implicit) Jacobian.AddBlock2Diag(iPoint, residual.jacobian_i);
    }
  }
  END_SU2_OMP_FOR
}

void CEulerSolver::PrintVerificationError(const CConfig *config) const {

  if ((rank != MASTER_NODE) || (MGLevel != MESH_0)) return;

  if (config && !config->GetDiscrete_Adjoint()) {

    cout.precision(5);
    cout.setf(ios::scientific, ios::floatfield);

    cout << endl   << "------------------------ Global Error Analysis --------------------------" << endl;

    cout << setw(20) << "RMS Error  [Rho]: " << setw(12) << VerificationSolution->GetError_RMS(0) << "     | ";
    cout << setw(20) << "Max Error  [Rho]: " << setw(12) << VerificationSolution->GetError_Max(0);
    cout << endl;

    cout << setw(20) << "RMS Error [RhoU]: " << setw(12) << VerificationSolution->GetError_RMS(1) << "     | ";
    cout << setw(20) << "Max Error [RhoU]: " << setw(12) << VerificationSolution->GetError_Max(1);
    cout << endl;

    cout << setw(20) << "RMS Error [RhoV]: " << setw(12) << VerificationSolution->GetError_RMS(2) << "     | ";
    cout << setw(20) << "Max Error [RhoV]: " << setw(12) << VerificationSolution->GetError_Max(2);
    cout << endl;

    if (nDim == 3) {
      cout << setw(20) << "RMS Error [RhoW]: " << setw(12) << VerificationSolution->GetError_RMS(3) << "     | ";
      cout << setw(20) << "Max Error [RhoW]: " << setw(12) << VerificationSolution->GetError_Max(3);
      cout << endl;
    }

    cout << setw(20) << "RMS Error [RhoE]: " << setw(12) << VerificationSolution->GetError_RMS(nDim+1) << "     | ";
    cout << setw(20) << "Max Error [RhoE]: " << setw(12) << VerificationSolution->GetError_Max(nDim+1);
    cout << endl;

    cout << "-------------------------------------------------------------------------" << endl << endl;
    cout.unsetf(ios_base::floatfield);
  }
}

void CEulerSolver::SetFreeStream_Solution(const CConfig *config) {

  unsigned long iPoint;
  unsigned short iDim;

  SU2_OMP_FOR_STAT(omp_chunk_size)
  for (iPoint = 0; iPoint < nPoint; iPoint++) {
    nodes->SetSolution(iPoint,0, Density_Inf);
    for (iDim = 0; iDim < nDim; iDim++) {
      nodes->SetSolution(iPoint,iDim+1, Density_Inf*Velocity_Inf[iDim]);
    }
    nodes->SetSolution(iPoint,nVar-1, Density_Inf*Energy_Inf);
  }
  END_SU2_OMP_FOR
}

void CEulerSolver::SetFreeStream_TurboSolution(CConfig *config) {

  unsigned long iPoint;
  unsigned short iDim;
  unsigned short iZone  =  config->GetiZone();
  su2double *turboVelocity, *cartVelocity;

  su2double Alpha            = config->GetAoA()*PI_NUMBER/180.0;
  su2double Mach             = config->GetMach();
  su2double SoundSpeed;

  turboVelocity   = new su2double[nDim];
  cartVelocity    = new su2double[nDim];

  auto turboNormal = config->GetFreeStreamTurboNormal();

  GetFluidModel()->SetTDState_Prho(Pressure_Inf, Density_Inf);
  SoundSpeed = GetFluidModel()->GetSoundSpeed();

  /*--- Compute the Free Stream velocity, using the Mach number ---*/
  turboVelocity[0] = cos(Alpha)*Mach*SoundSpeed;
  turboVelocity[1] = sin(Alpha)*Mach*SoundSpeed;


  if (nDim == 3) {
    turboVelocity[2] = 0.0;
  }

  ComputeBackVelocity(turboVelocity, turboNormal, cartVelocity, INFLOW, config->GetKind_TurboMachinery(iZone));

  for (iPoint = 0; iPoint < nPoint; iPoint++) {
    nodes->SetSolution(iPoint,0, Density_Inf);
    for (iDim = 0; iDim < nDim; iDim++) {
      nodes->SetSolution(iPoint,iDim+1, Density_Inf*cartVelocity[iDim]);
    }
    nodes->SetSolution(iPoint,nVar-1, Density_Inf*Energy_Inf);

    nodes->SetPrimVar(iPoint, GetFluidModel());
    nodes->SetSecondaryVar(iPoint, GetFluidModel());
  }

  delete [] turboVelocity;
  delete [] cartVelocity;


}



void CEulerSolver::PreprocessAverage(CSolver **solver, CGeometry *geometry, CConfig *config, unsigned short marker_flag) {

  unsigned long iVertex, iPoint;
  unsigned short iDim, iMarker, iMarkerTP, iSpan;
  su2double Pressure = 0.0, Density = 0.0, *Velocity = nullptr, *TurboVelocity,
      Area, TotalArea, TotalAreaPressure, TotalAreaDensity, *TotalAreaVelocity, *UnitNormal, *TurboNormal;
  string Marker_Tag, Monitoring_Tag;
  unsigned short  iZone     = config->GetiZone();
  const su2double  *AverageTurboNormal;
  su2double VelSq;

  /*-- Variables declaration and allocation ---*/
  Velocity           = new su2double[nDim];
  UnitNormal         = new su2double[nDim];
  TurboNormal        = new su2double[nDim];
  TurboVelocity      = new su2double[nDim];
  TotalAreaVelocity  = new su2double[nDim];

  const auto nSpanWiseSections = config->GetnSpanWiseSections();

  for (iSpan= 0; iSpan < nSpanWiseSections; iSpan++){

    for (iDim=0; iDim<nDim; iDim++) {
      TotalAreaVelocity[iDim] = 0.0;
    }

    TotalAreaPressure = 0.0;
    TotalAreaDensity  = 0.0;

    for (iMarker = 0; iMarker < config->GetnMarker_All(); iMarker++){
      for (iMarkerTP=1; iMarkerTP < config->GetnMarker_Turbomachinery()+1; iMarkerTP++){
        if (config->GetMarker_All_Turbomachinery(iMarker) == iMarkerTP){
          if (config->GetMarker_All_TurbomachineryFlag(iMarker) == marker_flag){

            /*--- Retrieve Old Solution ---*/

            /*--- Loop over the vertices to sum all the quantities pithc-wise ---*/
            for (iVertex = 0; iVertex < geometry->GetnVertexSpan(iMarker,iSpan); iVertex++) {
              iPoint = geometry->turbovertex[iMarker][iSpan][iVertex]->GetNode();
              if (geometry->nodes->GetDomain(iPoint)){
                /*--- Compute the integral fluxes for the boundaries ---*/

                Pressure = nodes->GetPressure(iPoint);
                Density = nodes->GetDensity(iPoint);

                /*--- Normal vector for this vertex (negate for outward convention) ---*/
                geometry->turbovertex[iMarker][iSpan][iVertex]->GetNormal(UnitNormal);
                geometry->turbovertex[iMarker][iSpan][iVertex]->GetTurboNormal(TurboNormal);
                Area = geometry->turbovertex[iMarker][iSpan][iVertex]->GetArea();

                VelSq = 0.0;
                for (iDim = 0; iDim < nDim; iDim++) {
                  Velocity[iDim] = nodes->GetVelocity(iPoint,iDim);
                  VelSq += Velocity[iDim]*Velocity[iDim];
                }

                ComputeTurboVelocity(Velocity, TurboNormal , TurboVelocity, marker_flag, config->GetKind_TurboMachinery(iZone));

                /*--- Compute different integral quantities for the boundary of interest ---*/

                TotalAreaPressure += Area*Pressure;
                TotalAreaDensity  += Area*Density;
                for (iDim = 0; iDim < nDim; iDim++)
                  TotalAreaVelocity[iDim] += Area*Velocity[iDim];
              }
            }
          }
        }
      }
    }


#ifdef HAVE_MPI

    /*--- Add information using all the nodes ---*/

    su2double MyTotalAreaDensity = TotalAreaDensity;
    su2double MyTotalAreaPressure  = TotalAreaPressure;

    SU2_MPI::Allreduce(&MyTotalAreaDensity, &TotalAreaDensity, 1, MPI_DOUBLE, MPI_SUM, SU2_MPI::GetComm());
    SU2_MPI::Allreduce(&MyTotalAreaPressure, &TotalAreaPressure, 1, MPI_DOUBLE, MPI_SUM, SU2_MPI::GetComm());

    su2double* MyTotalAreaVelocity = new su2double[nDim];

    for (iDim = 0; iDim < nDim; iDim++) {
      MyTotalAreaVelocity[iDim] = TotalAreaVelocity[iDim];
    }

    SU2_MPI::Allreduce(MyTotalAreaVelocity, TotalAreaVelocity, nDim, MPI_DOUBLE, MPI_SUM, SU2_MPI::GetComm());

    delete [] MyTotalAreaVelocity;

#endif

    /*--- initialize spanwise average quantities ---*/


    for (iMarker = 0; iMarker < config->GetnMarker_All(); iMarker++){
      for (iMarkerTP=1; iMarkerTP < config->GetnMarker_Turbomachinery()+1; iMarkerTP++){
        if (config->GetMarker_All_Turbomachinery(iMarker) == iMarkerTP){
          if (config->GetMarker_All_TurbomachineryFlag(iMarker) == marker_flag){

            TotalArea           = geometry->GetSpanArea(iMarker,iSpan);
            AverageTurboNormal  = geometry->GetAverageTurboNormal(iMarker,iSpan);

            /*--- Compute the averaged value for the boundary of interest for the span of interest ---*/

            AverageDensity[iMarker][iSpan]           = TotalAreaDensity / TotalArea;
            AveragePressure[iMarker][iSpan]          = TotalAreaPressure / TotalArea;
            for (iDim = 0; iDim < nDim; iDim++)
              AverageVelocity[iMarker][iSpan][iDim]  = TotalAreaVelocity[iDim] / TotalArea;

            /* --- compute static averaged quantities ---*/
            ComputeTurboVelocity(AverageVelocity[iMarker][iSpan], AverageTurboNormal , AverageTurboVelocity[iMarker][iSpan], marker_flag, config->GetKind_TurboMachinery(iZone));

            OldAverageDensity[iMarker][iSpan]               = AverageDensity[iMarker][iSpan];
            OldAveragePressure[iMarker][iSpan]              = AveragePressure[iMarker][iSpan];
            for(iDim = 0; iDim < nDim;iDim++)
              OldAverageTurboVelocity[iMarker][iSpan][iDim] = AverageTurboVelocity[iMarker][iSpan][iDim];

          }
        }
      }
    }
  }

  /*--- initialize 1D average quantities ---*/

  for (iMarker = 0; iMarker < config->GetnMarker_All(); iMarker++){
    for (iMarkerTP=1; iMarkerTP < config->GetnMarker_Turbomachinery()+1; iMarkerTP++){
      if (config->GetMarker_All_Turbomachinery(iMarker) == iMarkerTP){
        if (config->GetMarker_All_TurbomachineryFlag(iMarker) == marker_flag){

          AverageTurboNormal  = geometry->GetAverageTurboNormal(iMarker,nSpanWiseSections);

          /*--- Compute the averaged value for the boundary of interest for the span of interest ---*/

          AverageDensity[iMarker][nSpanWiseSections]          = AverageDensity[iMarker][nSpanWiseSections/2];
          AveragePressure[iMarker][nSpanWiseSections]         = AveragePressure[iMarker][nSpanWiseSections/2];
          for (iDim = 0; iDim < nDim; iDim++)
            AverageVelocity[iMarker][nSpanWiseSections][iDim] = AverageVelocity[iMarker][nSpanWiseSections/2][iDim];

          /* --- compute static averaged quantities ---*/
          ComputeTurboVelocity(AverageVelocity[iMarker][nSpanWiseSections], AverageTurboNormal , AverageTurboVelocity[iMarker][nSpanWiseSections], marker_flag, config->GetKind_TurboMachinery(iZone));

          OldAverageDensity[iMarker][nSpanWiseSections]               = AverageDensity[iMarker][nSpanWiseSections];
          OldAveragePressure[iMarker][nSpanWiseSections]              = AveragePressure[iMarker][nSpanWiseSections];
          for(iDim = 0; iDim < nDim;iDim++)
            OldAverageTurboVelocity[iMarker][nSpanWiseSections][iDim] = AverageTurboVelocity[iMarker][nSpanWiseSections][iDim];

        }
      }
    }
  }


  /*--- Free locally allocated memory ---*/
  delete [] Velocity;
  delete [] UnitNormal;
  delete [] TurboNormal;
  delete [] TurboVelocity;
  delete [] TotalAreaVelocity;

}


void CEulerSolver::TurboAverageProcess(CSolver **solver, CGeometry *geometry, CConfig *config, unsigned short marker_flag) {

  unsigned long iVertex, iPoint, nVert;
  unsigned short iDim, iVar, iMarker, iMarkerTP, iSpan, jSpan;
  unsigned short average_process = config->GetKind_AverageProcess();
  unsigned short performance_average_process = config->GetKind_PerformanceAverageProcess();
  su2double Pressure = 0.0, Density = 0.0, Enthalpy = 0.0,  *Velocity = nullptr, *TurboVelocity,
      Area, TotalArea, Radius1, Radius2, Vt2, TotalAreaPressure, TotalAreaDensity, *TotalAreaVelocity, *UnitNormal, *TurboNormal,
      TotalMassPressure, TotalMassDensity, *TotalMassVelocity;
  string Marker_Tag, Monitoring_Tag;
  su2double val_init_pressure;
  unsigned short  iZone     = config->GetiZone();
  su2double TotalDensity, TotalPressure, *TotalVelocity, *TotalFluxes;
  const su2double *AverageTurboNormal;
  su2double TotalNu, TotalOmega, TotalKine, TotalMassNu, TotalMassOmega, TotalMassKine, TotalAreaNu, TotalAreaOmega, TotalAreaKine;
  su2double Nu, Kine, Omega;
  su2double MachTest, soundSpeed;
  bool turbulent = (config->GetKind_Turb_Model() != NONE);
  bool spalart_allmaras = (config->GetKind_Turb_Model() == SA);
  bool menter_sst       = ((config->GetKind_Turb_Model() == SST) || (config->GetKind_Turb_Model() == SST_SUST));

  /*-- Variables declaration and allocation ---*/
  Velocity            = new su2double[nDim];
  UnitNormal          = new su2double[nDim];
  TurboNormal         = new su2double[nDim];
  TurboVelocity       = new su2double[nDim];
  TotalVelocity       = new su2double[nDim];
  TotalAreaVelocity   = new su2double[nDim];
  TotalMassVelocity   = new su2double[nDim];
  TotalFluxes         = new su2double[nVar];

  su2double avgDensity, *avgVelocity, avgPressure, avgKine, avgOmega, avgNu, avgAreaDensity, *avgAreaVelocity, avgAreaPressure,
  avgAreaKine, avgAreaOmega, avgAreaNu, avgMassDensity, *avgMassVelocity, avgMassPressure, avgMassKine, avgMassOmega, avgMassNu,
  avgMixDensity, *avgMixVelocity, *avgMixTurboVelocity, avgMixPressure, avgMixKine, avgMixOmega, avgMixNu;

  avgVelocity         = new su2double[nDim];
  avgAreaVelocity     = new su2double[nDim];
  avgMassVelocity     = new su2double[nDim];
  avgMixVelocity      = new su2double[nDim];
  avgMixTurboVelocity = new su2double[nDim];

  const auto nSpanWiseSections = config->GetnSpanWiseSections();

  for (iSpan= 0; iSpan < nSpanWiseSections + 1; iSpan++){

    /*--- Forces initialization for contenitors ---*/
    for (iVar=0;iVar<nVar;iVar++)
      TotalFluxes[iVar]= 0.0;
    for (iDim=0; iDim<nDim; iDim++) {
      TotalVelocity[iDim]     = 0.0;
      TotalAreaVelocity[iDim] = 0.0;
      TotalMassVelocity[iDim] = 0.0;
    }

    TotalDensity      = 0.0;
    TotalPressure     = 0.0;
    TotalAreaPressure = 0.0;
    TotalAreaDensity  = 0.0;
    TotalMassPressure = 0.0;
    TotalMassDensity  = 0.0;
    TotalNu           = 0.0;
    TotalOmega        = 0.0;
    TotalKine         = 0.0;
    TotalMassNu       = 0.0;
    TotalMassOmega    = 0.0;
    TotalMassKine     = 0.0;
    TotalAreaNu       = 0.0;
    TotalAreaOmega    = 0.0;
    TotalAreaKine     = 0.0;

    Nu    = 0.0;
    Omega = 0.0;
    Kine  = 0.0;

    for (iMarker = 0; iMarker < config->GetnMarker_All(); iMarker++){
      for (iMarkerTP=1; iMarkerTP < config->GetnMarker_Turbomachinery()+1; iMarkerTP++){
        if (config->GetMarker_All_Turbomachinery(iMarker) == iMarkerTP){
          if (config->GetMarker_All_TurbomachineryFlag(iMarker) == marker_flag){

            /*--- Retrieve Old Solution ---*/

            /*--- Loop over the vertices to sum all the quantities pithc-wise ---*/
            if(iSpan < nSpanWiseSections){
              for (iVertex = 0; iVertex < geometry->GetnVertexSpan(iMarker,iSpan); iVertex++) {
                iPoint = geometry->turbovertex[iMarker][iSpan][iVertex]->GetNode();

                /*--- Compute the integral fluxes for the boundaries ---*/
                Pressure = nodes->GetPressure(iPoint);
                Density  = nodes->GetDensity(iPoint);
                Enthalpy = nodes->GetEnthalpy(iPoint);

                /*--- Normal vector for this vertex (negate for outward convention) ---*/
                geometry->turbovertex[iMarker][iSpan][iVertex]->GetNormal(UnitNormal);
                geometry->turbovertex[iMarker][iSpan][iVertex]->GetTurboNormal(TurboNormal);
                Area = geometry->turbovertex[iMarker][iSpan][iVertex]->GetArea();
                su2double VelNormal = 0.0, VelSq = 0.0;

                for (iDim = 0; iDim < nDim; iDim++) {
                  Velocity[iDim] = nodes->GetVelocity(iPoint,iDim);
                  VelNormal += UnitNormal[iDim]*Velocity[iDim];
                  VelSq += Velocity[iDim]*Velocity[iDim];
                }

                ComputeTurboVelocity(Velocity, TurboNormal , TurboVelocity, marker_flag, config->GetKind_TurboMachinery(iZone));

                /*--- Compute different integral quantities for the boundary of interest ---*/

                TotalDensity          += Density;
                TotalPressure         += Pressure;
                for (iDim = 0; iDim < nDim; iDim++)
                  TotalVelocity[iDim] += Velocity[iDim];

                TotalAreaPressure         += Area*Pressure;
                TotalAreaDensity          += Area*Density;
                for (iDim = 0; iDim < nDim; iDim++)
                  TotalAreaVelocity[iDim] += Area*Velocity[iDim];

                TotalMassPressure         += Area*(Density*TurboVelocity[0] )*Pressure;
                TotalMassDensity          += Area*(Density*TurboVelocity[0] )*Density;
                for (iDim = 0; iDim < nDim; iDim++)
                  TotalMassVelocity[iDim] += Area*(Density*TurboVelocity[0] )*Velocity[iDim];

                TotalFluxes[0]      += Area*(Density*TurboVelocity[0]);
                TotalFluxes[1]      += Area*(Density*TurboVelocity[0]*TurboVelocity[0] + Pressure);
                for (iDim = 2; iDim < nDim+1; iDim++)
                  TotalFluxes[iDim] += Area*(Density*TurboVelocity[0]*TurboVelocity[iDim -1]);
                TotalFluxes[nDim+1] += Area*(Density*TurboVelocity[0]*Enthalpy);


                /*--- Compute turbulent integral quantities for the boundary of interest ---*/

                if(turbulent){
                  if(menter_sst){
                    Kine = solver[TURB_SOL]->GetNodes()->GetSolution(iPoint,0);
                    Omega = solver[TURB_SOL]->GetNodes()->GetSolution(iPoint,1);
                  }
                  if(spalart_allmaras){
                    Nu = solver[TURB_SOL]->GetNodes()->GetSolution(iPoint,0);
                  }

                  TotalKine   += Kine;
                  TotalOmega  += Omega;
                  TotalNu     += Nu;

                  TotalAreaKine    += Area*Kine;
                  TotalAreaOmega   += Area*Omega;
                  TotalAreaNu      += Area*Nu;

                  TotalMassKine    += Area*(Density*TurboVelocity[0] )*Kine;
                  TotalMassOmega   += Area*(Density*TurboVelocity[0] )*Omega;
                  TotalMassNu      += Area*(Density*TurboVelocity[0] )*Nu;


                }
              }
            }
            else{
              for (jSpan= 0; jSpan < nSpanWiseSections; jSpan++){
                for (iVertex = 0; iVertex < geometry->GetnVertexSpan(iMarker,jSpan); iVertex++) {
                  iPoint = geometry->turbovertex[iMarker][jSpan][iVertex]->GetNode();

                  /*--- Compute the integral fluxes for the boundaries ---*/
                  Pressure = nodes->GetPressure(iPoint);
                  Density  = nodes->GetDensity(iPoint);
                  Enthalpy = nodes->GetEnthalpy(iPoint);

                  /*--- Normal vector for this vertex (negate for outward convention) ---*/
                  geometry->turbovertex[iMarker][jSpan][iVertex]->GetNormal(UnitNormal);
                  geometry->turbovertex[iMarker][jSpan][iVertex]->GetTurboNormal(TurboNormal);
                  Area = geometry->turbovertex[iMarker][jSpan][iVertex]->GetArea();
                  su2double VelNormal = 0.0, VelSq = 0.0;

                  for (iDim = 0; iDim < nDim; iDim++) {
                    Velocity[iDim] = nodes->GetVelocity(iPoint,iDim);
                    VelNormal += UnitNormal[iDim]*Velocity[iDim];
                    VelSq += Velocity[iDim]*Velocity[iDim];
                  }

                  ComputeTurboVelocity(Velocity, TurboNormal , TurboVelocity, marker_flag, config->GetKind_TurboMachinery(iZone));

                  /*--- Compute different integral quantities for the boundary of interest ---*/

                  TotalDensity          += Density;
                  TotalPressure         += Pressure;
                  for (iDim = 0; iDim < nDim; iDim++)
                    TotalVelocity[iDim] += Velocity[iDim];

                  TotalAreaPressure         += Area*Pressure;
                  TotalAreaDensity          += Area*Density;
                  for (iDim = 0; iDim < nDim; iDim++)
                    TotalAreaVelocity[iDim] += Area*Velocity[iDim];

                  TotalMassPressure         += Area*(Density*TurboVelocity[0] )*Pressure;
                  TotalMassDensity          += Area*(Density*TurboVelocity[0] )*Density;
                  for (iDim = 0; iDim < nDim; iDim++)
                    TotalMassVelocity[iDim] += Area*(Density*TurboVelocity[0] )*Velocity[iDim];

                  TotalFluxes[0]      += Area*(Density*TurboVelocity[0]);
                  TotalFluxes[1]      += Area*(Density*TurboVelocity[0]*TurboVelocity[0] + Pressure);
                  for (iDim = 2; iDim < nDim+1; iDim++)
                    TotalFluxes[iDim] += Area*(Density*TurboVelocity[0]*TurboVelocity[iDim -1]);
                  TotalFluxes[nDim+1] += Area*(Density*TurboVelocity[0]*Enthalpy);


                  /*--- Compute turbulent integral quantities for the boundary of interest ---*/

                  if(turbulent){
                    if(menter_sst){
                      Kine  = solver[TURB_SOL]->GetNodes()->GetSolution(iPoint,0);
                      Omega = solver[TURB_SOL]->GetNodes()->GetSolution(iPoint,1);
                    }
                    if(spalart_allmaras){
                      Nu    = solver[TURB_SOL]->GetNodes()->GetSolution(iPoint,0);
                    }

                    TotalKine   += Kine;
                    TotalOmega  += Omega;
                    TotalNu     += Nu;

                    TotalAreaKine   += Area*Kine;
                    TotalAreaOmega  += Area*Omega;
                    TotalAreaNu     += Area*Nu;

                    TotalMassKine    += Area*(Density*TurboVelocity[0] )*Kine;
                    TotalMassOmega   += Area*(Density*TurboVelocity[0] )*Omega;
                    TotalMassNu      += Area*(Density*TurboVelocity[0] )*Nu;

                  }
                }
              }
            }
          }
        }
      }
    }

#ifdef HAVE_MPI

    /*--- Add information using all the nodes ---*/

    auto Allreduce = [](su2double x) {
      su2double tmp = x; x = 0.0;
      SU2_MPI::Allreduce(&tmp, &x, 1, MPI_DOUBLE, MPI_SUM, SU2_MPI::GetComm());
      return x;
    };

    TotalDensity = Allreduce(TotalDensity);
    TotalPressure = Allreduce(TotalPressure);
    TotalAreaDensity = Allreduce(TotalAreaDensity);
    TotalAreaPressure = Allreduce(TotalAreaPressure);
    TotalMassDensity = Allreduce(TotalMassDensity);
    TotalMassPressure = Allreduce(TotalMassPressure);

    TotalNu = Allreduce(TotalNu);
    TotalKine = Allreduce(TotalKine);
    TotalOmega = Allreduce(TotalOmega);
    TotalAreaNu = Allreduce(TotalAreaNu);
    TotalAreaKine = Allreduce(TotalAreaKine);
    TotalAreaOmega = Allreduce(TotalAreaOmega);

    TotalMassNu = Allreduce(TotalMassNu);
    TotalMassKine = Allreduce(TotalMassKine);
    TotalMassOmega = Allreduce(TotalMassOmega);

    su2double* buffer = new su2double[max(nVar,nDim)];

    auto Allreduce_inplace = [buffer](int size, su2double* x) {
      SU2_MPI::Allreduce(x, buffer, size, MPI_DOUBLE, MPI_SUM, SU2_MPI::GetComm());
      for(int i=0; i<size; ++i) x[i] = buffer[i];
    };

    Allreduce_inplace(nVar, TotalFluxes);
    Allreduce_inplace(nDim, TotalVelocity);
    Allreduce_inplace(nDim, TotalAreaVelocity);
    Allreduce_inplace(nDim, TotalMassVelocity);

    delete [] buffer;

#endif

    for (iMarker = 0; iMarker < config->GetnMarker_All(); iMarker++){
      for (iMarkerTP=1; iMarkerTP < config->GetnMarker_Turbomachinery()+1; iMarkerTP++){
        if (config->GetMarker_All_Turbomachinery(iMarker) == iMarkerTP){
          if (config->GetMarker_All_TurbomachineryFlag(iMarker) == marker_flag){

            TotalArea           = geometry->GetSpanArea(iMarker,iSpan);
            AverageTurboNormal  = geometry->GetAverageTurboNormal(iMarker,iSpan);
            nVert               = geometry->GetnTotVertexSpan(iMarker,iSpan);

            /*--- compute normal Mach number as a check for massflow average and mixedout average ---*/
            GetFluidModel()->SetTDState_Prho(TotalAreaPressure/TotalArea, TotalAreaDensity / TotalArea);
            soundSpeed = GetFluidModel()->GetSoundSpeed();
            MachTest   = TotalFluxes[0]/(TotalAreaDensity*soundSpeed);

            /*--- Compute the averaged value for the boundary of interest for the span of interest ---*/

            /*--- compute algebraic average ---*/
            avgDensity        = TotalDensity / nVert;
            avgPressure       = TotalPressure / nVert;
            for (iDim = 0; iDim < nDim; iDim++) avgVelocity[iDim] = TotalVelocity[iDim] / nVert;
            avgKine           = TotalKine/nVert;
            avgOmega          = TotalOmega/nVert;
            avgNu             = TotalNu/nVert;

            /*--- compute area average ---*/
            avgAreaDensity     = TotalAreaDensity / TotalArea;
            avgAreaPressure    = TotalAreaPressure / TotalArea;
            for (iDim = 0; iDim < nDim; iDim++) avgAreaVelocity[iDim] = TotalAreaVelocity[iDim] / TotalArea;
            avgAreaKine        = TotalAreaKine / TotalArea;
            avgAreaOmega       = TotalAreaOmega / TotalArea;
            avgAreaNu          = TotalAreaNu / TotalArea;

            /*--- compute mass-flow average ---*/
            if (abs(MachTest)< config->GetAverageMachLimit()) {
              avgMassDensity   = avgAreaDensity;
              avgMassPressure  = avgAreaPressure;
              for (iDim = 0; iDim < nDim; iDim++) avgMassVelocity[iDim] = avgAreaVelocity[iDim];
              avgMassKine      = avgAreaKine;
              avgMassOmega     = avgAreaOmega;
              avgMassNu        = avgAreaNu;
            }else{
              avgMassDensity     = TotalMassDensity / TotalFluxes[0];
              avgMassPressure    = TotalMassPressure / TotalFluxes[0];
              for (iDim = 0; iDim < nDim; iDim++) avgMassVelocity[iDim] = TotalMassVelocity[iDim] / TotalFluxes[0];
              avgMassKine        = TotalMassKine / TotalFluxes[0];
              avgMassOmega       = TotalMassOmega / TotalFluxes[0];
              avgMassNu          = TotalMassNu / TotalFluxes[0];
            }
            /*--- compute mixed-out average ---*/
            for (iVar = 0; iVar<nVar; iVar++){
              AverageFlux[iMarker][iSpan][iVar]   = TotalFluxes[iVar]/TotalArea;
              SpanTotalFlux[iMarker][iSpan][iVar] = TotalFluxes[iVar];
            }
            val_init_pressure = OldAveragePressure[iMarker][iSpan];

            if (abs(MachTest)< config->GetAverageMachLimit()) {
              avgMixDensity    = avgAreaDensity;
              avgMixPressure   = avgAreaPressure;
              for (iDim = 0; iDim < nDim; iDim++)
                avgMixVelocity[iDim] = avgAreaVelocity[iDim];
              ComputeTurboVelocity(avgMixVelocity, AverageTurboNormal , avgMixTurboVelocity, marker_flag, config->GetKind_TurboMachinery(iZone));
              avgMixKine       = avgAreaKine;
              avgMixOmega      = avgAreaOmega;
              avgMixNu         = avgAreaNu;
            }else {
              MixedOut_Average (config, val_init_pressure, AverageFlux[iMarker][iSpan], AverageTurboNormal, avgMixPressure, avgMixDensity);
              avgMixTurboVelocity[0]         = ( AverageFlux[iMarker][iSpan][1] - avgMixPressure) / AverageFlux[iMarker][iSpan][0];
              for (iDim = 2; iDim < nDim +1;iDim++)
                avgMixTurboVelocity[iDim-1]  = AverageFlux[iMarker][iSpan][iDim] / AverageFlux[iMarker][iSpan][0];

              if (avgMixDensity!= avgMixDensity || avgMixPressure!= avgMixPressure || avgMixPressure < 0.0 || avgMixDensity < 0.0 ){
                val_init_pressure = avgAreaPressure;
                MixedOut_Average (config, val_init_pressure, AverageFlux[iMarker][iSpan], AverageTurboNormal, avgMixPressure, avgMixDensity);
                avgMixTurboVelocity[0]          = ( AverageFlux[iMarker][iSpan][1] - avgMixPressure) / AverageFlux[iMarker][iSpan][0];
                for (iDim = 2; iDim < nDim +1;iDim++)
                  avgMixTurboVelocity[iDim-1]   = AverageFlux[iMarker][iSpan][iDim] / AverageFlux[iMarker][iSpan][0];
              }
              avgMixKine       = avgMassKine;
              avgMixOmega      = avgMassOmega;
              avgMixNu         = avgMassNu;
            }

            /*--- Store averaged value for the selected average method ---*/
            switch(average_process){
            case ALGEBRAIC:
              AverageDensity[iMarker][iSpan]  = avgDensity;
              AveragePressure[iMarker][iSpan] = avgPressure;
              ComputeTurboVelocity(avgVelocity, AverageTurboNormal , AverageTurboVelocity[iMarker][iSpan], marker_flag, config->GetKind_TurboMachinery(iZone));
              AverageKine[iMarker][iSpan]     = avgKine;
              AverageOmega[iMarker][iSpan]    = avgOmega;
              AverageNu[iMarker][iSpan]       = avgNu;
              break;

            case AREA:
              AverageDensity[iMarker][iSpan]  = avgAreaDensity;
              AveragePressure[iMarker][iSpan] = avgAreaPressure;
              ComputeTurboVelocity(avgAreaVelocity, AverageTurboNormal , AverageTurboVelocity[iMarker][iSpan], marker_flag, config->GetKind_TurboMachinery(iZone));
              AverageKine[iMarker][iSpan]     = avgAreaKine;
              AverageOmega[iMarker][iSpan]    = avgAreaOmega;
              AverageNu[iMarker][iSpan]       = avgAreaNu;
              break;

            case MASSFLUX:
              AverageDensity[iMarker][iSpan]  = avgMassDensity;
              AveragePressure[iMarker][iSpan] = avgMassPressure;
              ComputeTurboVelocity(avgAreaVelocity, AverageTurboNormal , AverageTurboVelocity[iMarker][iSpan], marker_flag, config->GetKind_TurboMachinery(iZone));
              AverageKine[iMarker][iSpan]     = avgMassKine;
              AverageOmega[iMarker][iSpan]    = avgMassOmega;
              AverageNu[iMarker][iSpan]       = avgMassNu;
              break;

            case MIXEDOUT:
              AverageDensity[iMarker][iSpan] = avgMixDensity;
              AveragePressure[iMarker][iSpan] = avgMixPressure;
              for (iDim = 0; iDim < nDim; iDim++) AverageTurboVelocity[iMarker][iSpan][iDim] = avgMixTurboVelocity[iDim];
              AverageKine[iMarker][iSpan]     = avgMixKine;
              AverageOmega[iMarker][iSpan]    = avgMixOmega;
              AverageNu[iMarker][iSpan]       = avgMixNu;
              break;

            default:
              SU2_MPI::Error(" Invalid AVERAGE PROCESS input!", CURRENT_FUNCTION);
              break;
            }

            /* --- check if averaged quantities are correct otherwise reset the old quantities ---*/
            if (AverageDensity[iMarker][iSpan]!= AverageDensity[iMarker][iSpan] || AveragePressure[iMarker][iSpan]!= AveragePressure[iMarker][iSpan]){
              cout<<"nan in mixing process routine for iSpan: " << iSpan<< " in marker " << config->GetMarker_All_TagBound(iMarker)<< endl;
              AverageDensity[iMarker][iSpan]               = OldAverageDensity[iMarker][iSpan];
              AveragePressure[iMarker][iSpan]              = OldAveragePressure[iMarker][iSpan];
              for(iDim = 0; iDim < nDim;iDim++)
                AverageTurboVelocity[iMarker][iSpan][iDim] = OldAverageTurboVelocity[iMarker][iSpan][iDim];
            }


            if (AverageDensity[iMarker][iSpan] < 0.0 || AveragePressure[iMarker][iSpan] < 0.0){
              cout << " negative density or pressure in mixing process routine for iSpan: " << iSpan<< " in marker " << config->GetMarker_All_TagBound(iMarker)<< endl;
              AverageDensity[iMarker][iSpan]               = OldAverageDensity[iMarker][iSpan];
              AveragePressure[iMarker][iSpan]              = OldAveragePressure[iMarker][iSpan];
              for(iDim = 0; iDim < nDim;iDim++)
                AverageTurboVelocity[iMarker][iSpan][iDim] = OldAverageTurboVelocity[iMarker][iSpan][iDim];
            }

            /* --- update old average solution ---*/
            OldAverageDensity[iMarker][iSpan]               = AverageDensity[iMarker][iSpan];
            OldAveragePressure[iMarker][iSpan]              = AveragePressure[iMarker][iSpan];
            for(iDim = 0; iDim < nDim;iDim++)
              OldAverageTurboVelocity[iMarker][iSpan][iDim] = AverageTurboVelocity[iMarker][iSpan][iDim];

            /*--- to avoid back flow ---*/
            if (AverageTurboVelocity[iMarker][iSpan][0] < 0.0){
              AverageTurboVelocity[iMarker][iSpan][0]       = soundSpeed*config->GetAverageMachLimit();
            }

            /*--- compute cartesian average Velocity ---*/
            ComputeBackVelocity(AverageTurboVelocity[iMarker][iSpan], AverageTurboNormal , AverageVelocity[iMarker][iSpan], marker_flag, config->GetKind_TurboMachinery(iZone));


            /*--- Store averaged performance value for the selected average method ---*/
            switch(performance_average_process){
            case ALGEBRAIC:
              if(marker_flag == INFLOW){
                DensityIn[iMarkerTP - 1][iSpan]   = avgDensity;
                PressureIn[iMarkerTP - 1][iSpan]  = avgPressure;
                ComputeTurboVelocity(avgVelocity, AverageTurboNormal , TurboVelocityIn[iMarkerTP -1][iSpan], marker_flag, config->GetKind_TurboMachinery(iZone));
                KineIn[iMarkerTP - 1][iSpan]      = avgKine;
                OmegaIn[iMarkerTP - 1][iSpan]     = avgOmega;
                NuIn[iMarkerTP - 1][iSpan]        = avgNu;
              }
              else{
                DensityOut[iMarkerTP - 1][iSpan]  = avgDensity;
                PressureOut[iMarkerTP - 1][iSpan] = avgPressure;
                ComputeTurboVelocity(avgVelocity, AverageTurboNormal , TurboVelocityOut[iMarkerTP -1][iSpan], marker_flag, config->GetKind_TurboMachinery(iZone));
                KineOut[iMarkerTP - 1][iSpan]     = avgKine;
                OmegaOut[iMarkerTP - 1][iSpan]    = avgOmega;
                NuOut[iMarkerTP - 1][iSpan]       = avgNu;
              }

              break;
            case AREA:
              if(marker_flag == INFLOW){
                DensityIn[iMarkerTP - 1][iSpan]   = avgAreaDensity;
                PressureIn[iMarkerTP - 1][iSpan]  = avgAreaPressure;
                ComputeTurboVelocity(avgAreaVelocity, AverageTurboNormal , TurboVelocityIn[iMarkerTP -1][iSpan], marker_flag, config->GetKind_TurboMachinery(iZone));
                KineIn[iMarkerTP - 1][iSpan]      = avgAreaKine;
                OmegaIn[iMarkerTP - 1][iSpan]     = avgAreaOmega;
                NuIn[iMarkerTP - 1][iSpan]        = avgAreaNu;
              }
              else{
                DensityOut[iMarkerTP - 1][iSpan]  = avgAreaDensity;
                PressureOut[iMarkerTP - 1][iSpan] = avgAreaPressure;
                ComputeTurboVelocity(avgAreaVelocity, AverageTurboNormal , TurboVelocityOut[iMarkerTP -1][iSpan], marker_flag, config->GetKind_TurboMachinery(iZone));
                KineOut[iMarkerTP - 1][iSpan]     = avgAreaKine;
                OmegaOut[iMarkerTP - 1][iSpan]    = avgAreaOmega;
                NuOut[iMarkerTP - 1][iSpan]       = avgAreaNu/TotalArea;
              }
              break;

            case MASSFLUX:
              if(marker_flag == INFLOW){
                DensityIn[iMarkerTP - 1][iSpan]   = avgMassDensity;
                PressureIn[iMarkerTP - 1][iSpan]  = avgMassPressure;
                ComputeTurboVelocity(avgMassVelocity, AverageTurboNormal , TurboVelocityIn[iMarkerTP -1][iSpan], marker_flag, config->GetKind_TurboMachinery(iZone));
                KineIn[iMarkerTP - 1][iSpan]      = avgMassKine;
                OmegaIn[iMarkerTP - 1][iSpan]     = avgMassOmega;
                NuIn[iMarkerTP - 1][iSpan]        = avgMassNu;
              }
              else{
                DensityOut[iMarkerTP - 1][iSpan]  = avgMassDensity;
                PressureOut[iMarkerTP - 1][iSpan] = avgMassPressure;
                ComputeTurboVelocity(avgMassVelocity, AverageTurboNormal , TurboVelocityOut[iMarkerTP -1][iSpan], marker_flag, config->GetKind_TurboMachinery(iZone));
                KineOut[iMarkerTP - 1][iSpan]     = avgMassKine;
                OmegaOut[iMarkerTP - 1][iSpan]    = avgMassOmega;
                NuOut[iMarkerTP - 1][iSpan]       = avgMassNu;
              }

              break;

            case MIXEDOUT:
              if (marker_flag == INFLOW){
                DensityIn[iMarkerTP - 1][iSpan]  = avgMixDensity;
                PressureIn[iMarkerTP - 1][iSpan] = avgMixPressure;
                for (iDim = 0; iDim < nDim; iDim++) TurboVelocityIn[iMarkerTP -1][iSpan][iDim] = avgMixTurboVelocity[iDim];
                KineIn[iMarkerTP - 1][iSpan]     = avgMixKine;
                OmegaIn[iMarkerTP - 1][iSpan]    = avgMixOmega;
                NuIn[iMarkerTP - 1][iSpan]       = avgMixNu;
              }
              else{
                DensityOut[iMarkerTP - 1][iSpan]  = avgMixDensity;
                PressureOut[iMarkerTP - 1][iSpan] = avgMixPressure;
                for (iDim = 0; iDim < nDim; iDim++) TurboVelocityOut[iMarkerTP -1][iSpan][iDim] = avgMixTurboVelocity[iDim];
                KineOut[iMarkerTP - 1][iSpan]     = avgMixKine;
                OmegaOut[iMarkerTP - 1][iSpan]    = avgMixOmega;
                NuOut[iMarkerTP - 1][iSpan]       = avgMixNu;
              }
              break;

            default:
              SU2_MPI::Error(" Invalid MIXING_PROCESS input!", CURRENT_FUNCTION);
              break;
            }
          }
        }
      }
    }
  }

  /*--- Compute Outlet Static Pressure if Radial equilibrium is imposed ---*/

  for (iMarker = 0; iMarker < config->GetnMarker_All(); iMarker++){
    for (iMarkerTP=1; iMarkerTP < config->GetnMarker_Turbomachinery()+1; iMarkerTP++){
      if (config->GetMarker_All_Turbomachinery(iMarker) == iMarkerTP){
        if (config->GetMarker_All_TurbomachineryFlag(iMarker) == marker_flag){
          Marker_Tag         = config->GetMarker_All_TagBound(iMarker);
          if(config->GetBoolGiles() || config->GetBoolRiemann()){
            if(config->GetBoolRiemann()){
              if(config->GetKind_Data_Riemann(Marker_Tag) == RADIAL_EQUILIBRIUM){
                RadialEquilibriumPressure[iMarker][nSpanWiseSections/2] = config->GetRiemann_Var1(Marker_Tag)/config->GetPressure_Ref();
                for (iSpan= nSpanWiseSections/2; iSpan < nSpanWiseSections-1; iSpan++){
                  Radius2    = geometry->GetTurboRadius(iMarker,iSpan+1);
                  Radius1    = geometry->GetTurboRadius(iMarker,iSpan);
                  Vt2        = AverageTurboVelocity[iMarker][iSpan +1][1]*AverageTurboVelocity[iMarker][iSpan +1][1];
                  RadialEquilibriumPressure[iMarker][iSpan +1] =  RadialEquilibriumPressure[iMarker][iSpan] + AverageDensity[iMarker][iSpan +1]*Vt2/Radius2*(Radius2 - Radius1);
                }
                for (iSpan= nSpanWiseSections/2; iSpan > 0; iSpan--){
                  Radius2    = geometry->GetTurboRadius(iMarker,iSpan);
                  Radius1    = geometry->GetTurboRadius(iMarker,iSpan-1);
                  Vt2        = AverageTurboVelocity[iMarker][iSpan - 1][1]*AverageTurboVelocity[iMarker][iSpan - 1][1];
                  Radius1    = (Radius1 > EPS)? Radius1 : Radius2;
                  RadialEquilibriumPressure[iMarker][iSpan -1] =  RadialEquilibriumPressure[iMarker][iSpan] - AverageDensity[iMarker][iSpan -1]*Vt2/Radius1*(Radius2 - Radius1);
                }
              }
            }
            else{
              if(config->GetKind_Data_Giles(Marker_Tag) == RADIAL_EQUILIBRIUM){
                RadialEquilibriumPressure[iMarker][nSpanWiseSections/2] = config->GetGiles_Var1(Marker_Tag)/config->GetPressure_Ref();
                for (iSpan= nSpanWiseSections/2; iSpan < nSpanWiseSections-1; iSpan++){
                  Radius2    = geometry->GetTurboRadius(iMarker,iSpan+1);
                  Radius1    = geometry->GetTurboRadius(iMarker,iSpan);
                  Vt2        = AverageTurboVelocity[iMarker][iSpan +1][1]*AverageTurboVelocity[iMarker][iSpan +1][1];
                  RadialEquilibriumPressure[iMarker][iSpan +1] =  RadialEquilibriumPressure[iMarker][iSpan] + AverageDensity[iMarker][iSpan +1]*Vt2/Radius2*(Radius2 - Radius1);
                }
                for (iSpan= nSpanWiseSections/2; iSpan > 0; iSpan--){
                  Radius2    = geometry->GetTurboRadius(iMarker,iSpan);
                  Radius1    = geometry->GetTurboRadius(iMarker,iSpan-1);
                  Vt2        = AverageTurboVelocity[iMarker][iSpan -1][1]*AverageTurboVelocity[iMarker][iSpan - 1][1];
                  Radius1    = (Radius1 > EPS)? Radius1 : Radius2;
                  RadialEquilibriumPressure[iMarker][iSpan -1] =  RadialEquilibriumPressure[iMarker][iSpan] - AverageDensity[iMarker][iSpan -1]*Vt2/Radius1*(Radius2 - Radius1);
                }
              }
            }
          }
        }
      }
    }
  }

  /*--- Free locally allocated memory ---*/
  delete [] Velocity;
  delete [] UnitNormal;
  delete [] TurboNormal;
  delete [] TurboVelocity;
  delete [] TotalVelocity;
  delete [] TotalAreaVelocity;
  delete [] TotalFluxes;
  delete [] TotalMassVelocity;
  delete [] avgVelocity;
  delete [] avgAreaVelocity;
  delete [] avgMassVelocity;
  delete [] avgMixVelocity;
  delete [] avgMixTurboVelocity;

}

void CEulerSolver::MixedOut_Average (CConfig *config, su2double val_init_pressure, const su2double *val_Averaged_Flux,
                                     const su2double *val_normal, su2double& pressure_mix, su2double& density_mix) {

  su2double dx, f, df, resdl = 1.0E+05;
  unsigned short iter = 0, iDim;
  su2double relax_factor = config->GetMixedout_Coeff(0);
  su2double toll = config->GetMixedout_Coeff(1);
  unsigned short maxiter = SU2_TYPE::Int(config->GetMixedout_Coeff(2));
  su2double dhdP, dhdrho, enthalpy_mix, velsq, *vel;

  vel = new su2double[nDim];

  pressure_mix = val_init_pressure;

  /*--- Newton-Raphson's method with central difference formula ---*/

  while ( iter <= maxiter ) {

    density_mix = val_Averaged_Flux[0]*val_Averaged_Flux[0]/(val_Averaged_Flux[1] - pressure_mix);
    GetFluidModel()->SetTDState_Prho(pressure_mix, density_mix);
    enthalpy_mix = GetFluidModel()->GetStaticEnergy() + (pressure_mix)/(density_mix);

    GetFluidModel()->ComputeDerivativeNRBC_Prho(pressure_mix, density_mix);
    dhdP   = GetFluidModel()->GetdhdP_rho();
    dhdrho = GetFluidModel()->Getdhdrho_P();

    vel[0]  = (val_Averaged_Flux[1] - pressure_mix) / val_Averaged_Flux[0];
    for (iDim = 1; iDim < nDim; iDim++) {
      vel[iDim]  = val_Averaged_Flux[iDim+1] / val_Averaged_Flux[0];
    }

    velsq = 0.0;
    for (unsigned short iDim = 0; iDim < nDim; iDim++) {
      velsq += vel[iDim]*vel[iDim];
    }
    f = val_Averaged_Flux[nDim+1] - val_Averaged_Flux[0]*(enthalpy_mix + velsq/2);
    df = -val_Averaged_Flux[0]*(dhdP - 1/density_mix) - dhdrho*density_mix*density_mix/val_Averaged_Flux[0];
    dx = -f/df;
    resdl = dx/val_init_pressure;
    pressure_mix += relax_factor*dx;

    iter += 1;
    if ( abs(resdl) <= toll ) {
      break;
    }

  }

  density_mix = val_Averaged_Flux[0]*val_Averaged_Flux[0]/(val_Averaged_Flux[1] - pressure_mix);

  delete [] vel;

}

void CEulerSolver::GatherInOutAverageValues(CConfig *config, CGeometry *geometry){

  unsigned short iMarker, iMarkerTP;
  unsigned short iSpan;
  int markerTP;
  su2double     densityIn, pressureIn, normalVelocityIn, tangVelocityIn, radialVelocityIn;
  su2double     densityOut, pressureOut, normalVelocityOut, tangVelocityOut, radialVelocityOut;
  su2double     kineIn, omegaIn, nuIn, kineOut, omegaOut, nuOut;
  //TODO (turbo) implement interpolation so that Inflow and Outflow spanwise section can be different

  const auto nSpanWiseSections = config->GetnSpanWiseSections();

  for (iSpan= 0; iSpan < nSpanWiseSections + 1 ; iSpan++) {

#ifdef HAVE_MPI
    unsigned short i, n1, n2, n1t,n2t;
    su2double *TurbPerfIn= NULL,*TurbPerfOut= NULL;
    su2double *TotTurbPerfIn = NULL,*TotTurbPerfOut = NULL;
    int *TotMarkerTP = NULL;

    n1          = 8;
    n2          = 8;
    n1t         = n1*size;
    n2t         = n2*size;
    TurbPerfIn  = new su2double[n1];
    TurbPerfOut = new su2double[n2];

    for (i=0;i<n1;i++)
      TurbPerfIn[i]    = -1.0;
    for (i=0;i<n2;i++)
      TurbPerfOut[i]   = -1.0;
#endif

    densityIn            = -1.0;
    pressureIn           = -1.0;
    normalVelocityIn     = -1.0;
    tangVelocityIn       = -1.0;
    radialVelocityIn     = -1.0;
    densityOut           = -1.0;
    pressureOut          = -1.0;
    normalVelocityOut    = -1.0;
    tangVelocityOut      = -1.0;
    radialVelocityOut    = -1.0;
    kineIn               = -1.0;
    omegaIn              = -1.0;
    nuIn                 = -1.0;
    kineOut              = -1.0;
    omegaOut             = -1.0;
    nuOut                = -1.0;

    markerTP             = -1;

    for (iMarker = 0; iMarker < config->GetnMarker_All(); iMarker++){
      for (iMarkerTP = 1; iMarkerTP < config->GetnMarker_Turbomachinery()+1; iMarkerTP++){
        if (config->GetMarker_All_Turbomachinery(iMarker) == iMarkerTP){
          if (config->GetMarker_All_TurbomachineryFlag(iMarker) == INFLOW){
            markerTP            = iMarkerTP;
            densityIn           = DensityIn[iMarkerTP -1][iSpan];
            pressureIn          = PressureIn[iMarkerTP -1][iSpan];
            normalVelocityIn    = TurboVelocityIn[iMarkerTP -1][iSpan][0];
            tangVelocityIn      = TurboVelocityIn[iMarkerTP -1][iSpan][1];
            if (nDim ==3){
              radialVelocityIn  = TurboVelocityIn[iMarkerTP -1][iSpan][2];
            }
            kineIn              = KineIn[iMarkerTP -1][iSpan];
            omegaIn             = OmegaIn[iMarkerTP -1][iSpan];
            nuIn                = NuIn[iMarkerTP -1][iSpan];

#ifdef HAVE_MPI
            TurbPerfIn[0]  = densityIn;
            TurbPerfIn[1]  = pressureIn;
            TurbPerfIn[2]  = normalVelocityIn;
            TurbPerfIn[3]  = tangVelocityIn;
            TurbPerfIn[4]  = radialVelocityIn;
            TurbPerfIn[5]  = kineIn;
            TurbPerfIn[6]  = omegaIn;
            TurbPerfIn[7]  = nuIn;
#endif
          }

          /*--- retrieve outlet information ---*/
          if (config->GetMarker_All_TurbomachineryFlag(iMarker) == OUTFLOW){
            densityOut           = DensityOut[iMarkerTP -1][iSpan];
            pressureOut          = PressureOut[iMarkerTP -1][iSpan];
            normalVelocityOut    = TurboVelocityOut[iMarkerTP -1][iSpan][0];
            tangVelocityOut      = TurboVelocityOut[iMarkerTP -1][iSpan][1];
            if (nDim ==3){
              radialVelocityOut  = TurboVelocityOut[iMarkerTP -1][iSpan][2];
            }
            kineOut              = KineOut[iMarkerTP -1][iSpan];
            omegaOut             = OmegaOut[iMarkerTP -1][iSpan];
            nuOut                = NuOut[iMarkerTP -1][iSpan];

#ifdef HAVE_MPI
            TurbPerfOut[0]  = densityOut;
            TurbPerfOut[1]  = pressureOut;
            TurbPerfOut[2]  = normalVelocityOut;
            TurbPerfOut[3]  = tangVelocityOut;
            TurbPerfOut[4]  = radialVelocityOut;
            TurbPerfOut[5]  = kineOut;
            TurbPerfOut[6]  = omegaOut;
            TurbPerfOut[7]  = nuOut;
#endif
          }
        }
      }
    }

#ifdef HAVE_MPI
    if (rank == MASTER_NODE){
      TotTurbPerfIn       = new su2double[n1t];
      TotTurbPerfOut      = new su2double[n2t];
      for (i=0;i<n1t;i++)
        TotTurbPerfIn[i]  = -1.0;
      for (i=0;i<n2t;i++)
        TotTurbPerfOut[i] = -1.0;
      TotMarkerTP = new int[size];
      for(i=0; i<size; i++){
        TotMarkerTP[i]    = -1;
      }
    }
    SU2_MPI::Gather(TurbPerfIn, n1, MPI_DOUBLE, TotTurbPerfIn, n1, MPI_DOUBLE, MASTER_NODE, SU2_MPI::GetComm());
    SU2_MPI::Gather(TurbPerfOut, n2, MPI_DOUBLE,TotTurbPerfOut, n2, MPI_DOUBLE, MASTER_NODE, SU2_MPI::GetComm());
    SU2_MPI::Gather(&markerTP, 1, MPI_INT,TotMarkerTP, 1, MPI_INT, MASTER_NODE, SU2_MPI::GetComm());
    if (rank == MASTER_NODE){
      delete [] TurbPerfIn, delete [] TurbPerfOut;
    }

    if (rank == MASTER_NODE){
      for (i=0;i<size;i++){
        if(TotTurbPerfIn[n1*i] > 0.0){
          densityIn        = TotTurbPerfIn[n1*i];
          pressureIn       = TotTurbPerfIn[n1*i+1];
          normalVelocityIn = TotTurbPerfIn[n1*i+2];
          tangVelocityIn   = TotTurbPerfIn[n1*i+3];
          radialVelocityIn = TotTurbPerfIn[n1*i+4];
          kineIn           = TotTurbPerfIn[n1*i+5];
          omegaIn          = TotTurbPerfIn[n1*i+6];
          nuIn             = TotTurbPerfIn[n1*i+7];
          markerTP         = TotMarkerTP[i];
        }

        if(TotTurbPerfOut[n2*i] > 0.0){
          densityOut        = TotTurbPerfOut[n1*i];
          pressureOut       = TotTurbPerfOut[n1*i+1];
          normalVelocityOut = TotTurbPerfOut[n1*i+2];
          tangVelocityOut   = TotTurbPerfOut[n1*i+3];
          radialVelocityOut = TotTurbPerfOut[n1*i+4];
          kineOut           = TotTurbPerfOut[n1*i+5];
          omegaOut          = TotTurbPerfOut[n1*i+6];
          nuOut             = TotTurbPerfOut[n1*i+7];
        }
      }

      delete [] TotTurbPerfIn, delete [] TotTurbPerfOut; delete [] TotMarkerTP;
    }

#endif

    if (rank == MASTER_NODE && markerTP > -1){
      /*----Quantities needed for computing the turbomachinery performance -----*/
      DensityIn[markerTP -1][iSpan]              = densityIn;
      PressureIn[markerTP -1][iSpan]             = pressureIn;
      TurboVelocityIn[markerTP -1][iSpan][0]     = normalVelocityIn;
      TurboVelocityIn[markerTP -1][iSpan][1]     = tangVelocityIn;
      if (nDim == 3)
        TurboVelocityIn[markerTP -1][iSpan][2]   = radialVelocityIn;
      KineIn[markerTP -1][iSpan]                 = kineIn;
      OmegaIn[markerTP -1][iSpan]                = omegaIn;
      NuIn[markerTP -1][iSpan]                   = nuIn;

      DensityOut[markerTP -1][iSpan]             = densityOut;
      PressureOut[markerTP -1][iSpan]            = pressureOut;
      TurboVelocityOut[markerTP -1][iSpan][0]    = normalVelocityOut;
      TurboVelocityOut[markerTP -1][iSpan][1]    = tangVelocityOut;
      if (nDim == 3)
        TurboVelocityOut[markerTP -1][iSpan][2]  = radialVelocityOut;
      KineOut[markerTP -1][iSpan]                = kineOut;
      OmegaOut[markerTP -1][iSpan]               = omegaOut;
      NuOut[markerTP -1][iSpan]                  = nuOut;
    }
  }
}<|MERGE_RESOLUTION|>--- conflicted
+++ resolved
@@ -1720,7 +1720,6 @@
   su2double Primitive_i[MAXNVAR] = {0.0}, Primitive_j[MAXNVAR] = {0.0};
   su2double Secondary_i[MAXNVAR] = {0.0}, Secondary_j[MAXNVAR] = {0.0};
 
-<<<<<<< HEAD
   unsigned long i, iEdge, nEdge;
   
   //ofstream fs;
@@ -1745,8 +1744,6 @@
 //
   //  auto iEdge = color.indices[k];
     
-=======
->>>>>>> ecb9f5c7
   /*--- For hybrid parallel AD, pause preaccumulation if there is shared reading of
   * variables, otherwise switch to the faster adjoint evaluation mode. ---*/
   bool pausePreacc = false;
@@ -4477,19 +4474,11 @@
     }
 
     AoA *= PI_NUMBER/180.0;
-<<<<<<< HEAD
 
     /*--- Update the freestream velocity vector at the farfield
      * Compute the new freestream velocity with the updated AoA,
      * "Velocity_Inf" is shared with config. ---*/
 
-=======
-
-    /*--- Update the freestream velocity vector at the farfield
-     * Compute the new freestream velocity with the updated AoA,
-     * "Velocity_Inf" is shared with config. ---*/
-
->>>>>>> ecb9f5c7
     const su2double Vel_Infty_Mag = GeometryToolbox::Norm(nDim, Velocity_Inf);
 
     if (nDim == 2) {
@@ -4608,15 +4597,9 @@
 void CEulerSolver::SetCoefficient_Gradients(CConfig *config) const{
 
   const su2double AoA = config->GetAoA();
-<<<<<<< HEAD
 
   if (AoA == AoA_Prev) return;
 
-=======
-
-  if (AoA == AoA_Prev) return;
-
->>>>>>> ecb9f5c7
   /*--- Calculate gradients of coefficients w.r.t. CL ---*/
 
   const su2double dCL = TotalCoeff.CL - Total_CL_Prev;
