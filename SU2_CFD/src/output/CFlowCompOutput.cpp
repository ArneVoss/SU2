/*!
 * \file CFlowCompOutput.cpp
 * \brief Main subroutines for compressible flow output
 * \author R. Sanchez
 * \version 7.2.1 "Blackbird"
 *
 * SU2 Project Website: https://su2code.github.io
 *
 * The SU2 Project is maintained by the SU2 Foundation
 * (http://su2foundation.org)
 *
 * Copyright 2012-2021, SU2 Contributors (cf. AUTHORS.md)
 *
 * SU2 is free software; you can redistribute it and/or
 * modify it under the terms of the GNU Lesser General Public
 * License as published by the Free Software Foundation; either
 * version 2.1 of the License, or (at your option) any later version.
 *
 * SU2 is distributed in the hope that it will be useful,
 * but WITHOUT ANY WARRANTY; without even the implied warranty of
 * MERCHANTABILITY or FITNESS FOR A PARTICULAR PURPOSE. See the GNU
 * Lesser General Public License for more details.
 *
 * You should have received a copy of the GNU Lesser General Public
 * License along with SU2. If not, see <http://www.gnu.org/licenses/>.
 */

#include "../../include/output/CFlowCompOutput.hpp"

#include "../../../Common/include/geometry/CGeometry.hpp"
#include "../../include/solvers/CSolver.hpp"
#include "../../include/variables/CBFMVariable.hpp"

CFlowCompOutput::CFlowCompOutput(const CConfig *config, unsigned short nDim) : CFlowOutput(config, nDim, false) {

  turb_model = config->GetKind_Turb_Model();

  /*--- Set the default history fields if nothing is set in the config file ---*/

  if (nRequestedHistoryFields == 0){
    requestedHistoryFields.emplace_back("ITER");
    requestedHistoryFields.emplace_back("RMS_RES");
    nRequestedHistoryFields = requestedHistoryFields.size();
  }
  if (nRequestedScreenFields == 0){
    if (config->GetTime_Domain()) requestedScreenFields.emplace_back("TIME_ITER");
    if (multiZone) requestedScreenFields.emplace_back("OUTER_ITER");
    requestedScreenFields.emplace_back("INNER_ITER");
    requestedScreenFields.emplace_back("RMS_DENSITY");
    requestedScreenFields.emplace_back("RMS_MOMENTUM-X");
    requestedScreenFields.emplace_back("RMS_MOMENTUM-Y");
    requestedScreenFields.emplace_back("RMS_ENERGY");
    nRequestedScreenFields = requestedScreenFields.size();
  }
  if (nRequestedVolumeFields == 0){
    requestedVolumeFields.emplace_back("COORDINATES");
    requestedVolumeFields.emplace_back("SOLUTION");
    requestedVolumeFields.emplace_back("PRIMITIVE");
    nRequestedVolumeFields = requestedVolumeFields.size();
  }

  if (gridMovement) {
    auto notFound = requestedVolumeFields.end();
    if (find(requestedVolumeFields.begin(), notFound, string("GRID_VELOCITY")) == notFound) {
      requestedVolumeFields.emplace_back("GRID_VELOCITY");
      nRequestedVolumeFields ++;
    }
  }

  stringstream ss;
  ss << "Zone " << config->GetiZone() << " (Comp. Fluid)";
  multiZoneHeaderString = ss.str();

  /*--- Set the volume filename --- */

  volumeFilename = config->GetVolume_FileName();

  /*--- Set the surface filename --- */

  surfaceFilename = config->GetSurfCoeff_FileName();

  /*--- Set the restart filename --- */

  restartFilename = config->GetRestart_FileName();


  /*--- Set the default convergence field --- */

  if (convFields.empty() ) convFields.emplace_back("RMS_DENSITY");

  if (config->GetFixed_CL_Mode()) {
    bool found = false;
    for (unsigned short iField = 0; iField < convFields.size(); iField++)
      if (convFields[iField] == "LIFT") found = true;
    if (!found) {
      if (rank == MASTER_NODE)
        cout<<"  Fixed CL: Adding LIFT as Convergence Field to ensure convergence to target CL"<<endl;
      convFields.emplace_back("LIFT");
      newFunc.resize(convFields.size());
      oldFunc.resize(convFields.size());
      cauchySerie.resize(convFields.size(), vector<su2double>(nCauchy_Elems, 0.0));
    }
  }
}

void CFlowCompOutput::SetHistoryOutputFields(CConfig *config){


  /// BEGIN_GROUP: RMS_RES, DESCRIPTION: The root-mean-square residuals of the SOLUTION variables.
  /// DESCRIPTION: Root-mean square residual of the density.
  AddHistoryOutput("RMS_DENSITY",    "rms[Rho]",  ScreenOutputFormat::FIXED, "RMS_RES", "Root-mean square residual of the density.", HistoryFieldType::RESIDUAL);
  /// DESCRIPTION: Root-mean square residual of the momentum x-component.
  AddHistoryOutput("RMS_MOMENTUM-X", "rms[RhoU]", ScreenOutputFormat::FIXED, "RMS_RES", "Root-mean square residual of the momentum x-component.", HistoryFieldType::RESIDUAL);
  /// DESCRIPTION: Root-mean square residual of the momentum y-component.
  AddHistoryOutput("RMS_MOMENTUM-Y", "rms[RhoV]", ScreenOutputFormat::FIXED, "RMS_RES", "Root-mean square residual of the momentum y-component.", HistoryFieldType::RESIDUAL);
  /// DESCRIPTION: Root-mean square residual of the momentum z-component.
  if (nDim == 3) AddHistoryOutput("RMS_MOMENTUM-Z", "rms[RhoW]", ScreenOutputFormat::FIXED, "RMS_RES", "Root-mean square residual of the momentum z-component.", HistoryFieldType::RESIDUAL);
  /// DESCRIPTION: Root-mean square residual of the energy.
  AddHistoryOutput("RMS_ENERGY",     "rms[RhoE]", ScreenOutputFormat::FIXED, "RMS_RES", "Root-mean square residual of the energy.", HistoryFieldType::RESIDUAL);

  switch(turb_model){
  case TURB_MODEL::SA: case TURB_MODEL::SA_NEG: case TURB_MODEL::SA_E: case TURB_MODEL::SA_COMP: case TURB_MODEL::SA_E_COMP:
    /// DESCRIPTION: Root-mean square residual of nu tilde (SA model).
    AddHistoryOutput("RMS_NU_TILDE", "rms[nu]", ScreenOutputFormat::FIXED, "RMS_RES", "Root-mean square residual of nu tilde (SA model).", HistoryFieldType::RESIDUAL);
    break;
  case TURB_MODEL::SST: case TURB_MODEL::SST_SUST:
    /// DESCRIPTION: Root-mean square residual of kinetic energy (SST model).
    AddHistoryOutput("RMS_TKE", "rms[k]",  ScreenOutputFormat::FIXED, "RMS_RES", "Root-mean square residual of kinetic energy (SST model).", HistoryFieldType::RESIDUAL);
    /// DESCRIPTION: Root-mean square residual of the dissipation (SST model).
    AddHistoryOutput("RMS_DISSIPATION", "rms[w]",  ScreenOutputFormat::FIXED, "RMS_RES", "Root-mean square residual of dissipation (SST model).", HistoryFieldType::RESIDUAL);
    break;
  case TURB_MODEL::NONE: break;
  }
  /// END_GROUP

  /// BEGIN_GROUP: MAX_RES, DESCRIPTION: The maximum residuals of the SOLUTION variables.
  /// DESCRIPTION: Maximum residual of the density.
  AddHistoryOutput("MAX_DENSITY",    "max[Rho]",  ScreenOutputFormat::FIXED,   "MAX_RES", "Maximum square residual of the density.", HistoryFieldType::RESIDUAL);
  /// DESCRIPTION: Maximum residual of the momentum x-component.
  AddHistoryOutput("MAX_MOMENTUM-X", "max[RhoU]", ScreenOutputFormat::FIXED,   "MAX_RES", "Maximum square residual of the momentum x-component.", HistoryFieldType::RESIDUAL);
  /// DESCRIPTION: Maximum residual of the momentum y-component.
  AddHistoryOutput("MAX_MOMENTUM-Y", "max[RhoV]", ScreenOutputFormat::FIXED,   "MAX_RES", "Maximum square residual of the momentum y-component.", HistoryFieldType::RESIDUAL);
  /// DESCRIPTION: Maximum residual of the momentum z-component.
  if (nDim == 3) AddHistoryOutput("MAX_MOMENTUM-Z", "max[RhoW]", ScreenOutputFormat::FIXED,"MAX_RES", "Maximum residual of the z-component.", HistoryFieldType::RESIDUAL);
  /// DESCRIPTION: Maximum residual of the energy.
  AddHistoryOutput("MAX_ENERGY",     "max[RhoE]", ScreenOutputFormat::FIXED,   "MAX_RES", "Maximum residual of the energy.", HistoryFieldType::RESIDUAL);

  switch(turb_model){
  case TURB_MODEL::SA: case TURB_MODEL::SA_NEG: case TURB_MODEL::SA_E: case TURB_MODEL::SA_COMP: case TURB_MODEL::SA_E_COMP:
    /// DESCRIPTION: Maximum residual of nu tilde (SA model).
    AddHistoryOutput("MAX_NU_TILDE",       "max[nu]", ScreenOutputFormat::FIXED, "MAX_RES", "Maximum residual of nu tilde (SA model).", HistoryFieldType::RESIDUAL);
    break;
  case TURB_MODEL::SST: case TURB_MODEL::SST_SUST:
    /// DESCRIPTION: Maximum residual of kinetic energy (SST model).
    AddHistoryOutput("MAX_TKE", "max[k]",  ScreenOutputFormat::FIXED, "MAX_RES", "Maximum residual of kinetic energy (SST model).", HistoryFieldType::RESIDUAL);
    /// DESCRIPTION: Maximum residual of the dissipation (SST model).
    AddHistoryOutput("MAX_DISSIPATION",    "max[w]",  ScreenOutputFormat::FIXED, "MAX_RES", "Maximum residual of dissipation (SST model).", HistoryFieldType::RESIDUAL);
    break;
  case TURB_MODEL::NONE: break;
  }
  /// END_GROUP

  /// BEGIN_GROUP: BGS_RES, DESCRIPTION: The block Gauss Seidel residuals of the SOLUTION variables.
  /// DESCRIPTION: Maximum residual of the density.
  AddHistoryOutput("BGS_DENSITY",    "bgs[Rho]",  ScreenOutputFormat::FIXED,   "BGS_RES", "BGS residual of the density.", HistoryFieldType::RESIDUAL);
  /// DESCRIPTION: Maximum residual of the momentum x-component.
  AddHistoryOutput("BGS_MOMENTUM-X", "bgs[RhoU]", ScreenOutputFormat::FIXED,   "BGS_RES", "BGS residual of the momentum x-component.", HistoryFieldType::RESIDUAL);
  /// DESCRIPTION: Maximum residual of the momentum y-component.
  AddHistoryOutput("BGS_MOMENTUM-Y", "bgs[RhoV]", ScreenOutputFormat::FIXED,   "BGS_RES", "BGS residual of the momentum y-component.",  HistoryFieldType::RESIDUAL);
  /// DESCRIPTION: Maximum residual of the momentum z-component.
  if (nDim == 3) AddHistoryOutput("BGS_MOMENTUM-Z", "bgs[RhoW]", ScreenOutputFormat::FIXED, "BGS_RES", "BGS residual of the z-component.",  HistoryFieldType::RESIDUAL);
  /// DESCRIPTION: Maximum residual of the energy.
  AddHistoryOutput("BGS_ENERGY",     "bgs[RhoE]", ScreenOutputFormat::FIXED,   "BGS_RES", "BGS residual of the energy.",  HistoryFieldType::RESIDUAL);

  switch(turb_model){
  case TURB_MODEL::SA: case TURB_MODEL::SA_NEG: case TURB_MODEL::SA_E: case TURB_MODEL::SA_COMP: case TURB_MODEL::SA_E_COMP:
    /// DESCRIPTION: Maximum residual of nu tilde (SA model).
    AddHistoryOutput("BGS_NU_TILDE",       "bgs[nu]", ScreenOutputFormat::FIXED, "BGS_RES", "BGS residual of nu tilde (SA model).",  HistoryFieldType::RESIDUAL);
    break;
  case TURB_MODEL::SST: case TURB_MODEL::SST_SUST:
    /// DESCRIPTION: Maximum residual of kinetic energy (SST model).
    AddHistoryOutput("BGS_TKE", "bgs[k]",  ScreenOutputFormat::FIXED, "BGS_RES", "BGS residual of kinetic energy (SST model).",  HistoryFieldType::RESIDUAL);
    /// DESCRIPTION: Maximum residual of the dissipation (SST model).
    AddHistoryOutput("BGS_DISSIPATION",    "bgs[w]",  ScreenOutputFormat::FIXED, "BGS_RES", "BGS residual of dissipation (SST model).", HistoryFieldType::RESIDUAL);
    break;
  case TURB_MODEL::NONE: break;
  }
  /// END_GROUP

  vector<string> Marker_Monitoring;
  for (unsigned short iMarker_Monitoring = 0; iMarker_Monitoring < config->GetnMarker_Monitoring(); iMarker_Monitoring++){
    Marker_Monitoring.push_back(config->GetMarker_Monitoring_TagBound(iMarker_Monitoring));
  }
  /// BEGIN_GROUP: AEROELASTIC, DESCRIPTION: Aeroelastic plunge, pitch
  /// DESCRIPTION: Aeroelastic plunge
  AddHistoryOutputPerSurface("PLUNGE", "plunge", ScreenOutputFormat::FIXED, "AEROELASTIC", Marker_Monitoring, HistoryFieldType::COEFFICIENT);
  /// DESCRIPTION: Aeroelastic pitch
  AddHistoryOutputPerSurface("PITCH",  "pitch",  ScreenOutputFormat::FIXED, "AEROELASTIC", Marker_Monitoring, HistoryFieldType::COEFFICIENT);
  /// END_GROUP


  /// DESCRIPTION: Linear solver iterations
  AddHistoryOutput("LINSOL_ITER", "Linear_Solver_Iterations", ScreenOutputFormat::INTEGER, "LINSOL", "Number of iterations of the linear solver.");
  AddHistoryOutput("LINSOL_RESIDUAL", "LinSolRes", ScreenOutputFormat::FIXED, "LINSOL", "Residual of the linear solver.");
  if (turb_model != TURB_MODEL::NONE) {
    AddHistoryOutput("LINSOL_ITER_TURB", "LinSolIterTurb", ScreenOutputFormat::INTEGER, "LINSOL", "Number of iterations of the linear solver for turbulence solver.");
    AddHistoryOutput("LINSOL_RESIDUAL_TURB", "LinSolResTurb", ScreenOutputFormat::FIXED, "LINSOL", "Residual of the linear solver for turbulence solver.");
  }

  /// BEGIN_GROUP: ENGINE_OUTPUT, DESCRIPTION: Engine output
  /// DESCRIPTION: Aero CD drag
  AddHistoryOutput("AEROCDRAG",                  "AeroCDrag",                  ScreenOutputFormat::SCIENTIFIC, "ENGINE_OUTPUT", "Aero CD drag", HistoryFieldType::COEFFICIENT);
  /// DESCRIPTION: Solid CD drag
  AddHistoryOutput("SOLIDCDRAG",                 "SolidCDrag",                 ScreenOutputFormat::SCIENTIFIC, "ENGINE_OUTPUT", "Solid CD drag ", HistoryFieldType::COEFFICIENT);
  /// DESCRIPTION: Radial distortion
  AddHistoryOutput("RADIAL_DISTORTION",          "Radial_Distortion",          ScreenOutputFormat::SCIENTIFIC, "ENGINE_OUTPUT", "Radial distortion ", HistoryFieldType::COEFFICIENT);
  /// DESCRIPTION: Circumferential distortion
  AddHistoryOutput("CIRCUMFERENTIAL_DISTORTION", "Circumferential_Distortion", ScreenOutputFormat::SCIENTIFIC, "ENGINE_OUTPUT", "Circumferential distortion", HistoryFieldType::COEFFICIENT);
  /// END_GROUP

  /// BEGIN_GROUP: ROTATING_FRAME, DESCRIPTION: Coefficients related to a rotating frame of reference.
  /// DESCRIPTION: Merit
  AddHistoryOutput("FIGURE_OF_MERIT", "CMerit", ScreenOutputFormat::SCIENTIFIC, "ROTATING_FRAME", "Merit", HistoryFieldType::COEFFICIENT);
  /// DESCRIPTION: CT
  AddHistoryOutput("THRUST",    "CT",     ScreenOutputFormat::SCIENTIFIC, "ROTATING_FRAME", "CT", HistoryFieldType::COEFFICIENT);
  /// DESCRIPTION: CQ
  AddHistoryOutput("TORQUE",    "CQ",     ScreenOutputFormat::SCIENTIFIC, "ROTATING_FRAME", "CQ", HistoryFieldType::COEFFICIENT);
  /// END_GROUP

  /// BEGIN_GROUP: EQUIVALENT_AREA, DESCRIPTION: Equivalent area.
  /// DESCRIPTION: Nearfield obj. function
  AddHistoryOutput("NEARFIELD_OF", "CNearFieldOF", ScreenOutputFormat::SCIENTIFIC, "EQUIVALENT_AREA", "Nearfield obj. function", HistoryFieldType::COEFFICIENT);
  /// END_GROUP

  ///   /// BEGIN_GROUP: HEAT_COEFF, DESCRIPTION: Heat coefficients on all surfaces set with MARKER_MONITORING.
  /// DESCRIPTION: Total heatflux
  AddHistoryOutput("TOTAL_HEATFLUX", "HF",      ScreenOutputFormat::SCIENTIFIC, "HEAT", "Total heatflux on all surfaces set with MARKER_MONITORING.", HistoryFieldType::COEFFICIENT);
  /// DESCRIPTION: Maximal heatflux
  AddHistoryOutput("MAXIMUM_HEATFLUX", "maxHF", ScreenOutputFormat::SCIENTIFIC, "HEAT", "Total maximum heatflux on all surfaces set with MARKER_MONITORING.", HistoryFieldType::COEFFICIENT);
  /// END_GROUP

  AddHistoryOutput("MIN_DELTA_TIME", "Min DT", ScreenOutputFormat::SCIENTIFIC, "CFL_NUMBER", "Current minimum local time step");
  AddHistoryOutput("MAX_DELTA_TIME", "Max DT", ScreenOutputFormat::SCIENTIFIC, "CFL_NUMBER", "Current maximum local time step");

  AddHistoryOutput("MIN_CFL", "Min CFL", ScreenOutputFormat::SCIENTIFIC, "CFL_NUMBER", "Current minimum of the local CFL numbers");
  AddHistoryOutput("MAX_CFL", "Max CFL", ScreenOutputFormat::SCIENTIFIC, "CFL_NUMBER", "Current maximum of the local CFL numbers");
  AddHistoryOutput("AVG_CFL", "Avg CFL", ScreenOutputFormat::SCIENTIFIC, "CFL_NUMBER", "Current average of the local CFL numbers");

  ///   /// BEGIN_GROUP: FIXED_CL, DESCRIPTION: Relevant outputs for the Fixed CL mode

  if (config->GetFixed_CL_Mode()){
    /// DESCRIPTION: Difference between current and target CL
    AddHistoryOutput("DELTA_CL", "Delta_CL", ScreenOutputFormat::SCIENTIFIC, "FIXED_CL", "Difference between Target CL and current CL", HistoryFieldType::COEFFICIENT);
    /// DESCRIPTION: Angle of attack before the most recent update
    AddHistoryOutput("PREV_AOA", "Previous_AOA", ScreenOutputFormat::FIXED, "FIXED_CL", "Angle of Attack at the previous iteration of the Fixed CL driver");
    /// DESCRIPTION: Last change in angle of attack by the Fixed CL driver
    AddHistoryOutput("CHANGE_IN_AOA", "Change_in_AOA", ScreenOutputFormat::SCIENTIFIC, "FIXED_CL", "Last change in Angle of Attack by Fixed CL Driver", HistoryFieldType::RESIDUAL);
    /// DESCRIPTION: AOA control command by the CL Driver
    AddHistoryOutput("CL_DRIVER_COMMAND", "CL_Driver_Command", ScreenOutputFormat::SCIENTIFIC, "FIXED_CL", "CL Driver's control command", HistoryFieldType::RESIDUAL);
  }

  if (config->GetDeform_Mesh()){
    AddHistoryOutput("DEFORM_MIN_VOLUME", "MinVolume", ScreenOutputFormat::SCIENTIFIC, "DEFORM", "Minimum volume in the mesh");
    AddHistoryOutput("DEFORM_MAX_VOLUME", "MaxVolume", ScreenOutputFormat::SCIENTIFIC, "DEFORM", "Maximum volume in the mesh");
    AddHistoryOutput("DEFORM_ITER", "DeformIter", ScreenOutputFormat::INTEGER, "DEFORM", "Linear solver iterations for the mesh deformation");
    AddHistoryOutput("DEFORM_RESIDUAL", "DeformRes", ScreenOutputFormat::FIXED, "DEFORM", "Residual of the linear solver for the mesh deformation");
  }

  /*--- Add analyze surface history fields --- */

  AddAnalyzeSurfaceOutput(config);

  /*--- Add aerodynamic coefficients fields --- */

  AddAerodynamicCoefficients(config);

  if (config->GetKind_Solver() == RANS || config->GetKind_Solver() == NAVIER_STOKES){
    AddHistoryOutput("BUFFET", "Buffet", ScreenOutputFormat::SCIENTIFIC, "AERO_COEFF", "Buffet sensor", HistoryFieldType::COEFFICIENT);
  }

  /*--- Add Cp diff fields ---*/

  Add_CpInverseDesignOutput();

  /*--- Add nearfield diff fields ---*/

  Add_NearfieldInverseDesignOutput();

}

void CFlowCompOutput::SetVolumeOutputFields(CConfig *config){

  // Grid coordinates
  AddCoordinates();

  // Solution variables
  AddVolumeOutput("DENSITY",    "Density",    "SOLUTION", "Density");
  AddVolumeOutput("MOMENTUM-X", "Momentum_x", "SOLUTION", "x-component of the momentum vector");
  AddVolumeOutput("MOMENTUM-Y", "Momentum_y", "SOLUTION", "y-component of the momentum vector");
  if (nDim == 3)
    AddVolumeOutput("MOMENTUM-Z", "Momentum_z", "SOLUTION", "z-component of the momentum vector");
  AddVolumeOutput("ENERGY",     "Energy",     "SOLUTION", "Energy");

  // Turbulent Residuals
  switch(config->GetKind_Turb_Model()){
  case TURB_MODEL::SST: case TURB_MODEL::SST_SUST:
    AddVolumeOutput("TKE", "Turb_Kin_Energy", "SOLUTION", "Turbulent kinetic energy");
    AddVolumeOutput("DISSIPATION", "Omega", "SOLUTION", "Rate of dissipation");
    break;
  case TURB_MODEL::SA: case TURB_MODEL::SA_COMP: case TURB_MODEL::SA_E:
  case TURB_MODEL::SA_E_COMP: case TURB_MODEL::SA_NEG:
    AddVolumeOutput("NU_TILDE", "Nu_Tilde", "SOLUTION", "Spalart-Allmaras variable");
    break;
  case TURB_MODEL::NONE:
    break;
  }

  // Grid velocity
  if (gridMovement){
    AddVolumeOutput("GRID_VELOCITY-X", "Grid_Velocity_x", "GRID_VELOCITY", "x-component of the grid velocity vector");
    AddVolumeOutput("GRID_VELOCITY-Y", "Grid_Velocity_y", "GRID_VELOCITY", "y-component of the grid velocity vector");
    if (nDim == 3 )
      AddVolumeOutput("GRID_VELOCITY-Z", "Grid_Velocity_z", "GRID_VELOCITY", "z-component of the grid velocity vector");
  }

  // Primitive variables
  AddVolumeOutput("PRESSURE",    "Pressure",                "PRIMITIVE", "Pressure");
  AddVolumeOutput("TEMPERATURE", "Temperature",             "PRIMITIVE", "Temperature");
  AddVolumeOutput("MACH",        "Mach",                    "PRIMITIVE", "Mach number");
  AddVolumeOutput("PRESSURE_COEFF", "Pressure_Coefficient", "PRIMITIVE", "Pressure coefficient");

  if (config->GetKind_Solver() == RANS || config->GetKind_Solver() == NAVIER_STOKES){
    AddVolumeOutput("LAMINAR_VISCOSITY", "Laminar_Viscosity", "PRIMITIVE", "Laminar viscosity");

    AddVolumeOutput("SKIN_FRICTION-X", "Skin_Friction_Coefficient_x", "PRIMITIVE", "x-component of the skin friction vector");
    AddVolumeOutput("SKIN_FRICTION-Y", "Skin_Friction_Coefficient_y", "PRIMITIVE", "y-component of the skin friction vector");
    if (nDim == 3)
      AddVolumeOutput("SKIN_FRICTION-Z", "Skin_Friction_Coefficient_z", "PRIMITIVE", "z-component of the skin friction vector");

    AddVolumeOutput("HEAT_FLUX", "Heat_Flux", "PRIMITIVE", "Heat-flux");
    AddVolumeOutput("Y_PLUS", "Y_Plus", "PRIMITIVE", "Non-dim. wall distance (Y-Plus)");

  }

  if (config->GetKind_Solver() == RANS) {
    AddVolumeOutput("EDDY_VISCOSITY", "Eddy_Viscosity", "PRIMITIVE", "Turbulent eddy viscosity");
  }

  if (config->GetKind_Trans_Model() == BC){
    AddVolumeOutput("INTERMITTENCY", "gamma_BC", "INTERMITTENCY", "Intermittency");
  }

  //Residuals
  AddVolumeOutput("RES_DENSITY", "Residual_Density", "RESIDUAL", "Residual of the density");
  AddVolumeOutput("RES_MOMENTUM-X", "Residual_Momentum_x", "RESIDUAL", "Residual of the x-momentum component");
  AddVolumeOutput("RES_MOMENTUM-Y", "Residual_Momentum_y", "RESIDUAL", "Residual of the y-momentum component");
  if (nDim == 3)
    AddVolumeOutput("RES_MOMENTUM-Z", "Residual_Momentum_z", "RESIDUAL", "Residual of the z-momentum component");
  AddVolumeOutput("RES_ENERGY", "Residual_Energy", "RESIDUAL", "Residual of the energy");

  switch(config->GetKind_Turb_Model()){
  case TURB_MODEL::SST: case TURB_MODEL::SST_SUST:
    AddVolumeOutput("RES_TKE", "Residual_TKE", "RESIDUAL", "Residual of turbulent kinetic energy");
    AddVolumeOutput("RES_DISSIPATION", "Residual_Omega", "RESIDUAL", "Residual of the rate of dissipation");
    break;
  case TURB_MODEL::SA: case TURB_MODEL::SA_COMP: case TURB_MODEL::SA_E:
  case TURB_MODEL::SA_E_COMP: case TURB_MODEL::SA_NEG:
    AddVolumeOutput("RES_NU_TILDE", "Residual_Nu_Tilde", "RESIDUAL", "Residual of the Spalart-Allmaras variable");
    break;
  case TURB_MODEL::NONE:
    break;
  }

  if (config->GetKind_SlopeLimit_Flow() != NO_LIMITER && config->GetKind_SlopeLimit_Flow() != VAN_ALBADA_EDGE) {
    AddVolumeOutput("LIMITER_VELOCITY-X", "Limiter_Velocity_x", "LIMITER", "Limiter value of the x-velocity");
    AddVolumeOutput("LIMITER_VELOCITY-Y", "Limiter_Velocity_y", "LIMITER", "Limiter value of the y-velocity");
    if (nDim == 3) {
      AddVolumeOutput("LIMITER_VELOCITY-Z", "Limiter_Velocity_z", "LIMITER", "Limiter value of the z-velocity");
    }
    AddVolumeOutput("LIMITER_PRESSURE", "Limiter_Pressure", "LIMITER", "Limiter value of the pressure");
    AddVolumeOutput("LIMITER_DENSITY", "Limiter_Density", "LIMITER", "Limiter value of the density");
    AddVolumeOutput("LIMITER_ENTHALPY", "Limiter_Enthalpy", "LIMITER", "Limiter value of the enthalpy");
  }

  if (config->GetKind_SlopeLimit_Turb() != NO_LIMITER) {
    switch(config->GetKind_Turb_Model()){
    case TURB_MODEL::SST: case TURB_MODEL::SST_SUST:
      AddVolumeOutput("LIMITER_TKE", "Limiter_TKE", "LIMITER", "Limiter value of turb. kinetic energy");
      AddVolumeOutput("LIMITER_DISSIPATION", "Limiter_Omega", "LIMITER", "Limiter value of dissipation rate");
      break;
    case TURB_MODEL::SA: case TURB_MODEL::SA_COMP: case TURB_MODEL::SA_E:
    case TURB_MODEL::SA_E_COMP: case TURB_MODEL::SA_NEG:
      AddVolumeOutput("LIMITER_NU_TILDE", "Limiter_Nu_Tilde", "LIMITER", "Limiter value of the Spalart-Allmaras variable");
      break;
    case TURB_MODEL::NONE:
      break;
    }
  }

  // Hybrid RANS-LES
  if (config->GetKind_HybridRANSLES() != NO_HYBRIDRANSLES){
    AddVolumeOutput("DES_LENGTHSCALE", "DES_LengthScale", "DDES", "DES length scale value");
    AddVolumeOutput("WALL_DISTANCE", "Wall_Distance", "DDES", "Wall distance value");
  }

  // Roe Low Dissipation
  if (config->GetKind_RoeLowDiss() != NO_ROELOWDISS){
    AddVolumeOutput("ROE_DISSIPATION", "Roe_Dissipation", "ROE_DISSIPATION", "Value of the Roe dissipation");
  }

  if(config->GetKind_Solver() == RANS || config->GetKind_Solver() == NAVIER_STOKES){
    if (nDim == 3){
      AddVolumeOutput("VORTICITY_X", "Vorticity_x", "VORTEX_IDENTIFICATION", "x-component of the vorticity vector");
      AddVolumeOutput("VORTICITY_Y", "Vorticity_y", "VORTEX_IDENTIFICATION", "y-component of the vorticity vector");
      AddVolumeOutput("VORTICITY_Z", "Vorticity_z", "VORTEX_IDENTIFICATION", "z-component of the vorticity vector");
    } else {
      AddVolumeOutput("VORTICITY", "Vorticity", "VORTEX_IDENTIFICATION", "Value of the vorticity");
    }
    AddVolumeOutput("Q_CRITERION", "Q_Criterion", "VORTEX_IDENTIFICATION", "Value of the Q-Criterion");
  }

  AddCommonFVMOutputs(config);

  if (config->GetTime_Domain()){
    SetTimeAveragedFields();
  }

  if(config->GetBFM()){
    AddVolumeOutput("CAMBER_NORMAL_X", "n_x", "SOLUTION", "axial component of camber normal vector.");
    AddVolumeOutput("CAMBER_NORMAL_Y", "n_y", "SOLUTION", "tangential component of camber normal vector.");
    AddVolumeOutput("CAMBER_NORMAL_Z", "n_z", "SOLUTION", "radial component of camber normal vector.");
    AddVolumeOutput("BLOCKAGE_FACTOR", "b", "SOLUTION", "Blade metal blockage factor.");
    AddVolumeOutput("BLOCKAGE_GRADIENT_X", "blockage_gradient_x", "SOLUTION", "axial component of camber normal vector.");
    AddVolumeOutput("BLOCKAGE_GRADIENT_Y", "blockage_gradient_y", "SOLUTION", "axial component of camber normal vector.");
    AddVolumeOutput("BLOCKAGE_GRADIENT_Z", "blockage_gradient_z", "SOLUTION", "axial component of camber normal vector.");
    AddVolumeOutput("BODY_FORCE_FACTOR", "body_force_factor", "SOLUTION", "indicator of blade presence.");
    AddVolumeOutput("ROTATION_FACTOR", "rotation_factor", "SOLUTION", "indicator of blade rotation.");
    AddVolumeOutput("BLADE_COUNT", "blade_count", "SOLUTION", "Number of blades in blade row.");
    AddVolumeOutput("RELATIVE_VELOCITY_X", "W_x", "SOLUTION", "axial component of relative velocity.");
    AddVolumeOutput("RELATIVE_VELOCITY_Y", "W_y", "SOLUTION", "tangential component of relative velocity.");
    AddVolumeOutput("RELATIVE_VELOCITY_Z", "W_z", "SOLUTION", "radial component of relative velocity.");
    AddVolumeOutput("BODY_FORCE_X", "BF_x", "SOLUTION", "Body-force x-component");
    AddVolumeOutput("BODY_FORCE_Y", "BF_y", "SOLUTION", "Body-force y-component");
    AddVolumeOutput("BODY_FORCE_Z", "BF_z", "SOLUTION", "Body-force z-component");
    
  }
}

void CFlowCompOutput::LoadVolumeData(CConfig *config, CGeometry *geometry, CSolver **solver, unsigned long iPoint){

  CVariable* Node_Flow = solver[FLOW_SOL]->GetNodes();
  CVariable* Node_Turb = nullptr;
  const auto Node_Geo  = geometry->nodes;

<<<<<<< HEAD
  LoadCoordinates(Node_Geo->GetCoord(iPoint), iPoint);
  CVariable* Node_BFM = nullptr;
  if (config->GetKind_Turb_Model() != NONE){
=======
  if (config->GetKind_Turb_Model() != TURB_MODEL::NONE){
>>>>>>> ccc1c6e5
    Node_Turb = solver[TURB_SOL]->GetNodes();
  }
  if(config->GetBFM()){
    Node_BFM = solver[BFM_SOL]->GetNodes();
  }

  SetVolumeOutputValue("DENSITY",    iPoint, Node_Flow->GetSolution(iPoint, 0));
  SetVolumeOutputValue("MOMENTUM-X", iPoint, Node_Flow->GetSolution(iPoint, 1));
  SetVolumeOutputValue("MOMENTUM-Y", iPoint, Node_Flow->GetSolution(iPoint, 2));
  if (nDim == 3){
    SetVolumeOutputValue("MOMENTUM-Z", iPoint, Node_Flow->GetSolution(iPoint, 3));
    SetVolumeOutputValue("ENERGY",     iPoint, Node_Flow->GetSolution(iPoint, 4));
  } else {
    SetVolumeOutputValue("ENERGY",     iPoint, Node_Flow->GetSolution(iPoint, 3));
  }

  // Turbulent Residuals
  switch(config->GetKind_Turb_Model()){
  case TURB_MODEL::SST: case TURB_MODEL::SST_SUST:
    SetVolumeOutputValue("TKE",         iPoint, Node_Turb->GetSolution(iPoint, 0));
    SetVolumeOutputValue("DISSIPATION", iPoint, Node_Turb->GetSolution(iPoint, 1));
    break;
  case TURB_MODEL::SA: case TURB_MODEL::SA_COMP: case TURB_MODEL::SA_E:
  case TURB_MODEL::SA_E_COMP: case TURB_MODEL::SA_NEG:
    SetVolumeOutputValue("NU_TILDE", iPoint, Node_Turb->GetSolution(iPoint, 0));
    break;
  case TURB_MODEL::NONE:
    break;
  }

  if (gridMovement){
    SetVolumeOutputValue("GRID_VELOCITY-X", iPoint, Node_Geo->GetGridVel(iPoint)[0]);
    SetVolumeOutputValue("GRID_VELOCITY-Y", iPoint, Node_Geo->GetGridVel(iPoint)[1]);
    if (nDim == 3)
      SetVolumeOutputValue("GRID_VELOCITY-Z", iPoint, Node_Geo->GetGridVel(iPoint)[2]);
  }

  SetVolumeOutputValue("PRESSURE", iPoint, Node_Flow->GetPressure(iPoint));
  SetVolumeOutputValue("TEMPERATURE", iPoint, Node_Flow->GetTemperature(iPoint));
  SetVolumeOutputValue("MACH", iPoint, sqrt(Node_Flow->GetVelocity2(iPoint))/Node_Flow->GetSoundSpeed(iPoint));

  su2double VelMag = 0.0;
  for (unsigned short iDim = 0; iDim < nDim; iDim++){
    VelMag += pow(solver[FLOW_SOL]->GetVelocity_Inf(iDim),2.0);
  }
  su2double factor = 1.0/(0.5*solver[FLOW_SOL]->GetDensity_Inf()*VelMag);
  SetVolumeOutputValue("PRESSURE_COEFF", iPoint, (Node_Flow->GetPressure(iPoint) - solver[FLOW_SOL]->GetPressure_Inf())*factor);

  if (config->GetKind_Solver() == RANS || config->GetKind_Solver() == NAVIER_STOKES){
    SetVolumeOutputValue("LAMINAR_VISCOSITY", iPoint, Node_Flow->GetLaminarViscosity(iPoint));
  }

  if (config->GetKind_Solver() == RANS) {
    SetVolumeOutputValue("EDDY_VISCOSITY", iPoint, Node_Flow->GetEddyViscosity(iPoint));
  }

  if (config->GetKind_Trans_Model() == BC){
    SetVolumeOutputValue("INTERMITTENCY", iPoint, Node_Turb->GetGammaBC(iPoint));
  }

  SetVolumeOutputValue("RES_DENSITY", iPoint, solver[FLOW_SOL]->LinSysRes(iPoint, 0));
  SetVolumeOutputValue("RES_MOMENTUM-X", iPoint, solver[FLOW_SOL]->LinSysRes(iPoint, 1));
  SetVolumeOutputValue("RES_MOMENTUM-Y", iPoint, solver[FLOW_SOL]->LinSysRes(iPoint, 2));
  if (nDim == 3){
    SetVolumeOutputValue("RES_MOMENTUM-Z", iPoint, solver[FLOW_SOL]->LinSysRes(iPoint, 3));
    SetVolumeOutputValue("RES_ENERGY", iPoint, solver[FLOW_SOL]->LinSysRes(iPoint, 4));
  } else {
    SetVolumeOutputValue("RES_ENERGY", iPoint, solver[FLOW_SOL]->LinSysRes(iPoint, 3));
  }

  switch(config->GetKind_Turb_Model()){
  case TURB_MODEL::SST: case TURB_MODEL::SST_SUST:
    SetVolumeOutputValue("RES_TKE", iPoint, solver[TURB_SOL]->LinSysRes(iPoint, 0));
    SetVolumeOutputValue("RES_DISSIPATION", iPoint, solver[TURB_SOL]->LinSysRes(iPoint, 1));
    break;
  case TURB_MODEL::SA: case TURB_MODEL::SA_COMP: case TURB_MODEL::SA_E:
  case TURB_MODEL::SA_E_COMP: case TURB_MODEL::SA_NEG:
    SetVolumeOutputValue("RES_NU_TILDE", iPoint, solver[TURB_SOL]->LinSysRes(iPoint, 0));
    break;
  case TURB_MODEL::NONE:
    break;
  }

  if (config->GetKind_SlopeLimit_Flow() != NO_LIMITER && config->GetKind_SlopeLimit_Flow() != VAN_ALBADA_EDGE) {
    SetVolumeOutputValue("LIMITER_VELOCITY-X", iPoint, Node_Flow->GetLimiter_Primitive(iPoint, 1));
    SetVolumeOutputValue("LIMITER_VELOCITY-Y", iPoint, Node_Flow->GetLimiter_Primitive(iPoint, 2));
    if (nDim == 3){
      SetVolumeOutputValue("LIMITER_VELOCITY-Z", iPoint, Node_Flow->GetLimiter_Primitive(iPoint, 3));
    }
    SetVolumeOutputValue("LIMITER_PRESSURE", iPoint, Node_Flow->GetLimiter_Primitive(iPoint, nDim+1));
    SetVolumeOutputValue("LIMITER_DENSITY", iPoint, Node_Flow->GetLimiter_Primitive(iPoint, nDim+2));
    SetVolumeOutputValue("LIMITER_ENTHALPY", iPoint, Node_Flow->GetLimiter_Primitive(iPoint, nDim+3));
  }

  if (config->GetKind_SlopeLimit_Turb() != NO_LIMITER) {
    switch(config->GetKind_Turb_Model()){
    case TURB_MODEL::SST: case TURB_MODEL::SST_SUST:
      SetVolumeOutputValue("LIMITER_TKE",         iPoint, Node_Turb->GetLimiter(iPoint, 0));
      SetVolumeOutputValue("LIMITER_DISSIPATION", iPoint, Node_Turb->GetLimiter(iPoint, 1));
      break;
    case TURB_MODEL::SA: case TURB_MODEL::SA_COMP: case TURB_MODEL::SA_E:
    case TURB_MODEL::SA_E_COMP: case TURB_MODEL::SA_NEG:
      SetVolumeOutputValue("LIMITER_NU_TILDE", iPoint, Node_Turb->GetLimiter(iPoint, 0));
      break;
    case TURB_MODEL::NONE:
      break;
    }
  }

  if (config->GetKind_HybridRANSLES() != NO_HYBRIDRANSLES){
    SetVolumeOutputValue("DES_LENGTHSCALE", iPoint, Node_Flow->GetDES_LengthScale(iPoint));
    SetVolumeOutputValue("WALL_DISTANCE", iPoint, Node_Geo->GetWall_Distance(iPoint));
  }

  if (config->GetKind_RoeLowDiss() != NO_ROELOWDISS){
    SetVolumeOutputValue("ROE_DISSIPATION", iPoint, Node_Flow->GetRoe_Dissipation(iPoint));
  }

  if(config->GetKind_Solver() == RANS || config->GetKind_Solver() == NAVIER_STOKES){
    if (nDim == 3){
      SetVolumeOutputValue("VORTICITY_X", iPoint, Node_Flow->GetVorticity(iPoint)[0]);
      SetVolumeOutputValue("VORTICITY_Y", iPoint, Node_Flow->GetVorticity(iPoint)[1]);
      SetVolumeOutputValue("VORTICITY_Z", iPoint, Node_Flow->GetVorticity(iPoint)[2]);
    } else {
      SetVolumeOutputValue("VORTICITY", iPoint, Node_Flow->GetVorticity(iPoint)[2]);
    }
    SetVolumeOutputValue("Q_CRITERION", iPoint, GetQ_Criterion(Node_Flow->GetVelocityGradient(iPoint)));
  }

  LoadCommonFVMOutputs(config, geometry, iPoint);

  if(config->GetBFM()){
    SetVolumeOutputValue("CAMBER_NORMAL_X", iPoint, Node_BFM->GetAuxVar(iPoint, I_CAMBER_NORMAL_AXIAL));
    SetVolumeOutputValue("CAMBER_NORMAL_Y", iPoint, Node_BFM->GetAuxVar(iPoint, I_CAMBER_NORMAL_TANGENTIAL));
    SetVolumeOutputValue("CAMBER_NORMAL_Z", iPoint, Node_BFM->GetAuxVar(iPoint, I_CAMBER_NORMAL_RADIAL));
    SetVolumeOutputValue("BLOCKAGE_FACTOR", iPoint, Node_BFM->GetAuxVar(iPoint, I_BLOCKAGE_FACTOR));
    SetVolumeOutputValue("BLOCKAGE_GRADIENT_X", iPoint, Node_BFM->GetAuxVarGradient(iPoint, I_BLOCKAGE_FACTOR, 0));
    SetVolumeOutputValue("BLOCKAGE_GRADIENT_Y", iPoint, Node_BFM->GetAuxVarGradient(iPoint, I_BLOCKAGE_FACTOR, 1));
    SetVolumeOutputValue("BLOCKAGE_GRADIENT_Z", iPoint, Node_BFM->GetAuxVarGradient(iPoint, I_BLOCKAGE_FACTOR, 2));
    SetVolumeOutputValue("BODY_FORCE_FACTOR", iPoint, Node_BFM->GetAuxVar(iPoint, I_BODY_FORCE_FACTOR));
    SetVolumeOutputValue("ROTATION_FACTOR", iPoint, Node_BFM->GetAuxVar(iPoint, I_ROTATION_FACTOR));
    SetVolumeOutputValue("BLADE_COUNT", iPoint, Node_BFM->GetAuxVar(iPoint, I_BLADE_COUNT));
    SetVolumeOutputValue("RELATIVE_VELOCITY_X", iPoint, Node_BFM->GetRelativeVelocity(iPoint, 0));
    SetVolumeOutputValue("RELATIVE_VELOCITY_Y", iPoint, Node_BFM->GetRelativeVelocity(iPoint, 1));
    SetVolumeOutputValue("RELATIVE_VELOCITY_Z", iPoint, Node_BFM->GetRelativeVelocity(iPoint, 2));
    SetVolumeOutputValue("BODY_FORCE_X", iPoint, Node_BFM->GetBodyForce(iPoint, 0));
    SetVolumeOutputValue("BODY_FORCE_Y", iPoint, Node_BFM->GetBodyForce(iPoint, 1));
    SetVolumeOutputValue("BODY_FORCE_Z", iPoint, Node_BFM->GetBodyForce(iPoint, 2));
  } 
  if (config->GetTime_Domain()){
    LoadTimeAveragedData(iPoint, Node_Flow);
  }
}

void CFlowCompOutput::LoadSurfaceData(CConfig *config, CGeometry *geometry, CSolver **solver, unsigned long iPoint, unsigned short iMarker, unsigned long iVertex){

  if ((config->GetKind_Solver() == NAVIER_STOKES) || (config->GetKind_Solver()  == RANS)) {
    SetVolumeOutputValue("SKIN_FRICTION-X", iPoint, solver[FLOW_SOL]->GetCSkinFriction(iMarker, iVertex, 0));
    SetVolumeOutputValue("SKIN_FRICTION-Y", iPoint, solver[FLOW_SOL]->GetCSkinFriction(iMarker, iVertex, 1));
    if (nDim == 3)
      SetVolumeOutputValue("SKIN_FRICTION-Z", iPoint, solver[FLOW_SOL]->GetCSkinFriction(iMarker, iVertex, 2));

    SetVolumeOutputValue("HEAT_FLUX", iPoint, solver[FLOW_SOL]->GetHeatFlux(iMarker, iVertex));
    SetVolumeOutputValue("Y_PLUS", iPoint, solver[FLOW_SOL]->GetYPlus(iMarker, iVertex));
  }
}

void CFlowCompOutput::LoadHistoryData(CConfig *config, CGeometry *geometry, CSolver **solver)  {

  CSolver* flow_solver = solver[FLOW_SOL];
  CSolver* turb_solver = solver[TURB_SOL];
  CSolver* mesh_solver = solver[MESH_SOL];

  SetHistoryOutputValue("RMS_DENSITY", log10(flow_solver->GetRes_RMS(0)));
  SetHistoryOutputValue("RMS_MOMENTUM-X", log10(flow_solver->GetRes_RMS(1)));
  SetHistoryOutputValue("RMS_MOMENTUM-Y", log10(flow_solver->GetRes_RMS(2)));
  if (nDim == 2)
    SetHistoryOutputValue("RMS_ENERGY", log10(flow_solver->GetRes_RMS(3)));
  else {
    SetHistoryOutputValue("RMS_MOMENTUM-Z", log10(flow_solver->GetRes_RMS(3)));
    SetHistoryOutputValue("RMS_ENERGY", log10(flow_solver->GetRes_RMS(4)));
  }

  switch(turb_model){
  case TURB_MODEL::SA: case TURB_MODEL::SA_NEG: case TURB_MODEL::SA_E: case TURB_MODEL::SA_COMP: case TURB_MODEL::SA_E_COMP:
    SetHistoryOutputValue("RMS_NU_TILDE", log10(turb_solver->GetRes_RMS(0)));
    break;
  case TURB_MODEL::SST: case TURB_MODEL::SST_SUST:
    SetHistoryOutputValue("RMS_TKE", log10(turb_solver->GetRes_RMS(0)));
    SetHistoryOutputValue("RMS_DISSIPATION",    log10(turb_solver->GetRes_RMS(1)));
    break;
  case TURB_MODEL::NONE: break;
  }

  SetHistoryOutputValue("MAX_DENSITY", log10(flow_solver->GetRes_Max(0)));
  SetHistoryOutputValue("MAX_MOMENTUM-X", log10(flow_solver->GetRes_Max(1)));
  SetHistoryOutputValue("MAX_MOMENTUM-Y", log10(flow_solver->GetRes_Max(2)));
  if (nDim == 2)
    SetHistoryOutputValue("MAX_ENERGY", log10(flow_solver->GetRes_Max(3)));
  else {
    SetHistoryOutputValue("MAX_MOMENTUM-Z", log10(flow_solver->GetRes_Max(3)));
    SetHistoryOutputValue("MAX_ENERGY", log10(flow_solver->GetRes_Max(4)));
  }

  switch(turb_model){
  case TURB_MODEL::SA: case TURB_MODEL::SA_NEG: case TURB_MODEL::SA_E: case TURB_MODEL::SA_COMP: case TURB_MODEL::SA_E_COMP:
    SetHistoryOutputValue("MAX_NU_TILDE", log10(turb_solver->GetRes_Max(0)));
    break;
  case TURB_MODEL::SST: case TURB_MODEL::SST_SUST:
    SetHistoryOutputValue("MAX_TKE", log10(turb_solver->GetRes_Max(0)));
    SetHistoryOutputValue("MAX_DISSIPATION",    log10(turb_solver->GetRes_Max(1)));
    break;
  case TURB_MODEL::NONE: break;
  }

  if (multiZone){
    SetHistoryOutputValue("BGS_DENSITY", log10(flow_solver->GetRes_BGS(0)));
    SetHistoryOutputValue("BGS_MOMENTUM-X", log10(flow_solver->GetRes_BGS(1)));
    SetHistoryOutputValue("BGS_MOMENTUM-Y", log10(flow_solver->GetRes_BGS(2)));
    if (nDim == 2)
      SetHistoryOutputValue("BGS_ENERGY", log10(flow_solver->GetRes_BGS(3)));
    else {
      SetHistoryOutputValue("BGS_MOMENTUM-Z", log10(flow_solver->GetRes_BGS(3)));
      SetHistoryOutputValue("BGS_ENERGY", log10(flow_solver->GetRes_BGS(4)));
    }


    switch(turb_model){
    case TURB_MODEL::SA: case TURB_MODEL::SA_NEG: case TURB_MODEL::SA_E: case TURB_MODEL::SA_COMP: case TURB_MODEL::SA_E_COMP:
      SetHistoryOutputValue("BGS_NU_TILDE", log10(turb_solver->GetRes_BGS(0)));
      break;
    case TURB_MODEL::SST: case TURB_MODEL::SST_SUST:
      SetHistoryOutputValue("BGS_TKE", log10(turb_solver->GetRes_BGS(0)));
      SetHistoryOutputValue("BGS_DISSIPATION",    log10(turb_solver->GetRes_BGS(1)));
      break;
    case TURB_MODEL::NONE: break;
    }
  }

  SetHistoryOutputValue("TOTAL_HEATFLUX",   flow_solver->GetTotal_HeatFlux());
  SetHistoryOutputValue("MAXIMUM_HEATFLUX", flow_solver->GetTotal_MaxHeatFlux());

  SetHistoryOutputValue("MIN_DELTA_TIME", flow_solver->GetMin_Delta_Time());
  SetHistoryOutputValue("MAX_DELTA_TIME", flow_solver->GetMax_Delta_Time());

  SetHistoryOutputValue("MIN_CFL", flow_solver->GetMin_CFL_Local());
  SetHistoryOutputValue("MAX_CFL", flow_solver->GetMax_CFL_Local());
  SetHistoryOutputValue("AVG_CFL", flow_solver->GetAvg_CFL_Local());

  SetHistoryOutputValue("LINSOL_ITER", flow_solver->GetIterLinSolver());
  SetHistoryOutputValue("LINSOL_RESIDUAL", log10(flow_solver->GetResLinSolver()));
  if (turb_model != TURB_MODEL::NONE) {
    SetHistoryOutputValue("LINSOL_ITER_TURB", turb_solver->GetIterLinSolver());
    SetHistoryOutputValue("LINSOL_RESIDUAL_TURB", log10(turb_solver->GetResLinSolver()));
  }

  if (config->GetDeform_Mesh()){
    SetHistoryOutputValue("DEFORM_MIN_VOLUME", mesh_solver->GetMinimum_Volume());
    SetHistoryOutputValue("DEFORM_MAX_VOLUME", mesh_solver->GetMaximum_Volume());
    SetHistoryOutputValue("DEFORM_ITER", mesh_solver->GetIterLinSolver());
    SetHistoryOutputValue("DEFORM_RESIDUAL", log10(mesh_solver->GetResLinSolver()));
  }

  if(config->GetFixed_CL_Mode()){
    SetHistoryOutputValue("DELTA_CL", fabs(flow_solver->GetTotal_CL() - config->GetTarget_CL()));
    SetHistoryOutputValue("PREV_AOA", flow_solver->GetPrevious_AoA());
    SetHistoryOutputValue("CHANGE_IN_AOA", config->GetAoA()-flow_solver->GetPrevious_AoA());
    SetHistoryOutputValue("CL_DRIVER_COMMAND", flow_solver->GetAoA_inc());

  }

  /*--- Set the analyse surface history values --- */

  SetAnalyzeSurface(flow_solver, geometry, config, false);

  /*--- Set aeroydnamic coefficients --- */

  SetAerodynamicCoefficients(config, flow_solver);

  if (config->GetKind_Solver() == RANS || config->GetKind_Solver() == NAVIER_STOKES){
    SetHistoryOutputValue("BUFFET", flow_solver->GetTotal_Buffet_Metric());
  }

  /*--- Set rotating frame coefficients --- */

  SetRotatingFrameCoefficients(config, flow_solver);

  /*--- Set Cp diff fields ---*/

  Set_CpInverseDesign(flow_solver, geometry, config);

  /*--- Set nearfield diff fields ---*/
  if (config->GetEquivArea()) Set_NearfieldInverseDesign(flow_solver, geometry, config);

}

bool CFlowCompOutput::SetInit_Residuals(const CConfig *config){

  return (config->GetTime_Marching() != TIME_MARCHING::STEADY && (curInnerIter == 0))||
         (config->GetTime_Marching() == TIME_MARCHING::STEADY && (curInnerIter < 2));

}

void CFlowCompOutput::SetAdditionalScreenOutput(const CConfig *config){

  if (config->GetFixed_CL_Mode()){
    SetFixedCLScreenOutput(config);
  }
}

bool CFlowCompOutput::WriteHistoryFile_Output(const CConfig *config) {
  return !config->GetFinite_Difference_Mode() && COutput::WriteHistoryFile_Output(config);
}<|MERGE_RESOLUTION|>--- conflicted
+++ resolved
@@ -452,13 +452,9 @@
   CVariable* Node_Turb = nullptr;
   const auto Node_Geo  = geometry->nodes;
 
-<<<<<<< HEAD
   LoadCoordinates(Node_Geo->GetCoord(iPoint), iPoint);
   CVariable* Node_BFM = nullptr;
-  if (config->GetKind_Turb_Model() != NONE){
-=======
   if (config->GetKind_Turb_Model() != TURB_MODEL::NONE){
->>>>>>> ccc1c6e5
     Node_Turb = solver[TURB_SOL]->GetNodes();
   }
   if(config->GetBFM()){
