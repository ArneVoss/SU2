/*!
 * \file output_flow_inc.cpp
 * \brief Main subroutines for incompressible flow output
 * \author R. Sanchez
 * \version 7.1.1 "Blackbird"
 *
 * SU2 Project Website: https://su2code.github.io
 *
 * The SU2 Project is maintained by the SU2 Foundation
 * (http://su2foundation.org)
 *
 * Copyright 2012-2020, SU2 Contributors (cf. AUTHORS.md)
 *
 * SU2 is free software; you can redistribute it and/or
 * modify it under the terms of the GNU Lesser General Public
 * License as published by the Free Software Foundation; either
 * version 2.1 of the License, or (at your option) any later version.
 *
 * SU2 is distributed in the hope that it will be useful,
 * but WITHOUT ANY WARRANTY; without even the implied warranty of
 * MERCHANTABILITY or FITNESS FOR A PARTICULAR PURPOSE. See the GNU
 * Lesser General Public License for more details.
 *
 * You should have received a copy of the GNU Lesser General Public
 * License along with SU2. If not, see <http://www.gnu.org/licenses/>.
 */


#include "../../include/output/CFlowIncOutput.hpp"

#include "../../../Common/include/geometry/CGeometry.hpp"
#include "../../include/solvers/CSolver.hpp"

CFlowIncOutput::CFlowIncOutput(CConfig *config, unsigned short nDim) : CFlowOutput(config, nDim, false) {

  turb_model = config->GetKind_Turb_Model();
  scalar_model = config->GetKind_Scalar_Model();
  heat = config->GetEnergy_Equation();

  weakly_coupled_heat = config->GetWeakly_Coupled_Heat();

  streamwisePeriodic             = config->GetKind_Streamwise_Periodic();
  streamwisePeriodic_temperature = config->GetStreamwise_Periodic_Temperature();
      
  /*--- Set the default history fields if nothing is set in the config file ---*/

  if (nRequestedHistoryFields == 0){
    requestedHistoryFields.emplace_back("ITER");
    requestedHistoryFields.emplace_back("RMS_RES");
    nRequestedHistoryFields = requestedHistoryFields.size();
  }

  if (nRequestedScreenFields == 0){
    if (multiZone) requestedScreenFields.emplace_back("OUTER_ITER");
    requestedScreenFields.emplace_back("INNER_ITER");
    requestedScreenFields.emplace_back("RMS_PRESSURE");
    requestedScreenFields.emplace_back("RMS_VELOCITY-X");
    requestedScreenFields.emplace_back("RMS_VELOCITY-Y");
    nRequestedScreenFields = requestedScreenFields.size();
  }

  if (nRequestedVolumeFields == 0){
    requestedVolumeFields.emplace_back("COORDINATES");
    requestedVolumeFields.emplace_back("SOLUTION");
    requestedVolumeFields.emplace_back("PRIMITIVE");
    if (config->GetDynamic_Grid()) requestedVolumeFields.emplace_back("GRID_VELOCITY");
    nRequestedVolumeFields = requestedVolumeFields.size();
  }

  stringstream ss;
  ss << "Zone " << config->GetiZone() << " (Incomp. Fluid)";
  multiZoneHeaderString = ss.str();

  /*--- Set the volume filename --- */

  volumeFilename = config->GetVolume_FileName();

  /*--- Set the surface filename --- */

  surfaceFilename = config->GetSurfCoeff_FileName();

  /*--- Set the restart filename --- */

  restartFilename = config->GetRestart_FileName();

  /*--- Set the default convergence field --- */

  if (convFields.empty() ) convFields.emplace_back("RMS_PRESSURE");


}

CFlowIncOutput::~CFlowIncOutput(void) {}


void CFlowIncOutput::SetHistoryOutputFields(CConfig *config){

  /// BEGIN_GROUP: RMS_RES, DESCRIPTION: The root-mean-square residuals of the SOLUTION variables.
  /// DESCRIPTION: Root-mean square residual of the pressure.
  AddHistoryOutput("RMS_PRESSURE",   "rms[P]", ScreenOutputFormat::FIXED,   "RMS_RES", "Root-mean square residual of the pressure.", HistoryFieldType::RESIDUAL);
  /// DESCRIPTION: Root-mean square residual of the velocity x-component.
  AddHistoryOutput("RMS_VELOCITY-X", "rms[U]", ScreenOutputFormat::FIXED,   "RMS_RES", "Root-mean square residual of the velocity x-component.", HistoryFieldType::RESIDUAL);
  /// DESCRIPTION: Root-mean square residual of the velocity y-component.
  AddHistoryOutput("RMS_VELOCITY-Y", "rms[V]", ScreenOutputFormat::FIXED,   "RMS_RES", "Root-mean square residual of the velocity y-component.", HistoryFieldType::RESIDUAL);
  /// DESCRIPTION: Root-mean square residual of the velocity z-component.
  if (nDim == 3) AddHistoryOutput("RMS_VELOCITY-Z", "rms[W]", ScreenOutputFormat::FIXED,   "RMS_RES", "Root-mean square residual of the velocity z-component.", HistoryFieldType::RESIDUAL);
  /// DESCRIPTION: Maximum residual of the temperature.
  if (heat || weakly_coupled_heat) AddHistoryOutput("RMS_TEMPERATURE", "rms[T]", ScreenOutputFormat::FIXED, "RMS_RES", "Root-mean square residual of the temperature.", HistoryFieldType::RESIDUAL);
  /// DESCRIPTION: Root-mean square residual of the radiative energy (P1 model).
  if (config->AddRadiation()) AddHistoryOutput("RMS_RAD_ENERGY", "rms[E_Rad]",  ScreenOutputFormat::FIXED, "RMS_RES", "Root-mean square residual of the radiative energy.", HistoryFieldType::RESIDUAL);

  switch(turb_model){
  case SA: case SA_NEG: case SA_E: case SA_COMP: case SA_E_COMP:
    /// DESCRIPTION: Root-mean square residual of nu tilde (SA model).
    AddHistoryOutput("RMS_NU_TILDE",       "rms[nu]", ScreenOutputFormat::FIXED, "RMS_RES", "Root-mean square residual of nu tilde (SA model).", HistoryFieldType::RESIDUAL);
    break;
  case SST: case SST_SUST:
    /// DESCRIPTION: Root-mean square residual of kinetic energy (SST model).
    AddHistoryOutput("RMS_TKE", "rms[k]",  ScreenOutputFormat::FIXED, "RMS_RES", "Root-mean square residual of kinetic energy (SST model).", HistoryFieldType::RESIDUAL);
    /// DESCRIPTION: Root-mean square residual of the dissipation (SST model).
    AddHistoryOutput("RMS_DISSIPATION",    "rms[w]",  ScreenOutputFormat::FIXED, "RMS_RES", "Root-mean square residual of dissipation (SST model).", HistoryFieldType::RESIDUAL);
    break;
  default: break;
  }
  
  switch(scalar_model){
    case PASSIVE_SCALAR:
      AddHistoryOutput("RMS_PASSIVE_SCALAR", "rms[c]", ScreenOutputFormat::FIXED, "RMS_RES", "Root-mean squared residual of the passive scalar equation.", HistoryFieldType::RESIDUAL);
      break;
    case PROGRESS_VARIABLE:
      AddHistoryOutput("RMS_PROGRESS_VARIABLE", "rms[PV]"       , ScreenOutputFormat::FIXED  , "RMS_RES", "Root-mean squared residual of the progress variable equation.", HistoryFieldType::RESIDUAL);
      AddHistoryOutput("RMS_ENTHALPY"         , "rms[Enth]"     , ScreenOutputFormat::FIXED  , "RMS_RES", "Root-mean squared residual of the enthalpy equation."         , HistoryFieldType::RESIDUAL);
      AddHistoryOutput("RMS_Y_CO"             , "rms[Y_CO]"     , ScreenOutputFormat::FIXED  , "RMS_RES", "Root-mean squared residual of the CO mass fraction equation." , HistoryFieldType::RESIDUAL);
      AddHistoryOutput("RMS_Y_NOX"            , "rms[Y_NOx]"    , ScreenOutputFormat::FIXED  , "RMS_RES", "Root-mean squared residual of the NOx mass fraction equation.", HistoryFieldType::RESIDUAL);
      AddHistoryOutput("N_TABLE_MISSES"       , "# table misses", ScreenOutputFormat::INTEGER, "RMS_RES", "number of table misses"                              , HistoryFieldType::RESIDUAL);
      break;
    default: break;
  }
  /// END_GROUP

  /// BEGIN_GROUP: MAX_RES, DESCRIPTION: The maximum residuals of the SOLUTION variables.
  /// DESCRIPTION: Maximum residual of the pressure.
  AddHistoryOutput("MAX_PRESSURE",   "max[P]", ScreenOutputFormat::FIXED,   "MAX_RES", "Maximum residual of the pressure.", HistoryFieldType::RESIDUAL);
  /// DESCRIPTION: Maximum residual of the velocity x-component.
  AddHistoryOutput("MAX_VELOCITY-X", "max[U]", ScreenOutputFormat::FIXED,   "MAX_RES", "Maximum residual of the velocity x-component.", HistoryFieldType::RESIDUAL);
  /// DESCRIPTION: Maximum residual of the velocity y-component.
  AddHistoryOutput("MAX_VELOCITY-Y", "max[V]", ScreenOutputFormat::FIXED,   "MAX_RES", "Maximum residual of the velocity y-component.", HistoryFieldType::RESIDUAL);
  /// DESCRIPTION: Maximum residual of the velocity z-component.
  if (nDim == 3)
    AddHistoryOutput("MAX_VELOCITY-Z", "max[W]", ScreenOutputFormat::FIXED,   "MAX_RES", "Maximum residual of the velocity z-component.", HistoryFieldType::RESIDUAL);
  /// DESCRIPTION: Maximum residual of the temperature.
  if (heat || weakly_coupled_heat)
    AddHistoryOutput("MAX_TEMPERATURE", "max[T]", ScreenOutputFormat::FIXED, "MAX_RES", "Root-mean square residual of the temperature.", HistoryFieldType::RESIDUAL);

  switch(turb_model){
  case SA: case SA_NEG: case SA_E: case SA_COMP: case SA_E_COMP:
    /// DESCRIPTION: Maximum residual of nu tilde (SA model).
    AddHistoryOutput("MAX_NU_TILDE",       "max[nu]", ScreenOutputFormat::FIXED, "MAX_RES", "Maximum residual of nu tilde (SA model).", HistoryFieldType::RESIDUAL);
    break;
  case SST: case SST_SUST:
    /// DESCRIPTION: Maximum residual of kinetic energy (SST model).
    AddHistoryOutput("MAX_TKE", "max[k]",  ScreenOutputFormat::FIXED, "MAX_RES", "Maximum residual of kinetic energy (SST model).", HistoryFieldType::RESIDUAL);
    /// DESCRIPTION: Maximum residual of the dissipation (SST model).
    AddHistoryOutput("MAX_DISSIPATION",    "max[w]",  ScreenOutputFormat::FIXED, "MAX_RES", "Maximum residual of dissipation (SST model).", HistoryFieldType::RESIDUAL);
    break;
  default: break;
  }
  
  switch(scalar_model){
    case PASSIVE_SCALAR:
      AddHistoryOutput("MAX_PASSIVE_SCALAR", "max[c]", ScreenOutputFormat::FIXED, "MAX_RES", "Maximum residual of the passive scalar equation.", HistoryFieldType::RESIDUAL);
      break;
    case PROGRESS_VARIABLE:
      AddHistoryOutput("MAX_PROGRESS_VARIABLE" , "max[PV]"    , ScreenOutputFormat::FIXED , "MAX_RES", "Maximum residual of the progress variable equation." , HistoryFieldType::RESIDUAL);
      AddHistoryOutput("MAX_ENTHALPY"          , "max[Enth]"  , ScreenOutputFormat::FIXED , "MAX_RES", "Maximum residual of the enthalpy equation."          , HistoryFieldType::RESIDUAL);
      AddHistoryOutput("MAX_Y_CO"              , "max[Y_CO]"  , ScreenOutputFormat::FIXED , "MAX_RES", "Maximum residual of the CO mass fraction equation."  , HistoryFieldType::RESIDUAL);
      AddHistoryOutput("MAX_Y_NOX"             , "max[Y_NOx]" , ScreenOutputFormat::FIXED , "MAX_RES", "Maximum residual of the NOx mass fraction equation." , HistoryFieldType::RESIDUAL);
      break;
    default: break;
  }
  /// END_GROUP

  /// BEGIN_GROUP: BGS_RES, DESCRIPTION: The block-gauss seidel residuals of the SOLUTION variables.
  /// DESCRIPTION: Maximum residual of the pressure.
  AddHistoryOutput("BGS_PRESSURE",   "bgs[P]", ScreenOutputFormat::FIXED,   "BGS_RES", "BGS residual of the pressure.", HistoryFieldType::RESIDUAL);
  /// DESCRIPTION: Maximum residual of the velocity x-component.
  AddHistoryOutput("BGS_VELOCITY-X", "bgs[U]", ScreenOutputFormat::FIXED,   "BGS_RES", "BGS residual of the velocity x-component.", HistoryFieldType::RESIDUAL);
  /// DESCRIPTION: Maximum residual of the velocity y-component.
  AddHistoryOutput("BGS_VELOCITY-Y", "bgs[V]", ScreenOutputFormat::FIXED,   "BGS_RES", "BGS residual of the velocity y-component.", HistoryFieldType::RESIDUAL);
  /// DESCRIPTION: Maximum residual of the velocity z-component.
  if (nDim == 3)
    AddHistoryOutput("BGS_VELOCITY-Z", "bgs[W]", ScreenOutputFormat::FIXED,   "BGS_RES", "BGS residual of the velocity z-component.", HistoryFieldType::RESIDUAL);
  /// DESCRIPTION: Maximum residual of the temperature.
  if (heat || weakly_coupled_heat)
    AddHistoryOutput("BGS_TEMPERATURE", "bgs[T]", ScreenOutputFormat::FIXED, "BGS_RES", "BGS residual of the temperature.", HistoryFieldType::RESIDUAL);
  /// DESCRIPTION: Multizone residual of the radiative energy (P1 model).
  if (config->AddRadiation()) AddHistoryOutput("BGS_RAD_ENERGY", "bgs[E_Rad]",  ScreenOutputFormat::FIXED, "BGS_RES", "BGS residual of the radiative energy.", HistoryFieldType::RESIDUAL);

  switch(turb_model){
  case SA: case SA_NEG: case SA_E: case SA_COMP: case SA_E_COMP:
    /// DESCRIPTION: Maximum residual of nu tilde (SA model).
    AddHistoryOutput("BGS_NU_TILDE",       "bgs[nu]", ScreenOutputFormat::FIXED, "BGS_RES", "BGS residual of nu tilde (SA model).", HistoryFieldType::RESIDUAL);
    break;
  case SST: case SST_SUST:
    /// DESCRIPTION: Maximum residual of kinetic energy (SST model).
    AddHistoryOutput("BGS_TKE", "bgs[k]",  ScreenOutputFormat::FIXED, "BGS_RES", "BGS residual of kinetic energy (SST model).", HistoryFieldType::RESIDUAL);
    /// DESCRIPTION: Maximum residual of the dissipation (SST model).
    AddHistoryOutput("BGS_DISSIPATION",    "bgs[w]",  ScreenOutputFormat::FIXED, "BGS_RES", "BGS residual of dissipation (SST model).", HistoryFieldType::RESIDUAL);
    break;
  default: break;
  }
  
  switch(scalar_model){
    case PASSIVE_SCALAR:
      AddHistoryOutput("BGS_PASSIVE_SCALAR", "bgs[c]", ScreenOutputFormat::FIXED, "BGS_RES", "BGS residual of the passive scalar equation.", HistoryFieldType::RESIDUAL);
      break;
    case PROGRESS_VARIABLE:
      AddHistoryOutput("BGS_PROGRESS_VARIABLE" , "bgs[PV]"    , ScreenOutputFormat::FIXED , "BGS_RES", "BGS residual of the progress variable equation." , HistoryFieldType::RESIDUAL);
      AddHistoryOutput("BGS_ENTHALPY"          , "bgs[Enth]"  , ScreenOutputFormat::FIXED , "BGS_RES", "BGS residual of the enthalpy equation."          , HistoryFieldType::RESIDUAL);
      AddHistoryOutput("BGS_Y_CO"              , "bgs[Y_CO]"  , ScreenOutputFormat::FIXED , "BGS_RES", "BGS residual of the CO mass fraction equation."  , HistoryFieldType::RESIDUAL);
      AddHistoryOutput("BGS_Y_NOX"             , "bgs[Y_NOx]" , ScreenOutputFormat::FIXED , "BGS_RES", "BGS residual of the NOx mass fraction equation." , HistoryFieldType::RESIDUAL);
      break;
    default: break;
  }
  /// END_GROUP

  /// BEGIN_GROUP: ROTATING_FRAME, DESCRIPTION: Coefficients related to a rotating frame of reference.
  /// DESCRIPTION: Merit
  AddHistoryOutput("FIGURE_OF_MERIT", "CMerit", ScreenOutputFormat::SCIENTIFIC, "ROTATING_FRAME", "Merit", HistoryFieldType::COEFFICIENT);
  /// DESCRIPTION: CT
  AddHistoryOutput("THRUST",    "CT",     ScreenOutputFormat::SCIENTIFIC, "ROTATING_FRAME", "CT", HistoryFieldType::COEFFICIENT);
  /// DESCRIPTION: CQ
  AddHistoryOutput("TORQUE",    "CQ",     ScreenOutputFormat::SCIENTIFIC, "ROTATING_FRAME", "CQ", HistoryFieldType::COEFFICIENT);
  /// END_GROUP

  /// BEGIN_GROUP: HEAT_COEFF, DESCRIPTION: Heat coefficients on all surfaces set with MARKER_MONITORING.
  /// DESCRIPTION: Total heatflux
  AddHistoryOutput("TOTAL_HEATFLUX", "HF",      ScreenOutputFormat::SCIENTIFIC, "HEAT", "Total heatflux on all surfaces set with MARKER_MONITORING.", HistoryFieldType::COEFFICIENT);
  /// DESCRIPTION: Maximal heatflux
  AddHistoryOutput("MAXIMUM_HEATFLUX", "maxHF", ScreenOutputFormat::SCIENTIFIC, "HEAT", "Total maximum heatflux on all surfaces set with MARKER_MONITORING.", HistoryFieldType::COEFFICIENT);
  /// DESCRIPTION: Temperature
  AddHistoryOutput("AVG_TEMPERATURE", "Temp", ScreenOutputFormat::SCIENTIFIC, "HEAT",  "Total avg. temperature on all surfaces set with MARKER_MONITORING.", HistoryFieldType::COEFFICIENT);
  /// END_GROUP

  /// DESCRIPTION: Angle of attack
  AddHistoryOutput("AOA",         "AoA",                      ScreenOutputFormat::SCIENTIFIC,"AOA", "Angle of attack");
  /// DESCRIPTION: Linear solver iterations
  AddHistoryOutput("LINSOL_ITER", "LinSolIter", ScreenOutputFormat::INTEGER, "LINSOL", "Number of iterations of the linear solver.");
  AddHistoryOutput("LINSOL_RESIDUAL", "LinSolRes", ScreenOutputFormat::FIXED, "LINSOL", "Residual of the linear solver.");

  AddHistoryOutput("MIN_DELTA_TIME", "Min DT", ScreenOutputFormat::SCIENTIFIC, "CFL_NUMBER", "Current minimum local time step");
  AddHistoryOutput("MAX_DELTA_TIME", "Max DT", ScreenOutputFormat::SCIENTIFIC, "CFL_NUMBER", "Current maximum local time step");

  AddHistoryOutput("MIN_CFL", "Min CFL", ScreenOutputFormat::SCIENTIFIC, "CFL_NUMBER", "Current minimum of the local CFL numbers");
  AddHistoryOutput("MAX_CFL", "Max CFL", ScreenOutputFormat::SCIENTIFIC, "CFL_NUMBER", "Current maximum of the local CFL numbers");
  AddHistoryOutput("AVG_CFL", "Avg CFL", ScreenOutputFormat::SCIENTIFIC, "CFL_NUMBER", "Current average of the local CFL numbers");

  if (config->GetDeform_Mesh()){
    AddHistoryOutput("DEFORM_MIN_VOLUME", "MinVolume", ScreenOutputFormat::SCIENTIFIC, "DEFORM", "Minimum volume in the mesh");
    AddHistoryOutput("DEFORM_MAX_VOLUME", "MaxVolume", ScreenOutputFormat::SCIENTIFIC, "DEFORM", "Maximum volume in the mesh");
    AddHistoryOutput("DEFORM_ITER", "DeformIter", ScreenOutputFormat::INTEGER, "DEFORM", "Linear solver iterations for the mesh deformation");
    AddHistoryOutput("DEFORM_RESIDUAL", "DeformRes", ScreenOutputFormat::FIXED, "DEFORM", "Residual of the linear solver for the mesh deformation");
  }

  if(streamwisePeriodic) {
    AddHistoryOutput("STREAMWISE_MASSFLOW", "SWMassflow", ScreenOutputFormat::FIXED, "STREAMWISE_PERIODIC", "Massflow in streamwise periodic flow");
    AddHistoryOutput("STREAMWISE_DP",       "SWDeltaP",   ScreenOutputFormat::FIXED, "STREAMWISE_PERIODIC", "Pressure drop in streamwise periodic flow");
    AddHistoryOutput("STREAMWISE_HEAT",     "SWHeat",     ScreenOutputFormat::FIXED, "STREAMWISE_PERIODIC", "Integrated heat for streamwise periodic flow");
  }
  /*--- Add analyze surface history fields --- */

  AddAnalyzeSurfaceOutput(config);

  /*--- Add aerodynamic coefficients fields --- */

  AddAerodynamicCoefficients(config);

}

void CFlowIncOutput::LoadHistoryData(CConfig *config, CGeometry *geometry, CSolver **solver) {

  CSolver* flow_solver = solver[FLOW_SOL];
  CSolver* turb_solver = solver[TURB_SOL];
  CSolver* heat_solver = solver[HEAT_SOL];
  CSolver* rad_solver  = solver[RAD_SOL];
  CSolver* mesh_solver = solver[MESH_SOL];

  CSolver* scalar_solver = solver[SCALAR_SOL];
  SetHistoryOutputValue("RMS_PRESSURE", log10(flow_solver->GetRes_RMS(0)));
  SetHistoryOutputValue("RMS_VELOCITY-X", log10(flow_solver->GetRes_RMS(1)));
  SetHistoryOutputValue("RMS_VELOCITY-Y", log10(flow_solver->GetRes_RMS(2)));
  if (nDim == 3) SetHistoryOutputValue("RMS_VELOCITY-Z", log10(flow_solver->GetRes_RMS(3)));

  switch(turb_model){
  case SA: case SA_NEG: case SA_E: case SA_COMP: case SA_E_COMP:
    SetHistoryOutputValue("RMS_NU_TILDE", log10(turb_solver->GetRes_RMS(0)));
    break;
  case SST: case SST_SUST:
    SetHistoryOutputValue("RMS_TKE", log10(turb_solver->GetRes_RMS(0)));
    SetHistoryOutputValue("RMS_DISSIPATION",    log10(turb_solver->GetRes_RMS(1)));
    break;
  }

  if (config->AddRadiation())
    SetHistoryOutputValue("RMS_RAD_ENERGY", log10(rad_solver->GetRes_RMS(0)));


  
  switch(scalar_model){
    case PASSIVE_SCALAR:
      SetHistoryOutputValue("RMS_PASSIVE_SCALAR", log10(scalar_solver->GetRes_RMS(0)));
      break;
    case PROGRESS_VARIABLE:
      SetHistoryOutputValue("RMS_PROGRESS_VARIABLE", log10(scalar_solver->GetRes_RMS(I_PROG_VAR)));
      SetHistoryOutputValue("RMS_ENTHALPY"         , log10(scalar_solver->GetRes_RMS(I_ENTHALPY)));
      SetHistoryOutputValue("RMS_Y_CO"             , log10(scalar_solver->GetRes_RMS(I_CO)      ));
      SetHistoryOutputValue("RMS_Y_NOX"            , log10(scalar_solver->GetRes_RMS(I_NOX)     ));
      SetHistoryOutputValue("N_TABLE_MISSES"       , scalar_solver->GetNTableMisses());
      break;
  }
  
  SetHistoryOutputValue("MAX_PRESSURE", log10(flow_solver->GetRes_Max(0)));
  SetHistoryOutputValue("MAX_VELOCITY-X", log10(flow_solver->GetRes_Max(1)));
  SetHistoryOutputValue("MAX_VELOCITY-Y", log10(flow_solver->GetRes_Max(2)));
  if (nDim == 3) SetHistoryOutputValue("RMS_VELOCITY-Z", log10(flow_solver->GetRes_Max(3)));

  switch(turb_model){
  case SA: case SA_NEG: case SA_E: case SA_COMP: case SA_E_COMP:
    SetHistoryOutputValue("MAX_NU_TILDE", log10(turb_solver->GetRes_Max(0)));
    break;
  case SST: case SST_SUST:
    SetHistoryOutputValue("MAX_TKE", log10(turb_solver->GetRes_Max(0)));
    SetHistoryOutputValue("MAX_DISSIPATION",    log10(turb_solver->GetRes_Max(1)));
    break;
  }
  
  switch(scalar_model){
    case PASSIVE_SCALAR:
      SetHistoryOutputValue("MAX_PASSIVE_SCALAR", log10(scalar_solver->GetRes_Max(0)));
      break;
    case PROGRESS_VARIABLE:
      SetHistoryOutputValue("MAX_PROGRESS_VARIABLE", log10(scalar_solver->GetRes_Max(I_PROG_VAR)));
      SetHistoryOutputValue("MAX_ENTHALPY"         , log10(scalar_solver->GetRes_Max(I_ENTHALPY)));
      SetHistoryOutputValue("MAX_Y_CO"             , log10(scalar_solver->GetRes_Max(I_CO)      ));
      SetHistoryOutputValue("MAX_Y_NOX"            , log10(scalar_solver->GetRes_Max(I_NOX)     ));
      break;
  }
  
  if (multiZone){
    SetHistoryOutputValue("BGS_PRESSURE", log10(flow_solver->GetRes_BGS(0)));
    SetHistoryOutputValue("BGS_VELOCITY-X", log10(flow_solver->GetRes_BGS(1)));
    SetHistoryOutputValue("BGS_VELOCITY-Y", log10(flow_solver->GetRes_BGS(2)));
    if (nDim == 3) SetHistoryOutputValue("BGS_VELOCITY-Z", log10(flow_solver->GetRes_BGS(3)));

    switch(turb_model){
    case SA: case SA_NEG: case SA_E: case SA_COMP: case SA_E_COMP:
      SetHistoryOutputValue("BGS_NU_TILDE", log10(turb_solver->GetRes_BGS(0)));
      break;
    case SST:
      SetHistoryOutputValue("BGS_TKE", log10(turb_solver->GetRes_BGS(0)));
      SetHistoryOutputValue("BGS_DISSIPATION",    log10(turb_solver->GetRes_BGS(1)));
      break;
    }

    if (config->AddRadiation())
      SetHistoryOutputValue("BGS_RAD_ENERGY", log10(rad_solver->GetRes_BGS(0)));

    
    switch(scalar_model){
      case PASSIVE_SCALAR:
        SetHistoryOutputValue("BGS_PASSIVE_SCALAR", log10(scalar_solver->GetRes_BGS(0)));
        break;
      case PROGRESS_VARIABLE:
        SetHistoryOutputValue("BGS_PROGRESS_VARIABLE", log10(scalar_solver->GetRes_BGS(I_PROG_VAR)));
        SetHistoryOutputValue("BGS_ENTHALPY"         , log10(scalar_solver->GetRes_BGS(I_ENTHALPY)));
        SetHistoryOutputValue("BGS_Y_CO"             , log10(scalar_solver->GetRes_BGS(I_CO)      ));
        SetHistoryOutputValue("BGS_Y_NOX"            , log10(scalar_solver->GetRes_BGS(I_NOX)     )); 
        break;
    }
  }

  if (weakly_coupled_heat){
    SetHistoryOutputValue("TOTAL_HEATFLUX",   heat_solver->GetTotal_HeatFlux());
    SetHistoryOutputValue("MAXIMUM_HEATFLUX", heat_solver->GetTotal_MaxHeatFlux());
    SetHistoryOutputValue("AVG_TEMPERATURE",  heat_solver->GetTotal_AvgTemperature());
    SetHistoryOutputValue("RMS_TEMPERATURE",  log10(heat_solver->GetRes_RMS(0)));
    SetHistoryOutputValue("MAX_TEMPERATURE",  log10(heat_solver->GetRes_Max(0)));
    if (multiZone) SetHistoryOutputValue("BGS_TEMPERATURE", log10(heat_solver->GetRes_BGS(0)));
  }
  if (heat){
    SetHistoryOutputValue("TOTAL_HEATFLUX",   flow_solver->GetTotal_HeatFlux());
    SetHistoryOutputValue("MAXIMUM_HEATFLUX", flow_solver->GetTotal_MaxHeatFlux());
    SetHistoryOutputValue("AVG_TEMPERATURE",  flow_solver->GetTotal_AvgTemperature());
    if (nDim == 3) SetHistoryOutputValue("RMS_TEMPERATURE", log10(flow_solver->GetRes_RMS(4)));
    else           SetHistoryOutputValue("RMS_TEMPERATURE", log10(flow_solver->GetRes_RMS(3)));

    if (nDim == 3) SetHistoryOutputValue("MAX_TEMPERATURE", log10(flow_solver->GetRes_Max(4)));
    else           SetHistoryOutputValue("MAX_TEMPERATURE", log10(flow_solver->GetRes_Max(3)));
    if (multiZone){
      if (nDim == 3) SetHistoryOutputValue("BGS_TEMPERATURE", log10(flow_solver->GetRes_BGS(4)));
      else           SetHistoryOutputValue("BGS_TEMPERATURE", log10(flow_solver->GetRes_BGS(3)));
    }

  }

  SetHistoryOutputValue("LINSOL_ITER", flow_solver->GetIterLinSolver());
  SetHistoryOutputValue("LINSOL_RESIDUAL", log10(flow_solver->GetResLinSolver()));

  if (config->GetDeform_Mesh()){
    SetHistoryOutputValue("DEFORM_MIN_VOLUME", mesh_solver->GetMinimum_Volume());
    SetHistoryOutputValue("DEFORM_MAX_VOLUME", mesh_solver->GetMaximum_Volume());
    SetHistoryOutputValue("DEFORM_ITER", mesh_solver->GetIterLinSolver());
    SetHistoryOutputValue("DEFORM_RESIDUAL", log10(mesh_solver->GetResLinSolver()));
  }

  SetHistoryOutputValue("MIN_DELTA_TIME", flow_solver->GetMin_Delta_Time());
  SetHistoryOutputValue("MAX_DELTA_TIME", flow_solver->GetMax_Delta_Time());

  SetHistoryOutputValue("MIN_CFL", flow_solver->GetMin_CFL_Local());
  SetHistoryOutputValue("MAX_CFL", flow_solver->GetMax_CFL_Local());
  SetHistoryOutputValue("AVG_CFL", flow_solver->GetAvg_CFL_Local());

  if(streamwisePeriodic) {
    SetHistoryOutputValue("STREAMWISE_MASSFLOW", flow_solver->GetStreamwisePeriodicValues().Streamwise_Periodic_MassFlow);
    SetHistoryOutputValue("STREAMWISE_DP", flow_solver->GetStreamwisePeriodicValues().Streamwise_Periodic_PressureDrop);
    SetHistoryOutputValue("STREAMWISE_HEAT", flow_solver->GetStreamwisePeriodicValues().Streamwise_Periodic_IntegratedHeatFlow);
  }

  /*--- Set the analyse surface history values --- */

  SetAnalyzeSurface(solver, geometry, config, false);

  /*--- Set aeroydnamic coefficients --- */

  SetAerodynamicCoefficients(config, flow_solver);

  /*--- Set rotating frame coefficients --- */

  SetRotatingFrameCoefficients(config, flow_solver);

}


void CFlowIncOutput::SetVolumeOutputFields(CConfig *config){

  // Grid coordinates
  AddVolumeOutput("COORD-X", "x", "COORDINATES", "x-component of the coordinate vector");
  AddVolumeOutput("COORD-Y", "y", "COORDINATES", "y-component of the coordinate vector");
  if (nDim == 3)
    AddVolumeOutput("COORD-Z", "z", "COORDINATES", "z-component of the coordinate vector");

  // SOLUTION variables
  AddVolumeOutput("PRESSURE",   "Pressure",   "SOLUTION", "Pressure");
  AddVolumeOutput("VELOCITY-X", "Velocity_x", "SOLUTION", "x-component of the velocity vector");
  AddVolumeOutput("VELOCITY-Y", "Velocity_y", "SOLUTION", "y-component of the velocity vector");
  if (nDim == 3)
    AddVolumeOutput("VELOCITY-Z", "Velocity_z", "SOLUTION", "z-component of the velocity vector");
  if (heat || weakly_coupled_heat)
    AddVolumeOutput("TEMPERATURE",  "Temperature","SOLUTION", "Temperature");

  switch(config->GetKind_Turb_Model()){
  case SST: case SST_SUST:
    AddVolumeOutput("TKE", "Turb_Kin_Energy", "SOLUTION", "Turbulent kinetic energy");
    AddVolumeOutput("DISSIPATION", "Omega", "SOLUTION", "Rate of dissipation");
    break;
  case SA: case SA_COMP: case SA_E:
  case SA_E_COMP: case SA_NEG:
    AddVolumeOutput("NU_TILDE", "Nu_Tilde", "SOLUTION", "Spalart–Allmaras variable");
    break;
  case NONE:
    break;
  }
  
  switch(scalar_model){
    case PASSIVE_SCALAR:
      AddVolumeOutput("PASSIVE_SCALAR", "Passive_Scalar", "SOLUTION", "Passive scalar solution");
      break;
    case PROGRESS_VARIABLE:
      AddVolumeOutput("PROGRESS_VARIABLE", "Progress_Variable", "SOLUTION", "Progress variable solution");
      AddVolumeOutput("ENTHALPY"         , "Enthalpy"         , "SOLUTION", "Enthalpy solution"         );
      AddVolumeOutput("Y_CO"             , "Y_CO"             , "SOLUTION", "CO Mass fraction solution" );
      AddVolumeOutput("Y_NOX"            , "Y_NOx"            , "SOLUTION", "NOx Mass fraction solution");
      for (int i_lookup = 0; i_lookup < config->GetNLookups(); ++i_lookup)
        if (config->GetLookupName(i_lookup)!="NULL"){ 
          string strname1="lookup_"+config->GetLookupName(i_lookup);
          AddVolumeOutput(config->GetLookupName(i_lookup),strname1,"LOOKUP",config->GetLookupName(i_lookup));
        }

      break;
    case NO_SCALAR_MODEL:
      break;
  }

  // Radiation variables
  if (config->AddRadiation())
    AddVolumeOutput("P1-RAD", "Radiative_Energy(P1)", "SOLUTION", "Radiative Energy");

  // Sources
  switch (scalar_model) {
    case PASSIVE_SCALAR:
      break;
    case PROGRESS_VARIABLE:
      AddVolumeOutput("SOURCE_PROGRESS_VARIABLE", "Source_Progress_Variable", "SOURCE", "Source Progress Variable");
      AddVolumeOutput("SOURCE_ENTHALPY"         , "Source_Enthalpy"         , "SOURCE", "Source Enthalpy"         );
      AddVolumeOutput("SOURCE_Y_CO"             , "Source_Y_CO"             , "SOURCE", "Source Y_CO"             );
      AddVolumeOutput("SOURCE_Y_NOX"            , "Source_Y_NOx"            , "SOURCE", "Source Y_NOx"            );
    case NO_SCALAR_MODEL:
      break;
  }

  // Grid velocity
  if (config->GetDynamic_Grid()){
    AddVolumeOutput("GRID_VELOCITY-X", "Grid_Velocity_x", "GRID_VELOCITY", "x-component of the grid velocity vector");
    AddVolumeOutput("GRID_VELOCITY-Y", "Grid_Velocity_y", "GRID_VELOCITY", "y-component of the grid velocity vector");
    if (nDim == 3 )
      AddVolumeOutput("GRID_VELOCITY-Z", "Grid_Velocity_z", "GRID_VELOCITY", "z-component of the grid velocity vector");
  }

  // Primitive variables
  AddVolumeOutput("PRESSURE_COEFF", "Pressure_Coefficient", "PRIMITIVE", "Pressure coefficient");
  AddVolumeOutput("DENSITY",        "Density",              "PRIMITIVE", "Density");

  if (config->GetKind_Solver() == INC_RANS || config->GetKind_Solver() == INC_NAVIER_STOKES){
    AddVolumeOutput("LAMINAR_VISCOSITY", "Laminar_Viscosity", "PRIMITIVE", "Laminar viscosity");

    AddVolumeOutput("SKIN_FRICTION-X", "Skin_Friction_Coefficient_x", "PRIMITIVE", "x-component of the skin friction vector");
    AddVolumeOutput("SKIN_FRICTION-Y", "Skin_Friction_Coefficient_y", "PRIMITIVE", "y-component of the skin friction vector");
    if (nDim == 3)
      AddVolumeOutput("SKIN_FRICTION-Z", "Skin_Friction_Coefficient_z", "PRIMITIVE", "z-component of the skin friction vector");

    AddVolumeOutput("HEAT_FLUX", "Heat_Flux", "PRIMITIVE", "Heat-flux");
    AddVolumeOutput("Y_PLUS", "Y_Plus", "PRIMITIVE", "Non-dim. wall distance (Y-Plus)");

  }

  if (config->GetKind_Solver() == INC_RANS) {
    AddVolumeOutput("EDDY_VISCOSITY", "Eddy_Viscosity", "PRIMITIVE", "Turbulent eddy viscosity");
  }

  if (config->GetKind_Trans_Model() == BC){
    AddVolumeOutput("INTERMITTENCY", "gamma_BC", "INTERMITTENCY", "Intermittency");
  }

  //Residuals
  AddVolumeOutput("RES_PRESSURE", "Residual_Pressure", "RESIDUAL", "Residual of the pressure");
  AddVolumeOutput("RES_VELOCITY-X", "Residual_Velocity_x", "RESIDUAL", "Residual of the x-velocity component");
  AddVolumeOutput("RES_VELOCITY-Y", "Residual_Velocity_y", "RESIDUAL", "Residual of the y-velocity component");
  if (nDim == 3)
    AddVolumeOutput("RES_VELOCITY-Z", "Residual_Velocity_z", "RESIDUAL", "Residual of the z-velocity component");
  AddVolumeOutput("RES_TEMPERATURE", "Residual_Temperature", "RESIDUAL", "Residual of the temperature");

  switch(config->GetKind_Turb_Model()){
  case SST: case SST_SUST:
    AddVolumeOutput("RES_TKE", "Residual_TKE", "RESIDUAL", "Residual of turbulent kinetic energy");
    AddVolumeOutput("RES_DISSIPATION", "Residual_Omega", "RESIDUAL", "Residual of the rate of dissipation.");
    break;
  case SA: case SA_COMP: case SA_E:
  case SA_E_COMP: case SA_NEG:
    AddVolumeOutput("RES_NU_TILDE", "Residual_Nu_Tilde", "RESIDUAL", "Residual of the Spalart–Allmaras variable");
    break;
  case NONE:
    break;
  }
  
  switch(scalar_model){
    case PASSIVE_SCALAR:
      AddVolumeOutput("RES_PASSIVE_SCALAR", "Residual_Passive_Scalar", "RESIDUAL", "Residual of passive scalar equation");
      break;
    case PROGRESS_VARIABLE:
      AddVolumeOutput("RES_PROGRESS_VARIABLE", "Residual_Progress_Variable", "RESIDUAL", "Residual of the Progress Variable equation");
      AddVolumeOutput("RES_ENTHALPY"         , "Residual_Enthalpy"         , "RESIDUAL", "Residual of the Enthalpy equation"         );
      AddVolumeOutput("RES_Y_CO"             , "Residual_Y_CO"             , "RESIDUAL", "Residual of the Y_CO equation"             );
      AddVolumeOutput("RES_Y_NOX"            , "Residual_Y_NOx"            , "RESIDUAL", "Residual of the Y_NOx equation"            );
    break;

    case NO_SCALAR_MODEL:
      break;
  }
  
  if (config->GetKind_SlopeLimit_Flow() != NO_LIMITER && config->GetKind_SlopeLimit_Flow() != VAN_ALBADA_EDGE) {
    AddVolumeOutput("LIMITER_PRESSURE", "Limiter_Pressure", "LIMITER", "Limiter value of the pressure");
    AddVolumeOutput("LIMITER_VELOCITY-X", "Limiter_Velocity_x", "LIMITER", "Limiter value of the x-velocity");
    AddVolumeOutput("LIMITER_VELOCITY-Y", "Limiter_Velocity_y", "LIMITER", "Limiter value of the y-velocity");
    if (nDim == 3)
      AddVolumeOutput("LIMITER_VELOCITY-Z", "Limiter_Velocity_z", "LIMITER", "Limiter value of the z-velocity");
    AddVolumeOutput("LIMITER_TEMPERATURE", "Limiter_Temperature", "LIMITER", "Limiter value of the temperature");
  }

  if (config->GetKind_SlopeLimit_Turb() != NO_LIMITER) {
    switch(config->GetKind_Turb_Model()){
    case SST: case SST_SUST:
      AddVolumeOutput("LIMITER_TKE", "Limiter_TKE", "LIMITER", "Limiter value of turb. kinetic energy.");
      AddVolumeOutput("LIMITER_DISSIPATION", "Limiter_Omega", "LIMITER", "Limiter value of dissipation rate.");
      break;
    case SA: case SA_COMP: case SA_E:
    case SA_E_COMP: case SA_NEG:
      AddVolumeOutput("LIMITER_NU_TILDE", "Limiter_Nu_Tilde", "LIMITER", "Limiter value of Spalart–Allmaras variable.");
      break;
    case NONE:
      break;
    }
  }
  
  switch(scalar_model){
    case PASSIVE_SCALAR:
      AddVolumeOutput("LIMITER_PASSIVE_SCALAR", "Limiter_Passive_Scalar", "LIMITER", "Limiter value for the passive scalar");
      break;
    case PROGRESS_VARIABLE:
      AddVolumeOutput("LIMITER_PROGRESS_VARIABLE", "Limiter_Progress_Variable", "LIMITER", "Limiter value for the Progress Variable equation");
      AddVolumeOutput("LIMITER_ENTHALPY"         , "Limiter_Enthalpy"         , "LIMITER", "Limiter value for the Enthalpy equation"         );
      AddVolumeOutput("LIMITER_Y_CO"             , "Limiter_Y_CO"             , "LIMITER", "Limiter value for the Y_CO equation"             );
      AddVolumeOutput("LIMITER_Y_NOX"            , "Limiter_Y_NOx"            , "LIMITER", "Limiter value for the Y_NOx equation"            );
      break;
    case NO_SCALAR_MODEL:
      break;
  }
  
  // Hybrid RANS-LES
  if (config->GetKind_HybridRANSLES() != NO_HYBRIDRANSLES){
    AddVolumeOutput("DES_LENGTHSCALE", "DES_LengthScale", "DDES", "DES length scale value");
    AddVolumeOutput("WALL_DISTANCE", "Wall_Distance", "DDES", "Wall distance value");
  }

  // Roe Low Dissipation
  if (config->GetKind_RoeLowDiss() != NO_ROELOWDISS){
    AddVolumeOutput("ROE_DISSIPATION", "Roe_Dissipation", "ROE_DISSIPATION", "Value of the Roe dissipation");
  }

  if(config->GetKind_Solver() == INC_RANS || config->GetKind_Solver() == INC_NAVIER_STOKES){
    if (nDim == 3){
      AddVolumeOutput("VORTICITY_X", "Vorticity_x", "VORTEX_IDENTIFICATION", "x-component of the vorticity vector");
      AddVolumeOutput("VORTICITY_Y", "Vorticity_y", "VORTEX_IDENTIFICATION", "y-component of the vorticity vector");
      AddVolumeOutput("VORTICITY_Z", "Vorticity_z", "VORTEX_IDENTIFICATION", "z-component of the vorticity vector");
    } else {
      AddVolumeOutput("VORTICITY", "Vorticity", "VORTEX_IDENTIFICATION", "Value of the vorticity");
    }
    AddVolumeOutput("Q_CRITERION", "Q_Criterion", "VORTEX_IDENTIFICATION", "Value of the Q-Criterion");
  }

  if(config->GetKind_TimeIntScheme_Flow()==EULER_IMPLICIT){
    AddVolumeOutput("TIMESTEP", "timestep", "TIMESTEP", "local timestep");
  }


  // Mesh quality metrics, computed in CPhysicalGeometry::ComputeMeshQualityStatistics.
  AddVolumeOutput("ORTHOGONALITY", "Orthogonality", "MESH_QUALITY", "Orthogonality Angle (deg.)");
  AddVolumeOutput("ASPECT_RATIO",  "Aspect_Ratio",  "MESH_QUALITY", "CV Face Area Aspect Ratio");
  AddVolumeOutput("VOLUME_RATIO",  "Volume_Ratio",  "MESH_QUALITY", "CV Sub-Volume Ratio");

  // Streamwise Periodicity
  if(streamwisePeriodic) {
    AddVolumeOutput("RECOVERED_PRESSURE", "Recovered_Pressure", "SOLUTION", "Recovered physical pressure");
    if (heat && streamwisePeriodic_temperature)
      AddVolumeOutput("RECOVERED_TEMPERATURE", "Recovered_Temperature", "SOLUTION", "Recovered physical temperature");
  }

  // MPI-Rank
  AddVolumeOutput("RANK", "Rank", "MPI", "Rank of the MPI-partition");
}

void CFlowIncOutput::LoadVolumeData(CConfig *config, CGeometry *geometry, CSolver **solver, unsigned long iPoint){

  CVariable* Node_Flow = solver[FLOW_SOL]->GetNodes();
  CVariable* Node_Heat = nullptr;
  CVariable* Node_Turb = nullptr;
  CVariable* Node_Rad = nullptr;
  CVariable* Node_Scalar = NULL;

  if (config->GetKind_Turb_Model() != NONE){
    Node_Turb = solver[TURB_SOL]->GetNodes();
  }
  if (weakly_coupled_heat){
    Node_Heat = solver[HEAT_SOL]->GetNodes();
  }
  if (config->GetKind_Scalar_Model() != NONE){
    Node_Scalar = solver[SCALAR_SOL]->GetNodes();
  }
  
  CPoint*    Node_Geo  = geometry->nodes;

  SetVolumeOutputValue("COORD-X", iPoint,  Node_Geo->GetCoord(iPoint, 0));
  SetVolumeOutputValue("COORD-Y", iPoint,  Node_Geo->GetCoord(iPoint, 1));
  if (nDim == 3)
    SetVolumeOutputValue("COORD-Z", iPoint, Node_Geo->GetCoord(iPoint, 2));

  SetVolumeOutputValue("PRESSURE",   iPoint, Node_Flow->GetSolution(iPoint, 0));
  SetVolumeOutputValue("VELOCITY-X", iPoint, Node_Flow->GetSolution(iPoint, 1));
  SetVolumeOutputValue("VELOCITY-Y", iPoint, Node_Flow->GetSolution(iPoint, 2));
  if (nDim == 3)
    SetVolumeOutputValue("VELOCITY-Z", iPoint, Node_Flow->GetSolution(iPoint, 3));

  if (heat) SetVolumeOutputValue("TEMPERATURE", iPoint, Node_Flow->GetSolution(iPoint, nDim+1));
  if (weakly_coupled_heat) SetVolumeOutputValue("TEMPERATURE", iPoint, Node_Heat->GetSolution(iPoint, 0));

  switch(config->GetKind_Turb_Model()){
  case SST: case SST_SUST:
    SetVolumeOutputValue("TKE", iPoint, Node_Turb->GetSolution(iPoint, 0));
    SetVolumeOutputValue("DISSIPATION", iPoint, Node_Turb->GetSolution(iPoint, 1));
    break;
  case SA: case SA_COMP: case SA_E:
  case SA_E_COMP: case SA_NEG:
    SetVolumeOutputValue("NU_TILDE", iPoint, Node_Turb->GetSolution(iPoint, 0));
    break;
  case NONE:
    break;
  }
  
  // Solution data
  switch(scalar_model){
    case PASSIVE_SCALAR:
      SetVolumeOutputValue("PASSIVE_SCALAR", iPoint, Node_Scalar->GetSolution(iPoint, 0));
      break;
    case PROGRESS_VARIABLE:
      SetVolumeOutputValue("PROGRESS_VARIABLE", iPoint, Node_Scalar->GetSolution(iPoint, I_PROG_VAR));
      SetVolumeOutputValue("ENTHALPY"         , iPoint, Node_Scalar->GetSolution(iPoint, I_ENTHALPY));
      SetVolumeOutputValue("Y_CO"             , iPoint, Node_Scalar->GetSolution(iPoint, I_CO      ));
      SetVolumeOutputValue("Y_NOX"            , iPoint, Node_Scalar->GetSolution(iPoint, I_NOX     ));
      for (int i_lookup = 0; i_lookup < config->GetNLookups(); ++i_lookup){
        if (config->GetLookupName(i_lookup)!="NULL") 
          SetVolumeOutputValue(config->GetLookupName(i_lookup), iPoint, Node_Scalar->GetLookupScalar(iPoint, i_lookup));
      }
      break;
    case NO_SCALAR_MODEL:
      break;
  }

  // Radiation solver
  if (config->AddRadiation()){
    Node_Rad = solver[RAD_SOL]->GetNodes();
    SetVolumeOutputValue("P1-RAD", iPoint, Node_Rad->GetSolution(iPoint,0));
  }

  // Sources
    switch(scalar_model){
    case PASSIVE_SCALAR:
      break;
    case PROGRESS_VARIABLE:
      SetVolumeOutputValue("SOURCE_PROGRESS_VARIABLE", iPoint, Node_Scalar->GetSourceScalar(iPoint, I_PROG_VAR));
      SetVolumeOutputValue("SOURCE_ENTHALPY"         , iPoint, Node_Scalar->GetSourceScalar(iPoint, I_ENTHALPY));
      SetVolumeOutputValue("SOURCE_Y_CO"             , iPoint, Node_Scalar->GetSourceScalar(iPoint, I_CO      ));
      SetVolumeOutputValue("SOURCE_Y_NOX"            , iPoint, Node_Scalar->GetSourceScalar(iPoint, I_NOX     ));
      break;
    case NO_SCALAR_MODEL:
      break;
  }

  if (config->GetDynamic_Grid()){
    SetVolumeOutputValue("GRID_VELOCITY-X", iPoint, Node_Geo->GetGridVel(iPoint)[0]);
    SetVolumeOutputValue("GRID_VELOCITY-Y", iPoint, Node_Geo->GetGridVel(iPoint)[1]);
    if (nDim == 3)
      SetVolumeOutputValue("GRID_VELOCITY-Z", iPoint, Node_Geo->GetGridVel(iPoint)[2]);
  }

  su2double VelMag = 0.0;
  for (unsigned short iDim = 0; iDim < nDim; iDim++){
    VelMag += pow(solver[FLOW_SOL]->GetVelocity_Inf(iDim),2.0);
  }
  su2double factor = 1.0/(0.5*solver[FLOW_SOL]->GetDensity_Inf()*VelMag);
  SetVolumeOutputValue("PRESSURE_COEFF", iPoint, (Node_Flow->GetPressure(iPoint) - config->GetPressure_FreeStreamND())*factor);
  SetVolumeOutputValue("DENSITY", iPoint, Node_Flow->GetDensity(iPoint));

  if (config->GetKind_Solver() == INC_RANS || config->GetKind_Solver() == INC_NAVIER_STOKES){
    SetVolumeOutputValue("LAMINAR_VISCOSITY", iPoint, Node_Flow->GetLaminarViscosity(iPoint));
  }

  if (config->GetKind_Solver() == INC_RANS) {
    SetVolumeOutputValue("EDDY_VISCOSITY", iPoint, Node_Flow->GetEddyViscosity(iPoint));
  }

  if (config->GetKind_Trans_Model() == BC){
    SetVolumeOutputValue("INTERMITTENCY", iPoint, Node_Turb->GetGammaBC(iPoint));
  }

  SetVolumeOutputValue("RES_PRESSURE", iPoint, solver[FLOW_SOL]->LinSysRes(iPoint, 0));
  SetVolumeOutputValue("RES_VELOCITY-X", iPoint, solver[FLOW_SOL]->LinSysRes(iPoint, 1));
  SetVolumeOutputValue("RES_VELOCITY-Y", iPoint, solver[FLOW_SOL]->LinSysRes(iPoint, 2));
  if (nDim == 3){
    SetVolumeOutputValue("RES_VELOCITY-Z", iPoint, solver[FLOW_SOL]->LinSysRes(iPoint, 3));
    SetVolumeOutputValue("RES_TEMPERATURE", iPoint, solver[FLOW_SOL]->LinSysRes(iPoint, 4));
  } else {
    SetVolumeOutputValue("RES_TEMPERATURE", iPoint, solver[FLOW_SOL]->LinSysRes(iPoint, 3));
  }

  switch(config->GetKind_Turb_Model()){
  case SST: case SST_SUST:
    SetVolumeOutputValue("RES_TKE", iPoint, solver[TURB_SOL]->LinSysRes(iPoint, 0));
    SetVolumeOutputValue("RES_DISSIPATION", iPoint, solver[TURB_SOL]->LinSysRes(iPoint, 1));
    break;
  case SA: case SA_COMP: case SA_E:
  case SA_E_COMP: case SA_NEG:
    SetVolumeOutputValue("RES_NU_TILDE", iPoint, solver[TURB_SOL]->LinSysRes(iPoint, 0));
    break;
  case NONE:
    break;
  }
  switch(scalar_model){
    case PASSIVE_SCALAR:
      SetVolumeOutputValue("RES_PASSIVE_SCALAR", iPoint, solver[SCALAR_SOL]->LinSysRes(iPoint, 0));
      break;
    case PROGRESS_VARIABLE:
      SetVolumeOutputValue("RES_PROGRESS_VARIABLE", iPoint, solver[SCALAR_SOL]->LinSysRes(iPoint, I_PROG_VAR));
      SetVolumeOutputValue("RES_ENTHALPY"         , iPoint, solver[SCALAR_SOL]->LinSysRes(iPoint, I_ENTHALPY));
      SetVolumeOutputValue("RES_Y_CO"             , iPoint, solver[SCALAR_SOL]->LinSysRes(iPoint, I_CO      ));
      SetVolumeOutputValue("RES_Y_NOX"            , iPoint, solver[SCALAR_SOL]->LinSysRes(iPoint, I_NOX     ));
     break;      
    case NO_SCALAR_MODEL:
      break;
  }
  

  if (config->GetKind_SlopeLimit_Flow() != NO_LIMITER && config->GetKind_SlopeLimit_Flow() != VAN_ALBADA_EDGE) {
    SetVolumeOutputValue("LIMITER_PRESSURE", iPoint, Node_Flow->GetLimiter_Primitive(iPoint, 0));
    SetVolumeOutputValue("LIMITER_VELOCITY-X", iPoint, Node_Flow->GetLimiter_Primitive(iPoint, 1));
    SetVolumeOutputValue("LIMITER_VELOCITY-Y", iPoint, Node_Flow->GetLimiter_Primitive(iPoint, 2));
    if (nDim == 3){
      SetVolumeOutputValue("LIMITER_VELOCITY-Z", iPoint, Node_Flow->GetLimiter_Primitive(iPoint, 3));
      SetVolumeOutputValue("LIMITER_TEMPERATURE", iPoint, Node_Flow->GetLimiter_Primitive(iPoint, 4));
    } else {
      SetVolumeOutputValue("LIMITER_TEMPERATURE", iPoint, Node_Flow->GetLimiter_Primitive(iPoint, 3));
    }
  }

  if (config->GetKind_SlopeLimit_Turb() != NO_LIMITER) {
    switch(config->GetKind_Turb_Model()){
    case SST: case SST_SUST:
      SetVolumeOutputValue("LIMITER_TKE", iPoint, Node_Turb->GetLimiter(iPoint, 0));
      SetVolumeOutputValue("LIMITER_DISSIPATION", iPoint, Node_Turb->GetLimiter(iPoint, 1));
      break;
    case SA: case SA_COMP: case SA_E:
    case SA_E_COMP: case SA_NEG:
      SetVolumeOutputValue("LIMITER_NU_TILDE", iPoint, Node_Turb->GetLimiter(iPoint, 0));
      break;
    case NONE:
      break;
    }
  }
  
  switch(scalar_model){
    case PASSIVE_SCALAR:
      SetVolumeOutputValue("LIMITER_PASSIVE_SCALAR", iPoint, Node_Scalar->GetLimiter(iPoint, 0));
      break;
    case PROGRESS_VARIABLE:
      SetVolumeOutputValue("LIMITER_PROGRESS_VARIABLE", iPoint, Node_Scalar->GetLimiter(iPoint, I_PROG_VAR));
      SetVolumeOutputValue("LIMITER_ENTHALPY"         , iPoint, Node_Scalar->GetLimiter(iPoint, I_ENTHALPY));
      SetVolumeOutputValue("LIMITER_Y_CO"             , iPoint, Node_Scalar->GetLimiter(iPoint, I_CO      ));
      SetVolumeOutputValue("LIMITER_Y_NOX"            , iPoint, Node_Scalar->GetLimiter(iPoint, I_NOX     ));
      break;          
    case NO_SCALAR_MODEL:
      break;
  }
  
  if (config->GetKind_HybridRANSLES() != NO_HYBRIDRANSLES){
    SetVolumeOutputValue("DES_LENGTHSCALE", iPoint, Node_Flow->GetDES_LengthScale(iPoint));
    SetVolumeOutputValue("WALL_DISTANCE", iPoint, Node_Geo->GetWall_Distance(iPoint));
  }

  if (config->GetKind_RoeLowDiss() != NO_ROELOWDISS){
    SetVolumeOutputValue("ROE_DISSIPATION", iPoint, Node_Flow->GetRoe_Dissipation(iPoint));
  }

  if(config->GetKind_Solver() == INC_RANS || config->GetKind_Solver() == INC_NAVIER_STOKES){
    if (nDim == 3){
      SetVolumeOutputValue("VORTICITY_X", iPoint, Node_Flow->GetVorticity(iPoint)[0]);
      SetVolumeOutputValue("VORTICITY_Y", iPoint, Node_Flow->GetVorticity(iPoint)[1]);
      SetVolumeOutputValue("VORTICITY_Z", iPoint, Node_Flow->GetVorticity(iPoint)[2]);
    } else {
      SetVolumeOutputValue("VORTICITY", iPoint, Node_Flow->GetVorticity(iPoint)[2]);
    }
    SetVolumeOutputValue("Q_CRITERION", iPoint, GetQ_Criterion(&(Node_Flow->GetGradient_Primitive(iPoint)[1])));
  }

<<<<<<< HEAD
  if(config->GetKind_TimeIntScheme_Flow()==EULER_IMPLICIT){
    SetVolumeOutputValue("TIMESTEP", iPoint, Node_Flow->GetDelta_Time(iPoint));
=======
  // Streamwise Periodicity
  if(streamwisePeriodic) {
    SetVolumeOutputValue("RECOVERED_PRESSURE", iPoint, Node_Flow->GetStreamwise_Periodic_RecoveredPressure(iPoint));
    if (heat && streamwisePeriodic_temperature)
      SetVolumeOutputValue("RECOVERED_TEMPERATURE", iPoint, Node_Flow->GetStreamwise_Periodic_RecoveredTemperature(iPoint));
>>>>>>> b7f6d4f5
  }

  // Mesh quality metrics
  if (config->GetWrt_MeshQuality()) {
    SetVolumeOutputValue("ORTHOGONALITY", iPoint, geometry->Orthogonality[iPoint]);
    SetVolumeOutputValue("ASPECT_RATIO",  iPoint, geometry->Aspect_Ratio[iPoint]);
    SetVolumeOutputValue("VOLUME_RATIO",  iPoint, geometry->Volume_Ratio[iPoint]);
  }

  // MPI-Rank
  SetVolumeOutputValue("RANK", iPoint, rank);
}

void CFlowIncOutput::LoadSurfaceData(CConfig *config, CGeometry *geometry, CSolver **solver, unsigned long iPoint, unsigned short iMarker, unsigned long iVertex){

  if ((config->GetKind_Solver() == INC_NAVIER_STOKES) || (config->GetKind_Solver()  == INC_RANS)) {
    SetVolumeOutputValue("SKIN_FRICTION-X", iPoint, solver[FLOW_SOL]->GetCSkinFriction(iMarker, iVertex, 0));
    SetVolumeOutputValue("SKIN_FRICTION-Y", iPoint, solver[FLOW_SOL]->GetCSkinFriction(iMarker, iVertex, 1));
    if (nDim == 3)
      SetVolumeOutputValue("SKIN_FRICTION-Z", iPoint, solver[FLOW_SOL]->GetCSkinFriction(iMarker, iVertex, 2));

    if (weakly_coupled_heat)
      SetVolumeOutputValue("HEAT_FLUX", iPoint, solver[HEAT_SOL]->GetHeatFlux(iMarker, iVertex));
    else {
      SetVolumeOutputValue("HEAT_FLUX", iPoint, solver[FLOW_SOL]->GetHeatFlux(iMarker, iVertex));

    }
    SetVolumeOutputValue("Y_PLUS", iPoint, solver[FLOW_SOL]->GetYPlus(iMarker, iVertex));
  }

}

bool CFlowIncOutput::SetInit_Residuals(CConfig *config){

  return (config->GetTime_Marching() != STEADY && (curInnerIter == 0))||
        (config->GetTime_Marching() == STEADY && (curInnerIter < 2));

}

bool CFlowIncOutput::SetUpdate_Averages(CConfig *config){

  return (config->GetTime_Marching() != STEADY && (curInnerIter == config->GetnInner_Iter() - 1 || convergence));

}<|MERGE_RESOLUTION|>--- conflicted
+++ resolved
@@ -869,16 +869,15 @@
     SetVolumeOutputValue("Q_CRITERION", iPoint, GetQ_Criterion(&(Node_Flow->GetGradient_Primitive(iPoint)[1])));
   }
 
-<<<<<<< HEAD
   if(config->GetKind_TimeIntScheme_Flow()==EULER_IMPLICIT){
     SetVolumeOutputValue("TIMESTEP", iPoint, Node_Flow->GetDelta_Time(iPoint));
-=======
+  }
+    
   // Streamwise Periodicity
   if(streamwisePeriodic) {
     SetVolumeOutputValue("RECOVERED_PRESSURE", iPoint, Node_Flow->GetStreamwise_Periodic_RecoveredPressure(iPoint));
     if (heat && streamwisePeriodic_temperature)
       SetVolumeOutputValue("RECOVERED_TEMPERATURE", iPoint, Node_Flow->GetStreamwise_Periodic_RecoveredTemperature(iPoint));
->>>>>>> b7f6d4f5
   }
 
   // Mesh quality metrics
