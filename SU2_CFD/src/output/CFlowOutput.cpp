/*!
 * \file CFlowOutput.cpp
 * \brief Main subroutines for compressible flow output
 * \author R. Sanchez
 * \version 7.1.1 "Blackbird"
 *
 * SU2 Project Website: https://su2code.github.io
 *
 * The SU2 Project is maintained by the SU2 Foundation
 * (http://su2foundation.org)
 *
 * Copyright 2012-2021, SU2 Contributors (cf. AUTHORS.md)
 *
 * SU2 is free software; you can redistribute it and/or
 * modify it under the terms of the GNU Lesser General Public
 * License as published by the Free Software Foundation; either
 * version 2.1 of the License, or (at your option) any later version.
 *
 * SU2 is distributed in the hope that it will be useful,
 * but WITHOUT ANY WARRANTY; without even the implied warranty of
 * MERCHANTABILITY or FITNESS FOR A PARTICULAR PURPOSE. See the GNU
 * Lesser General Public License for more details.
 *
 * You should have received a copy of the GNU Lesser General Public
 * License along with SU2. If not, see <http://www.gnu.org/licenses/>.
 */

#include "../../include/output/CFlowOutput.hpp"
#include "../../../Common/include/geometry/CGeometry.hpp"
#include "../../../Common/include/toolboxes/geometry_toolbox.hpp"
#include "../../include/solvers/CSolver.hpp"

CFlowOutput::CFlowOutput(CConfig *config, unsigned short nDim, bool fem_output) : CFVMOutput (config, nDim, fem_output){

  lastInnerIter = curInnerIter;
}

void CFlowOutput::AddAnalyzeSurfaceOutput(CConfig *config){


  /// DESCRIPTION: Average mass flow
  AddHistoryOutput("SURFACE_MASSFLOW",         "Avg_Massflow",              ScreenOutputFormat::SCIENTIFIC, "FLOW_COEFF", "Total average mass flow on all markers set in MARKER_ANALYZE", HistoryFieldType::COEFFICIENT);
  /// DESCRIPTION: Average Mach number
  AddHistoryOutput("SURFACE_MACH",             "Avg_Mach",                  ScreenOutputFormat::SCIENTIFIC, "FLOW_COEFF", "Total average mach number on all markers set in MARKER_ANALYZE", HistoryFieldType::COEFFICIENT);
  /// DESCRIPTION: Average Temperature
  AddHistoryOutput("SURFACE_STATIC_TEMPERATURE","Avg_Temp",                 ScreenOutputFormat::SCIENTIFIC, "FLOW_COEFF", "Total average temperature on all markers set in MARKER_ANALYZE", HistoryFieldType::COEFFICIENT);
  /// DESCRIPTION: Average Pressure
  AddHistoryOutput("SURFACE_STATIC_PRESSURE",  "Avg_Press",                 ScreenOutputFormat::SCIENTIFIC, "FLOW_COEFF", "Total average pressure on all markers set in MARKER_ANALYZE", HistoryFieldType::COEFFICIENT);
  /// DESCRIPTION: Average Density
  AddHistoryOutput("AVG_DENSITY",              "Avg_Density",               ScreenOutputFormat::SCIENTIFIC, "FLOW_COEFF", "Total average density on all markers set in MARKER_ANALYZE", HistoryFieldType::COEFFICIENT);
  /// DESCRIPTION: Average Enthalpy
  AddHistoryOutput("AVG_ENTHALPY",             "Avg_Enthalpy",              ScreenOutputFormat::SCIENTIFIC, "FLOW_COEFF", "Total average enthalpy on all markers set in MARKER_ANALYZE", HistoryFieldType::COEFFICIENT);
  /// DESCRIPTION: Average velocity in normal direction of the surface
  AddHistoryOutput("AVG_NORMALVEL",            "Avg_NormalVel",             ScreenOutputFormat::SCIENTIFIC, "FLOW_COEFF", "Total average normal velocity on all markers set in MARKER_ANALYZE", HistoryFieldType::COEFFICIENT);
  /// DESCRIPTION: Flow uniformity
  AddHistoryOutput("SURFACE_UNIFORMITY",       "Uniformity",                ScreenOutputFormat::SCIENTIFIC, "FLOW_COEFF", "Total flow uniformity on all markers set in MARKER_ANALYZE", HistoryFieldType::COEFFICIENT);
  /// DESCRIPTION: Secondary strength
  AddHistoryOutput("SURFACE_SECONDARY",        "Secondary_Strength",        ScreenOutputFormat::SCIENTIFIC, "FLOW_COEFF", "Total secondary strength on all markers set in MARKER_ANALYZE", HistoryFieldType::COEFFICIENT);
  /// DESCRIPTION: Momentum distortion
  AddHistoryOutput("SURFACE_MOM_DISTORTION",   "Momentum_Distortion",       ScreenOutputFormat::SCIENTIFIC, "FLOW_COEFF", "Total momentum distortion on all markers set in MARKER_ANALYZE", HistoryFieldType::COEFFICIENT);
  /// DESCRIPTION: Secondary over uniformity
  AddHistoryOutput("SURFACE_SECOND_OVER_UNIFORM","Secondary_Over_Uniformity",ScreenOutputFormat::SCIENTIFIC,"FLOW_COEFF", "Total secondary over uniformity on all markers set in MARKER_ANALYZE", HistoryFieldType::COEFFICIENT);
  /// DESCRIPTION: Average total temperature
  AddHistoryOutput("SURFACE_TOTAL_TEMPERATURE","Avg_TotalTemp",             ScreenOutputFormat::SCIENTIFIC, "FLOW_COEFF", "Total average total temperature all markers set in MARKER_ANALYZE", HistoryFieldType::COEFFICIENT);
  /// DESCRIPTION: Average total pressure
  AddHistoryOutput("SURFACE_TOTAL_PRESSURE",   "Avg_TotalPress",            ScreenOutputFormat::SCIENTIFIC, "FLOW_COEFF", "Total average total pressure on all markers set in MARKER_ANALYZE", HistoryFieldType::COEFFICIENT);
  /// DESCRIPTION: Pressure drop
  AddHistoryOutput("SURFACE_PRESSURE_DROP",    "Pressure_Drop",             ScreenOutputFormat::SCIENTIFIC, "FLOW_COEFF", "Total pressure drop on all markers set in MARKER_ANALYZE", HistoryFieldType::COEFFICIENT);
  /// END_GROUP


  /// BEGIN_GROUP: AERO_COEFF_SURF, DESCRIPTION: Surface values on non-solid markers.
  vector<string> Marker_Analyze;
  for (unsigned short iMarker_Analyze = 0; iMarker_Analyze < config->GetnMarker_Analyze(); iMarker_Analyze++){
    Marker_Analyze.push_back(config->GetMarker_Analyze_TagBound(iMarker_Analyze));
  }

  /// DESCRIPTION: Average mass flow
  AddHistoryOutputPerSurface("SURFACE_MASSFLOW",         "Avg_Massflow",              ScreenOutputFormat::SCIENTIFIC, "FLOW_COEFF_SURF", Marker_Analyze, HistoryFieldType::COEFFICIENT);
  /// DESCRIPTION: Average Mach number
  AddHistoryOutputPerSurface("SURFACE_MACH",             "Avg_Mach",                  ScreenOutputFormat::SCIENTIFIC, "FLOW_COEFF_SURF", Marker_Analyze, HistoryFieldType::COEFFICIENT);
  /// DESCRIPTION: Average Temperature
  AddHistoryOutputPerSurface("SURFACE_STATIC_TEMPERATURE","Avg_Temp",                 ScreenOutputFormat::SCIENTIFIC, "FLOW_COEFF_SURF", Marker_Analyze, HistoryFieldType::COEFFICIENT);
  /// DESCRIPTION: Average Pressure
  AddHistoryOutputPerSurface("SURFACE_STATIC_PRESSURE",  "Avg_Press",                 ScreenOutputFormat::SCIENTIFIC, "FLOW_COEFF_SURF", Marker_Analyze, HistoryFieldType::COEFFICIENT);
  /// DESCRIPTION: Average Density
  AddHistoryOutputPerSurface("AVG_DENSITY",              "Avg_Density",               ScreenOutputFormat::SCIENTIFIC, "FLOW_COEFF_SURF", Marker_Analyze, HistoryFieldType::COEFFICIENT);
  /// DESCRIPTION: Average Enthalpy
  AddHistoryOutputPerSurface("AVG_ENTHALPY",             "Avg_Enthalpy",              ScreenOutputFormat::SCIENTIFIC, "FLOW_COEFF_SURF", Marker_Analyze, HistoryFieldType::COEFFICIENT);
  /// DESCRIPTION: Average velocity in normal direction of the surface
  AddHistoryOutputPerSurface("AVG_NORMALVEL",            "Avg_NormalVel",             ScreenOutputFormat::SCIENTIFIC, "FLOW_COEFF_SURF", Marker_Analyze, HistoryFieldType::COEFFICIENT);
  /// DESCRIPTION: Flow uniformity
  AddHistoryOutputPerSurface("SURFACE_UNIFORMITY",       "Uniformity",                ScreenOutputFormat::SCIENTIFIC, "FLOW_COEFF_SURF", Marker_Analyze, HistoryFieldType::COEFFICIENT);
  /// DESCRIPTION: Secondary strength
  AddHistoryOutputPerSurface("SURFACE_SECONDARY",        "Secondary_Strength",        ScreenOutputFormat::SCIENTIFIC, "FLOW_COEFF_SURF", Marker_Analyze, HistoryFieldType::COEFFICIENT);
  /// DESCRIPTION: Momentum distortion
  AddHistoryOutputPerSurface("SURFACE_MOM_DISTORTION",   "Momentum_Distortion",       ScreenOutputFormat::SCIENTIFIC, "FLOW_COEFF_SURF", Marker_Analyze, HistoryFieldType::COEFFICIENT);
  /// DESCRIPTION: Secondary over uniformity
  AddHistoryOutputPerSurface("SURFACE_SECOND_OVER_UNIFORM","Secondary_Over_Uniformity",ScreenOutputFormat::SCIENTIFIC,"FLOW_COEFF_SURF", Marker_Analyze, HistoryFieldType::COEFFICIENT);
  /// DESCRIPTION: Average total temperature
  AddHistoryOutputPerSurface("SURFACE_TOTAL_TEMPERATURE","Avg_TotalTemp",             ScreenOutputFormat::SCIENTIFIC, "FLOW_COEFF_SURF", Marker_Analyze, HistoryFieldType::COEFFICIENT);
  /// DESCRIPTION: Average total pressure
  AddHistoryOutputPerSurface("SURFACE_TOTAL_PRESSURE",   "Avg_TotalPress",            ScreenOutputFormat::SCIENTIFIC, "FLOW_COEFF_SURF", Marker_Analyze, HistoryFieldType::COEFFICIENT);
  /// DESCRIPTION: Pressure drop
  AddHistoryOutputPerSurface("SURFACE_PRESSURE_DROP",    "Pressure_Drop",             ScreenOutputFormat::SCIENTIFIC, "FLOW_COEFF_SURF", Marker_Analyze, HistoryFieldType::COEFFICIENT);
  /// END_GROUP

}

void CFlowOutput::SetAnalyzeSurface(CSolver *solver, CGeometry *geometry, CConfig *config, bool output){

  unsigned short iDim, iMarker, iMarker_Analyze;
  unsigned long iVertex, iPoint;
  su2double Mach = 0.0, Pressure, Temperature = 0.0, TotalPressure = 0.0, TotalTemperature = 0.0,
  Enthalpy, Velocity[3] = {0.0}, TangVel[3], Vector[3], Velocity2, MassFlow, Density, Area,
  AxiFactor = 1.0, SoundSpeed, Vn, Vn2, Vtang2, Weight = 1.0;

  const su2double Gas_Constant      = config->GetGas_ConstantND();
  const su2double Gamma             = config->GetGamma();
  const unsigned short nMarker      = config->GetnMarker_All();
  const unsigned short nDim         = geometry->GetnDim();
  const unsigned short Kind_Average = config->GetKind_Average();

  const bool compressible   = config->GetKind_Regime() == ENUM_REGIME::COMPRESSIBLE;
  const bool incompressible = config->GetKind_Regime() == ENUM_REGIME::INCOMPRESSIBLE;
  const bool energy         = config->GetEnergy_Equation();
  const bool streamwisePeriodic = (config->GetKind_Streamwise_Periodic() != ENUM_STREAMWISE_PERIODIC::NONE);

  const bool axisymmetric               = config->GetAxisymmetric();
  const unsigned short nMarker_Analyze  = config->GetnMarker_Analyze();

  vector<su2double> Surface_MassFlow          (nMarker,0.0);
  vector<su2double> Surface_Mach              (nMarker,0.0);
  vector<su2double> Surface_Temperature       (nMarker,0.0);
  vector<su2double> Surface_Density           (nMarker,0.0);
  vector<su2double> Surface_Enthalpy          (nMarker,0.0);
  vector<su2double> Surface_NormalVelocity    (nMarker,0.0);
  vector<su2double> Surface_StreamVelocity2   (nMarker,0.0);
  vector<su2double> Surface_TransvVelocity2   (nMarker,0.0);
  vector<su2double> Surface_Pressure          (nMarker,0.0);
  vector<su2double> Surface_TotalTemperature  (nMarker,0.0);
  vector<su2double> Surface_TotalPressure     (nMarker,0.0);
  vector<su2double> Surface_VelocityIdeal     (nMarker,0.0);
  vector<su2double> Surface_Area              (nMarker,0.0);
  vector<su2double> Surface_MassFlow_Abs      (nMarker,0.0);

  su2double  Tot_Surface_MassFlow          = 0.0;
  su2double  Tot_Surface_Mach              = 0.0;
  su2double  Tot_Surface_Temperature       = 0.0;
  su2double  Tot_Surface_Density           = 0.0;
  su2double  Tot_Surface_Enthalpy          = 0.0;
  su2double  Tot_Surface_NormalVelocity    = 0.0;
  su2double  Tot_Surface_StreamVelocity2   = 0.0;
  su2double  Tot_Surface_TransvVelocity2   = 0.0;
  su2double  Tot_Surface_Pressure          = 0.0;
  su2double  Tot_Surface_TotalTemperature  = 0.0;
  su2double  Tot_Surface_TotalPressure     = 0.0;
  su2double  Tot_Momentum_Distortion       = 0.0;
  su2double  Tot_SecondOverUniformity      = 0.0;
  su2double  Tot_Surface_PressureDrop      = 0.0;

  /*--- Compute the numerical fan face Mach number, and the total area of the inflow ---*/

  for (iMarker = 0; iMarker < nMarker; iMarker++) {

    if (config->GetMarker_All_Analyze(iMarker) == YES) {

      for (iVertex = 0; iVertex < geometry->nVertex[iMarker]; iVertex++) {
        iPoint = geometry->vertex[iMarker][iVertex]->GetNode();

        if (geometry->nodes->GetDomain(iPoint)) {

          geometry->vertex[iMarker][iVertex]->GetNormal(Vector);

          if (axisymmetric) {
            if (geometry->nodes->GetCoord(iPoint, 1) != 0.0)
              AxiFactor = 2.0*PI_NUMBER*geometry->nodes->GetCoord(iPoint, 1);
            else {
              /*--- Find the point "above" by finding the neighbor of iPoint that is also a vertex of iMarker. ---*/
              AxiFactor = 0.0;
              for (unsigned short iNeigh = 0; iNeigh < geometry->nodes->GetnPoint(iPoint); ++iNeigh) {
                auto jPoint = geometry->nodes->GetPoint(iPoint, iNeigh);
                if (geometry->nodes->GetVertex(jPoint, iMarker) >= 0) {
                  /*--- Not multiplied by two since we need to half the y coordinate. ---*/
                  AxiFactor = PI_NUMBER * geometry->nodes->GetCoord(jPoint, 1);
                  break;
                }
              }
            }
          } else {
            AxiFactor = 1.0;
          }

          Density = solver->GetNodes()->GetDensity(iPoint);
          Velocity2 = 0.0; Area = 0.0; MassFlow = 0.0; Vn = 0.0; Vtang2 = 0.0;

          for (iDim = 0; iDim < nDim; iDim++) {
            Area += (Vector[iDim] * AxiFactor) * (Vector[iDim] * AxiFactor);
            Velocity[iDim] = solver->GetNodes()->GetVelocity(iPoint,iDim);
            Velocity2 += Velocity[iDim] * Velocity[iDim];
            Vn += Velocity[iDim] * Vector[iDim] * AxiFactor;
            MassFlow += Vector[iDim] * AxiFactor * Density * Velocity[iDim];
          }

          Area       = sqrt (Area);
          if (AxiFactor == 0.0) Vn = 0.0; else Vn /= Area;
          Vn2        = Vn * Vn;
          Pressure   = solver->GetNodes()->GetPressure(iPoint);
          /*--- Use recovered pressure here as pressure difference between in and outlet is zero otherwise  ---*/
          if(streamwisePeriodic) Pressure = solver->GetNodes()->GetStreamwise_Periodic_RecoveredPressure(iPoint);
          SoundSpeed = solver->GetNodes()->GetSoundSpeed(iPoint);

          for (iDim = 0; iDim < nDim; iDim++) {
            TangVel[iDim] = Velocity[iDim] - Vn*Vector[iDim]*AxiFactor/Area;
            Vtang2       += TangVel[iDim]*TangVel[iDim];
          }

          if (incompressible){
            if (config->GetKind_DensityModel() == INC_DENSITYMODEL::VARIABLE) {
              Mach = sqrt(solver->GetNodes()->GetVelocity2(iPoint))/
              sqrt(solver->GetNodes()->GetSpecificHeatCp(iPoint)*config->GetPressure_ThermodynamicND()/(solver->GetNodes()->GetSpecificHeatCv(iPoint)*solver->GetNodes()->GetDensity(iPoint)));
            } else {
              Mach = sqrt(solver->GetNodes()->GetVelocity2(iPoint))/
              sqrt(config->GetBulk_Modulus()/(solver->GetNodes()->GetDensity(iPoint)));
            }
            Temperature       = solver->GetNodes()->GetTemperature(iPoint);
            Enthalpy          = solver->GetNodes()->GetSpecificHeatCp(iPoint)*Temperature;
            TotalTemperature  = Temperature + 0.5*Velocity2/solver->GetNodes()->GetSpecificHeatCp(iPoint);
            TotalPressure     = Pressure + 0.5*Density*Velocity2;
          }
          else{
            Mach              = sqrt(Velocity2)/SoundSpeed;
            Temperature       = Pressure / (Gas_Constant * Density);
            Enthalpy          = solver->GetNodes()->GetEnthalpy(iPoint);
            TotalTemperature  = Temperature * (1.0 + Mach * Mach * 0.5 * (Gamma - 1.0));
            TotalPressure     = Pressure * pow( 1.0 + Mach * Mach * 0.5 * (Gamma - 1.0), Gamma / (Gamma - 1.0));
          }

          /*--- Compute the mass Surface_MassFlow ---*/

          Surface_Area[iMarker]             += Area;
          Surface_MassFlow[iMarker]         += MassFlow;
          Surface_MassFlow_Abs[iMarker]     += abs(MassFlow);

          if (Kind_Average == AVERAGE_MASSFLUX) Weight = abs(MassFlow);
          else if (Kind_Average == AVERAGE_AREA) Weight = abs(Area);
          else Weight = 1.0;

          Surface_Mach[iMarker]             += Mach*Weight;
          Surface_Temperature[iMarker]      += Temperature*Weight;
          Surface_Density[iMarker]          += Density*Weight;
          Surface_Enthalpy[iMarker]         += Enthalpy*Weight;
          Surface_NormalVelocity[iMarker]   += Vn*Weight;
          Surface_Pressure[iMarker]         += Pressure*Weight;
          Surface_TotalTemperature[iMarker] += TotalTemperature*Weight;
          Surface_TotalPressure[iMarker]    += TotalPressure*Weight;

          /*--- For now, always used the area to weight the uniformities. ---*/

          Weight = abs(Area);

          Surface_StreamVelocity2[iMarker]   += Vn2*Weight;
          Surface_TransvVelocity2[iMarker]   += Vtang2*Weight;

        }
      }
    }
  }

  /*--- Copy to the appropriate structure ---*/

  vector<su2double> Surface_MassFlow_Local          (nMarker_Analyze,0.0);
  vector<su2double> Surface_Mach_Local              (nMarker_Analyze,0.0);
  vector<su2double> Surface_Temperature_Local       (nMarker_Analyze,0.0);
  vector<su2double> Surface_Density_Local           (nMarker_Analyze,0.0);
  vector<su2double> Surface_Enthalpy_Local          (nMarker_Analyze,0.0);
  vector<su2double> Surface_NormalVelocity_Local    (nMarker_Analyze,0.0);
  vector<su2double> Surface_StreamVelocity2_Local   (nMarker_Analyze,0.0);
  vector<su2double> Surface_TransvVelocity2_Local   (nMarker_Analyze,0.0);
  vector<su2double> Surface_Pressure_Local          (nMarker_Analyze,0.0);
  vector<su2double> Surface_TotalTemperature_Local  (nMarker_Analyze,0.0);
  vector<su2double> Surface_TotalPressure_Local     (nMarker_Analyze,0.0);
  vector<su2double> Surface_Area_Local              (nMarker_Analyze,0.0);
  vector<su2double> Surface_MassFlow_Abs_Local      (nMarker_Analyze,0.0);

  vector<su2double> Surface_MassFlow_Total          (nMarker_Analyze,0.0);
  vector<su2double> Surface_Mach_Total              (nMarker_Analyze,0.0);
  vector<su2double> Surface_Temperature_Total       (nMarker_Analyze,0.0);
  vector<su2double> Surface_Density_Total           (nMarker_Analyze,0.0);
  vector<su2double> Surface_Enthalpy_Total          (nMarker_Analyze,0.0);
  vector<su2double> Surface_NormalVelocity_Total    (nMarker_Analyze,0.0);
  vector<su2double> Surface_StreamVelocity2_Total   (nMarker_Analyze,0.0);
  vector<su2double> Surface_TransvVelocity2_Total   (nMarker_Analyze,0.0);
  vector<su2double> Surface_Pressure_Total          (nMarker_Analyze,0.0);
  vector<su2double> Surface_TotalTemperature_Total  (nMarker_Analyze,0.0);
  vector<su2double> Surface_TotalPressure_Total     (nMarker_Analyze,0.0);
  vector<su2double> Surface_Area_Total              (nMarker_Analyze,0.0);
  vector<su2double> Surface_MassFlow_Abs_Total      (nMarker_Analyze,0.0);

  vector<su2double> Surface_MomentumDistortion_Total (nMarker_Analyze,0.0);

  /*--- Compute the numerical fan face Mach number, mach number, temperature and the total area ---*/

  for (iMarker = 0; iMarker < config->GetnMarker_All(); iMarker++) {

    if (config->GetMarker_All_Analyze(iMarker) == YES)  {

      for (iMarker_Analyze= 0; iMarker_Analyze < nMarker_Analyze; iMarker_Analyze++) {

        /*--- Add the Surface_MassFlow, and Surface_Area to the particular boundary ---*/

        if (config->GetMarker_All_TagBound(iMarker) == config->GetMarker_Analyze_TagBound(iMarker_Analyze)) {
          Surface_MassFlow_Local[iMarker_Analyze]          += Surface_MassFlow[iMarker];
          Surface_Mach_Local[iMarker_Analyze]              += Surface_Mach[iMarker];
          Surface_Temperature_Local[iMarker_Analyze]       += Surface_Temperature[iMarker];
          Surface_Density_Local[iMarker_Analyze]           += Surface_Density[iMarker];
          Surface_Enthalpy_Local[iMarker_Analyze]          += Surface_Enthalpy[iMarker];
          Surface_NormalVelocity_Local[iMarker_Analyze]    += Surface_NormalVelocity[iMarker];
          Surface_StreamVelocity2_Local[iMarker_Analyze]   += Surface_StreamVelocity2[iMarker];
          Surface_TransvVelocity2_Local[iMarker_Analyze]   += Surface_TransvVelocity2[iMarker];
          Surface_Pressure_Local[iMarker_Analyze]          += Surface_Pressure[iMarker];
          Surface_TotalTemperature_Local[iMarker_Analyze]  += Surface_TotalTemperature[iMarker];
          Surface_TotalPressure_Local[iMarker_Analyze]     += Surface_TotalPressure[iMarker];
          Surface_Area_Local[iMarker_Analyze]              += Surface_Area[iMarker];
          Surface_MassFlow_Abs_Local[iMarker_Analyze]      += Surface_MassFlow_Abs[iMarker];
        }

      }

    }

  }

  auto Allreduce = [](const vector<su2double>& src, vector<su2double>& dst) {
    SU2_MPI::Allreduce(src.data(), dst.data(), src.size(), MPI_DOUBLE, MPI_SUM, SU2_MPI::GetComm());
  };

  Allreduce(Surface_MassFlow_Local, Surface_MassFlow_Total);
  Allreduce(Surface_Mach_Local, Surface_Mach_Total);
  Allreduce(Surface_Temperature_Local, Surface_Temperature_Total);
  Allreduce(Surface_Density_Local, Surface_Density_Total);
  Allreduce(Surface_Enthalpy_Local, Surface_Enthalpy_Total);
  Allreduce(Surface_NormalVelocity_Local, Surface_NormalVelocity_Total);
  Allreduce(Surface_StreamVelocity2_Local, Surface_StreamVelocity2_Total);
  Allreduce(Surface_TransvVelocity2_Local, Surface_TransvVelocity2_Total);
  Allreduce(Surface_Pressure_Local, Surface_Pressure_Total);
  Allreduce(Surface_TotalTemperature_Local, Surface_TotalTemperature_Total);
  Allreduce(Surface_TotalPressure_Local, Surface_TotalPressure_Total);
  Allreduce(Surface_Area_Local, Surface_Area_Total);
  Allreduce(Surface_MassFlow_Abs_Local, Surface_MassFlow_Abs_Total);

  /*--- Compute the value of Surface_Area_Total, and Surface_Pressure_Total, and
   set the value in the config structure for future use ---*/

  for (iMarker_Analyze = 0; iMarker_Analyze < nMarker_Analyze; iMarker_Analyze++) {

    if (Kind_Average == AVERAGE_MASSFLUX) Weight = Surface_MassFlow_Abs_Total[iMarker_Analyze];
    else if (Kind_Average == AVERAGE_AREA) Weight = abs(Surface_Area_Total[iMarker_Analyze]);
    else Weight = 1.0;

    if (Weight != 0.0) {
      Surface_Mach_Total[iMarker_Analyze]             /= Weight;
      Surface_Temperature_Total[iMarker_Analyze]      /= Weight;
      Surface_Density_Total[iMarker_Analyze]          /= Weight;
      Surface_Enthalpy_Total[iMarker_Analyze]         /= Weight;
      Surface_NormalVelocity_Total[iMarker_Analyze]   /= Weight;
      Surface_Pressure_Total[iMarker_Analyze]         /= Weight;
      Surface_TotalTemperature_Total[iMarker_Analyze] /= Weight;
      Surface_TotalPressure_Total[iMarker_Analyze]    /= Weight;
    }
    else {
      Surface_Mach_Total[iMarker_Analyze]             = 0.0;
      Surface_Temperature_Total[iMarker_Analyze]      = 0.0;
      Surface_Density_Total[iMarker_Analyze]          = 0.0;
      Surface_Enthalpy_Total[iMarker_Analyze]         = 0.0;
      Surface_NormalVelocity_Total[iMarker_Analyze]   = 0.0;
      Surface_Pressure_Total[iMarker_Analyze]         = 0.0;
      Surface_TotalTemperature_Total[iMarker_Analyze] = 0.0;
      Surface_TotalPressure_Total[iMarker_Analyze]    = 0.0;
    }

    /*--- Compute flow uniformity parameters separately (always area for now). ---*/

    Area = fabs(Surface_Area_Total[iMarker_Analyze]);

    /*--- The definitions for Distortion and Uniformity Parameters are taken as defined by Banko, Andrew J., et al. in section 3.2 of
    https://www.sciencedirect.com/science/article/pii/S0142727X16301412 ------*/

    if (Area != 0.0) {
      Surface_MomentumDistortion_Total[iMarker_Analyze] = Surface_StreamVelocity2_Total[iMarker_Analyze]/(Surface_NormalVelocity_Total[iMarker_Analyze]*Surface_NormalVelocity_Total[iMarker_Analyze]*Area) - 1.0;
      Surface_StreamVelocity2_Total[iMarker_Analyze] /= Area;
      Surface_TransvVelocity2_Total[iMarker_Analyze] /= Area;
    }
    else {
      Surface_MomentumDistortion_Total[iMarker_Analyze] = 0.0;
      Surface_StreamVelocity2_Total[iMarker_Analyze]    = 0.0;
      Surface_TransvVelocity2_Total[iMarker_Analyze]    = 0.0;
    }

  }

  for (iMarker_Analyze = 0; iMarker_Analyze < nMarker_Analyze; iMarker_Analyze++) {

    su2double MassFlow = Surface_MassFlow_Total[iMarker_Analyze] * config->GetDensity_Ref() * config->GetVelocity_Ref();
    if (config->GetSystemMeasurements() == US) MassFlow *= 32.174;
    SetHistoryOutputPerSurfaceValue("SURFACE_MASSFLOW", MassFlow, iMarker_Analyze);
    Tot_Surface_MassFlow += MassFlow;
    config->SetSurface_MassFlow(iMarker_Analyze, MassFlow);

    su2double Mach = Surface_Mach_Total[iMarker_Analyze];
    SetHistoryOutputPerSurfaceValue("SURFACE_MACH", Mach, iMarker_Analyze);
    Tot_Surface_Mach += Mach;
    config->SetSurface_Mach(iMarker_Analyze, Mach);

    su2double Temperature = Surface_Temperature_Total[iMarker_Analyze] * config->GetTemperature_Ref();
    SetHistoryOutputPerSurfaceValue("SURFACE_STATIC_TEMPERATURE", Temperature, iMarker_Analyze);
    Tot_Surface_Temperature += Temperature;
    config->SetSurface_Temperature(iMarker_Analyze, Temperature);

    su2double Pressure = Surface_Pressure_Total[iMarker_Analyze] * config->GetPressure_Ref();
    SetHistoryOutputPerSurfaceValue("SURFACE_STATIC_PRESSURE", Pressure, iMarker_Analyze);
    Tot_Surface_Pressure += Pressure;
    config->SetSurface_Pressure(iMarker_Analyze, Pressure);

    su2double Density = Surface_Density_Total[iMarker_Analyze] * config->GetDensity_Ref();
    SetHistoryOutputPerSurfaceValue("AVG_DENSITY", Density, iMarker_Analyze);
    Tot_Surface_Density += Density;
    config->SetSurface_Density(iMarker_Analyze, Density);

    su2double Enthalpy = Surface_Enthalpy_Total[iMarker_Analyze];
    SetHistoryOutputPerSurfaceValue("AVG_ENTHALPY", Enthalpy, iMarker_Analyze);
    Tot_Surface_Enthalpy += Enthalpy;
    config->SetSurface_Enthalpy(iMarker_Analyze, Enthalpy);

    su2double NormalVelocity = Surface_NormalVelocity_Total[iMarker_Analyze] * config->GetVelocity_Ref();
    SetHistoryOutputPerSurfaceValue("AVG_NORMALVEL", NormalVelocity, iMarker_Analyze);
    Tot_Surface_NormalVelocity += NormalVelocity;
    config->SetSurface_NormalVelocity(iMarker_Analyze, NormalVelocity);

    su2double Uniformity = sqrt(Surface_StreamVelocity2_Total[iMarker_Analyze]) * config->GetVelocity_Ref();
    SetHistoryOutputPerSurfaceValue("SURFACE_UNIFORMITY", Uniformity, iMarker_Analyze);
    Tot_Surface_StreamVelocity2 += Uniformity;
    config->SetSurface_Uniformity(iMarker_Analyze, Uniformity);

    su2double SecondaryStrength = sqrt(Surface_TransvVelocity2_Total[iMarker_Analyze]) * config->GetVelocity_Ref();
    SetHistoryOutputPerSurfaceValue("SURFACE_SECONDARY", SecondaryStrength, iMarker_Analyze);
    Tot_Surface_TransvVelocity2 += SecondaryStrength;
    config->SetSurface_SecondaryStrength(iMarker_Analyze, SecondaryStrength);

    su2double MomentumDistortion = Surface_MomentumDistortion_Total[iMarker_Analyze];
    SetHistoryOutputPerSurfaceValue("SURFACE_MOM_DISTORTION", MomentumDistortion, iMarker_Analyze);
    Tot_Momentum_Distortion += MomentumDistortion;
    config->SetSurface_MomentumDistortion(iMarker_Analyze, MomentumDistortion);

    su2double SecondOverUniform = SecondaryStrength/Uniformity;
    SetHistoryOutputPerSurfaceValue("SURFACE_SECOND_OVER_UNIFORM", SecondOverUniform, iMarker_Analyze);
    Tot_SecondOverUniformity += SecondOverUniform;
    config->SetSurface_SecondOverUniform(iMarker_Analyze, SecondOverUniform);

    su2double TotalTemperature = Surface_TotalTemperature_Total[iMarker_Analyze] * config->GetTemperature_Ref();
    SetHistoryOutputPerSurfaceValue("SURFACE_TOTAL_TEMPERATURE", TotalTemperature, iMarker_Analyze);
    Tot_Surface_TotalTemperature += TotalTemperature;
    config->SetSurface_TotalTemperature(iMarker_Analyze, TotalTemperature);

    su2double TotalPressure = Surface_TotalPressure_Total[iMarker_Analyze] * config->GetPressure_Ref();
    SetHistoryOutputPerSurfaceValue("SURFACE_TOTAL_PRESSURE", TotalPressure, iMarker_Analyze);
    Tot_Surface_TotalPressure += TotalPressure;
    config->SetSurface_TotalPressure(iMarker_Analyze, TotalPressure);

  }

  /*--- Compute the average static pressure drop between two surfaces. Note
   that this assumes we have two surfaces being analyzed and that the outlet
   is first followed by the inlet. This is because we may also want to choose
   outlet values (temperature, uniformity, etc.) for our design problems,
   which require the outlet to be listed first. This is a simple first version
   that could be generalized to a different orders/lists/etc. ---*/

  for (iMarker_Analyze = 0; iMarker_Analyze < nMarker_Analyze; iMarker_Analyze++) {
    su2double Pressure_Drop = 0.0;
    if (nMarker_Analyze == 2) {
      Pressure_Drop = (Surface_Pressure_Total[1]-Surface_Pressure_Total[0]) * config->GetPressure_Ref();
      config->SetSurface_PressureDrop(iMarker_Analyze, Pressure_Drop);
    }
    SetHistoryOutputPerSurfaceValue("SURFACE_PRESSURE_DROP",  Pressure_Drop, iMarker_Analyze);
    Tot_Surface_PressureDrop += Pressure_Drop;
  }

  SetHistoryOutputValue("SURFACE_MASSFLOW", Tot_Surface_MassFlow);
  SetHistoryOutputValue("SURFACE_MACH", Tot_Surface_Mach);
  SetHistoryOutputValue("SURFACE_STATIC_TEMPERATURE", Tot_Surface_Temperature);
  SetHistoryOutputValue("SURFACE_STATIC_PRESSURE", Tot_Surface_Pressure);
  SetHistoryOutputValue("AVG_DENSITY", Tot_Surface_Density);
  SetHistoryOutputValue("AVG_ENTHALPY", Tot_Surface_Enthalpy);
  SetHistoryOutputValue("AVG_NORMALVEL", Tot_Surface_NormalVelocity);
  SetHistoryOutputValue("SURFACE_UNIFORMITY", Tot_Surface_StreamVelocity2);
  SetHistoryOutputValue("SURFACE_SECONDARY", Tot_Surface_TransvVelocity2);
  SetHistoryOutputValue("SURFACE_MOM_DISTORTION", Tot_Momentum_Distortion);
  SetHistoryOutputValue("SURFACE_SECOND_OVER_UNIFORM", Tot_SecondOverUniformity);
  SetHistoryOutputValue("SURFACE_TOTAL_TEMPERATURE", Tot_Surface_TotalTemperature);
  SetHistoryOutputValue("SURFACE_TOTAL_PRESSURE", Tot_Surface_TotalPressure);
  SetHistoryOutputValue("SURFACE_PRESSURE_DROP", Tot_Surface_PressureDrop);

  if ((rank == MASTER_NODE) && !config->GetDiscrete_Adjoint() && output) {

    cout.precision(6);
    cout.setf(ios::scientific, ios::floatfield);
    cout << endl << "Computing surface mean values." << endl << endl;

    for (iMarker_Analyze = 0; iMarker_Analyze < nMarker_Analyze; iMarker_Analyze++) {
      cout << "Surface "<< config->GetMarker_Analyze_TagBound(iMarker_Analyze) << ":" << endl;

      if (nDim == 3) { if (config->GetSystemMeasurements() == SI) cout << setw(20) << "Area (m^2): "; else cout << setw(20) << "Area (ft^2): "; }
      else { if (config->GetSystemMeasurements() == SI) cout << setw(20) << "Area (m): "; else cout << setw(20) << "Area (ft): "; }

      if (config->GetSystemMeasurements() == SI)      cout << setw(15) << fabs(Surface_Area_Total[iMarker_Analyze]);
      else if (config->GetSystemMeasurements() == US) cout << setw(15) << fabs(Surface_Area_Total[iMarker_Analyze])*12.0*12.0;

      cout << endl;

      su2double MassFlow = config->GetSurface_MassFlow(iMarker_Analyze);
      if (config->GetSystemMeasurements() == SI)      cout << setw(20) << "Mf (kg/s): " << setw(15) << MassFlow;
      else if (config->GetSystemMeasurements() == US) cout << setw(20) << "Mf (lbs/s): " << setw(15) << MassFlow;

      su2double NormalVelocity = config->GetSurface_NormalVelocity(iMarker_Analyze);
      if (config->GetSystemMeasurements() == SI)      cout << setw(20) << "Vn (m/s): " << setw(15) << NormalVelocity;
      else if (config->GetSystemMeasurements() == US) cout << setw(20) << "Vn (ft/s): " << setw(15) << NormalVelocity;

      cout << endl;

      su2double Uniformity = config->GetSurface_Uniformity(iMarker_Analyze);
      if (config->GetSystemMeasurements() == SI)      cout << setw(20) << "Uniformity (m/s): " << setw(15) << Uniformity;
      else if (config->GetSystemMeasurements() == US) cout << setw(20) << "Uniformity (ft/s): " << setw(15) << Uniformity;

      su2double SecondaryStrength = config->GetSurface_SecondaryStrength(iMarker_Analyze);
      if (config->GetSystemMeasurements() == SI)      cout << setw(20) << "Secondary (m/s): " << setw(15) << SecondaryStrength;
      else if (config->GetSystemMeasurements() == US) cout << setw(20) << "Secondary (ft/s): " << setw(15) << SecondaryStrength;

      cout << endl;

      su2double MomentumDistortion = config->GetSurface_MomentumDistortion(iMarker_Analyze);
      cout << setw(20) << "Mom. Distortion: " << setw(15) << MomentumDistortion;

      su2double SecondOverUniform = config->GetSurface_SecondOverUniform(iMarker_Analyze);
      cout << setw(20) << "Second/Uniform: " << setw(15) << SecondOverUniform;

      cout << endl;

      su2double Pressure = config->GetSurface_Pressure(iMarker_Analyze);
      if (config->GetSystemMeasurements() == SI)      cout << setw(20) << "P (Pa): " << setw(15) << Pressure;
      else if (config->GetSystemMeasurements() == US) cout << setw(20) << "P (psf): " << setw(15) << Pressure;

      su2double TotalPressure = config->GetSurface_TotalPressure(iMarker_Analyze);
      if (config->GetSystemMeasurements() == SI)      cout << setw(20) << "PT (Pa): " << setw(15) <<TotalPressure;
      else if (config->GetSystemMeasurements() == US) cout << setw(20) << "PT (psf): " << setw(15) <<TotalPressure;

      cout << endl;

      su2double Mach = config->GetSurface_Mach(iMarker_Analyze);
      cout << setw(20) << "Mach: " << setw(15) << Mach;

      su2double Density = config->GetSurface_Density(iMarker_Analyze);
      if (config->GetSystemMeasurements() == SI)      cout << setw(20) << "Rho (kg/m^3): " << setw(15) << Density;
      else if (config->GetSystemMeasurements() == US) cout << setw(20) << "Rho (lb/ft^3): " << setw(15) << Density*32.174;

      cout << endl;

      if (compressible || energy) {
        su2double Temperature = config->GetSurface_Temperature(iMarker_Analyze);
        if (config->GetSystemMeasurements() == SI)      cout << setw(20) << "T (K): " << setw(15) << Temperature;
        else if (config->GetSystemMeasurements() == US) cout << setw(20) << "T (R): " << setw(15) << Temperature;

        su2double TotalTemperature = config->GetSurface_TotalTemperature(iMarker_Analyze);
        if (config->GetSystemMeasurements() == SI)      cout << setw(20) << "TT (K): " << setw(15) << TotalTemperature;
        else if (config->GetSystemMeasurements() == US) cout << setw(20) << "TT (R): " << setw(15) << TotalTemperature;

        cout << endl;
      }

    }
    cout.unsetf(ios_base::floatfield);

  }

  std::cout << std::resetiosflags(std::cout.flags());
}

void CFlowOutput::AddAerodynamicCoefficients(CConfig *config){

  /// BEGIN_GROUP: AERO_COEFF, DESCRIPTION: Sum of the aerodynamic coefficients and forces on all surfaces (markers) set with MARKER_MONITORING.
  /// DESCRIPTION: Drag coefficient
  AddHistoryOutput("DRAG",       "CD",   ScreenOutputFormat::FIXED, "AERO_COEFF", "Total drag coefficient on all surfaces set with MARKER_MONITORING", HistoryFieldType::COEFFICIENT);
  /// DESCRIPTION: Lift coefficient
  AddHistoryOutput("LIFT",       "CL",   ScreenOutputFormat::FIXED, "AERO_COEFF", "Total lift coefficient on all surfaces set with MARKER_MONITORING", HistoryFieldType::COEFFICIENT);
  /// DESCRIPTION: Sideforce coefficient
  AddHistoryOutput("SIDEFORCE",  "CSF",  ScreenOutputFormat::FIXED, "AERO_COEFF", "Total sideforce coefficient on all surfaces set with MARKER_MONITORING", HistoryFieldType::COEFFICIENT);
  /// DESCRIPTION: Moment around the x-axis
  AddHistoryOutput("MOMENT_X",   "CMx",  ScreenOutputFormat::FIXED, "AERO_COEFF", "Total momentum x-component on all surfaces set with MARKER_MONITORING", HistoryFieldType::COEFFICIENT);
  /// DESCRIPTION: Moment around the y-axis
  AddHistoryOutput("MOMENT_Y",   "CMy",  ScreenOutputFormat::FIXED, "AERO_COEFF", "Total momentum y-component on all surfaces set with MARKER_MONITORING", HistoryFieldType::COEFFICIENT);
  /// DESCRIPTION: Moment around the z-axis
  AddHistoryOutput("MOMENT_Z",   "CMz",  ScreenOutputFormat::FIXED, "AERO_COEFF", "Total momentum z-component on all surfaces set with MARKER_MONITORING", HistoryFieldType::COEFFICIENT);
  /// DESCRIPTION: Force in x direction
  AddHistoryOutput("FORCE_X",    "CFx",  ScreenOutputFormat::FIXED, "AERO_COEFF", "Total force x-component on all surfaces set with MARKER_MONITORING", HistoryFieldType::COEFFICIENT);
  /// DESCRIPTION: Force in y direction
  AddHistoryOutput("FORCE_Y",    "CFy",  ScreenOutputFormat::FIXED, "AERO_COEFF", "Total force y-component on all surfaces set with MARKER_MONITORING", HistoryFieldType::COEFFICIENT);
  /// DESCRIPTION: Force in z direction
  AddHistoryOutput("FORCE_Z",    "CFz",  ScreenOutputFormat::FIXED, "AERO_COEFF", "Total force z-component on all surfaces set with MARKER_MONITORING", HistoryFieldType::COEFFICIENT);
  /// DESCRIPTION: Lift-to-drag ratio
  AddHistoryOutput("EFFICIENCY", "CEff", ScreenOutputFormat::FIXED, "AERO_COEFF", "Total lift-to-drag ratio on all surfaces set with MARKER_MONITORING", HistoryFieldType::COEFFICIENT);
  /// END_GROUP

  /// BEGIN_GROUP: AERO_COEFF_SURF, DESCRIPTION: Aerodynamic coefficients and forces per surface.
  vector<string> Marker_Monitoring;
  for (unsigned short iMarker_Monitoring = 0; iMarker_Monitoring < config->GetnMarker_Monitoring(); iMarker_Monitoring++){
    Marker_Monitoring.push_back(config->GetMarker_Monitoring_TagBound(iMarker_Monitoring));
  }
  /// DESCRIPTION: Drag coefficient
  AddHistoryOutputPerSurface("DRAG_ON_SURFACE",       "CD",   ScreenOutputFormat::FIXED, "AERO_COEFF_SURF", Marker_Monitoring, HistoryFieldType::COEFFICIENT);
  /// DESCRIPTION: Lift coefficient
  AddHistoryOutputPerSurface("LIFT_ON_SURFACE",       "CL",   ScreenOutputFormat::FIXED, "AERO_COEFF_SURF", Marker_Monitoring, HistoryFieldType::COEFFICIENT);
  /// DESCRIPTION: Sideforce coefficient
  AddHistoryOutputPerSurface("SIDEFORCE_ON_SURFACE",  "CSF",  ScreenOutputFormat::FIXED, "AERO_COEFF_SURF", Marker_Monitoring, HistoryFieldType::COEFFICIENT);
  /// DESCRIPTION: Moment around the x-axis
  AddHistoryOutputPerSurface("MOMENT-X_ON_SURFACE",   "CMx",  ScreenOutputFormat::FIXED, "AERO_COEFF_SURF", Marker_Monitoring, HistoryFieldType::COEFFICIENT);
  /// DESCRIPTION: Moment around the y-axis
  AddHistoryOutputPerSurface("MOMENT-Y_ON_SURFACE",   "CMy",  ScreenOutputFormat::FIXED, "AERO_COEFF_SURF", Marker_Monitoring, HistoryFieldType::COEFFICIENT);
  /// DESCRIPTION: Moment around the z-axis
  AddHistoryOutputPerSurface("MOMENT-Z_ON_SURFACE",   "CMz",  ScreenOutputFormat::FIXED, "AERO_COEFF_SURF", Marker_Monitoring, HistoryFieldType::COEFFICIENT);
  /// DESCRIPTION: Force in x direction
  AddHistoryOutputPerSurface("FORCE-X_ON_SURFACE",    "CFx",  ScreenOutputFormat::FIXED, "AERO_COEFF_SURF", Marker_Monitoring, HistoryFieldType::COEFFICIENT);
  /// DESCRIPTION: Force in y direction
  AddHistoryOutputPerSurface("FORCE-Y_ON_SURFACE",    "CFy",  ScreenOutputFormat::FIXED, "AERO_COEFF_SURF", Marker_Monitoring, HistoryFieldType::COEFFICIENT);
  /// DESCRIPTION: Force in z direction
  AddHistoryOutputPerSurface("FORCE-Z_ON_SURFACE",    "CFz",  ScreenOutputFormat::FIXED, "AERO_COEFF_SURF", Marker_Monitoring, HistoryFieldType::COEFFICIENT);
  /// DESCRIPTION: Lift-to-drag ratio
  AddHistoryOutputPerSurface("EFFICIENCY_ON_SURFACE", "CEff", ScreenOutputFormat::FIXED, "AERO_COEFF_SURF", Marker_Monitoring, HistoryFieldType::COEFFICIENT);
  /// END_GROUP

  /// DESCRIPTION: Angle of attack
  AddHistoryOutput("AOA", "AoA", ScreenOutputFormat::FIXED, "AOA", "Angle of attack");

  AddHistoryOutput("COMBO", "ComboObj", ScreenOutputFormat::SCIENTIFIC, "COMBO", "Combined obj. function value.", HistoryFieldType::COEFFICIENT);
}

void CFlowOutput::SetAerodynamicCoefficients(CConfig *config, CSolver *flow_solver){

  SetHistoryOutputValue("DRAG", flow_solver->GetTotal_CD());
  SetHistoryOutputValue("LIFT", flow_solver->GetTotal_CL());
  if (nDim == 3)
    SetHistoryOutputValue("SIDEFORCE", flow_solver->GetTotal_CSF());
  if (nDim == 3){
    SetHistoryOutputValue("MOMENT_X", flow_solver->GetTotal_CMx());
    SetHistoryOutputValue("MOMENT_Y", flow_solver->GetTotal_CMy());
  }
  SetHistoryOutputValue("MOMENT_Z", flow_solver->GetTotal_CMz());
  SetHistoryOutputValue("FORCE_X", flow_solver->GetTotal_CFx());
  SetHistoryOutputValue("FORCE_Y", flow_solver->GetTotal_CFy());
  if (nDim == 3)
    SetHistoryOutputValue("FORCE_Z", flow_solver->GetTotal_CFz());
  SetHistoryOutputValue("EFFICIENCY", flow_solver->GetTotal_CEff());

  for (unsigned short iMarker_Monitoring = 0; iMarker_Monitoring < config->GetnMarker_Monitoring(); iMarker_Monitoring++) {
    SetHistoryOutputPerSurfaceValue("DRAG_ON_SURFACE", flow_solver->GetSurface_CD(iMarker_Monitoring), iMarker_Monitoring);
    SetHistoryOutputPerSurfaceValue("LIFT_ON_SURFACE", flow_solver->GetSurface_CL(iMarker_Monitoring), iMarker_Monitoring);
    if (nDim == 3)
      SetHistoryOutputPerSurfaceValue("SIDEFORCE_ON_SURFACE", flow_solver->GetSurface_CSF(iMarker_Monitoring), iMarker_Monitoring);
    if (nDim == 3){
      SetHistoryOutputPerSurfaceValue("MOMENT-X_ON_SURFACE", flow_solver->GetSurface_CMx(iMarker_Monitoring), iMarker_Monitoring);
      SetHistoryOutputPerSurfaceValue("MOMENT-Y_ON_SURFACE", flow_solver->GetSurface_CMy(iMarker_Monitoring), iMarker_Monitoring);
    }
    SetHistoryOutputPerSurfaceValue("MOMENT-Z_ON_SURFACE", flow_solver->GetSurface_CMz(iMarker_Monitoring), iMarker_Monitoring);
    SetHistoryOutputPerSurfaceValue("FORCE-X_ON_SURFACE", flow_solver->GetSurface_CFx(iMarker_Monitoring), iMarker_Monitoring);
    SetHistoryOutputPerSurfaceValue("FORCE-Y_ON_SURFACE", flow_solver->GetSurface_CFy(iMarker_Monitoring), iMarker_Monitoring);
    if (nDim == 3)
      SetHistoryOutputPerSurfaceValue("FORCE-Z_ON_SURFACE", flow_solver->GetSurface_CFz(iMarker_Monitoring), iMarker_Monitoring);

    SetHistoryOutputPerSurfaceValue("EFFICIENCY_ON_SURFACE", flow_solver->GetSurface_CEff(iMarker_Monitoring), iMarker_Monitoring);
    if (config->GetAeroelastic_Simulation()){
      SetHistoryOutputPerSurfaceValue("PITCH", config->GetAeroelastic_pitch(iMarker_Monitoring), iMarker_Monitoring);
      SetHistoryOutputPerSurfaceValue("PLUNGE", config->GetAeroelastic_plunge(iMarker_Monitoring), iMarker_Monitoring);
    }
  }

  SetHistoryOutputValue("AOA", config->GetAoA());

  SetHistoryOutputValue("COMBO", flow_solver->GetTotal_ComboObj());
}

void CFlowOutput::SetRotatingFrameCoefficients(CConfig *config, CSolver *flow_solver) {

  SetHistoryOutputValue("THRUST", flow_solver->GetTotal_CT());
  SetHistoryOutputValue("TORQUE", flow_solver->GetTotal_CQ());
  SetHistoryOutputValue("FIGURE_OF_MERIT", flow_solver->GetTotal_CMerit());
}


void CFlowOutput::Add_CpInverseDesignOutput(){

  AddHistoryOutput("INVERSE_DESIGN_PRESSURE", "Cp_Diff", ScreenOutputFormat::FIXED, "CP_DIFF", "Cp difference for inverse design");

}

void CFlowOutput::Set_CpInverseDesign(CSolver *solver, const CGeometry *geometry, const CConfig *config){

  /*--- Prepare to read the surface pressure files (CSV) ---*/

  const auto surfCp_filename = config->GetUnsteady_FileName("TargetCp", curTimeIter, ".dat");

  /*--- Read the surface pressure file, on the first inner iteration. ---*/

  ifstream Surface_file;
  Surface_file.open(surfCp_filename);

  if (!Surface_file.good()) {
    solver->SetTotal_CpDiff(0.0);
    SetHistoryOutputValue("INVERSE_DESIGN_PRESSURE", 0.0);
    return;
  }

  if ((config->GetInnerIter() == 0) || config->GetDiscrete_Adjoint()) {
    string text_line;
    getline(Surface_file, text_line);

    while (getline(Surface_file, text_line)) {
      /*--- remove commas ---*/
      for (auto& c : text_line) if (c == ',') c = ' ';
      stringstream point_line(text_line);

      /*--- parse line ---*/
      unsigned long iPointGlobal;
      su2double XCoord, YCoord, ZCoord=0, Pressure, PressureCoeff;

      point_line >> iPointGlobal >> XCoord >> YCoord;
      if (nDim == 3) point_line >> ZCoord;
      point_line >> Pressure >> PressureCoeff;

      const auto iPoint = geometry->GetGlobal_to_Local_Point(iPointGlobal);

      /*--- If the point is on this rank set the Cp to associated vertices
       *    (one point may be shared by multiple vertices). ---*/
      if (iPoint >= 0) {
        bool set = false;
        for (auto iMarker = 0u; iMarker < geometry->GetnMarker(); ++iMarker) {
          const auto iVertex = geometry->nodes->GetVertex(iPoint, iMarker);

          if (iVertex >= 0) {
            solver->SetCPressureTarget(iMarker, iVertex, PressureCoeff);
            set = true;
          }
        }
        if (!set)
          cout << "WARNING: In file " << surfCp_filename << ", point " << iPointGlobal << " is not a vertex." << endl;
      }
    }
  }

  /*--- Compute the pressure difference. ---*/

  su2double PressDiff = 0.0;

  for (auto iMarker = 0u; iMarker < geometry->GetnMarker(); ++iMarker) {

    const auto Boundary = config->GetMarker_All_KindBC(iMarker);

    if (config->GetSolid_Wall(iMarker) || (Boundary == NEARFIELD_BOUNDARY)) {
      for (auto iVertex = 0ul; iVertex < geometry->GetnVertex(iMarker); iVertex++) {

        const auto iPoint = geometry->vertex[iMarker][iVertex]->GetNode();
        if (!geometry->nodes->GetDomain(iPoint)) continue;

        const auto Cp = solver->GetCPressure(iMarker, iVertex);
        const auto CpTarget = solver->GetCPressureTarget(iMarker, iVertex);

        const auto Normal = geometry->vertex[iMarker][iVertex]->GetNormal();
        const auto Area = GeometryToolbox::Norm(nDim, Normal);

        PressDiff += Area * pow(CpTarget-Cp, 2);
      }
    }
  }
  su2double tmp = PressDiff;
  SU2_MPI::Allreduce(&tmp, &PressDiff, 1, MPI_DOUBLE, MPI_SUM, SU2_MPI::GetComm());

  /*--- Update the total Cp difference coeffient. ---*/

  solver->SetTotal_CpDiff(PressDiff);
  SetHistoryOutputValue("INVERSE_DESIGN_PRESSURE", PressDiff);

}

<<<<<<< HEAD

void CFlowOutput::Add_NearfieldInverseDesignOutput(){

  AddHistoryOutput("EQUIVALENT_AREA",   "CEquiv_Area",  ScreenOutputFormat::SCIENTIFIC, "EQUIVALENT_AREA", "Equivalent area");
  
}

void CFlowOutput::Set_NearfieldInverseDesign(CSolver *solver, const CGeometry *geometry, const CConfig *config){
  // Transferred from output_structure_legacy.cpp
  bool output = true;
  ofstream EquivArea_file, FuncGrad_file;
  unsigned short iMarker = 0, iDim;
  short *AzimuthalAngle = nullptr;
  su2double Gamma, auxXCoord, auxYCoord, auxZCoord, InverseDesign = 0.0, DeltaX, Coord_i, Coord_j, jp1Coord, *Coord = nullptr, MeanFuntion,
  *Face_Normal = nullptr, auxArea, auxPress, Mach, Beta, R_Plane, Pressure_Inf,
  ModVelocity_Inf, Velocity_Inf[3], factor, *Xcoord = nullptr, *Ycoord = nullptr, *Zcoord = nullptr,
  *Pressure = nullptr, *FaceArea = nullptr, *EquivArea = nullptr, *TargetArea = nullptr, *NearFieldWeight = nullptr,
  *Weight = nullptr, jFunction, jp1Function;
  unsigned long jVertex, iVertex, iPoint, nVertex_NearField = 0, auxPoint,
  *IdPoint = nullptr, *IdDomain = nullptr, auxDomain;
  unsigned short iPhiAngle;
  ofstream NearFieldEA_file; ifstream TargetEA_file;

  su2double XCoordBegin_OF = config->GetEA_IntLimit(0);
  su2double XCoordEnd_OF = config->GetEA_IntLimit(1);

  unsigned short nDim = geometry->GetnDim();
  su2double AoA = -(config->GetAoA()*PI_NUMBER/180.0);
  su2double EAScaleFactor = config->GetEA_ScaleFactor(); // The EA Obj. Func. should be ~ force based Obj. Func.

  Mach  = config->GetMach();
  Gamma = config->GetGamma();
  Beta = sqrt(Mach*Mach-1.0);
  R_Plane = fabs(config->GetEA_IntLimit(2));
  Pressure_Inf = config->GetPressure_FreeStreamND();
  Velocity_Inf[0] = config->GetVelocity_FreeStreamND()[0];
  Velocity_Inf[1] = config->GetVelocity_FreeStreamND()[1];
  Velocity_Inf[2] = config->GetVelocity_FreeStreamND()[2];
  ModVelocity_Inf = 0;
  for (iDim = 0; iDim < 3; iDim++)
    ModVelocity_Inf += Velocity_Inf[iDim] * Velocity_Inf[iDim];

  factor = 4.0*sqrt(2.0*Beta*R_Plane) / (Gamma*Pressure_Inf*Mach*Mach);

  if (rank == MASTER_NODE) cout << "Writing Equivalent Area files." << endl ;

#ifndef HAVE_MPI

  /*--- Compute the total number of points on the near-field ---*/

  nVertex_NearField = 0;
  for (iMarker = 0; iMarker < config->GetnMarker_All(); iMarker++)
    if (config->GetMarker_All_KindBC(iMarker) == NEARFIELD_BOUNDARY)
      for (iVertex = 0; iVertex < geometry->GetnVertex(iMarker); iVertex++) {
        iPoint = geometry->vertex[iMarker][iVertex]->GetNode();
        Face_Normal = geometry->vertex[iMarker][iVertex]->GetNormal();
        Coord = geometry->nodes->GetCoord(iPoint);

        /*--- Using Face_Normal(z), and Coord(z) we identify only a surface,
         note that there are 2 NEARFIELD_BOUNDARY surfaces ---*/

        if ((Face_Normal[nDim-1] > 0.0) && (Coord[nDim-1] < 0.0)) nVertex_NearField ++;
      }


  /*--- Create an array with all the coordinates, points, pressures, face area,
   equivalent area, and nearfield weight ---*/

  Xcoord = new su2double[nVertex_NearField];
  Ycoord = new su2double[nVertex_NearField];
  Zcoord = new su2double[nVertex_NearField];
  AzimuthalAngle = new short[nVertex_NearField];
  IdPoint = new unsigned long[nVertex_NearField];
  IdDomain = new unsigned long[nVertex_NearField];
  Pressure = new su2double[nVertex_NearField];
  FaceArea = new su2double[nVertex_NearField];
  EquivArea = new su2double[nVertex_NearField];
  TargetArea = new su2double[nVertex_NearField];
  NearFieldWeight = new su2double[nVertex_NearField];
  Weight = new su2double[nVertex_NearField];

  /*--- Copy the boundary information to an array ---*/

  nVertex_NearField = 0;
  for (iMarker = 0; iMarker < config->GetnMarker_All(); iMarker++)
    if (config->GetMarker_All_KindBC(iMarker) == NEARFIELD_BOUNDARY)
      for (iVertex = 0; iVertex < geometry->GetnVertex(iMarker); iVertex++) {
        iPoint = geometry->vertex[iMarker][iVertex]->GetNode();
        Face_Normal = geometry->vertex[iMarker][iVertex]->GetNormal();
        Coord = geometry->nodes->GetCoord(iPoint);

        if ((Face_Normal[nDim-1] > 0.0) && (Coord[nDim-1] < 0.0)) {

          IdPoint[nVertex_NearField] = iPoint;
          Xcoord[nVertex_NearField] = geometry->nodes->GetCoord(iPoint, 0);
          Ycoord[nVertex_NearField] = geometry->nodes->GetCoord(iPoint, 1);

          if (nDim ==2) {
            AzimuthalAngle[nVertex_NearField] = 0;
          }

          if (nDim == 3) {
            Zcoord[nVertex_NearField] = geometry->nodes->GetCoord(iPoint, 2);

            /*--- Rotate the nearfield cylinder (AoA) only 3D ---*/

            su2double YcoordRot = Ycoord[nVertex_NearField];
            su2double ZcoordRot = Xcoord[nVertex_NearField]*sin(AoA) + Zcoord[nVertex_NearField]*cos(AoA);

            /*--- Compute the Azimuthal angle (resolution of degress in the Azimuthal angle)---*/

            su2double AngleDouble; short AngleInt;
            AngleDouble = fabs(atan(-YcoordRot/ZcoordRot)*180.0/PI_NUMBER);

            /*--- Fix an azimuthal line due to misalignments of the near-field ---*/

            su2double FixAzimuthalLine = config->GetFixAzimuthalLine();

            if ((AngleDouble >= FixAzimuthalLine - 0.1) && (AngleDouble <= FixAzimuthalLine + 0.1)) AngleDouble = FixAzimuthalLine - 0.1;

            AngleInt = SU2_TYPE::Short(floor(AngleDouble + 0.5));
            if (AngleInt >= 0) AzimuthalAngle[nVertex_NearField] = AngleInt;
            else AzimuthalAngle[nVertex_NearField] = 180 + AngleInt;
          }

          if (AzimuthalAngle[nVertex_NearField] <= 60) {
            Pressure[nVertex_NearField] = solver->GetNodes()->GetPressure(iPoint);
            FaceArea[nVertex_NearField] = fabs(Face_Normal[nDim-1]);
            nVertex_NearField ++;
          }

        }
      }

#else

  int nProcessor;
  SU2_MPI::Comm_size(SU2_MPI::GetComm(), &nProcessor);

  unsigned long nLocalVertex_NearField = 0, MaxLocalVertex_NearField = 0;
  int iProcessor;

  unsigned long *Buffer_Receive_nVertex = NULL;
  if (rank == MASTER_NODE) {
    Buffer_Receive_nVertex = new unsigned long [nProcessor];
  }

  /*--- Compute the total number of points of the near-field ghost nodes ---*/

  nLocalVertex_NearField = 0;
  for (iMarker = 0; iMarker < config->GetnMarker_All(); iMarker++)
    if (config->GetMarker_All_KindBC(iMarker) == NEARFIELD_BOUNDARY)
      for (iVertex = 0; iVertex < geometry->GetnVertex(iMarker); iVertex++) {
        iPoint = geometry->vertex[iMarker][iVertex]->GetNode();
        Face_Normal = geometry->vertex[iMarker][iVertex]->GetNormal();
        Coord = geometry->nodes->GetCoord(iPoint);

        if (geometry->nodes->GetDomain(iPoint))
          if ((Face_Normal[nDim-1] > 0.0) && (Coord[nDim-1] < 0.0))
            nLocalVertex_NearField ++;
      }

  unsigned long *Buffer_Send_nVertex = new unsigned long [1];
  Buffer_Send_nVertex[0] = nLocalVertex_NearField;

  /*--- Send Near-Field vertex information --*/

  SU2_MPI::Allreduce(&nLocalVertex_NearField, &nVertex_NearField, 1, MPI_UNSIGNED_LONG, MPI_SUM, SU2_MPI::GetComm());
  SU2_MPI::Allreduce(&nLocalVertex_NearField, &MaxLocalVertex_NearField, 1, MPI_UNSIGNED_LONG, MPI_MAX, SU2_MPI::GetComm());
  SU2_MPI::Gather(Buffer_Send_nVertex, 1, MPI_UNSIGNED_LONG, Buffer_Receive_nVertex, 1, MPI_UNSIGNED_LONG, MASTER_NODE, SU2_MPI::GetComm());
  delete [] Buffer_Send_nVertex;

  su2double *Buffer_Send_Xcoord = new su2double[MaxLocalVertex_NearField];
  su2double *Buffer_Send_Ycoord = new su2double[MaxLocalVertex_NearField];
  su2double *Buffer_Send_Zcoord = new su2double[MaxLocalVertex_NearField];
  unsigned long *Buffer_Send_IdPoint = new unsigned long [MaxLocalVertex_NearField];
  su2double *Buffer_Send_Pressure = new su2double [MaxLocalVertex_NearField];
  su2double *Buffer_Send_FaceArea = new su2double[MaxLocalVertex_NearField];

  su2double *Buffer_Receive_Xcoord = NULL;
  su2double *Buffer_Receive_Ycoord = NULL;
  su2double *Buffer_Receive_Zcoord = NULL;
  unsigned long *Buffer_Receive_IdPoint = NULL;
  su2double *Buffer_Receive_Pressure = NULL;
  su2double *Buffer_Receive_FaceArea = NULL;

  if (rank == MASTER_NODE) {
    Buffer_Receive_Xcoord = new su2double[nProcessor*MaxLocalVertex_NearField];
    Buffer_Receive_Ycoord = new su2double[nProcessor*MaxLocalVertex_NearField];
    Buffer_Receive_Zcoord = new su2double[nProcessor*MaxLocalVertex_NearField];
    Buffer_Receive_IdPoint = new unsigned long[nProcessor*MaxLocalVertex_NearField];
    Buffer_Receive_Pressure = new su2double[nProcessor*MaxLocalVertex_NearField];
    Buffer_Receive_FaceArea = new su2double[nProcessor*MaxLocalVertex_NearField];
  }

  unsigned long nBuffer_Xcoord = MaxLocalVertex_NearField;
  unsigned long nBuffer_Ycoord = MaxLocalVertex_NearField;
  unsigned long nBuffer_Zcoord = MaxLocalVertex_NearField;
  unsigned long nBuffer_IdPoint = MaxLocalVertex_NearField;
  unsigned long nBuffer_Pressure = MaxLocalVertex_NearField;
  unsigned long nBuffer_FaceArea = MaxLocalVertex_NearField;

  for (iVertex = 0; iVertex < MaxLocalVertex_NearField; iVertex++) {
    Buffer_Send_IdPoint[iVertex] = 0; Buffer_Send_Pressure[iVertex] = 0.0;
    Buffer_Send_FaceArea[iVertex] = 0.0; Buffer_Send_Xcoord[iVertex] = 0.0;
    Buffer_Send_Ycoord[iVertex] = 0.0; Buffer_Send_Zcoord[iVertex] = 0.0;
  }

  /*--- Copy coordinates, index points, and pressures to the auxiliar vector --*/

  nLocalVertex_NearField = 0;
  for (iMarker = 0; iMarker < config->GetnMarker_All(); iMarker++)
    if (config->GetMarker_All_KindBC(iMarker) == NEARFIELD_BOUNDARY)
      for (iVertex = 0; iVertex < geometry->GetnVertex(iMarker); iVertex++) {
        iPoint = geometry->vertex[iMarker][iVertex]->GetNode();
        Face_Normal = geometry->vertex[iMarker][iVertex]->GetNormal();
        Coord = geometry->nodes->GetCoord(iPoint);

        if (geometry->nodes->GetDomain(iPoint))
          if ((Face_Normal[nDim-1] > 0.0) && (Coord[nDim-1] < 0.0)) {
            Buffer_Send_IdPoint[nLocalVertex_NearField] = iPoint;
            Buffer_Send_Xcoord[nLocalVertex_NearField] = geometry->nodes->GetCoord(iPoint, 0);
            Buffer_Send_Ycoord[nLocalVertex_NearField] = geometry->nodes->GetCoord(iPoint, 1);
            Buffer_Send_Zcoord[nLocalVertex_NearField] = geometry->nodes->GetCoord(iPoint, 2);
            Buffer_Send_Pressure[nLocalVertex_NearField] = solver->GetNodes()->GetPressure(iPoint);
            Buffer_Send_FaceArea[nLocalVertex_NearField] = fabs(Face_Normal[nDim-1]);
            nLocalVertex_NearField++;
          }
      }

  /*--- Send all the information --*/

  SU2_MPI::Gather(Buffer_Send_Xcoord, nBuffer_Xcoord, MPI_DOUBLE, Buffer_Receive_Xcoord, nBuffer_Xcoord, MPI_DOUBLE, MASTER_NODE, SU2_MPI::GetComm());
  SU2_MPI::Gather(Buffer_Send_Ycoord, nBuffer_Ycoord, MPI_DOUBLE, Buffer_Receive_Ycoord, nBuffer_Ycoord, MPI_DOUBLE, MASTER_NODE, SU2_MPI::GetComm());
  SU2_MPI::Gather(Buffer_Send_Zcoord, nBuffer_Zcoord, MPI_DOUBLE, Buffer_Receive_Zcoord, nBuffer_Zcoord, MPI_DOUBLE, MASTER_NODE, SU2_MPI::GetComm());
  SU2_MPI::Gather(Buffer_Send_IdPoint, nBuffer_IdPoint, MPI_UNSIGNED_LONG, Buffer_Receive_IdPoint, nBuffer_IdPoint, MPI_UNSIGNED_LONG, MASTER_NODE, SU2_MPI::GetComm());
  SU2_MPI::Gather(Buffer_Send_Pressure, nBuffer_Pressure, MPI_DOUBLE, Buffer_Receive_Pressure, nBuffer_Pressure, MPI_DOUBLE, MASTER_NODE, SU2_MPI::GetComm());
  SU2_MPI::Gather(Buffer_Send_FaceArea, nBuffer_FaceArea, MPI_DOUBLE, Buffer_Receive_FaceArea, nBuffer_FaceArea, MPI_DOUBLE, MASTER_NODE, SU2_MPI::GetComm());
  delete [] Buffer_Send_Xcoord;
  delete [] Buffer_Send_Ycoord;
  delete [] Buffer_Send_Zcoord;
  delete [] Buffer_Send_IdPoint;
  delete [] Buffer_Send_Pressure;
  delete [] Buffer_Send_FaceArea;

  if (rank == MASTER_NODE) {

    Xcoord = new su2double[nVertex_NearField];
    Ycoord = new su2double[nVertex_NearField];
    Zcoord = new su2double[nVertex_NearField];
    AzimuthalAngle = new short[nVertex_NearField];
    IdPoint = new unsigned long[nVertex_NearField];
    IdDomain = new unsigned long[nVertex_NearField];
    Pressure = new su2double[nVertex_NearField];
    FaceArea = new su2double[nVertex_NearField];
    EquivArea = new su2double[nVertex_NearField];
    TargetArea = new su2double[nVertex_NearField];
    NearFieldWeight = new su2double[nVertex_NearField];
    Weight = new su2double[nVertex_NearField];

    nVertex_NearField = 0;
    for (iProcessor = 0; iProcessor < nProcessor; iProcessor++)
      for (iVertex = 0; iVertex < Buffer_Receive_nVertex[iProcessor]; iVertex++) {
        Xcoord[nVertex_NearField] = Buffer_Receive_Xcoord[iProcessor*MaxLocalVertex_NearField+iVertex];
        Ycoord[nVertex_NearField] = Buffer_Receive_Ycoord[iProcessor*MaxLocalVertex_NearField+iVertex];

        if (nDim == 2) {
          AzimuthalAngle[nVertex_NearField] = 0;
        }

        if (nDim == 3) {
          Zcoord[nVertex_NearField] = Buffer_Receive_Zcoord[iProcessor*MaxLocalVertex_NearField+iVertex];

          /*--- Rotate the nearfield cylinder  ---*/

          su2double YcoordRot = Ycoord[nVertex_NearField];
          su2double ZcoordRot = Xcoord[nVertex_NearField]*sin(AoA) + Zcoord[nVertex_NearField]*cos(AoA);

          /*--- Compute the Azimuthal angle ---*/

          su2double AngleDouble; short AngleInt;
          AngleDouble = fabs(atan(-YcoordRot/ZcoordRot)*180.0/PI_NUMBER);

          /*--- Fix an azimuthal line due to misalignments of the near-field ---*/

          su2double FixAzimuthalLine = config->GetFixAzimuthalLine();

          if ((AngleDouble >= FixAzimuthalLine - 0.1) && (AngleDouble <= FixAzimuthalLine + 0.1))
            AngleDouble = FixAzimuthalLine - 0.1;

          AngleInt = SU2_TYPE::Short(floor(AngleDouble + 0.5));

          if (AngleInt >= 0) AzimuthalAngle[nVertex_NearField] = AngleInt;
          else AzimuthalAngle[nVertex_NearField] = 180 + AngleInt;
        }

        if (AzimuthalAngle[nVertex_NearField] <= 60) {
          IdPoint[nVertex_NearField] = Buffer_Receive_IdPoint[iProcessor*MaxLocalVertex_NearField+iVertex];
          Pressure[nVertex_NearField] = Buffer_Receive_Pressure[iProcessor*MaxLocalVertex_NearField+iVertex];
          FaceArea[nVertex_NearField] = Buffer_Receive_FaceArea[iProcessor*MaxLocalVertex_NearField+iVertex];
          IdDomain[nVertex_NearField] = iProcessor;
          nVertex_NearField++;
        }

      }

    delete [] Buffer_Receive_nVertex;

    delete [] Buffer_Receive_Xcoord;
    delete [] Buffer_Receive_Ycoord;
    delete [] Buffer_Receive_Zcoord;
    delete [] Buffer_Receive_IdPoint;
    delete [] Buffer_Receive_Pressure;
    delete [] Buffer_Receive_FaceArea;

  }

#endif

  if (rank == MASTER_NODE) {

    vector<short> PhiAngleList;
    vector<short>::iterator IterPhiAngleList;

    for (iVertex = 0; iVertex < nVertex_NearField; iVertex++)
      PhiAngleList.push_back(AzimuthalAngle[iVertex]);

    sort( PhiAngleList.begin(), PhiAngleList.end());
    IterPhiAngleList = unique( PhiAngleList.begin(), PhiAngleList.end());
    PhiAngleList.resize( IterPhiAngleList - PhiAngleList.begin() );

    /*--- Create vectors and distribute the values among the different PhiAngle queues ---*/

    vector<vector<su2double> > Xcoord_PhiAngle; Xcoord_PhiAngle.resize(PhiAngleList.size());
    vector<vector<su2double> > Ycoord_PhiAngle; Ycoord_PhiAngle.resize(PhiAngleList.size());
    vector<vector<su2double> > Zcoord_PhiAngle; Zcoord_PhiAngle.resize(PhiAngleList.size());
    vector<vector<unsigned long> > IdPoint_PhiAngle; IdPoint_PhiAngle.resize(PhiAngleList.size());
    vector<vector<unsigned long> > IdDomain_PhiAngle; IdDomain_PhiAngle.resize(PhiAngleList.size());
    vector<vector<su2double> > Pressure_PhiAngle; Pressure_PhiAngle.resize(PhiAngleList.size());
    vector<vector<su2double> > FaceArea_PhiAngle; FaceArea_PhiAngle.resize(PhiAngleList.size());
    vector<vector<su2double> > EquivArea_PhiAngle; EquivArea_PhiAngle.resize(PhiAngleList.size());
    vector<vector<su2double> > TargetArea_PhiAngle; TargetArea_PhiAngle.resize(PhiAngleList.size());
    vector<vector<su2double> > NearFieldWeight_PhiAngle; NearFieldWeight_PhiAngle.resize(PhiAngleList.size());
    vector<vector<su2double> > Weight_PhiAngle; Weight_PhiAngle.resize(PhiAngleList.size());

    /*--- Distribute the values among the different PhiAngles ---*/

    for (iVertex = 0; iVertex < nVertex_NearField; iVertex++)
      for (iPhiAngle = 0; iPhiAngle < PhiAngleList.size(); iPhiAngle++)
        if (AzimuthalAngle[iVertex] == PhiAngleList[iPhiAngle]) {
          Xcoord_PhiAngle[iPhiAngle].push_back(Xcoord[iVertex]);
          Ycoord_PhiAngle[iPhiAngle].push_back(Ycoord[iVertex]);
          Zcoord_PhiAngle[iPhiAngle].push_back(Zcoord[iVertex]);
          IdPoint_PhiAngle[iPhiAngle].push_back(IdPoint[iVertex]);
          IdDomain_PhiAngle[iPhiAngle].push_back(IdDomain[iVertex]);
          Pressure_PhiAngle[iPhiAngle].push_back(Pressure[iVertex]);
          FaceArea_PhiAngle[iPhiAngle].push_back(FaceArea[iVertex]);
          EquivArea_PhiAngle[iPhiAngle].push_back(EquivArea[iVertex]);
          TargetArea_PhiAngle[iPhiAngle].push_back(TargetArea[iVertex]);
          NearFieldWeight_PhiAngle[iPhiAngle].push_back(NearFieldWeight[iVertex]);
          Weight_PhiAngle[iPhiAngle].push_back(Weight[iVertex]);
        }

    /*--- Order the arrays (x Coordinate, Pressure, Point, and Domain) ---*/

    for (iPhiAngle = 0; iPhiAngle < PhiAngleList.size(); iPhiAngle++)
      for (iVertex = 0; iVertex < Xcoord_PhiAngle[iPhiAngle].size(); iVertex++)
        for (jVertex = 0; jVertex < Xcoord_PhiAngle[iPhiAngle].size() - 1 - iVertex; jVertex++)
          if (Xcoord_PhiAngle[iPhiAngle][jVertex] > Xcoord_PhiAngle[iPhiAngle][jVertex+1]) {
            auxXCoord = Xcoord_PhiAngle[iPhiAngle][jVertex]; Xcoord_PhiAngle[iPhiAngle][jVertex] = Xcoord_PhiAngle[iPhiAngle][jVertex+1]; Xcoord_PhiAngle[iPhiAngle][jVertex+1] = auxXCoord;
            auxYCoord = Ycoord_PhiAngle[iPhiAngle][jVertex]; Ycoord_PhiAngle[iPhiAngle][jVertex] = Ycoord_PhiAngle[iPhiAngle][jVertex+1]; Ycoord_PhiAngle[iPhiAngle][jVertex+1] = auxYCoord;
            auxZCoord = Zcoord_PhiAngle[iPhiAngle][jVertex]; Zcoord_PhiAngle[iPhiAngle][jVertex] = Zcoord_PhiAngle[iPhiAngle][jVertex+1]; Zcoord_PhiAngle[iPhiAngle][jVertex+1] = auxZCoord;
            auxPress = Pressure_PhiAngle[iPhiAngle][jVertex]; Pressure_PhiAngle[iPhiAngle][jVertex] = Pressure_PhiAngle[iPhiAngle][jVertex+1]; Pressure_PhiAngle[iPhiAngle][jVertex+1] = auxPress;
            auxArea = FaceArea_PhiAngle[iPhiAngle][jVertex]; FaceArea_PhiAngle[iPhiAngle][jVertex] = FaceArea_PhiAngle[iPhiAngle][jVertex+1]; FaceArea_PhiAngle[iPhiAngle][jVertex+1] = auxArea;
            auxPoint = IdPoint_PhiAngle[iPhiAngle][jVertex]; IdPoint_PhiAngle[iPhiAngle][jVertex] = IdPoint_PhiAngle[iPhiAngle][jVertex+1]; IdPoint_PhiAngle[iPhiAngle][jVertex+1] = auxPoint;
            auxDomain = IdDomain_PhiAngle[iPhiAngle][jVertex]; IdDomain_PhiAngle[iPhiAngle][jVertex] = IdDomain_PhiAngle[iPhiAngle][jVertex+1]; IdDomain_PhiAngle[iPhiAngle][jVertex+1] = auxDomain;
          }


    /*--- Check that all the azimuth lists have the same size ---*/

    unsigned short nVertex = Xcoord_PhiAngle[0].size();
    for (iPhiAngle = 0; iPhiAngle < PhiAngleList.size(); iPhiAngle++) {
      unsigned short nVertex_aux = Xcoord_PhiAngle[iPhiAngle].size();
      if (nVertex_aux != nVertex) cout <<"Be careful!!! one azimuth list is shorter than the other"<< endl;
      nVertex = min(nVertex, nVertex_aux);
    }

    /*--- Compute equivalent area distribution at each azimuth angle ---*/

    for (iPhiAngle = 0; iPhiAngle < PhiAngleList.size(); iPhiAngle++) {
      EquivArea_PhiAngle[iPhiAngle][0] = 0.0;
      for (iVertex = 1; iVertex < EquivArea_PhiAngle[iPhiAngle].size(); iVertex++) {
        EquivArea_PhiAngle[iPhiAngle][iVertex] = 0.0;

        Coord_i = Xcoord_PhiAngle[iPhiAngle][iVertex]*cos(AoA) - Zcoord_PhiAngle[iPhiAngle][iVertex]*sin(AoA);

        for (jVertex = 0; jVertex < iVertex-1; jVertex++) {

          Coord_j = Xcoord_PhiAngle[iPhiAngle][jVertex]*cos(AoA) - Zcoord_PhiAngle[iPhiAngle][jVertex]*sin(AoA);
          jp1Coord = Xcoord_PhiAngle[iPhiAngle][jVertex+1]*cos(AoA) - Zcoord_PhiAngle[iPhiAngle][jVertex+1]*sin(AoA);

          jFunction = factor*(Pressure_PhiAngle[iPhiAngle][jVertex] - Pressure_Inf)*sqrt(Coord_i-Coord_j);
          jp1Function = factor*(Pressure_PhiAngle[iPhiAngle][jVertex+1] - Pressure_Inf)*sqrt(Coord_i-jp1Coord);

          DeltaX = (jp1Coord-Coord_j);
          MeanFuntion = 0.5*(jp1Function + jFunction);
          EquivArea_PhiAngle[iPhiAngle][iVertex] += DeltaX * MeanFuntion;
        }
      }
    }

    /*--- Create a file with the equivalent area distribution at each azimuthal angle ---*/

    NearFieldEA_file.precision(15);

    if (output) {

      NearFieldEA_file.open("Equivalent_Area.dat", ios::out);
      NearFieldEA_file << "TITLE = \"Equivalent Area evaluation at each azimuthal angle\"" << "\n";

      if (config->GetSystemMeasurements() == US)
        NearFieldEA_file << "VARIABLES = \"Height (in) at r="<< R_Plane*12.0 << " in. (cyl. coord. system)\"";
      else
        NearFieldEA_file << "VARIABLES = \"Height (m) at r="<< R_Plane << " m. (cylindrical coordinate system)\"";

      for (iPhiAngle = 0; iPhiAngle < PhiAngleList.size(); iPhiAngle++) {
        if (config->GetSystemMeasurements() == US)
          NearFieldEA_file << ", \"Equivalent Area (ft<sup>2</sup>), <greek>F</greek>= " << PhiAngleList[iPhiAngle] << " deg.\"";
        else
          NearFieldEA_file << ", \"Equivalent Area (m<sup>2</sup>), <greek>F</greek>= " << PhiAngleList[iPhiAngle] << " deg.\"";
      }

      NearFieldEA_file << "\n";
      for (iVertex = 0; iVertex < EquivArea_PhiAngle[0].size(); iVertex++) {

        su2double XcoordRot = Xcoord_PhiAngle[0][iVertex]*cos(AoA) - Zcoord_PhiAngle[0][iVertex]*sin(AoA);
        su2double XcoordRot_init = Xcoord_PhiAngle[0][0]*cos(AoA) - Zcoord_PhiAngle[0][0]*sin(AoA);

        if (config->GetSystemMeasurements() == US)
          NearFieldEA_file << scientific << (XcoordRot - XcoordRot_init) * 12.0;
        else
          NearFieldEA_file << scientific << (XcoordRot - XcoordRot_init);

        for (iPhiAngle = 0; iPhiAngle < PhiAngleList.size(); iPhiAngle++) {
          NearFieldEA_file << scientific << ", " << EquivArea_PhiAngle[iPhiAngle][iVertex];
        }

        NearFieldEA_file << "\n";

      }
      NearFieldEA_file.close();

    }

    /*--- Read target equivalent area from the configuration file,
     this first implementation requires a complete table (same as the original
     EA table). so... no interpolation. ---*/

    vector<vector<su2double> > TargetArea_PhiAngle_Trans;
    TargetEA_file.open("TargetEA.dat", ios::in);

    if (TargetEA_file.fail()) {
      /*--- Set the table to 0 ---*/
      for (iPhiAngle = 0; iPhiAngle < PhiAngleList.size(); iPhiAngle++)
        for (iVertex = 0; iVertex < TargetArea_PhiAngle[iPhiAngle].size(); iVertex++)
          TargetArea_PhiAngle[iPhiAngle][iVertex] = 0.0;
    }
    else {

      /*--- skip header lines ---*/

      string line;
      getline(TargetEA_file, line);
      getline(TargetEA_file, line);

      while (TargetEA_file) {

        string line;
        getline(TargetEA_file, line);
        istringstream is(line);
        vector<su2double> row;
        unsigned short iter = 0;

        while (is.good()) {
          string token;
          getline(is, token,',');

          istringstream js(token);

          su2double data;
          js >> data;

          /*--- The first element in the table is the coordinate (in or m)---*/

          if (iter != 0) row.push_back(data);
          iter++;

        }
        TargetArea_PhiAngle_Trans.push_back(row);
      }

      for (iPhiAngle = 0; iPhiAngle < PhiAngleList.size(); iPhiAngle++)
        for (iVertex = 0; iVertex < EquivArea_PhiAngle[iPhiAngle].size(); iVertex++)
          TargetArea_PhiAngle[iPhiAngle][iVertex] = TargetArea_PhiAngle_Trans[iVertex][iPhiAngle];

    }

    /*--- Divide by the number of Phi angles in the nearfield ---*/

    su2double PhiFactor = 1.0/su2double(PhiAngleList.size());

    /*--- Evaluate the objective function ---*/

    InverseDesign = 0;
    for (iPhiAngle = 0; iPhiAngle < PhiAngleList.size(); iPhiAngle++)
      for (iVertex = 0; iVertex < EquivArea_PhiAngle[iPhiAngle].size(); iVertex++) {
        Weight_PhiAngle[iPhiAngle][iVertex] = 1.0;
        Coord_i = Xcoord_PhiAngle[iPhiAngle][iVertex];

        su2double Difference = EquivArea_PhiAngle[iPhiAngle][iVertex]-TargetArea_PhiAngle[iPhiAngle][iVertex];
        su2double percentage = fabs(Difference)*100/fabs(TargetArea_PhiAngle[iPhiAngle][iVertex]);

        if ((percentage < 0.1) || (Coord_i < XCoordBegin_OF) || (Coord_i > XCoordEnd_OF)) Difference = 0.0;

        InverseDesign += EAScaleFactor*PhiFactor*Weight_PhiAngle[iPhiAngle][iVertex]*Difference*Difference;
      }

    /*--- Evaluate the weight of the nearfield pressure (adjoint input) ---*/

    for (iPhiAngle = 0; iPhiAngle < PhiAngleList.size(); iPhiAngle++)
      for (iVertex = 0; iVertex < EquivArea_PhiAngle[iPhiAngle].size(); iVertex++) {
        Coord_i = Xcoord_PhiAngle[iPhiAngle][iVertex];
        NearFieldWeight_PhiAngle[iPhiAngle][iVertex] = 0.0;
        for (jVertex = iVertex; jVertex < EquivArea_PhiAngle[iPhiAngle].size(); jVertex++) {
          Coord_j = Xcoord_PhiAngle[iPhiAngle][jVertex];
          Weight_PhiAngle[iPhiAngle][iVertex] = 1.0;

          su2double Difference = EquivArea_PhiAngle[iPhiAngle][jVertex]-TargetArea_PhiAngle[iPhiAngle][jVertex];
          su2double percentage = fabs(Difference)*100/fabs(TargetArea_PhiAngle[iPhiAngle][jVertex]);

          if ((percentage < 0.1) || (Coord_j < XCoordBegin_OF) || (Coord_j > XCoordEnd_OF)) Difference = 0.0;

          NearFieldWeight_PhiAngle[iPhiAngle][iVertex] += EAScaleFactor*PhiFactor*Weight_PhiAngle[iPhiAngle][iVertex]*2.0*Difference*factor*sqrt(Coord_j-Coord_i);
        }
      }

    /*--- Write the Nearfield pressure at each Azimuthal PhiAngle ---*/

    EquivArea_file.precision(15);

    if (output) {

      EquivArea_file.open("nearfield_flow.dat", ios::out);
      EquivArea_file << "TITLE = \"Equivalent Area evaluation at each azimuthal angle\"" << "\n";

      if (config->GetSystemMeasurements() == US)
        EquivArea_file << "VARIABLES = \"Height (in) at r="<< R_Plane*12.0 << " in. (cyl. coord. system)\",\"Equivalent Area (ft<sup>2</sup>)\",\"Target Equivalent Area (ft<sup>2</sup>)\",\"Cp\"" << "\n";
      else
        EquivArea_file << "VARIABLES = \"Height (m) at r="<< R_Plane << " m. (cylindrical coordinate system)\",\"Equivalent Area (m<sup>2</sup>)\",\"Target Equivalent Area (m<sup>2</sup>)\",\"Cp\"" << "\n";

      for (iPhiAngle = 0; iPhiAngle < PhiAngleList.size(); iPhiAngle++) {
        EquivArea_file << fixed << "ZONE T= \"<greek>F</greek>=" << PhiAngleList[iPhiAngle] << " deg.\"" << "\n";
        for (iVertex = 0; iVertex < Xcoord_PhiAngle[iPhiAngle].size(); iVertex++) {

          su2double XcoordRot = Xcoord_PhiAngle[0][iVertex]*cos(AoA) - Zcoord_PhiAngle[0][iVertex]*sin(AoA);
          su2double XcoordRot_init = Xcoord_PhiAngle[0][0]*cos(AoA) - Zcoord_PhiAngle[0][0]*sin(AoA);

          if (config->GetSystemMeasurements() == US)
            EquivArea_file << scientific << (XcoordRot - XcoordRot_init) * 12.0;
          else
            EquivArea_file << scientific << (XcoordRot - XcoordRot_init);

          EquivArea_file << scientific << ", " << EquivArea_PhiAngle[iPhiAngle][iVertex]
          << ", " << TargetArea_PhiAngle[iPhiAngle][iVertex] << ", " << (Pressure_PhiAngle[iPhiAngle][iVertex]-Pressure_Inf)/Pressure_Inf << "\n";
        }
      }

      EquivArea_file.close();

    }

    /*--- Write Weight file for adjoint computation ---*/

    FuncGrad_file.precision(15);

    if (output) {

      FuncGrad_file.open("WeightNF.dat", ios::out);

      FuncGrad_file << scientific << "-1.0";
      for (iPhiAngle = 0; iPhiAngle < PhiAngleList.size(); iPhiAngle++)
        FuncGrad_file << scientific << "\t" << PhiAngleList[iPhiAngle];
      FuncGrad_file << "\n";

      for (iVertex = 0; iVertex < NearFieldWeight_PhiAngle[0].size(); iVertex++) {
        su2double XcoordRot = Xcoord_PhiAngle[0][iVertex]*cos(AoA) - Zcoord_PhiAngle[0][iVertex]*sin(AoA);
        FuncGrad_file << scientific << XcoordRot;
        for (iPhiAngle = 0; iPhiAngle < PhiAngleList.size(); iPhiAngle++)
          FuncGrad_file << scientific << "\t" << NearFieldWeight_PhiAngle[iPhiAngle][iVertex];
        FuncGrad_file << "\n";
      }
      FuncGrad_file.close();

    }

    /*--- Delete structures ---*/

    delete [] Xcoord; delete [] Ycoord; delete [] Zcoord;
    delete [] AzimuthalAngle; delete [] IdPoint; delete [] IdDomain;
    delete [] Pressure; delete [] FaceArea;
    delete [] EquivArea; delete [] TargetArea;
    delete [] NearFieldWeight; delete [] Weight;

  }

#ifndef HAVE_MPI

  /*--- Store the value of the NearField coefficient ---*/

  /// solver->SetTotal_CEquivArea(InverseDesign);

#else

  /*--- Send the value of the NearField coefficient to all the processors ---*/

  SU2_MPI::Bcast(&InverseDesign, 1, MPI_DOUBLE, MASTER_NODE, SU2_MPI::GetComm());

  /*--- Store the value of the NearField coefficient ---*/

  /// solver->SetTotal_CEquivArea(InverseDesign);

#endif

  //su2double tmp = InverseDesign;
  //SU2_MPI::Allreduce(&tmp, &InverseDesign, 1, MPI_DOUBLE, MPI_SUM, SU2_MPI::GetComm());
  solver->SetTotal_CEquivArea(InverseDesign);
  //SetHistoryOutputValue("EQUIV_AREA", InverseDesign);
  SetHistoryOutputValue("EQUIVALENT_AREA", InverseDesign);

}

su2double CFlowOutput::GetQ_Criterion(su2double** VelocityGradient) const {

  /*--- Make a 3D copy of the gradient so we do not have worry about nDim ---*/

  su2double Grad_Vel[3][3] = {{0.0}};

  for (unsigned short iDim = 0; iDim < nDim; iDim++)
    for (unsigned short jDim = 0 ; jDim < nDim; jDim++)
      Grad_Vel[iDim][jDim] = VelocityGradient[iDim][jDim];

  /*--- Q Criterion Eq 1.2 of HALLER, G. (2005). An objective definition of a vortex.
   Journal of Fluid Mechanics, 525, 1-26. doi:10.1017/S0022112004002526 ---*/

  /*--- Components of the strain rate tensor (symmetric) ---*/
  su2double s11 = Grad_Vel[0][0];
  su2double s12 = 0.5 * (Grad_Vel[0][1] + Grad_Vel[1][0]);
  su2double s13 = 0.5 * (Grad_Vel[0][2] + Grad_Vel[2][0]);
  su2double s22 = Grad_Vel[1][1];
  su2double s23 = 0.5 * (Grad_Vel[1][2] + Grad_Vel[2][1]);
  su2double s33 = Grad_Vel[2][2];

  /*--- Components of the spin tensor (skew-symmetric) ---*/
  su2double omega12 = 0.5 * (Grad_Vel[0][1] - Grad_Vel[1][0]);
  su2double omega13 = 0.5 * (Grad_Vel[0][2] - Grad_Vel[2][0]);
  su2double omega23 = 0.5 * (Grad_Vel[1][2] - Grad_Vel[2][1]);

  /*--- Q = ||Omega|| - ||Strain|| ---*/
  su2double Q = 2*(pow(omega12,2) + pow(omega13,2) + pow(omega23,2)) -
    (pow(s11,2) + pow(s22,2) + pow(s33,2) + 2*(pow(s12,2) + pow(s13,2) + pow(s23,2)));

  return Q;
}

=======
>>>>>>> 22bb6699
void CFlowOutput::WriteAdditionalFiles(CConfig *config, CGeometry *geometry, CSolver **solver_container){

  if (config->GetFixed_CL_Mode() || config->GetFixed_CM_Mode()){
    WriteMetaData(config);
  }

  if (config->GetWrt_ForcesBreakdown()){
    WriteForcesBreakdown(config, geometry, solver_container);
  }

}

void CFlowOutput::WriteMetaData(const CConfig *config){

  ofstream meta_file;

  string filename = "flow";

  filename = config->GetFilename(filename, ".meta", curTimeIter);

  /*--- All processors open the file. ---*/

  if (rank == MASTER_NODE) {
    meta_file.open(filename.c_str(), ios::out);
    meta_file.precision(15);

    if (config->GetTime_Marching() == TIME_MARCHING::DT_STEPPING_1ST || config->GetTime_Marching() == TIME_MARCHING::DT_STEPPING_2ND)
      meta_file <<"ITER= " << curTimeIter + 1 << endl;
    else
      meta_file <<"ITER= " << curInnerIter + config->GetExtIter_OffSet() + 1 << endl;

    if (config->GetFixed_CL_Mode()){
      meta_file <<"AOA= " << config->GetAoA() - config->GetAoA_Offset() << endl;
      meta_file <<"SIDESLIP_ANGLE= " << config->GetAoS() - config->GetAoS_Offset() << endl;
      meta_file <<"DCD_DCL_VALUE= " << config->GetdCD_dCL() << endl;
      if (nDim==3){
        meta_file <<"DCMX_DCL_VALUE= " << config->GetdCMx_dCL() << endl;
        meta_file <<"DCMY_DCL_VALUE= " << config->GetdCMy_dCL() << endl;
      }
      meta_file <<"DCMZ_DCL_VALUE= " << config->GetdCMz_dCL() << endl;
    }
    meta_file <<"INITIAL_BCTHRUST= " << config->GetInitial_BCThrust() << endl;


    if (( config->GetKind_Solver() == DISC_ADJ_EULER ||
          config->GetKind_Solver() == DISC_ADJ_NAVIER_STOKES ||
          config->GetKind_Solver() == DISC_ADJ_RANS )) {
      meta_file << "SENS_AOA=" << GetHistoryFieldValue("SENS_AOA") * PI_NUMBER / 180.0 << endl;
    }
  }

  meta_file.close();
}

void CFlowOutput::WriteForcesBreakdown(CConfig *config, CGeometry *geometry, CSolver **solver_container){

  unsigned short iMarker_Monitoring;

  const bool compressible    = (config->GetKind_Regime() == ENUM_REGIME::COMPRESSIBLE);
  const bool incompressible  = (config->GetKind_Regime() == ENUM_REGIME::INCOMPRESSIBLE);
  const bool unsteady        = config->GetTime_Domain();
  const bool viscous         = config->GetViscous();
  const bool dynamic_grid    = config->GetDynamic_Grid();
  const bool gravity         = config->GetGravityForce();
  const bool turbulent       = config->GetKind_Solver() == RANS;
  const bool fixed_cl        = config->GetFixed_CL_Mode();
  const auto Kind_Solver     = config->GetKind_Solver();
  const auto Kind_Turb_Model = config->GetKind_Turb_Model();
  const auto Ref_NonDim      = config->GetRef_NonDim();

  const auto nDim =  geometry->GetnDim();

  auto fileName = config->GetBreakdown_FileName();
  if (unsteady) {
    const auto lastindex = fileName.find_last_of(".");
    const auto ext = fileName.substr(lastindex, fileName.size());
    fileName = fileName.substr(0, lastindex);
    fileName = config->GetFilename(fileName, ext, curTimeIter);
  }

  /*--- Output the mean flow solution using only the master node ---*/

  if ( rank == MASTER_NODE) {

    cout << endl << "Writing the forces breakdown file ("<< fileName << ")." << endl;

    /*--- Initialize variables to store information from all domains (direct solution) ---*/

    su2double Total_CL = 0.0, Total_CD = 0.0, Total_CSF = 0.0,
    Total_CMx = 0.0, Total_CMy = 0.0, Total_CMz = 0.0, Total_CEff = 0.0,
    Total_CoPx = 0.0, Total_CoPy = 0.0, Total_CoPz = 0.0,
    Total_CFx = 0.0, Total_CFy = 0.0, Total_CFz = 0.0, Inv_CL = 0.0,
    Inv_CD = 0.0, Inv_CSF = 0.0, Inv_CMx = 0.0, Inv_CMy = 0.0,
    Inv_CMz = 0.0, Inv_CEff = 0.0, Inv_CFx = 0.0, Inv_CFy = 0.0, Inv_CFz =
    0.0,      Mnt_CL = 0.0,
    Mnt_CD = 0.0, Mnt_CSF = 0.0, Mnt_CMx = 0.0, Mnt_CMy = 0.0,
    Mnt_CMz = 0.0, Mnt_CEff = 0.0, Mnt_CFx = 0.0, Mnt_CFy = 0.0, Mnt_CFz =
    0.0, Visc_CL = 0.0,
    Visc_CD = 0.0, Visc_CSF = 0.0, Visc_CMx = 0.0, Visc_CMy = 0.0,
    Visc_CMz = 0.0, Visc_CEff = 0.0, Visc_CFx = 0.0, Visc_CFy = 0.0, Visc_CFz =
    0.0, *Surface_CL = nullptr, *Surface_CD = nullptr,
    *Surface_CSF = nullptr, *Surface_CEff = nullptr, *Surface_CFx = nullptr,
    *Surface_CFy = nullptr, *Surface_CFz = nullptr,
    *Surface_CMx = nullptr, *Surface_CMy = nullptr, *Surface_CMz = nullptr,
    *Surface_CL_Inv = nullptr,
    *Surface_CD_Inv = nullptr, *Surface_CSF_Inv = nullptr,
    *Surface_CEff_Inv = nullptr, *Surface_CFx_Inv = nullptr, *Surface_CFy_Inv =
    nullptr, *Surface_CFz_Inv = nullptr, *Surface_CMx_Inv = nullptr,
    *Surface_CMy_Inv = nullptr, *Surface_CMz_Inv = nullptr,
    *Surface_CL_Visc = nullptr,
    *Surface_CD_Visc = nullptr, *Surface_CSF_Visc = nullptr,
    *Surface_CEff_Visc = nullptr, *Surface_CFx_Visc = nullptr, *Surface_CFy_Visc =
    nullptr, *Surface_CFz_Visc = nullptr, *Surface_CMx_Visc = nullptr,
    *Surface_CMy_Visc = nullptr, *Surface_CMz_Visc = nullptr,
    *Surface_CL_Mnt = nullptr,
    *Surface_CD_Mnt = nullptr, *Surface_CSF_Mnt = nullptr,
    *Surface_CEff_Mnt = nullptr, *Surface_CFx_Mnt = nullptr, *Surface_CFy_Mnt =
    nullptr, *Surface_CFz_Mnt = nullptr, *Surface_CMx_Mnt = nullptr,
    *Surface_CMy_Mnt = nullptr, *Surface_CMz_Mnt = nullptr;

    /*--- Allocate memory for the coefficients being monitored ---*/

    Surface_CL      = new su2double[config->GetnMarker_Monitoring()];
    Surface_CD      = new su2double[config->GetnMarker_Monitoring()];
    Surface_CSF = new su2double[config->GetnMarker_Monitoring()];
    Surface_CEff       = new su2double[config->GetnMarker_Monitoring()];
    Surface_CFx        = new su2double[config->GetnMarker_Monitoring()];
    Surface_CFy        = new su2double[config->GetnMarker_Monitoring()];
    Surface_CFz        = new su2double[config->GetnMarker_Monitoring()];
    Surface_CMx        = new su2double[config->GetnMarker_Monitoring()];
    Surface_CMy        = new su2double[config->GetnMarker_Monitoring()];
    Surface_CMz        = new su2double[config->GetnMarker_Monitoring()];

    Surface_CL_Inv      = new su2double[config->GetnMarker_Monitoring()];
    Surface_CD_Inv      = new su2double[config->GetnMarker_Monitoring()];
    Surface_CSF_Inv = new su2double[config->GetnMarker_Monitoring()];
    Surface_CEff_Inv       = new su2double[config->GetnMarker_Monitoring()];
    Surface_CFx_Inv        = new su2double[config->GetnMarker_Monitoring()];
    Surface_CFy_Inv        = new su2double[config->GetnMarker_Monitoring()];
    Surface_CFz_Inv        = new su2double[config->GetnMarker_Monitoring()];
    Surface_CMx_Inv        = new su2double[config->GetnMarker_Monitoring()];
    Surface_CMy_Inv        = new su2double[config->GetnMarker_Monitoring()];
    Surface_CMz_Inv        = new su2double[config->GetnMarker_Monitoring()];

    Surface_CL_Visc = new su2double[config->GetnMarker_Monitoring()];
    Surface_CD_Visc = new su2double[config->GetnMarker_Monitoring()];
    Surface_CSF_Visc =
    new su2double[config->GetnMarker_Monitoring()];
    Surface_CEff_Visc = new su2double[config->GetnMarker_Monitoring()];
    Surface_CFx_Visc = new su2double[config->GetnMarker_Monitoring()];
    Surface_CFy_Visc = new su2double[config->GetnMarker_Monitoring()];
    Surface_CFz_Visc = new su2double[config->GetnMarker_Monitoring()];
    Surface_CMx_Visc = new su2double[config->GetnMarker_Monitoring()];
    Surface_CMy_Visc = new su2double[config->GetnMarker_Monitoring()];
    Surface_CMz_Visc = new su2double[config->GetnMarker_Monitoring()];


    Surface_CL_Mnt = new su2double[config->GetnMarker_Monitoring()];
    Surface_CD_Mnt = new su2double[config->GetnMarker_Monitoring()];
    Surface_CSF_Mnt =
    new su2double[config->GetnMarker_Monitoring()];
    Surface_CEff_Mnt = new su2double[config->GetnMarker_Monitoring()];
    Surface_CFx_Mnt = new su2double[config->GetnMarker_Monitoring()];
    Surface_CFy_Mnt = new su2double[config->GetnMarker_Monitoring()];
    Surface_CFz_Mnt = new su2double[config->GetnMarker_Monitoring()];
    Surface_CMx_Mnt = new su2double[config->GetnMarker_Monitoring()];
    Surface_CMy_Mnt = new su2double[config->GetnMarker_Monitoring()];
    Surface_CMz_Mnt = new su2double[config->GetnMarker_Monitoring()];

    /*--- Flow solution coefficients ---*/

    Total_CL       = solver_container[FLOW_SOL]->GetTotal_CL();
    Total_CD       = solver_container[FLOW_SOL]->GetTotal_CD();
    Total_CSF      = solver_container[FLOW_SOL]->GetTotal_CSF();
    Total_CEff        = solver_container[FLOW_SOL]->GetTotal_CEff();
    Total_CMx         = solver_container[FLOW_SOL]->GetTotal_CMx();
    Total_CMy         = solver_container[FLOW_SOL]->GetTotal_CMy();
    Total_CMz         = solver_container[FLOW_SOL]->GetTotal_CMz();
    Total_CFx         = solver_container[FLOW_SOL]->GetTotal_CFx();
    Total_CFy         = solver_container[FLOW_SOL]->GetTotal_CFy();
    Total_CFz         = solver_container[FLOW_SOL]->GetTotal_CFz();

    if (nDim == 2) {
      Total_CoPx = solver_container[FLOW_SOL]->GetTotal_CoPx() / solver_container[FLOW_SOL]->GetTotal_CFy();
      Total_CoPy = solver_container[FLOW_SOL]->GetTotal_CoPy() / solver_container[FLOW_SOL]->GetTotal_CFx();
      Total_CoPz = 0.0;
    }
    if (nDim == 3) {
      Total_CoPx = solver_container[FLOW_SOL]->GetTotal_CoPx() / solver_container[FLOW_SOL]->GetTotal_CFz();
      Total_CoPy = 0.0;
      Total_CoPz = solver_container[FLOW_SOL]->GetTotal_CoPz() / solver_container[FLOW_SOL]->GetTotal_CFx();
    }

    if (config->GetSystemMeasurements() == US) { Total_CoPx *= 12.0; Total_CoPy *= 12.0; Total_CoPz *= 12.0; }

    /*--- Flow inviscid solution coefficients ---*/

    Inv_CL =
    solver_container[FLOW_SOL]->GetAllBound_CL_Inv();
    Inv_CD =
    solver_container[FLOW_SOL]->GetAllBound_CD_Inv();
    Inv_CSF =
    solver_container[FLOW_SOL]->GetAllBound_CSF_Inv();
    Inv_CEff =
    solver_container[FLOW_SOL]->GetAllBound_CEff_Inv();
    Inv_CMx =
    solver_container[FLOW_SOL]->GetAllBound_CMx_Inv();
    Inv_CMy =
    solver_container[FLOW_SOL]->GetAllBound_CMy_Inv();
    Inv_CMz =
    solver_container[FLOW_SOL]->GetAllBound_CMz_Inv();
    Inv_CFx =
    solver_container[FLOW_SOL]->GetAllBound_CFx_Inv();
    Inv_CFy =
    solver_container[FLOW_SOL]->GetAllBound_CFy_Inv();
    Inv_CFz =
    solver_container[FLOW_SOL]->GetAllBound_CFz_Inv();

    /*--- Flow viscous solution coefficients ---*/

    Visc_CL =
    solver_container[FLOW_SOL]->GetAllBound_CL_Visc();
    Visc_CD =
    solver_container[FLOW_SOL]->GetAllBound_CD_Visc();
    Visc_CSF =
    solver_container[FLOW_SOL]->GetAllBound_CSF_Visc();
    Visc_CEff =
    solver_container[FLOW_SOL]->GetAllBound_CEff_Visc();
    Visc_CMx =
    solver_container[FLOW_SOL]->GetAllBound_CMx_Visc();
    Visc_CMy =
    solver_container[FLOW_SOL]->GetAllBound_CMy_Visc();
    Visc_CMz =
    solver_container[FLOW_SOL]->GetAllBound_CMz_Visc();
    Visc_CFx =
    solver_container[FLOW_SOL]->GetAllBound_CFx_Visc();
    Visc_CFy =
    solver_container[FLOW_SOL]->GetAllBound_CFy_Visc();
    Visc_CFz =
    solver_container[FLOW_SOL]->GetAllBound_CFz_Visc();

    /*--- Flow momentum solution coefficients ---*/

    Mnt_CL =
    solver_container[FLOW_SOL]->GetAllBound_CL_Mnt();
    Mnt_CD =
    solver_container[FLOW_SOL]->GetAllBound_CD_Mnt();
    Mnt_CSF =
    solver_container[FLOW_SOL]->GetAllBound_CSF_Mnt();
    Mnt_CEff =
    solver_container[FLOW_SOL]->GetAllBound_CEff_Mnt();
    Mnt_CMx =
    solver_container[FLOW_SOL]->GetAllBound_CMx_Mnt();
    Mnt_CMy =
    solver_container[FLOW_SOL]->GetAllBound_CMy_Mnt();
    Mnt_CMz =
    solver_container[FLOW_SOL]->GetAllBound_CMz_Mnt();
    Mnt_CFx =
    solver_container[FLOW_SOL]->GetAllBound_CFx_Mnt();
    Mnt_CFy =
    solver_container[FLOW_SOL]->GetAllBound_CFy_Mnt();
    Mnt_CFz =
    solver_container[FLOW_SOL]->GetAllBound_CFz_Mnt();


    /*--- Look over the markers being monitored and get the desired values ---*/

    for (iMarker_Monitoring = 0;
         iMarker_Monitoring < config->GetnMarker_Monitoring();
         iMarker_Monitoring++) {
      Surface_CL[iMarker_Monitoring] =
      solver_container[FLOW_SOL]->GetSurface_CL(
                                                             iMarker_Monitoring);
      Surface_CD[iMarker_Monitoring] =
      solver_container[FLOW_SOL]->GetSurface_CD(
                                                             iMarker_Monitoring);
      Surface_CSF[iMarker_Monitoring] =
      solver_container[FLOW_SOL]->GetSurface_CSF(
                                                              iMarker_Monitoring);
      Surface_CEff[iMarker_Monitoring] =
      solver_container[FLOW_SOL]->GetSurface_CEff(
                                                               iMarker_Monitoring);
      Surface_CMx[iMarker_Monitoring] =
      solver_container[FLOW_SOL]->GetSurface_CMx(
                                                              iMarker_Monitoring);
      Surface_CMy[iMarker_Monitoring] =
      solver_container[FLOW_SOL]->GetSurface_CMy(
                                                              iMarker_Monitoring);
      Surface_CMz[iMarker_Monitoring] =
      solver_container[FLOW_SOL]->GetSurface_CMz(
                                                              iMarker_Monitoring);
      Surface_CFx[iMarker_Monitoring] =
      solver_container[FLOW_SOL]->GetSurface_CFx(
                                                              iMarker_Monitoring);
      Surface_CFy[iMarker_Monitoring] =
      solver_container[FLOW_SOL]->GetSurface_CFy(
                                                              iMarker_Monitoring);
      Surface_CFz[iMarker_Monitoring] =
      solver_container[FLOW_SOL]->GetSurface_CFz(
                                                              iMarker_Monitoring);

      Surface_CL_Inv[iMarker_Monitoring] =
      solver_container[FLOW_SOL]->GetSurface_CL_Inv(
                                                                 iMarker_Monitoring);
      Surface_CD_Inv[iMarker_Monitoring] =
      solver_container[FLOW_SOL]->GetSurface_CD_Inv(
                                                                 iMarker_Monitoring);
      Surface_CSF_Inv[iMarker_Monitoring] =
      solver_container[FLOW_SOL]->GetSurface_CSF_Inv(
                                                                  iMarker_Monitoring);
      Surface_CEff_Inv[iMarker_Monitoring] =
      solver_container[FLOW_SOL]->GetSurface_CEff_Inv(
                                                                   iMarker_Monitoring);
      Surface_CMx_Inv[iMarker_Monitoring] =
      solver_container[FLOW_SOL]->GetSurface_CMx_Inv(
                                                                  iMarker_Monitoring);
      Surface_CMy_Inv[iMarker_Monitoring] =
      solver_container[FLOW_SOL]->GetSurface_CMy_Inv(
                                                                  iMarker_Monitoring);
      Surface_CMz_Inv[iMarker_Monitoring] =
      solver_container[FLOW_SOL]->GetSurface_CMz_Inv(
                                                                  iMarker_Monitoring);
      Surface_CFx_Inv[iMarker_Monitoring] =
      solver_container[FLOW_SOL]->GetSurface_CFx_Inv(
                                                                  iMarker_Monitoring);
      Surface_CFy_Inv[iMarker_Monitoring] =
      solver_container[FLOW_SOL]->GetSurface_CFy_Inv(
                                                                  iMarker_Monitoring);
      Surface_CFz_Inv[iMarker_Monitoring] =
      solver_container[FLOW_SOL]->GetSurface_CFz_Inv(
                                                                  iMarker_Monitoring);
      Surface_CL_Visc[iMarker_Monitoring] =
      solver_container[FLOW_SOL]->GetSurface_CL_Visc(
                                                                  iMarker_Monitoring);
      Surface_CD_Visc[iMarker_Monitoring] =
      solver_container[FLOW_SOL]->GetSurface_CD_Visc(
                                                                  iMarker_Monitoring);
      Surface_CSF_Visc[iMarker_Monitoring] =
      solver_container[FLOW_SOL]->GetSurface_CSF_Visc(
                                                                   iMarker_Monitoring);
      Surface_CEff_Visc[iMarker_Monitoring] =
      solver_container[FLOW_SOL]->GetSurface_CEff_Visc(
                                                                    iMarker_Monitoring);
      Surface_CMx_Visc[iMarker_Monitoring] =
      solver_container[FLOW_SOL]->GetSurface_CMx_Visc(
                                                                   iMarker_Monitoring);
      Surface_CMy_Visc[iMarker_Monitoring] =
      solver_container[FLOW_SOL]->GetSurface_CMy_Visc(
                                                                   iMarker_Monitoring);
      Surface_CMz_Visc[iMarker_Monitoring] =
      solver_container[FLOW_SOL]->GetSurface_CMz_Visc(
                                                                   iMarker_Monitoring);
      Surface_CFx_Visc[iMarker_Monitoring] =
      solver_container[FLOW_SOL]->GetSurface_CFx_Visc(
                                                                   iMarker_Monitoring);
      Surface_CFy_Visc[iMarker_Monitoring] =
      solver_container[FLOW_SOL]->GetSurface_CFy_Visc(
                                                                   iMarker_Monitoring);
      Surface_CFz_Visc[iMarker_Monitoring] =
      solver_container[FLOW_SOL]->GetSurface_CFz_Visc(
                                                                   iMarker_Monitoring);

      Surface_CL_Mnt[iMarker_Monitoring] =
      solver_container[FLOW_SOL]->GetSurface_CL_Mnt(
                                                                 iMarker_Monitoring);
      Surface_CD_Mnt[iMarker_Monitoring] =
      solver_container[FLOW_SOL]->GetSurface_CD_Mnt(
                                                                 iMarker_Monitoring);
      Surface_CSF_Mnt[iMarker_Monitoring] =
      solver_container[FLOW_SOL]->GetSurface_CSF_Mnt(
                                                                  iMarker_Monitoring);
      Surface_CEff_Mnt[iMarker_Monitoring] =
      solver_container[FLOW_SOL]->GetSurface_CEff_Mnt(
                                                                   iMarker_Monitoring);
      Surface_CMx_Mnt[iMarker_Monitoring] =
      solver_container[FLOW_SOL]->GetSurface_CMx_Mnt(
                                                                  iMarker_Monitoring);
      Surface_CMy_Mnt[iMarker_Monitoring] =
      solver_container[FLOW_SOL]->GetSurface_CMy_Mnt(
                                                                  iMarker_Monitoring);
      Surface_CMz_Mnt[iMarker_Monitoring] =
      solver_container[FLOW_SOL]->GetSurface_CMz_Mnt(
                                                                  iMarker_Monitoring);
      Surface_CFx_Mnt[iMarker_Monitoring] =
      solver_container[FLOW_SOL]->GetSurface_CFx_Mnt(
                                                                  iMarker_Monitoring);
      Surface_CFy_Mnt[iMarker_Monitoring] =
      solver_container[FLOW_SOL]->GetSurface_CFy_Mnt(
                                                                  iMarker_Monitoring);
      Surface_CFz_Mnt[iMarker_Monitoring] =
      solver_container[FLOW_SOL]->GetSurface_CFz_Mnt(
                                                                  iMarker_Monitoring);

    }

    /*--- Write file name with extension ---*/

    ofstream Breakdown_file;
    Breakdown_file.open(fileName);

    Breakdown_file << "\n" <<"-------------------------------------------------------------------------" << "\n";
    Breakdown_file << "|    ___ _   _ ___                                                      |" << "\n";
    Breakdown_file << "|   / __| | | |_  )   Release 7.1.1 \"Blackbird\"                       |" << "\n";
    Breakdown_file << "|   \\__ \\ |_| |/ /                                                    |" << "\n";
    Breakdown_file << "|   |___/\\___//___|   Suite (Computational Fluid Dynamics Code)        |" << "\n";
    Breakdown_file << "|                                                                       |" << "\n";
    //Breakdown_file << "|   Local date and time: " << dt << "                      |" << "\n";
    Breakdown_file << "-------------------------------------------------------------------------" << "\n";
    Breakdown_file << "| SU2 Project Website: https://su2code.github.io                        |" << "\n";
    Breakdown_file << "|                                                                       |" << "\n";
    Breakdown_file << "| The SU2 Project is maintained by the SU2 Foundation                   |" << "\n";
    Breakdown_file << "| (http://su2foundation.org)                                            |" << "\n";
    Breakdown_file << "-------------------------------------------------------------------------" << "\n";
    Breakdown_file << "| Copyright 2012-2021, SU2 Contributors                                 |" << "\n";
    Breakdown_file << "|                                                                       |" << "\n";
    Breakdown_file << "| SU2 is free software; you can redistribute it and/or                  |" << "\n";
    Breakdown_file << "| modify it under the terms of the GNU Lesser General Public            |" << "\n";
    Breakdown_file << "| License as published by the Free Software Foundation; either          |" << "\n";
    Breakdown_file << "| version 2.1 of the License, or (at your option) any later version.    |" << "\n";
    Breakdown_file << "|                                                                       |" << "\n";
    Breakdown_file << "| SU2 is distributed in the hope that it will be useful,                |" << "\n";
    Breakdown_file << "| but WITHOUT ANY WARRANTY; without even the implied warranty of        |" << "\n";
    Breakdown_file << "| MERCHANTABILITY or FITNESS FOR A PARTICULAR PURPOSE. See the GNU      |" << "\n";
    Breakdown_file << "| Lesser General Public License for more details.                       |" << "\n";
    Breakdown_file << "|                                                                       |" << "\n";
    Breakdown_file << "| You should have received a copy of the GNU Lesser General Public      |" << "\n";
    Breakdown_file << "| License along with SU2. If not, see <http://www.gnu.org/licenses/>.   |" << "\n";
    Breakdown_file << "-------------------------------------------------------------------------" << "\n";

    Breakdown_file.precision(6);

    Breakdown_file << "\n" << "\n" << "Problem definition:" << "\n" << "\n";

    switch (Kind_Solver) {
      case EULER: case INC_EULER:
        if (compressible) Breakdown_file << "Compressible Euler equations." << "\n";
        if (incompressible) Breakdown_file << "Incompressible Euler equations." << "\n";
        break;
      case NAVIER_STOKES: case INC_NAVIER_STOKES:
        if (compressible) Breakdown_file << "Compressible Laminar Navier-Stokes' equations." << "\n";
        if (incompressible) Breakdown_file << "Incompressible Laminar Navier-Stokes' equations." << "\n";
        break;
      case RANS: case INC_RANS:
        if (compressible) Breakdown_file << "Compressible RANS equations." << "\n";
        if (incompressible) Breakdown_file << "Incompressible RANS equations." << "\n";
        Breakdown_file << "Turbulence model: ";
        switch (Kind_Turb_Model) {
          case SA:        Breakdown_file << "Spalart Allmaras" << "\n"; break;
          case SA_NEG:    Breakdown_file << "Negative Spalart Allmaras" << "\n"; break;
          case SA_E:      Breakdown_file << "Edwards Spalart Allmaras" << "\n"; break;
          case SA_COMP:   Breakdown_file << "Compressibility Correction Spalart Allmaras" << "\n"; break;
          case SA_E_COMP: Breakdown_file << "Compressibility Correction Edwards Spalart Allmaras" << "\n"; break;
          case SST:       Breakdown_file << "Menter's SST"     << "\n"; break;
          case SST_SUST:  Breakdown_file << "Menter's SST with sustaining terms" << "\n"; break;
        }
        break;
    }


    /*--- Compressible version of console output ---*/

    if (compressible) {


    if (compressible) {
      Breakdown_file << "Mach number: " << config->GetMach() <<"."<< "\n";
      Breakdown_file << "Angle of attack (AoA): " << config->GetAoA() <<" deg, and angle of sideslip (AoS): " << config->GetAoS() <<" deg."<< "\n";
      if ((Kind_Solver == NAVIER_STOKES) || (Kind_Solver == INC_NAVIER_STOKES) ||
          (Kind_Solver == RANS) || (Kind_Solver == INC_RANS))
        Breakdown_file << "Reynolds number: " << config->GetReynolds() <<"."<< "\n";
    }

    if (fixed_cl) {
      Breakdown_file << "Simulation at a cte. CL: " << config->GetTarget_CL() << ".\n";
      Breakdown_file << "Approx. Delta CL / Delta AoA: " << config->GetdCL_dAlpha() << " (1/deg).\n";
      Breakdown_file << "Approx. Delta CD / Delta CL: " << config->GetdCD_dCL() << ".\n";
      if (nDim == 3 ) {
        Breakdown_file << "Approx. Delta CMx / Delta CL: " << config->GetdCMx_dCL() << ".\n";
        Breakdown_file << "Approx. Delta CMy / Delta CL: " << config->GetdCMy_dCL() << ".\n";
      }
      Breakdown_file << "Approx. Delta CMz / Delta CL: " << config->GetdCMz_dCL() << ".\n";
    }

    if (Ref_NonDim == DIMENSIONAL) { Breakdown_file << "Dimensional simulation." << "\n"; }
    else if (Ref_NonDim == FREESTREAM_PRESS_EQ_ONE) { Breakdown_file << "Non-Dimensional simulation (P=1.0, Rho=1.0, T=1.0 at the farfield)." << "\n"; }
    else if (Ref_NonDim == FREESTREAM_VEL_EQ_MACH) { Breakdown_file << "Non-Dimensional simulation (V=Mach, Rho=1.0, T=1.0 at the farfield)." << "\n"; }
    else if (Ref_NonDim == FREESTREAM_VEL_EQ_ONE) { Breakdown_file << "Non-Dimensional simulation (V=1.0, Rho=1.0, T=1.0 at the farfield)." << "\n"; }

    if (config->GetSystemMeasurements() == SI) {
      Breakdown_file << "The reference area is " << config->GetRefArea() << " m^2." << "\n";
      Breakdown_file << "The reference length is " << config->GetRefLength() << " m." << "\n";
    }

    if (config->GetSystemMeasurements() == US) {
      Breakdown_file << "The reference area is " << config->GetRefArea()*12.0*12.0 << " in^2." << "\n";
      Breakdown_file << "The reference length is " << config->GetRefLength()*12.0 << " in." << "\n";
    }
    Breakdown_file << "\n" << "\n" <<"Problem definition:" << "\n" << "\n";
    if (compressible) {
      if (viscous) {
        Breakdown_file << "Viscous flow: Computing pressure using the ideal gas law" << "\n";
        Breakdown_file << "based on the free-stream temperature and a density computed" << "\n";
        Breakdown_file << "from the Reynolds number." << "\n";
      } else {
        Breakdown_file << "Inviscid flow: Computing density based on free-stream" << "\n";
        Breakdown_file << "temperature and pressure using the ideal gas law." << "\n";
      }
    }

    if (dynamic_grid) Breakdown_file << "Force coefficients computed using MACH_MOTION." << "\n";
    else Breakdown_file << "Force coefficients computed using free-stream values." << "\n";

    if (incompressible) {
      Breakdown_file << "Viscous and Inviscid flow: rho_ref, and vel_ref" << "\n";
      Breakdown_file << "are based on the free-stream values, p_ref = rho_ref*vel_ref^2." << "\n";
      Breakdown_file << "The free-stream value of the pressure is 0." << "\n";
      Breakdown_file << "Mach number: "<< config->GetMach() << ", computed using the Bulk modulus." << "\n";
      Breakdown_file << "Angle of attack (deg): "<< config->GetAoA() << ", computed using the the free-stream velocity." << "\n";
      Breakdown_file << "Side slip angle (deg): "<< config->GetAoS() << ", computed using the the free-stream velocity." << "\n";
      if (viscous) Breakdown_file << "Reynolds number: " << config->GetReynolds() << ", computed using free-stream values."<< "\n";
      Breakdown_file << "Only dimensional computation, the grid should be dimensional." << "\n";
    }

    Breakdown_file <<"-- Input conditions:"<< "\n";

    if (compressible) {
      switch (config->GetKind_FluidModel()) {

        case STANDARD_AIR:
          Breakdown_file << "Fluid Model: STANDARD_AIR "<< "\n";
          Breakdown_file << "Specific gas constant: " << config->GetGas_Constant();
          if (config->GetSystemMeasurements() == SI) Breakdown_file << " N.m/kg.K." << "\n";
          else if (config->GetSystemMeasurements() == US) Breakdown_file << " lbf.ft/slug.R." << "\n";
          Breakdown_file << "Specific gas constant (non-dim): " << config->GetGas_ConstantND()<< "\n";
          Breakdown_file << "Specific Heat Ratio: 1.4000 "<< "\n";
          break;

        case IDEAL_GAS:
          Breakdown_file << "Fluid Model: IDEAL_GAS "<< "\n";
          Breakdown_file << "Specific gas constant: " << config->GetGas_Constant() << " N.m/kg.K." << "\n";
          Breakdown_file << "Specific gas constant (non-dim): " << config->GetGas_ConstantND()<< "\n";
          Breakdown_file << "Specific Heat Ratio: "<< config->GetGamma() << "\n";
          break;

        case VW_GAS:
          Breakdown_file << "Fluid Model: Van der Waals "<< "\n";
          Breakdown_file << "Specific gas constant: " << config->GetGas_Constant() << " N.m/kg.K." << "\n";
          Breakdown_file << "Specific gas constant (non-dim): " << config->GetGas_ConstantND()<< "\n";
          Breakdown_file << "Specific Heat Ratio: "<< config->GetGamma() << "\n";
          Breakdown_file << "Critical Pressure:   " << config->GetPressure_Critical()  << " Pa." << "\n";
          Breakdown_file << "Critical Temperature:  " << config->GetTemperature_Critical() << " K." << "\n";
          Breakdown_file << "Critical Pressure (non-dim):   " << config->GetPressure_Critical() /config->GetPressure_Ref() << "\n";
          Breakdown_file << "Critical Temperature (non-dim) :  " << config->GetTemperature_Critical() /config->GetTemperature_Ref() << "\n";
          break;

        case PR_GAS:
          Breakdown_file << "Fluid Model: Peng-Robinson "<< "\n";
          Breakdown_file << "Specific gas constant: " << config->GetGas_Constant() << " N.m/kg.K." << "\n";
          Breakdown_file << "Specific gas constant(non-dim): " << config->GetGas_ConstantND()<< "\n";
          Breakdown_file << "Specific Heat Ratio: "<< config->GetGamma() << "\n";
          Breakdown_file << "Critical Pressure:   " << config->GetPressure_Critical()  << " Pa." << "\n";
          Breakdown_file << "Critical Temperature:  " << config->GetTemperature_Critical() << " K." << "\n";
          Breakdown_file << "Critical Pressure (non-dim):   " << config->GetPressure_Critical() /config->GetPressure_Ref() << "\n";
          Breakdown_file << "Critical Temperature (non-dim) :  " << config->GetTemperature_Critical() /config->GetTemperature_Ref() << "\n";
          break;
      }

      if (viscous) {

        switch (config->GetKind_ViscosityModel()) {

          case VISCOSITYMODEL::CONSTANT:
            Breakdown_file << "Viscosity Model: CONSTANT_VISCOSITY  "<< "\n";
            Breakdown_file << "Laminar Viscosity: " << config->GetMu_Constant();
            if (config->GetSystemMeasurements() == SI) Breakdown_file << " N.s/m^2." << "\n";
            else if (config->GetSystemMeasurements() == US) Breakdown_file << " lbf.s/ft^2." << "\n";
            Breakdown_file << "Laminar Viscosity (non-dim): " << config->GetMu_ConstantND()<< "\n";
            break;

          case VISCOSITYMODEL::SUTHERLAND:
            Breakdown_file << "Viscosity Model: SUTHERLAND "<< "\n";
            Breakdown_file << "Ref. Laminar Viscosity: " << config->GetMu_Ref();
            if (config->GetSystemMeasurements() == SI) Breakdown_file << " N.s/m^2." << "\n";
            else if (config->GetSystemMeasurements() == US) Breakdown_file << " lbf.s/ft^2." << "\n";
            Breakdown_file << "Ref. Temperature: " << config->GetMu_Temperature_Ref();
            if (config->GetSystemMeasurements() == SI) Breakdown_file << " K." << "\n";
            else if (config->GetSystemMeasurements() == US) Breakdown_file << " R." << "\n";
            Breakdown_file << "Sutherland Constant: "<< config->GetMu_S();
            if (config->GetSystemMeasurements() == SI) Breakdown_file << " K." << "\n";
            else if (config->GetSystemMeasurements() == US) Breakdown_file << " R." << "\n";
            Breakdown_file << "Laminar Viscosity (non-dim): " << config->GetMu_ConstantND()<< "\n";
            Breakdown_file << "Ref. Temperature (non-dim): " << config->GetMu_Temperature_RefND()<< "\n";
            Breakdown_file << "Sutherland constant (non-dim): "<< config->GetMu_SND()<< "\n";
            break;

          default:
            break;

        }
        switch (config->GetKind_ConductivityModel()) {

          case CONDUCTIVITYMODEL::CONSTANT_PRANDTL:
            Breakdown_file << "Conductivity Model: CONSTANT_PRANDTL "<< "\n";
            Breakdown_file << "Prandtl: " << config->GetPrandtl_Lam()<< "\n";
            break;

          case CONDUCTIVITYMODEL::CONSTANT:
            Breakdown_file << "Conductivity Model: CONSTANT "<< "\n";
            Breakdown_file << "Molecular Conductivity: " << config->GetKt_Constant()<< " W/m^2.K." << "\n";
            Breakdown_file << "Molecular Conductivity (non-dim): " << config->GetKt_ConstantND()<< "\n";
            break;

          default:
            break;

        }

        if ((Kind_Solver == RANS) || (Kind_Solver == INC_RANS)) {
          switch (config->GetKind_ConductivityModel_Turb()) {
            case CONDUCTIVITYMODEL_TURB::CONSTANT_PRANDTL:
              Breakdown_file << "Turbulent Conductivity Model: CONSTANT_PRANDTL "<< "\n";
              Breakdown_file << "Turbulent Prandtl: " << config->GetPrandtl_Turb()<< "\n";
              break;
            case CONDUCTIVITYMODEL_TURB::NONE:
              Breakdown_file << "Turbulent Conductivity Model: NONE "<< "\n";
              Breakdown_file << "No turbulent component in effective thermal conductivity." << "\n";
              break;
          }
        }

      }
    }

    if (incompressible) {
      Breakdown_file << "Bulk modulus: " << config->GetBulk_Modulus();
      if (config->GetSystemMeasurements() == SI) Breakdown_file << " Pa." << "\n";
      else if (config->GetSystemMeasurements() == US) Breakdown_file << " psf." << "\n";
      Breakdown_file << "Epsilon^2 multiplier of Beta for incompressible preconditioner: " << config->GetBeta_Factor();
      if (config->GetSystemMeasurements() == SI) Breakdown_file << " Pa." << "\n";
      else if (config->GetSystemMeasurements() == US) Breakdown_file << " psf." << "\n";
    }

    Breakdown_file << "Free-stream static pressure: " << config->GetPressure_FreeStream();
    if (config->GetSystemMeasurements() == SI) Breakdown_file << " Pa." << "\n";
    else if (config->GetSystemMeasurements() == US) Breakdown_file << " psf." << "\n";

    Breakdown_file << "Free-stream total pressure: " << config->GetPressure_FreeStream() * pow( 1.0+config->GetMach()*config->GetMach()*0.5*(config->GetGamma()-1.0), config->GetGamma()/(config->GetGamma()-1.0) );
    if (config->GetSystemMeasurements() == SI) Breakdown_file << " Pa." << "\n";
    else if (config->GetSystemMeasurements() == US) Breakdown_file << " psf." << "\n";

    if (compressible) {
      Breakdown_file << "Free-stream temperature: " << config->GetTemperature_FreeStream();
      if (config->GetSystemMeasurements() == SI) Breakdown_file << " K." << "\n";
      else if (config->GetSystemMeasurements() == US) Breakdown_file << " R." << "\n";

      Breakdown_file << "Free-stream total temperature: " << config->GetTemperature_FreeStream() * (1.0 + config->GetMach() * config->GetMach() * 0.5 * (config->GetGamma() - 1.0));
      if (config->GetSystemMeasurements() == SI) Breakdown_file << " K." << "\n";
      else if (config->GetSystemMeasurements() == US) Breakdown_file << " R." << "\n";
    }

    Breakdown_file << "Free-stream density: " << config->GetDensity_FreeStream();
    if (config->GetSystemMeasurements() == SI) Breakdown_file << " kg/m^3." << "\n";
    else if (config->GetSystemMeasurements() == US) Breakdown_file << " slug/ft^3." << "\n";

    if (nDim == 2) {
      Breakdown_file << "Free-stream velocity: (" << config->GetVelocity_FreeStream()[0] << ", ";
      Breakdown_file << config->GetVelocity_FreeStream()[1] << ")";
    }
    if (nDim == 3) {
      Breakdown_file << "Free-stream velocity: (" << config->GetVelocity_FreeStream()[0] << ", ";
      Breakdown_file << config->GetVelocity_FreeStream()[1] << ", " << config->GetVelocity_FreeStream()[2] << ")";
    }
    if (config->GetSystemMeasurements() == SI) Breakdown_file << " m/s. ";
    else if (config->GetSystemMeasurements() == US) Breakdown_file << " ft/s. ";

    Breakdown_file << "Magnitude: "  << config->GetModVel_FreeStream();
    if (config->GetSystemMeasurements() == SI) Breakdown_file << " m/s." << "\n";
    else if (config->GetSystemMeasurements() == US) Breakdown_file << " ft/s." << "\n";

    if (compressible) {
      Breakdown_file << "Free-stream total energy per unit mass: " << config->GetEnergy_FreeStream();
      if (config->GetSystemMeasurements() == SI) Breakdown_file << " m^2/s^2." << "\n";
      else if (config->GetSystemMeasurements() == US) Breakdown_file << " ft^2/s^2." << "\n";
    }

    if (viscous) {
      Breakdown_file << "Free-stream viscosity: " << config->GetViscosity_FreeStream();
      if (config->GetSystemMeasurements() == SI) Breakdown_file << " N.s/m^2." << "\n";
      else if (config->GetSystemMeasurements() == US) Breakdown_file << " lbf.s/ft^2." << "\n";
      if (turbulent) {
        Breakdown_file << "Free-stream turb. kinetic energy per unit mass: " << config->GetTke_FreeStream();
        if (config->GetSystemMeasurements() == SI) Breakdown_file << " m^2/s^2." << "\n";
        else if (config->GetSystemMeasurements() == US) Breakdown_file << " ft^2/s^2." << "\n";
        Breakdown_file << "Free-stream specific dissipation: " << config->GetOmega_FreeStream();
        if (config->GetSystemMeasurements() == SI) Breakdown_file << " 1/s." << "\n";
        else if (config->GetSystemMeasurements() == US) Breakdown_file << " 1/s." << "\n";
      }
    }

    if (unsteady) { Breakdown_file << "Total time: " << config->GetTotal_UnstTime() << " s. Time step: " << config->GetDelta_UnstTime() << " s." << "\n"; }

    /*--- Print out reference values. ---*/

    Breakdown_file <<"-- Reference values:"<< "\n";

    if (compressible) {
      Breakdown_file << "Reference specific gas constant: " << config->GetGas_Constant_Ref();
      if (config->GetSystemMeasurements() == SI) Breakdown_file << " N.m/kg.K." << "\n";
      else if (config->GetSystemMeasurements() == US) Breakdown_file << " lbf.ft/slug.R." << "\n";
    }

    Breakdown_file << "Reference pressure: " << config->GetPressure_Ref();
    if (config->GetSystemMeasurements() == SI) Breakdown_file << " Pa." << "\n";
    else if (config->GetSystemMeasurements() == US) Breakdown_file << " psf." << "\n";

    if (compressible) {
      Breakdown_file << "Reference temperature: " << config->GetTemperature_Ref();
      if (config->GetSystemMeasurements() == SI) Breakdown_file << " K." << "\n";
      else if (config->GetSystemMeasurements() == US) Breakdown_file << " R." << "\n";
    }

    Breakdown_file << "Reference density: " << config->GetDensity_Ref();
    if (config->GetSystemMeasurements() == SI) Breakdown_file << " kg/m^3." << "\n";
    else if (config->GetSystemMeasurements() == US) Breakdown_file << " slug/ft^3." << "\n";

    Breakdown_file << "Reference velocity: " << config->GetVelocity_Ref();
    if (config->GetSystemMeasurements() == SI) Breakdown_file << " m/s." << "\n";
    else if (config->GetSystemMeasurements() == US) Breakdown_file << " ft/s." << "\n";

    if (compressible) {
      Breakdown_file << "Reference energy per unit mass: " << config->GetEnergy_Ref();
      if (config->GetSystemMeasurements() == SI) Breakdown_file << " m^2/s^2." << "\n";
      else if (config->GetSystemMeasurements() == US) Breakdown_file << " ft^2/s^2." << "\n";
    }

    if (incompressible) {
      Breakdown_file << "Reference length: " << config->GetLength_Ref();
      if (config->GetSystemMeasurements() == SI) Breakdown_file << " m." << "\n";
      else if (config->GetSystemMeasurements() == US) Breakdown_file << " in." << "\n";
    }

    if (viscous) {
      Breakdown_file << "Reference viscosity: " << config->GetViscosity_Ref();
      if (config->GetSystemMeasurements() == SI) Breakdown_file << " N.s/m^2." << "\n";
      else if (config->GetSystemMeasurements() == US) Breakdown_file << " lbf.s/ft^2." << "\n";
      if (compressible){
        Breakdown_file << "Reference conductivity: " << config->GetConductivity_Ref();
        if (config->GetSystemMeasurements() == SI) Breakdown_file << " W/m^2.K." << "\n";
        else if (config->GetSystemMeasurements() == US) Breakdown_file << " lbf/ft.s.R." << "\n";
      }
    }


    if (unsteady) Breakdown_file << "Reference time: " << config->GetTime_Ref() <<" s." << "\n";

    /*--- Print out resulting non-dim values here. ---*/

    Breakdown_file << "-- Resulting non-dimensional state:" << "\n";
    Breakdown_file << "Mach number (non-dim): " << config->GetMach() << "\n";
    if (viscous) {
      Breakdown_file << "Reynolds number (non-dim): " << config->GetReynolds() <<". Re length: " << config->GetLength_Reynolds();
      if (config->GetSystemMeasurements() == SI) Breakdown_file << " m." << "\n";
      else if (config->GetSystemMeasurements() == US) Breakdown_file << " ft." << "\n";
    }
    if (gravity) {
      Breakdown_file << "Froude number (non-dim): " << config->GetFroude() << "\n";
      Breakdown_file << "Lenght of the baseline wave (non-dim): " << 2.0*PI_NUMBER*config->GetFroude()*config->GetFroude() << "\n";
    }

    if (compressible) {
      Breakdown_file << "Specific gas constant (non-dim): " << config->GetGas_ConstantND() << "\n";
      Breakdown_file << "Free-stream temperature (non-dim): " << config->GetTemperature_FreeStreamND() << "\n";
    }

    Breakdown_file << "Free-stream pressure (non-dim): " << config->GetPressure_FreeStreamND() << "\n";

    Breakdown_file << "Free-stream density (non-dim): " << config->GetDensity_FreeStreamND() << "\n";

    if (nDim == 2) {
      Breakdown_file << "Free-stream velocity (non-dim): (" << config->GetVelocity_FreeStreamND()[0] << ", ";
      Breakdown_file << config->GetVelocity_FreeStreamND()[1] << "). ";
    } else {
      Breakdown_file << "Free-stream velocity (non-dim): (" << config->GetVelocity_FreeStreamND()[0] << ", ";
      Breakdown_file << config->GetVelocity_FreeStreamND()[1] << ", " << config->GetVelocity_FreeStreamND()[2] << "). ";
    }
    Breakdown_file << "Magnitude: "   << config->GetModVel_FreeStreamND() << "\n";

    if (compressible)
      Breakdown_file << "Free-stream total energy per unit mass (non-dim): " << config->GetEnergy_FreeStreamND() << "\n";

    if (viscous) {
      Breakdown_file << "Free-stream viscosity (non-dim): " << config->GetViscosity_FreeStreamND() << "\n";
      if (turbulent) {
        Breakdown_file << "Free-stream turb. kinetic energy (non-dim): " << config->GetTke_FreeStreamND() << "\n";
        Breakdown_file << "Free-stream specific dissipation (non-dim): " << config->GetOmega_FreeStreamND() << "\n";
      }
    }

    if (unsteady) {
      Breakdown_file << "Total time (non-dim): " << config->GetTotal_UnstTimeND() << "\n";
      Breakdown_file << "Time step (non-dim): " << config->GetDelta_UnstTimeND() << "\n";
    }

    } else {

    /*--- Incompressible version of the console output ---*/

      bool energy     = config->GetEnergy_Equation();
      bool boussinesq = (config->GetKind_DensityModel() == INC_DENSITYMODEL::BOUSSINESQ);

      if (config->GetRef_Inc_NonDim() == DIMENSIONAL) {
        Breakdown_file << "Viscous and Inviscid flow: rho_ref, vel_ref, temp_ref, p_ref" << "\n";
        Breakdown_file << "are set to 1.0 in order to perform a dimensional calculation." << "\n";
        if (dynamic_grid) Breakdown_file << "Force coefficients computed using MACH_MOTION." << "\n";
        else Breakdown_file << "Force coefficients computed using initial values." << "\n";
      }
      else if (config->GetRef_Inc_NonDim() == INITIAL_VALUES) {
        Breakdown_file << "Viscous and Inviscid flow: rho_ref, vel_ref, and temp_ref" << "\n";
        Breakdown_file << "are based on the initial values, p_ref = rho_ref*vel_ref^2." << "\n";
        if (dynamic_grid) Breakdown_file << "Force coefficients computed using MACH_MOTION." << "\n";
        else Breakdown_file << "Force coefficients computed using initial values." << "\n";
      }
      else if (config->GetRef_Inc_NonDim() == REFERENCE_VALUES) {
        Breakdown_file << "Viscous and Inviscid flow: rho_ref, vel_ref, and temp_ref" << "\n";
        Breakdown_file << "are user-provided reference values, p_ref = rho_ref*vel_ref^2." << "\n";
        if (dynamic_grid) Breakdown_file << "Force coefficients computed using MACH_MOTION." << "\n";
        else Breakdown_file << "Force coefficients computed using reference values." << "\n";
      }
      Breakdown_file << "The reference area for force coeffs. is " << config->GetRefArea() << " m^2." << "\n";
      Breakdown_file << "The reference length for force coeffs. is " << config->GetRefLength() << " m." << "\n";

      Breakdown_file << "The pressure is decomposed into thermodynamic and dynamic components." << "\n";
      Breakdown_file << "The initial value of the dynamic pressure is 0." << "\n";

      Breakdown_file << "Mach number: "<< config->GetMach();
      if (config->GetKind_FluidModel() == CONSTANT_DENSITY) {
        Breakdown_file << ", computed using the Bulk modulus." << "\n";
      } else {
        Breakdown_file << ", computed using fluid speed of sound." << "\n";
      }

      Breakdown_file << "For external flows, the initial state is imposed at the far-field." << "\n";
      Breakdown_file << "Angle of attack (deg): "<< config->GetAoA() << ", computed using the initial velocity." << "\n";
      Breakdown_file << "Side slip angle (deg): "<< config->GetAoS() << ", computed using the initial velocity." << "\n";

      if (viscous) {
        Breakdown_file << "Reynolds number per meter: " << config->GetReynolds() << ", computed using initial values."<< "\n";
        Breakdown_file << "Reynolds number is a byproduct of inputs only (not used internally)." << "\n";
      }
      Breakdown_file << "SI units only. The grid should be dimensional (meters)." << "\n";

      switch (config->GetKind_DensityModel()) {

        case INC_DENSITYMODEL::CONSTANT:
          if (energy) Breakdown_file << "Energy equation is active and decoupled." << "\n";
          else Breakdown_file << "No energy equation." << "\n";
          break;

        case INC_DENSITYMODEL::BOUSSINESQ:
          if (energy) Breakdown_file << "Energy equation is active and coupled through Boussinesq approx." << "\n";
          break;

        case INC_DENSITYMODEL::VARIABLE:
          if (energy) Breakdown_file << "Energy equation is active and coupled for variable density." << "\n";
          break;

      }

      Breakdown_file <<"-- Input conditions:"<< "\n";

      switch (config->GetKind_FluidModel()) {

        case CONSTANT_DENSITY:
          Breakdown_file << "Fluid Model: CONSTANT_DENSITY "<< "\n";
          if (energy) {
            Breakdown_file << "Specific heat at constant pressure (Cp): " << config->GetSpecific_Heat_Cp() << " N.m/kg.K." << "\n";
          }
          if (boussinesq) Breakdown_file << "Thermal expansion coefficient: " << config->GetThermal_Expansion_Coeff() << " K^-1." << "\n";
          Breakdown_file << "Thermodynamic pressure not required." << "\n";
          break;

        case INC_IDEAL_GAS:
          Breakdown_file << "Fluid Model: INC_IDEAL_GAS "<< endl;
          Breakdown_file << "Variable density incompressible flow using ideal gas law." << endl;
          Breakdown_file << "Density is a function of temperature (constant thermodynamic pressure)." << endl;
          Breakdown_file << "Specific heat at constant pressure (Cp): " << config->GetSpecific_Heat_Cp() << " N.m/kg.K." << endl;
          Breakdown_file << "Molecular weight : "<< config->GetMolecular_Weight() << " g/mol" << endl;
          Breakdown_file << "Specific gas constant: " << config->GetGas_Constant() << " N.m/kg.K." << endl;
          Breakdown_file << "Thermodynamic pressure: " << config->GetPressure_Thermodynamic();
          if (config->GetSystemMeasurements() == SI) Breakdown_file << " Pa." << endl;
          else if (config->GetSystemMeasurements() == US) Breakdown_file << " psf." << endl;
          break;

        case INC_IDEAL_GAS_POLY:
          Breakdown_file << "Fluid Model: INC_IDEAL_GAS_POLY "<< endl;
          Breakdown_file << "Variable density incompressible flow using ideal gas law." << endl;
          Breakdown_file << "Density is a function of temperature (constant thermodynamic pressure)." << endl;
          Breakdown_file << "Molecular weight: " << config->GetMolecular_Weight() << " g/mol." << endl;
          Breakdown_file << "Specific gas constant: " << config->GetGas_Constant() << " N.m/kg.K." << endl;
          Breakdown_file << "Specific gas constant (non-dim): " << config->GetGas_ConstantND() << endl;
          Breakdown_file << "Thermodynamic pressure: " << config->GetPressure_Thermodynamic();
          if (config->GetSystemMeasurements() == SI) Breakdown_file << " Pa." << endl;
          else if (config->GetSystemMeasurements() == US) Breakdown_file << " psf." << endl;
          Breakdown_file << "Cp(T) polynomial coefficients: \n  (";
          for (unsigned short iVar = 0; iVar < config->GetnPolyCoeffs(); iVar++) {
            Breakdown_file << config->GetCp_PolyCoeff(iVar);
            if (iVar < config->GetnPolyCoeffs()-1) Breakdown_file << ", ";
          }
          Breakdown_file << ")." << endl;
          Breakdown_file << "Cp(T) polynomial coefficients (non-dim.): \n  (";
          for (unsigned short iVar = 0; iVar < config->GetnPolyCoeffs(); iVar++) {
            Breakdown_file << config->GetCp_PolyCoeffND(iVar);
            if (iVar < config->GetnPolyCoeffs()-1) Breakdown_file << ", ";
          }
          Breakdown_file << ")." << endl;
          break;

      }
      if (viscous) {
        switch (config->GetKind_ViscosityModel()) {

          case VISCOSITYMODEL::CONSTANT:
            Breakdown_file << "Viscosity Model: CONSTANT_VISCOSITY  "<< "\n";
            Breakdown_file << "Constant Laminar Viscosity: " << config->GetMu_Constant();
            if (config->GetSystemMeasurements() == SI) Breakdown_file << " N.s/m^2." << "\n";
            else if (config->GetSystemMeasurements() == US) Breakdown_file << " lbf.s/ft^2." << "\n";
            Breakdown_file << "Laminar Viscosity (non-dim): " << config->GetMu_ConstantND()<< "\n";
            break;

          case VISCOSITYMODEL::SUTHERLAND:
            Breakdown_file << "Viscosity Model: SUTHERLAND "<< "\n";
            Breakdown_file << "Ref. Laminar Viscosity: " << config->GetMu_Ref();
            if (config->GetSystemMeasurements() == SI) Breakdown_file << " N.s/m^2." << "\n";
            else if (config->GetSystemMeasurements() == US) Breakdown_file << " lbf.s/ft^2." << "\n";
            Breakdown_file << "Ref. Temperature: " << config->GetMu_Temperature_Ref();
            if (config->GetSystemMeasurements() == SI) Breakdown_file << " K." << "\n";
            else if (config->GetSystemMeasurements() == US) Breakdown_file << " R." << "\n";
            Breakdown_file << "Sutherland Constant: "<< config->GetMu_S();
            if (config->GetSystemMeasurements() == SI) Breakdown_file << " K." << "\n";
            else if (config->GetSystemMeasurements() == US) Breakdown_file << " R." << "\n";
            Breakdown_file << "Laminar Viscosity (non-dim): " << config->GetMu_ConstantND()<< "\n";
            Breakdown_file << "Ref. Temperature (non-dim): " << config->GetMu_Temperature_RefND()<< "\n";
            Breakdown_file << "Sutherland constant (non-dim): "<< config->GetMu_SND()<< "\n";
            break;

          case VISCOSITYMODEL::POLYNOMIAL:
            Breakdown_file << "Viscosity Model: POLYNOMIAL_VISCOSITY  "<< endl;
            Breakdown_file << "Mu(T) polynomial coefficients: \n  (";
            for (unsigned short iVar = 0; iVar < config->GetnPolyCoeffs(); iVar++) {
              Breakdown_file << config->GetMu_PolyCoeff(iVar);
              if (iVar < config->GetnPolyCoeffs()-1) Breakdown_file << ", ";
            }
            Breakdown_file << ")." << endl;
            Breakdown_file << "Mu(T) polynomial coefficients (non-dim.): \n  (";
            for (unsigned short iVar = 0; iVar < config->GetnPolyCoeffs(); iVar++) {
              Breakdown_file << config->GetMu_PolyCoeffND(iVar);
              if (iVar < config->GetnPolyCoeffs()-1) Breakdown_file << ", ";
            }
            Breakdown_file << ")." << endl;
            break;

        }

        if (energy) {
          switch (config->GetKind_ConductivityModel()) {

            case CONDUCTIVITYMODEL::CONSTANT_PRANDTL:
              Breakdown_file << "Conductivity Model: CONSTANT_PRANDTL  "<< "\n";
              Breakdown_file << "Prandtl (Laminar): " << config->GetPrandtl_Lam()<< "\n";
              break;

            case CONDUCTIVITYMODEL::CONSTANT:
              Breakdown_file << "Conductivity Model: CONSTANT "<< "\n";
              Breakdown_file << "Molecular Conductivity: " << config->GetKt_Constant()<< " W/m^2.K." << "\n";
              Breakdown_file << "Molecular Conductivity (non-dim): " << config->GetKt_ConstantND()<< "\n";
              break;

            case CONDUCTIVITYMODEL::POLYNOMIAL:
              Breakdown_file << "Viscosity Model: POLYNOMIAL "<< endl;
              Breakdown_file << "Kt(T) polynomial coefficients: \n  (";
              for (unsigned short iVar = 0; iVar < config->GetnPolyCoeffs(); iVar++) {
                Breakdown_file << config->GetKt_PolyCoeff(iVar);
                if (iVar < config->GetnPolyCoeffs()-1) Breakdown_file << ", ";
              }
              Breakdown_file << ")." << endl;
              Breakdown_file << "Kt(T) polynomial coefficients (non-dim.): \n  (";
              for (unsigned short iVar = 0; iVar < config->GetnPolyCoeffs(); iVar++) {
                Breakdown_file << config->GetKt_PolyCoeffND(iVar);
                if (iVar < config->GetnPolyCoeffs()-1) Breakdown_file << ", ";
              }
              Breakdown_file << ")." << endl;
              break;

          }

          if ((Kind_Solver == RANS) || (Kind_Solver == ADJ_RANS) || (Kind_Solver == DISC_ADJ_RANS)) {
            switch (config->GetKind_ConductivityModel_Turb()) {
              case CONDUCTIVITYMODEL_TURB::CONSTANT_PRANDTL:
                Breakdown_file << "Turbulent Conductivity Model: CONSTANT_PRANDTL  "<< "\n";
                Breakdown_file << "Turbulent Prandtl: " << config->GetPrandtl_Turb()<< "\n";
                break;
              case CONDUCTIVITYMODEL_TURB::NONE:
                Breakdown_file << "Turbulent Conductivity Model: CONDUCTIVITYMODEL_TURB::NONE "<< "\n";
                Breakdown_file << "No turbulent component in effective thermal conductivity." << "\n";
                break;
            }
          }

        }

      }

      if (config->GetKind_FluidModel() == CONSTANT_DENSITY) {
        Breakdown_file << "Bulk modulus: " << config->GetBulk_Modulus();
        if (config->GetSystemMeasurements() == SI) Breakdown_file << " Pa." << "\n";
        else if (config->GetSystemMeasurements() == US) Breakdown_file << " psf." << "\n";
      }

      Breakdown_file << "Initial dynamic pressure: " << config->GetPressure_FreeStream();
      if (config->GetSystemMeasurements() == SI) Breakdown_file << " Pa." << "\n";
      else if (config->GetSystemMeasurements() == US) Breakdown_file << " psf." << "\n";

      Breakdown_file << "Initial total pressure: " << config->GetPressure_FreeStream() + 0.5*config->GetDensity_FreeStream()*config->GetModVel_FreeStream()*config->GetModVel_FreeStream();
      if (config->GetSystemMeasurements() == SI) Breakdown_file << " Pa." << "\n";
      else if (config->GetSystemMeasurements() == US) Breakdown_file << " psf." << "\n";

      if (energy) {
        Breakdown_file << "Initial temperature: " << config->GetTemperature_FreeStream();
        if (config->GetSystemMeasurements() == SI) Breakdown_file << " K." << "\n";
        else if (config->GetSystemMeasurements() == US) Breakdown_file << " R." << "\n";
      }

      Breakdown_file << "Initial density: " << config->GetDensity_FreeStream();
      if (config->GetSystemMeasurements() == SI) Breakdown_file << " kg/m^3." << "\n";
      else if (config->GetSystemMeasurements() == US) Breakdown_file << " slug/ft^3." << "\n";

      if (nDim == 2) {
        Breakdown_file << "Initial velocity: (" << config->GetVelocity_FreeStream()[0] << ", ";
        Breakdown_file << config->GetVelocity_FreeStream()[1] << ")";
      }
      if (nDim == 3) {
        Breakdown_file << "Initial velocity: (" << config->GetVelocity_FreeStream()[0] << ", ";
        Breakdown_file << config->GetVelocity_FreeStream()[1] << ", " << config->GetVelocity_FreeStream()[2] << ")";
      }
      if (config->GetSystemMeasurements() == SI) Breakdown_file << " m/s. ";
      else if (config->GetSystemMeasurements() == US) Breakdown_file << " ft/s. ";

      Breakdown_file << "Magnitude: "  << config->GetModVel_FreeStream();
      if (config->GetSystemMeasurements() == SI) Breakdown_file << " m/s." << "\n";
      else if (config->GetSystemMeasurements() == US) Breakdown_file << " ft/s." << "\n";

      if (viscous) {
        Breakdown_file << "Initial laminar viscosity: " << config->GetViscosity_FreeStream();
        if (config->GetSystemMeasurements() == SI) Breakdown_file << " N.s/m^2." << "\n";
        else if (config->GetSystemMeasurements() == US) Breakdown_file << " lbf.s/ft^2." << "\n";
        if (turbulent) {
          Breakdown_file << "Initial turb. kinetic energy per unit mass: " << config->GetTke_FreeStream();
          if (config->GetSystemMeasurements() == SI) Breakdown_file << " m^2/s^2." << "\n";
          else if (config->GetSystemMeasurements() == US) Breakdown_file << " ft^2/s^2." << "\n";
          Breakdown_file << "Initial specific dissipation: " << config->GetOmega_FreeStream();
          if (config->GetSystemMeasurements() == SI) Breakdown_file << " 1/s." << "\n";
          else if (config->GetSystemMeasurements() == US) Breakdown_file << " 1/s." << "\n";
        }
      }

      if (unsteady) { Breakdown_file << "Total time: " << config->GetTotal_UnstTime() << " s. Time step: " << config->GetDelta_UnstTime() << " s." << "\n"; }

      /*--- Print out reference values. ---*/

      Breakdown_file <<"-- Reference values:"<< "\n";

      if (config->GetKind_FluidModel() != CONSTANT_DENSITY) {
        Breakdown_file << "Reference specific gas constant: " << config->GetGas_Constant_Ref();
        if (config->GetSystemMeasurements() == SI) Breakdown_file << " N.m/kg.K." << "\n";
        else if (config->GetSystemMeasurements() == US) Breakdown_file << " lbf.ft/slug.R." << "\n";
      } else {
        if (energy) {
          Breakdown_file << "Reference specific heat: " << config->GetGas_Constant_Ref();
          if (config->GetSystemMeasurements() == SI) Breakdown_file << " N.m/kg.K." << "\n";
          else if (config->GetSystemMeasurements() == US) Breakdown_file << " lbf.ft/slug.R." << "\n";
        }
      }

      Breakdown_file << "Reference pressure: " << config->GetPressure_Ref();
      if (config->GetSystemMeasurements() == SI) Breakdown_file << " Pa." << "\n";
      else if (config->GetSystemMeasurements() == US) Breakdown_file << " psf." << "\n";

      if (energy) {
        Breakdown_file << "Reference temperature: " << config->GetTemperature_Ref();
        if (config->GetSystemMeasurements() == SI) Breakdown_file << " K." << "\n";
        else if (config->GetSystemMeasurements() == US) Breakdown_file << " R." << "\n";
      }

      Breakdown_file << "Reference density: " << config->GetDensity_Ref();
      if (config->GetSystemMeasurements() == SI) Breakdown_file << " kg/m^3." << "\n";
      else if (config->GetSystemMeasurements() == US) Breakdown_file << " slug/ft^3." << "\n";

      Breakdown_file << "Reference velocity: " << config->GetVelocity_Ref();
      if (config->GetSystemMeasurements() == SI) Breakdown_file << " m/s." << "\n";
      else if (config->GetSystemMeasurements() == US) Breakdown_file << " ft/s." << "\n";

      Breakdown_file << "Reference length: " << config->GetLength_Ref();
      if (config->GetSystemMeasurements() == SI) Breakdown_file << " m." << "\n";
      else if (config->GetSystemMeasurements() == US) Breakdown_file << " in." << "\n";

      if (viscous) {
        Breakdown_file << "Reference viscosity: " << config->GetViscosity_Ref();
        if (config->GetSystemMeasurements() == SI) Breakdown_file << " N.s/m^2." << "\n";
        else if (config->GetSystemMeasurements() == US) Breakdown_file << " lbf.s/ft^2." << "\n";
      }

      if (unsteady) Breakdown_file << "Reference time: " << config->GetTime_Ref() <<" s." << "\n";

      /*--- Print out resulting non-dim values here. ---*/

      Breakdown_file << "-- Resulting non-dimensional state:" << "\n";
      Breakdown_file << "Mach number (non-dim): " << config->GetMach() << "\n";
      if (viscous) {
        Breakdown_file << "Reynolds number (per m): " << config->GetReynolds() << "\n";
      }

      if (config->GetKind_FluidModel() != CONSTANT_DENSITY) {
        Breakdown_file << "Specific gas constant (non-dim): " << config->GetGas_ConstantND() << "\n";
        Breakdown_file << "Initial thermodynamic pressure (non-dim): " << config->GetPressure_ThermodynamicND() << "\n";
      } else {
        if (energy) {
          Breakdown_file << "Specific heat at constant pressure (non-dim): " << config->GetSpecific_Heat_CpND() << "\n";
          if (boussinesq) Breakdown_file << "Thermal expansion coefficient (non-dim.): " << config->GetThermal_Expansion_CoeffND() << " K^-1." << "\n";
        }
      }

      if (energy) Breakdown_file << "Initial temperature (non-dim): " << config->GetTemperature_FreeStreamND() << "\n";
      Breakdown_file << "Initial pressure (non-dim): " << config->GetPressure_FreeStreamND() << "\n";
      Breakdown_file << "Initial density (non-dim): " << config->GetDensity_FreeStreamND() << "\n";

      if (nDim == 2) {
        Breakdown_file << "Initial velocity (non-dim): (" << config->GetVelocity_FreeStreamND()[0] << ", ";
        Breakdown_file << config->GetVelocity_FreeStreamND()[1] << "). ";
      } else {
        Breakdown_file << "Initial velocity (non-dim): (" << config->GetVelocity_FreeStreamND()[0] << ", ";
        Breakdown_file << config->GetVelocity_FreeStreamND()[1] << ", " << config->GetVelocity_FreeStreamND()[2] << "). ";
      }
      Breakdown_file << "Magnitude: "   << config->GetModVel_FreeStreamND() << "\n";

      if (viscous) {
        Breakdown_file << "Initial viscosity (non-dim): " << config->GetViscosity_FreeStreamND() << "\n";
        if (turbulent) {
          Breakdown_file << "Initial turb. kinetic energy (non-dim): " << config->GetTke_FreeStreamND() << "\n";
          Breakdown_file << "Initial specific dissipation (non-dim): " << config->GetOmega_FreeStreamND() << "\n";
        }
      }

      if (unsteady) {
        Breakdown_file << "Total time (non-dim): " << config->GetTotal_UnstTimeND() << "\n";
        Breakdown_file << "Time step (non-dim): " << config->GetDelta_UnstTimeND() << "\n";
      }

    }

    /*--- Begin forces breakdown info. ---*/

    Breakdown_file << fixed;
    Breakdown_file << "\n" << "\n" <<"Forces breakdown:" << "\n" << "\n";

    if (nDim == 3) {
      su2double m = solver_container[FLOW_SOL]->GetTotal_CFz()/solver_container[FLOW_SOL]->GetTotal_CFx();
      su2double term = (Total_CoPz/m)-Total_CoPx;

      if (term > 0) Breakdown_file << "Center of Pressure: X="  << 1/m <<"Z-"<< term << "." << "\n\n";
      else Breakdown_file << "Center of Pressure: X="  << 1/m <<"Z+"<< fabs(term);
      if (config->GetSystemMeasurements() == SI) Breakdown_file << " m." << "\n\n";
      else Breakdown_file << " in." << "\n\n";
    }
    else {
      su2double m = solver_container[FLOW_SOL]->GetTotal_CFy()/solver_container[FLOW_SOL]->GetTotal_CFx();
      su2double term = (Total_CoPy/m)-Total_CoPx;
      if (term > 0) Breakdown_file << "Center of Pressure: X="  << 1/m <<"Y-"<< term << "." << "\n\n";
      else Breakdown_file << "Center of Pressure: X="  << 1/m <<"Y+"<< fabs(term);
      if (config->GetSystemMeasurements() == SI) Breakdown_file << " m." << "\n\n";
      else Breakdown_file << " in." << "\n\n";
    }

    /*--- Reference area and force factors. ---*/

    const su2double Factor = solver_container[FLOW_SOL]->GetAeroCoeffsReferenceForce();
    const su2double Ref = config->GetDensity_Ref() * pow(config->GetVelocity_Ref(),2);

    Breakdown_file << "NOTE: Multiply forces by the non-dimensional factor: " << Factor << ", and the reference factor: " << Ref  << "\n";
    Breakdown_file << "to obtain the dimensional force."  << "\n" << "\n";

    Breakdown_file << "Total CL:    ";
    Breakdown_file.width(11);
    Breakdown_file << Total_CL;
    Breakdown_file << " | Pressure (";
    Breakdown_file.width(5);
    Breakdown_file << SU2_TYPE::Int((Inv_CL * 100.0) / (Total_CL + EPS));
    Breakdown_file << "%): ";
    Breakdown_file.width(11);
    Breakdown_file << Inv_CL;
    Breakdown_file << " | Friction (";
    Breakdown_file.width(5);
    Breakdown_file << SU2_TYPE::Int((Visc_CL * 100.0) / (Total_CL + EPS));
    Breakdown_file << "%): ";
    Breakdown_file.width(11);
    Breakdown_file << Visc_CL;
    Breakdown_file << " | Momentum (";
    Breakdown_file.width(5);
    Breakdown_file << SU2_TYPE::Int((Mnt_CL * 100.0) / (Total_CL + EPS));
    Breakdown_file << "%): ";
    Breakdown_file.width(11);
    Breakdown_file << Mnt_CL << "\n";

    Breakdown_file << "Total CD:    ";
    Breakdown_file.width(11);
    Breakdown_file << Total_CD;
    Breakdown_file << " | Pressure (";
    Breakdown_file.width(5);
    Breakdown_file << SU2_TYPE::Int((Inv_CD * 100.0) / (Total_CD + EPS)) << "%): ";
    Breakdown_file.width(11);
    Breakdown_file << Inv_CD;
    Breakdown_file << " | Friction (";
    Breakdown_file.width(5);
    Breakdown_file << SU2_TYPE::Int((Visc_CD * 100.0) / (Total_CD + EPS)) << "%): ";
    Breakdown_file.width(11);
    Breakdown_file << Visc_CD;
    Breakdown_file << " | Momentum (";
    Breakdown_file.width(5);
    Breakdown_file << SU2_TYPE::Int((Mnt_CD * 100.0) / (Total_CD + EPS)) << "%): ";
    Breakdown_file.width(11);
    Breakdown_file << Mnt_CD << "\n";

    if (nDim == 3) {
      Breakdown_file << "Total CSF:   ";
      Breakdown_file.width(11);
      Breakdown_file << Total_CSF;
      Breakdown_file << " | Pressure (";
      Breakdown_file.width(5);
      Breakdown_file << SU2_TYPE::Int((Inv_CSF * 100.0) / (Total_CSF + EPS));
      Breakdown_file << "%): ";
      Breakdown_file.width(11);
      Breakdown_file << Inv_CSF;
      Breakdown_file << " | Friction (";
      Breakdown_file.width(5);
      Breakdown_file <<  SU2_TYPE::Int((Visc_CSF * 100.0) / (Total_CSF + EPS));
      Breakdown_file << "%): ";
      Breakdown_file.width(11);
      Breakdown_file << Visc_CSF;
      Breakdown_file << " | Momentum (";
      Breakdown_file.width(5);
      Breakdown_file << SU2_TYPE::Int((Mnt_CSF * 100.0) / (Total_CSF + EPS));
      Breakdown_file << "%): ";
      Breakdown_file.width(11);
      Breakdown_file << Mnt_CSF << "\n";
    }

    Breakdown_file << "Total CL/CD: ";
    Breakdown_file.width(11);
    Breakdown_file << Total_CEff;
    Breakdown_file << " | Pressure (";
    Breakdown_file.width(5);
    Breakdown_file << SU2_TYPE::Int((Inv_CEff * 100.0) / (Total_CEff + EPS));
    Breakdown_file << "%): ";
    Breakdown_file.width(11);
    Breakdown_file << Inv_CEff;
    Breakdown_file << " | Friction (";
    Breakdown_file.width(5);
    Breakdown_file <<  SU2_TYPE::Int((Visc_CEff * 100.0) / (Total_CEff + EPS));
    Breakdown_file << "%): ";
    Breakdown_file.width(11);
    Breakdown_file << Visc_CEff;
    Breakdown_file << " | Momentum (";
    Breakdown_file.width(5);
    Breakdown_file << SU2_TYPE::Int((Mnt_CEff * 100.0) / (Total_CEff + EPS));
    Breakdown_file << "%): ";
    Breakdown_file.width(11);
    Breakdown_file << Mnt_CEff << "\n";

    if (nDim == 3) {
      Breakdown_file << "Total CMx:   ";
      Breakdown_file.width(11);
      Breakdown_file << Total_CMx;
      Breakdown_file << " | Pressure (";
      Breakdown_file.width(5);
      Breakdown_file << SU2_TYPE::Int((Inv_CMx * 100.0) / (Total_CMx + EPS));
      Breakdown_file << "%): ";
      Breakdown_file.width(11);
      Breakdown_file << Inv_CMx;
      Breakdown_file << " | Friction (";
      Breakdown_file.width(5);
      Breakdown_file << SU2_TYPE::Int((Visc_CMx * 100.0) / (Total_CMx + EPS));
      Breakdown_file << "%): ";
      Breakdown_file.width(11);
      Breakdown_file << Visc_CMx;
      Breakdown_file << " | Momentum (";
      Breakdown_file.width(5);
      Breakdown_file << SU2_TYPE::Int((Mnt_CMx * 100.0) / (Total_CMx + EPS));
      Breakdown_file << "%): ";
      Breakdown_file.width(11);
      Breakdown_file << Mnt_CMx << "\n";

      Breakdown_file << "Total CMy:   ";
      Breakdown_file.width(11);
      Breakdown_file << Total_CMy;
      Breakdown_file << " | Pressure (";
      Breakdown_file.width(5);
      Breakdown_file << SU2_TYPE::Int((Inv_CMy * 100.0) / (Total_CMy + EPS));
      Breakdown_file << "%): ";
      Breakdown_file.width(11);
      Breakdown_file << Inv_CMy;
      Breakdown_file << " | Friction (";
      Breakdown_file.width(5);
      Breakdown_file << SU2_TYPE::Int((Visc_CMy * 100.0) / (Total_CMy + EPS));
      Breakdown_file << "%): ";
      Breakdown_file.width(11);
      Breakdown_file << Visc_CMy;
      Breakdown_file << " | Momentum (";
      Breakdown_file.width(5);
      Breakdown_file << SU2_TYPE::Int((Mnt_CMz * 100.0) / (Total_CMz + EPS));
      Breakdown_file << "%): ";
      Breakdown_file.width(11);
      Breakdown_file << Mnt_CMy << "\n";
    }

    Breakdown_file << "Total CMz:   ";
    Breakdown_file.width(11);
    Breakdown_file << Total_CMz;
    Breakdown_file << " | Pressure (";
    Breakdown_file.width(5);
    Breakdown_file << SU2_TYPE::Int((Inv_CMz * 100.0) / (Total_CMz + EPS));
    Breakdown_file << "%): ";
    Breakdown_file.width(11);
    Breakdown_file << Inv_CMz;
    Breakdown_file << " | Friction (";
    Breakdown_file.width(5);
    Breakdown_file << SU2_TYPE::Int((Visc_CMz * 100.0) / (Total_CMz + EPS));
    Breakdown_file << "%): ";
    Breakdown_file.width(11);
    Breakdown_file << Visc_CMz;
    Breakdown_file << " | Momentum (";
    Breakdown_file.width(5);
    Breakdown_file << SU2_TYPE::Int((Mnt_CMz * 100.0) / (Total_CMz + EPS));
    Breakdown_file << "%): ";
    Breakdown_file.width(11);
    Breakdown_file << Mnt_CMz << "\n";

    Breakdown_file << "Total CFx:   ";
    Breakdown_file.width(11);
    Breakdown_file << Total_CFx;
    Breakdown_file << " | Pressure (";
    Breakdown_file.width(5);
    Breakdown_file << SU2_TYPE::Int((Inv_CFx * 100.0) / (Total_CFx + EPS));
    Breakdown_file << "%): ";
    Breakdown_file.width(11);
    Breakdown_file << Inv_CFx;
    Breakdown_file << " | Friction (";
    Breakdown_file.width(5);
    Breakdown_file << SU2_TYPE::Int((Visc_CFx * 100.0) / (Total_CFx + EPS));
    Breakdown_file << "%): ";
    Breakdown_file.width(11);
    Breakdown_file << Visc_CFx;
    Breakdown_file << " | Momentum (";
    Breakdown_file.width(5);
    Breakdown_file << SU2_TYPE::Int((Mnt_CFx * 100.0) / (Total_CFx + EPS));
    Breakdown_file << "%): ";
    Breakdown_file.width(11);
    Breakdown_file << Mnt_CFx << "\n";

    Breakdown_file << "Total CFy:   ";
    Breakdown_file.width(11);
    Breakdown_file << Total_CFy;
    Breakdown_file << " | Pressure (";
    Breakdown_file.width(5);
    Breakdown_file << SU2_TYPE::Int((Inv_CFy * 100.0) / (Total_CFy + EPS));
    Breakdown_file << "%): ";
    Breakdown_file.width(11);
    Breakdown_file << Inv_CFy;
    Breakdown_file << " | Friction (";
    Breakdown_file.width(5);
    Breakdown_file << SU2_TYPE::Int((Visc_CFy * 100.0) / (Total_CFy + EPS));
    Breakdown_file << "%): ";
    Breakdown_file.width(11);
    Breakdown_file << Visc_CFy;
    Breakdown_file << " | Momentum (";
    Breakdown_file.width(5);
    Breakdown_file << SU2_TYPE::Int((Mnt_CFy * 100.0) / (Total_CFy + EPS));
    Breakdown_file << "%): ";
    Breakdown_file.width(11);
    Breakdown_file << Mnt_CFy << "\n";

    if (nDim == 3) {
      Breakdown_file << "Total CFz:   ";
      Breakdown_file.width(11);
      Breakdown_file << Total_CFz;
      Breakdown_file << " | Pressure (";
      Breakdown_file.width(5);
      Breakdown_file << SU2_TYPE::Int((Inv_CFz * 100.0) / (Total_CFz + EPS));
      Breakdown_file << "%): ";
      Breakdown_file.width(11);
      Breakdown_file << Inv_CFz;
      Breakdown_file << " | Friction (";
      Breakdown_file.width(5);
      Breakdown_file << SU2_TYPE::Int((Visc_CFz * 100.0) / (Total_CFz + EPS));
      Breakdown_file << "%): ";
      Breakdown_file.width(11);
      Breakdown_file << Visc_CFz;
      Breakdown_file << " | Momentum (";
      Breakdown_file.width(5);
      Breakdown_file << SU2_TYPE::Int((Mnt_CFz * 100.0) / (Total_CFz + EPS));
      Breakdown_file << "%): ";
      Breakdown_file.width(11);
      Breakdown_file << Mnt_CFz << "\n";
    }

    Breakdown_file << "\n" << "\n";

    for (iMarker_Monitoring = 0;
         iMarker_Monitoring < config->GetnMarker_Monitoring();
         iMarker_Monitoring++) {

      Breakdown_file << "Surface name: "
      << config->GetMarker_Monitoring_TagBound(
                                                          iMarker_Monitoring) << "\n" << "\n";

      Breakdown_file << "Total CL    (";
      Breakdown_file.width(5);
      Breakdown_file
      << SU2_TYPE::Int(
                       (Surface_CL[iMarker_Monitoring] * 100.0)
                       / (Total_CL + EPS));
      Breakdown_file << "%): ";
      Breakdown_file.width(11);
      Breakdown_file << Surface_CL[iMarker_Monitoring];
      Breakdown_file << " | Pressure (";
      Breakdown_file.width(5);
      Breakdown_file
      << SU2_TYPE::Int(
                       (Surface_CL_Inv[iMarker_Monitoring] * 100.0)
                       / (Surface_CL[iMarker_Monitoring] + EPS));
      Breakdown_file << "%): ";
      Breakdown_file.width(11);
      Breakdown_file << Surface_CL_Inv[iMarker_Monitoring];
      Breakdown_file << " | Friction (";
      Breakdown_file.width(5);
      Breakdown_file
      << SU2_TYPE::Int(
                       (Surface_CL_Visc[iMarker_Monitoring] * 100.0)
                       / (Surface_CL[iMarker_Monitoring] + EPS));
      Breakdown_file << "%): ";
      Breakdown_file.width(11);
      Breakdown_file << Surface_CL_Visc[iMarker_Monitoring];
      Breakdown_file << " | Momentum (";
      Breakdown_file.width(5);
      Breakdown_file
      << SU2_TYPE::Int(
                       (Surface_CL_Mnt[iMarker_Monitoring] * 100.0)
                       / (Surface_CL[iMarker_Monitoring] + EPS));
      Breakdown_file << "%): ";
      Breakdown_file.width(11);
      Breakdown_file << Surface_CL_Mnt[iMarker_Monitoring] << "\n";

      Breakdown_file << "Total CD    (";
      Breakdown_file.width(5);
      Breakdown_file
      << SU2_TYPE::Int(
                       (Surface_CD[iMarker_Monitoring] * 100.0)
                       / (Total_CD + EPS));
      Breakdown_file << "%): ";
      Breakdown_file.width(11);
      Breakdown_file << Surface_CD[iMarker_Monitoring];
      Breakdown_file << " | Pressure (";
      Breakdown_file.width(5);
      Breakdown_file
      << SU2_TYPE::Int(
                       (Surface_CD_Inv[iMarker_Monitoring] * 100.0)
                       / (Surface_CD[iMarker_Monitoring] + EPS));
      Breakdown_file << "%): ";
      Breakdown_file.width(11);
      Breakdown_file << Surface_CD_Inv[iMarker_Monitoring];
      Breakdown_file << " | Friction (";
      Breakdown_file.width(5);
      Breakdown_file
      << SU2_TYPE::Int(
                       (Surface_CD_Visc[iMarker_Monitoring] * 100.0)
                       / (Surface_CD[iMarker_Monitoring] + EPS));
      Breakdown_file << "%): ";
      Breakdown_file.width(11);
      Breakdown_file << Surface_CD_Visc[iMarker_Monitoring];
      Breakdown_file << " | Momentum (";
      Breakdown_file.width(5);
      Breakdown_file
      << SU2_TYPE::Int(
                       (Surface_CD_Mnt[iMarker_Monitoring] * 100.0)
                       / (Surface_CD[iMarker_Monitoring] + EPS));
      Breakdown_file << "%): ";
      Breakdown_file.width(11);
      Breakdown_file << Surface_CD_Mnt[iMarker_Monitoring] << "\n";

      if (nDim == 3) {
        Breakdown_file << "Total CSF   (";
        Breakdown_file.width(5);
        Breakdown_file
        << SU2_TYPE::Int(
                         (Surface_CSF[iMarker_Monitoring] * 100.0)
                         / (Total_CSF + EPS));
        Breakdown_file << "%): ";
        Breakdown_file.width(11);
        Breakdown_file << Surface_CSF[iMarker_Monitoring];
        Breakdown_file << " | Pressure (";
        Breakdown_file.width(5);
        Breakdown_file
        << SU2_TYPE::Int(
                         (Surface_CSF_Inv[iMarker_Monitoring] * 100.0)
                         / (Surface_CSF[iMarker_Monitoring] + EPS));
        Breakdown_file << "%): ";
        Breakdown_file.width(11);
        Breakdown_file << Surface_CSF_Inv[iMarker_Monitoring];
        Breakdown_file << " | Friction (";
        Breakdown_file.width(5);
        Breakdown_file
        << SU2_TYPE::Int(
                         (Surface_CSF_Visc[iMarker_Monitoring] * 100.0)
                         / (Surface_CSF[iMarker_Monitoring] + EPS));
        Breakdown_file << "%): ";
        Breakdown_file.width(11);
        Breakdown_file
        << Surface_CSF_Visc[iMarker_Monitoring];
        Breakdown_file << " | Momentum (";
        Breakdown_file.width(5);
        Breakdown_file
        << SU2_TYPE::Int(
                         (Surface_CSF_Mnt[iMarker_Monitoring] * 100.0)
                         / (Surface_CSF[iMarker_Monitoring] + EPS));
        Breakdown_file << "%): ";
        Breakdown_file.width(11);
        Breakdown_file
        << Surface_CSF_Mnt[iMarker_Monitoring] << "\n";
      }

      Breakdown_file << "Total CL/CD (";
      Breakdown_file.width(5);
      Breakdown_file
      << SU2_TYPE::Int(
                       (Surface_CEff[iMarker_Monitoring] * 100.0) / (Total_CEff + EPS));
      Breakdown_file << "%): ";
      Breakdown_file.width(11);
      Breakdown_file << Surface_CEff[iMarker_Monitoring];
      Breakdown_file << " | Pressure (";
      Breakdown_file.width(5);
      Breakdown_file
      << SU2_TYPE::Int(
                       (Surface_CEff_Inv[iMarker_Monitoring] * 100.0)
                       / (Surface_CEff[iMarker_Monitoring] + EPS));
      Breakdown_file << "%): ";
      Breakdown_file.width(11);
      Breakdown_file << Surface_CEff_Inv[iMarker_Monitoring];
      Breakdown_file << " | Friction (";
      Breakdown_file.width(5);
      Breakdown_file
      << SU2_TYPE::Int(
                       (Surface_CEff_Visc[iMarker_Monitoring] * 100.0)
                       / (Surface_CEff[iMarker_Monitoring] + EPS));
      Breakdown_file << "%): ";
      Breakdown_file.width(11);
      Breakdown_file
      << Surface_CEff_Visc[iMarker_Monitoring];
      Breakdown_file << " | Momentum (";
      Breakdown_file.width(5);
      Breakdown_file
      << SU2_TYPE::Int(
                       (Surface_CEff_Mnt[iMarker_Monitoring] * 100.0)
                       / (Surface_CEff[iMarker_Monitoring] + EPS));
      Breakdown_file << "%): ";
      Breakdown_file.width(11);
      Breakdown_file
      << Surface_CEff_Mnt[iMarker_Monitoring] << "\n";

      if (nDim == 3) {

        Breakdown_file << "Total CMx   (";
        Breakdown_file.width(5);
        Breakdown_file
        << SU2_TYPE::Int(
                         (Surface_CMx[iMarker_Monitoring] * 100.0) / (Total_CMx + EPS));
        Breakdown_file << "%): ";
        Breakdown_file.width(11);
        Breakdown_file << Surface_CMx[iMarker_Monitoring];
        Breakdown_file << " | Pressure (";
        Breakdown_file.width(5);
        Breakdown_file
        << SU2_TYPE::Int(
                         (Surface_CMx_Inv[iMarker_Monitoring] * 100.0)
                         / (Surface_CMx[iMarker_Monitoring] + EPS));
        Breakdown_file << "%): ";
        Breakdown_file.width(11);
        Breakdown_file << Surface_CMx_Inv[iMarker_Monitoring];
        Breakdown_file << " | Friction (";
        Breakdown_file.width(5);
        Breakdown_file
        << SU2_TYPE::Int(
                         (Surface_CMx_Visc[iMarker_Monitoring] * 100.0)
                         / (Surface_CMx[iMarker_Monitoring] + EPS));
        Breakdown_file << "%): ";
        Breakdown_file.width(11);
        Breakdown_file
        << Surface_CMx_Visc[iMarker_Monitoring];
        Breakdown_file << " | Momentum (";
        Breakdown_file.width(5);
        Breakdown_file
        << SU2_TYPE::Int(
                         (Surface_CMx_Mnt[iMarker_Monitoring] * 100.0)
                         / (Surface_CMx[iMarker_Monitoring] + EPS));
        Breakdown_file << "%): ";
        Breakdown_file.width(11);
        Breakdown_file
        << Surface_CMx_Mnt[iMarker_Monitoring] << "\n";

        Breakdown_file << "Total CMy   (";
        Breakdown_file.width(5);
        Breakdown_file
        << SU2_TYPE::Int(
                         (Surface_CMy[iMarker_Monitoring] * 100.0) / (Total_CMy + EPS));
        Breakdown_file << "%): ";
        Breakdown_file.width(11);
        Breakdown_file << Surface_CMy[iMarker_Monitoring];
        Breakdown_file << " | Pressure (";
        Breakdown_file.width(5);
        Breakdown_file
        << SU2_TYPE::Int(
                         (Surface_CMy_Inv[iMarker_Monitoring] * 100.0)
                         / (Surface_CMy[iMarker_Monitoring] + EPS));
        Breakdown_file << "%): ";
        Breakdown_file.width(11);
        Breakdown_file << Surface_CMy_Inv[iMarker_Monitoring];
        Breakdown_file << " | Friction (";
        Breakdown_file.width(5);
        Breakdown_file
        << SU2_TYPE::Int(
                         (Surface_CMy_Visc[iMarker_Monitoring] * 100.0)
                         / (Surface_CMy[iMarker_Monitoring] + EPS));
        Breakdown_file << "%): ";
        Breakdown_file.width(11);
        Breakdown_file
        << Surface_CMy_Visc[iMarker_Monitoring];
        Breakdown_file << " | Momentum (";
        Breakdown_file.width(5);
        Breakdown_file
        << SU2_TYPE::Int(
                         (Surface_CMy_Mnt[iMarker_Monitoring] * 100.0)
                         / (Surface_CMy[iMarker_Monitoring] + EPS));
        Breakdown_file << "%): ";
        Breakdown_file.width(11);
        Breakdown_file
        << Surface_CMy_Mnt[iMarker_Monitoring] << "\n";
      }

      Breakdown_file << "Total CMz   (";
      Breakdown_file.width(5);
      Breakdown_file
      << SU2_TYPE::Int((Surface_CMz[iMarker_Monitoring] * 100.0) / (Total_CMz + EPS));
      Breakdown_file << "%): ";
      Breakdown_file.width(11);
      Breakdown_file << Surface_CMz[iMarker_Monitoring];
      Breakdown_file << " | Pressure (";
      Breakdown_file.width(5);
      Breakdown_file
      << SU2_TYPE::Int(
                       (Surface_CMz_Inv[iMarker_Monitoring] * 100.0)
                       / (Surface_CMz[iMarker_Monitoring] + EPS));
      Breakdown_file << "%): ";
      Breakdown_file.width(11);
      Breakdown_file << Surface_CMz_Inv[iMarker_Monitoring];
      Breakdown_file << " | Friction (";
      Breakdown_file.width(5);
      Breakdown_file
      << SU2_TYPE::Int(
                       (Surface_CMz_Visc[iMarker_Monitoring] * 100.0)
                       / (Surface_CMz[iMarker_Monitoring] + EPS));
      Breakdown_file << "%): ";
      Breakdown_file.width(11);
      Breakdown_file
      << Surface_CMz_Visc[iMarker_Monitoring];
      Breakdown_file << " | Momentum (";
      Breakdown_file.width(5);
      Breakdown_file
      << SU2_TYPE::Int(
                       (Surface_CMz_Mnt[iMarker_Monitoring] * 100.0)
                       / (Surface_CMz[iMarker_Monitoring] + EPS));
      Breakdown_file << "%): ";
      Breakdown_file.width(11);
      Breakdown_file
      << Surface_CMz_Mnt[iMarker_Monitoring] << "\n";

      Breakdown_file << "Total CFx   (";
      Breakdown_file.width(5);
      Breakdown_file
      << SU2_TYPE::Int((Surface_CFx[iMarker_Monitoring] * 100.0) / (Total_CFx + EPS));
      Breakdown_file << "%): ";
      Breakdown_file.width(11);
      Breakdown_file << Surface_CFx[iMarker_Monitoring];
      Breakdown_file << " | Pressure (";
      Breakdown_file.width(5);
      Breakdown_file
      << SU2_TYPE::Int(
                       (Surface_CFx_Inv[iMarker_Monitoring] * 100.0)
                       / (Surface_CFx[iMarker_Monitoring] + EPS));
      Breakdown_file << "%): ";
      Breakdown_file.width(11);
      Breakdown_file << Surface_CFx_Inv[iMarker_Monitoring];
      Breakdown_file << " | Friction (";
      Breakdown_file.width(5);
      Breakdown_file
      << SU2_TYPE::Int(
                       (Surface_CFx_Visc[iMarker_Monitoring] * 100.0)
                       / (Surface_CFx[iMarker_Monitoring] + EPS));
      Breakdown_file << "%): ";
      Breakdown_file.width(11);
      Breakdown_file
      << Surface_CFx_Visc[iMarker_Monitoring];
      Breakdown_file << " | Momentum (";
      Breakdown_file.width(5);
      Breakdown_file
      << SU2_TYPE::Int(
                       (Surface_CFx_Mnt[iMarker_Monitoring] * 100.0)
                       / (Surface_CFx[iMarker_Monitoring] + EPS));
      Breakdown_file << "%): ";
      Breakdown_file.width(11);
      Breakdown_file
      << Surface_CFx_Mnt[iMarker_Monitoring] << "\n";

      Breakdown_file << "Total CFy   (";
      Breakdown_file.width(5);
      Breakdown_file
      << SU2_TYPE::Int((Surface_CFy[iMarker_Monitoring] * 100.0) / (Total_CFy + EPS));
      Breakdown_file << "%): ";
      Breakdown_file.width(11);
      Breakdown_file << Surface_CFy[iMarker_Monitoring];
      Breakdown_file << " | Pressure (";
      Breakdown_file.width(5);
      Breakdown_file
      << SU2_TYPE::Int(
                       (Surface_CFy_Inv[iMarker_Monitoring] * 100.0)
                       / (Surface_CFy[iMarker_Monitoring] + EPS));
      Breakdown_file << "%): ";
      Breakdown_file.width(11);
      Breakdown_file << Surface_CFy_Inv[iMarker_Monitoring];
      Breakdown_file << " | Friction (";
      Breakdown_file.width(5);
      Breakdown_file
      << SU2_TYPE::Int(
                       (Surface_CFy_Visc[iMarker_Monitoring] * 100.0)
                       / (Surface_CFy[iMarker_Monitoring] + EPS));
      Breakdown_file << "%): ";
      Breakdown_file.width(11);
      Breakdown_file
      << Surface_CFy_Visc[iMarker_Monitoring];
      Breakdown_file << " | Momentum (";
      Breakdown_file.width(5);
      Breakdown_file
      << SU2_TYPE::Int(
                       (Surface_CFy_Mnt[iMarker_Monitoring] * 100.0)
                       / (Surface_CFy[iMarker_Monitoring] + EPS));
      Breakdown_file << "%): ";
      Breakdown_file.width(11);
      Breakdown_file
      << Surface_CFy_Mnt[iMarker_Monitoring] << "\n";

      if (nDim == 3) {
        Breakdown_file << "Total CFz   (";
        Breakdown_file.width(5);
        Breakdown_file
        << SU2_TYPE::Int(
                         (Surface_CFz[iMarker_Monitoring] * 100.0) / (Total_CFz + EPS));
        Breakdown_file << "%): ";
        Breakdown_file.width(11);
        Breakdown_file << Surface_CFz[iMarker_Monitoring];
        Breakdown_file << " | Pressure (";
        Breakdown_file.width(5);
        Breakdown_file
        << SU2_TYPE::Int(
                         (Surface_CFz_Inv[iMarker_Monitoring] * 100.0)
                         / (Surface_CFz[iMarker_Monitoring] + EPS));
        Breakdown_file << "%): ";
        Breakdown_file.width(11);
        Breakdown_file << Surface_CFz_Inv[iMarker_Monitoring];
        Breakdown_file << " | Friction (";
        Breakdown_file.width(5);
        Breakdown_file
        << SU2_TYPE::Int(
                         (Surface_CFz_Visc[iMarker_Monitoring] * 100.0)
                         / (Surface_CFz[iMarker_Monitoring] + EPS));
        Breakdown_file << "%): ";
        Breakdown_file.width(11);
        Breakdown_file
        << Surface_CFz_Visc[iMarker_Monitoring];
        Breakdown_file << " | Momentum (";
        Breakdown_file.width(5);
        Breakdown_file
        << SU2_TYPE::Int(
                         (Surface_CFz_Mnt[iMarker_Monitoring] * 100.0)
                         / (Surface_CFz[iMarker_Monitoring] + EPS));
        Breakdown_file << "%): ";
        Breakdown_file.width(11);
        Breakdown_file
        << Surface_CFz_Mnt[iMarker_Monitoring] << "\n";

      }

      Breakdown_file << "\n";


    }

    delete [] Surface_CL;
    delete [] Surface_CD;
    delete [] Surface_CSF;
    delete [] Surface_CEff;
    delete [] Surface_CFx;
    delete [] Surface_CFy;
    delete [] Surface_CFz;
    delete [] Surface_CMx;
    delete [] Surface_CMy;
    delete [] Surface_CMz;

    delete [] Surface_CL_Inv;
    delete [] Surface_CD_Inv;
    delete [] Surface_CSF_Inv;
    delete [] Surface_CEff_Inv;
    delete [] Surface_CFx_Inv;
    delete [] Surface_CFy_Inv;
    delete [] Surface_CFz_Inv;
    delete [] Surface_CMx_Inv;
    delete [] Surface_CMy_Inv;
    delete [] Surface_CMz_Inv;

    delete [] Surface_CL_Visc;
    delete [] Surface_CD_Visc;
    delete [] Surface_CSF_Visc;
    delete [] Surface_CEff_Visc;
    delete [] Surface_CFx_Visc;
    delete [] Surface_CFy_Visc;
    delete [] Surface_CFz_Visc;
    delete [] Surface_CMx_Visc;
    delete [] Surface_CMy_Visc;
    delete [] Surface_CMz_Visc;

    delete [] Surface_CL_Mnt;
    delete [] Surface_CD_Mnt;
    delete [] Surface_CSF_Mnt;
    delete [] Surface_CEff_Mnt;
    delete [] Surface_CFx_Mnt;
    delete [] Surface_CFy_Mnt;
    delete [] Surface_CFz_Mnt;
    delete [] Surface_CMx_Mnt;
    delete [] Surface_CMy_Mnt;
    delete [] Surface_CMz_Mnt;

  }

}

bool CFlowOutput::WriteVolume_Output(CConfig *config, unsigned long Iter, bool force_writing){

  if (config->GetTime_Domain()){
    if (((config->GetTime_Marching() == TIME_MARCHING::DT_STEPPING_1ST) || (config->GetTime_Marching() == TIME_MARCHING::TIME_STEPPING)) &&
        ((Iter == 0) || (Iter % config->GetVolume_Wrt_Freq() == 0))){
      return true;
    }

    if ((config->GetTime_Marching() == TIME_MARCHING::DT_STEPPING_2ND) &&
        ((Iter == 0) ||
         (Iter % config->GetVolume_Wrt_Freq() == 0) ||
         ((Iter+1) % config->GetVolume_Wrt_Freq() == 0) || // Restarts need 2 old solution.
         ((Iter+2) == config->GetnTime_Iter()))){ // The last timestep is written anyways but again one needs the step before for restarts.
      return true;
    }
  } else {
    if (config->GetFixed_CL_Mode() && config->GetFinite_Difference_Mode()) return false;
    return ((Iter > 0) && Iter % config->GetVolume_Wrt_Freq() == 0) || force_writing;
  }

  return false || force_writing;
}

void CFlowOutput::SetTimeAveragedFields(){
  AddVolumeOutput("MEAN_DENSITY", "MeanDensity", "TIME_AVERAGE", "Mean density");
  AddVolumeOutput("MEAN_VELOCITY-X", "MeanVelocity_x", "TIME_AVERAGE", "Mean velocity x-component");
  AddVolumeOutput("MEAN_VELOCITY-Y", "MeanVelocity_y", "TIME_AVERAGE", "Mean velocity y-component");
  if (nDim == 3)
    AddVolumeOutput("MEAN_VELOCITY-Z", "MeanVelocity_z", "TIME_AVERAGE", "Mean velocity z-component");

  AddVolumeOutput("MEAN_PRESSURE", "MeanPressure", "TIME_AVERAGE", "Mean pressure");
  AddVolumeOutput("RMS_U",   "RMS[u]", "TIME_AVERAGE", "RMS u");
  AddVolumeOutput("RMS_V",   "RMS[v]", "TIME_AVERAGE", "RMS v");
  AddVolumeOutput("RMS_UV",  "RMS[uv]", "TIME_AVERAGE", "RMS uv");
  AddVolumeOutput("RMS_P",   "RMS[Pressure]",   "TIME_AVERAGE", "RMS Pressure");
  AddVolumeOutput("UUPRIME", "u'u'", "TIME_AVERAGE", "Mean Reynolds-stress component u'u'");
  AddVolumeOutput("VVPRIME", "v'v'", "TIME_AVERAGE", "Mean Reynolds-stress component v'v'");
  AddVolumeOutput("UVPRIME", "u'v'", "TIME_AVERAGE", "Mean Reynolds-stress component u'v'");
  AddVolumeOutput("PPRIME",  "p'p'",   "TIME_AVERAGE", "Mean pressure fluctuation p'p'");
  if (nDim == 3){
    AddVolumeOutput("RMS_W",   "RMS[w]", "TIME_AVERAGE", "RMS u");
    AddVolumeOutput("RMS_UW", "RMS[uw]", "TIME_AVERAGE", "RMS uw");
    AddVolumeOutput("RMS_VW", "RMS[vw]", "TIME_AVERAGE", "RMS vw");
    AddVolumeOutput("WWPRIME", "w'w'", "TIME_AVERAGE", "Mean Reynolds-stress component w'w'");
    AddVolumeOutput("UWPRIME", "w'u'", "TIME_AVERAGE", "Mean Reynolds-stress component w'u'");
    AddVolumeOutput("VWPRIME", "w'v'", "TIME_AVERAGE", "Mean Reynolds-stress component w'v'");
  }
}

void CFlowOutput::LoadTimeAveragedData(unsigned long iPoint, CVariable *Node_Flow){
  SetAvgVolumeOutputValue("MEAN_DENSITY", iPoint, Node_Flow->GetDensity(iPoint));
  SetAvgVolumeOutputValue("MEAN_VELOCITY-X", iPoint, Node_Flow->GetVelocity(iPoint,0));
  SetAvgVolumeOutputValue("MEAN_VELOCITY-Y", iPoint, Node_Flow->GetVelocity(iPoint,1));
  if (nDim == 3)
    SetAvgVolumeOutputValue("MEAN_VELOCITY-Z", iPoint, Node_Flow->GetVelocity(iPoint,2));

  SetAvgVolumeOutputValue("MEAN_PRESSURE", iPoint, Node_Flow->GetPressure(iPoint));

  SetAvgVolumeOutputValue("RMS_U", iPoint, pow(Node_Flow->GetVelocity(iPoint,0),2));
  SetAvgVolumeOutputValue("RMS_V", iPoint, pow(Node_Flow->GetVelocity(iPoint,1),2));
  SetAvgVolumeOutputValue("RMS_UV", iPoint, Node_Flow->GetVelocity(iPoint,0) * Node_Flow->GetVelocity(iPoint,1));
  SetAvgVolumeOutputValue("RMS_P", iPoint, pow(Node_Flow->GetPressure(iPoint),2));
  if (nDim == 3){
    SetAvgVolumeOutputValue("RMS_W", iPoint, pow(Node_Flow->GetVelocity(iPoint,2),2));
    SetAvgVolumeOutputValue("RMS_VW", iPoint, Node_Flow->GetVelocity(iPoint,2) * Node_Flow->GetVelocity(iPoint,1));
    SetAvgVolumeOutputValue("RMS_UW", iPoint,  Node_Flow->GetVelocity(iPoint,2) * Node_Flow->GetVelocity(iPoint,0));
  }

  const su2double umean  = GetVolumeOutputValue("MEAN_VELOCITY-X", iPoint);
  const su2double uumean = GetVolumeOutputValue("RMS_U", iPoint);
  const su2double vmean  = GetVolumeOutputValue("MEAN_VELOCITY-Y", iPoint);
  const su2double vvmean = GetVolumeOutputValue("RMS_V", iPoint);
  const su2double uvmean = GetVolumeOutputValue("RMS_UV", iPoint);
  const su2double pmean  = GetVolumeOutputValue("MEAN_PRESSURE", iPoint);
  const su2double ppmean = GetVolumeOutputValue("RMS_P", iPoint);

  SetVolumeOutputValue("UUPRIME", iPoint, -(umean*umean - uumean));
  SetVolumeOutputValue("VVPRIME", iPoint, -(vmean*vmean - vvmean));
  SetVolumeOutputValue("UVPRIME", iPoint, -(umean*vmean - uvmean));
  SetVolumeOutputValue("PPRIME",  iPoint, -(pmean*pmean - ppmean));
  if (nDim == 3){
    const su2double wmean  = GetVolumeOutputValue("MEAN_VELOCITY-Z", iPoint);
    const su2double wwmean = GetVolumeOutputValue("RMS_W", iPoint);
    const su2double uwmean = GetVolumeOutputValue("RMS_UW", iPoint);
    const su2double vwmean = GetVolumeOutputValue("RMS_VW", iPoint);
    SetVolumeOutputValue("WWPRIME", iPoint, -(wmean*wmean - wwmean));
    SetVolumeOutputValue("UWPRIME", iPoint, -(umean*wmean - uwmean));
    SetVolumeOutputValue("VWPRIME",  iPoint, -(vmean*wmean - vwmean));
  }
}

void CFlowOutput::SetFixedCLScreenOutput(const CConfig *config){
  PrintingToolbox::CTablePrinter FixedCLSummary(&cout);

  if (fabs(historyOutput_Map["CL_DRIVER_COMMAND"].value) > 1e-16){
    FixedCLSummary.AddColumn("Fixed CL Mode", 40);
    FixedCLSummary.AddColumn("Value", 30);
    FixedCLSummary.SetAlign(PrintingToolbox::CTablePrinter::LEFT);
    FixedCLSummary.PrintHeader();
    FixedCLSummary << "Current CL" << historyOutput_Map["LIFT"].value;
    FixedCLSummary << "Target CL" << config->GetTarget_CL();
    FixedCLSummary << "Previous AOA" << historyOutput_Map["PREV_AOA"].value;
    if (config->GetFinite_Difference_Mode()){
      FixedCLSummary << "Changed AoA by (Finite Difference step)" << historyOutput_Map["CL_DRIVER_COMMAND"].value;
      lastInnerIter = curInnerIter - 1;
    }
    else
      FixedCLSummary << "Changed AoA by" << historyOutput_Map["CL_DRIVER_COMMAND"].value;
    FixedCLSummary.PrintFooter();
    SetScreen_Header(config);
  }

  else if (config->GetFinite_Difference_Mode() && historyOutput_Map["AOA"].value == historyOutput_Map["PREV_AOA"].value){
    FixedCLSummary.AddColumn("Fixed CL Mode (Finite Difference)", 40);
    FixedCLSummary.AddColumn("Value", 30);
    FixedCLSummary.SetAlign(PrintingToolbox::CTablePrinter::LEFT);
    FixedCLSummary.PrintHeader();
    FixedCLSummary << "Delta CL / Delta AoA" << config->GetdCL_dAlpha();
    FixedCLSummary << "Delta CD / Delta CL" << config->GetdCD_dCL();
    if (nDim == 3){
      FixedCLSummary << "Delta CMx / Delta CL" << config->GetdCMx_dCL();
      FixedCLSummary << "Delta CMy / Delta CL" << config->GetdCMy_dCL();
    }
    FixedCLSummary << "Delta CMz / Delta CL" << config->GetdCMz_dCL();
    FixedCLSummary.PrintFooter();
    curInnerIter = lastInnerIter;
    WriteMetaData(config);
    curInnerIter = config->GetInnerIter();
  }
}<|MERGE_RESOLUTION|>--- conflicted
+++ resolved
@@ -789,8 +789,6 @@
 
 }
 
-<<<<<<< HEAD
-
 void CFlowOutput::Add_NearfieldInverseDesignOutput(){
 
   AddHistoryOutput("EQUIVALENT_AREA",   "CEquiv_Area",  ScreenOutputFormat::SCIENTIFIC, "EQUIVALENT_AREA", "Equivalent area");
@@ -1432,41 +1430,6 @@
 
 }
 
-su2double CFlowOutput::GetQ_Criterion(su2double** VelocityGradient) const {
-
-  /*--- Make a 3D copy of the gradient so we do not have worry about nDim ---*/
-
-  su2double Grad_Vel[3][3] = {{0.0}};
-
-  for (unsigned short iDim = 0; iDim < nDim; iDim++)
-    for (unsigned short jDim = 0 ; jDim < nDim; jDim++)
-      Grad_Vel[iDim][jDim] = VelocityGradient[iDim][jDim];
-
-  /*--- Q Criterion Eq 1.2 of HALLER, G. (2005). An objective definition of a vortex.
-   Journal of Fluid Mechanics, 525, 1-26. doi:10.1017/S0022112004002526 ---*/
-
-  /*--- Components of the strain rate tensor (symmetric) ---*/
-  su2double s11 = Grad_Vel[0][0];
-  su2double s12 = 0.5 * (Grad_Vel[0][1] + Grad_Vel[1][0]);
-  su2double s13 = 0.5 * (Grad_Vel[0][2] + Grad_Vel[2][0]);
-  su2double s22 = Grad_Vel[1][1];
-  su2double s23 = 0.5 * (Grad_Vel[1][2] + Grad_Vel[2][1]);
-  su2double s33 = Grad_Vel[2][2];
-
-  /*--- Components of the spin tensor (skew-symmetric) ---*/
-  su2double omega12 = 0.5 * (Grad_Vel[0][1] - Grad_Vel[1][0]);
-  su2double omega13 = 0.5 * (Grad_Vel[0][2] - Grad_Vel[2][0]);
-  su2double omega23 = 0.5 * (Grad_Vel[1][2] - Grad_Vel[2][1]);
-
-  /*--- Q = ||Omega|| - ||Strain|| ---*/
-  su2double Q = 2*(pow(omega12,2) + pow(omega13,2) + pow(omega23,2)) -
-    (pow(s11,2) + pow(s22,2) + pow(s33,2) + 2*(pow(s12,2) + pow(s13,2) + pow(s23,2)));
-
-  return Q;
-}
-
-=======
->>>>>>> 22bb6699
 void CFlowOutput::WriteAdditionalFiles(CConfig *config, CGeometry *geometry, CSolver **solver_container){
 
   if (config->GetFixed_CL_Mode() || config->GetFixed_CM_Mode()){
