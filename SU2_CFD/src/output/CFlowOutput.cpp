/*!
 * \file output_flow.cpp
 * \brief Main subroutines for compressible flow output
 * \author R. Sanchez
 * \version 7.1.0 "Blackbird"
 *
 * SU2 Project Website: https://su2code.github.io
 *
 * The SU2 Project is maintained by the SU2 Foundation
 * (http://su2foundation.org)
 *
 * Copyright 2012-2020, SU2 Contributors (cf. AUTHORS.md)
 *
 * SU2 is free software; you can redistribute it and/or
 * modify it under the terms of the GNU Lesser General Public
 * License as published by the Free Software Foundation; either
 * version 2.1 of the License, or (at your option) any later version.
 *
 * SU2 is distributed in the hope that it will be useful,
 * but WITHOUT ANY WARRANTY; without even the implied warranty of
 * MERCHANTABILITY or FITNESS FOR A PARTICULAR PURPOSE. See the GNU
 * Lesser General Public License for more details.
 *
 * You should have received a copy of the GNU Lesser General Public
 * License along with SU2. If not, see <http://www.gnu.org/licenses/>.
 */

#include "../../include/output/CFlowOutput.hpp"
#include "../../../Common/include/geometry/CGeometry.hpp"
#include "../../../Common/include/toolboxes/geometry_toolbox.hpp"
#include "../../include/solvers/CSolver.hpp"

CFlowOutput::CFlowOutput(CConfig *config, unsigned short nDim, bool fem_output) : COutput (config, nDim, fem_output){

}


CFlowOutput::~CFlowOutput(void){}

void CFlowOutput::AddAnalyzeSurfaceOutput(CConfig *config){


  /// DESCRIPTION: Average mass flow
  AddHistoryOutput("SURFACE_MASSFLOW",         "Avg_Massflow",              ScreenOutputFormat::SCIENTIFIC, "FLOW_COEFF", "Total average mass flow on all markers set in MARKER_ANALYZE", HistoryFieldType::COEFFICIENT);
  /// DESCRIPTION: Average Mach number
  AddHistoryOutput("SURFACE_MACH",             "Avg_Mach",                  ScreenOutputFormat::SCIENTIFIC, "FLOW_COEFF", "Total average mach number on all markers set in MARKER_ANALYZE", HistoryFieldType::COEFFICIENT);
  /// DESCRIPTION: Average Temperature
  AddHistoryOutput("SURFACE_STATIC_TEMPERATURE","Avg_Temp",                 ScreenOutputFormat::SCIENTIFIC, "FLOW_COEFF", "Total average temperature on all markers set in MARKER_ANALYZE", HistoryFieldType::COEFFICIENT);
  /// DESCRIPTION: Average Pressure
  AddHistoryOutput("SURFACE_STATIC_PRESSURE",  "Avg_Press",                 ScreenOutputFormat::SCIENTIFIC, "FLOW_COEFF", "Total average pressure on all markers set in MARKER_ANALYZE", HistoryFieldType::COEFFICIENT);
  /// DESCRIPTION: Average Density
  AddHistoryOutput("AVG_DENSITY",              "Avg_Density",               ScreenOutputFormat::SCIENTIFIC, "FLOW_COEFF", "Total average density on all markers set in MARKER_ANALYZE", HistoryFieldType::COEFFICIENT);
  /// DESCRIPTION: Average Enthalpy
  AddHistoryOutput("AVG_ENTHALPY",             "Avg_Enthalpy",              ScreenOutputFormat::SCIENTIFIC, "FLOW_COEFF", "Total average enthalpy on all markers set in MARKER_ANALYZE", HistoryFieldType::COEFFICIENT);
  /// DESCRIPTION: Average velocity in normal direction of the surface
  AddHistoryOutput("AVG_NORMALVEL",            "Avg_NormalVel",             ScreenOutputFormat::SCIENTIFIC, "FLOW_COEFF", "Total average normal velocity on all markers set in MARKER_ANALYZE", HistoryFieldType::COEFFICIENT);
  /// DESCRIPTION: Flow uniformity
  AddHistoryOutput("SURFACE_UNIFORMITY",       "Uniformity",                ScreenOutputFormat::SCIENTIFIC, "FLOW_COEFF", "Total flow uniformity on all markers set in MARKER_ANALYZE", HistoryFieldType::COEFFICIENT);
  /// DESCRIPTION: Secondary strength
  AddHistoryOutput("SURFACE_SECONDARY",        "Secondary_Strength",        ScreenOutputFormat::SCIENTIFIC, "FLOW_COEFF", "Total secondary strength on all markers set in MARKER_ANALYZE", HistoryFieldType::COEFFICIENT);
  /// DESCRIPTION: Momentum distortion
  AddHistoryOutput("SURFACE_MOM_DISTORTION",   "Momentum_Distortion",       ScreenOutputFormat::SCIENTIFIC, "FLOW_COEFF", "Total momentum distortion on all markers set in MARKER_ANALYZE", HistoryFieldType::COEFFICIENT);
  /// DESCRIPTION: Secondary over uniformity
  AddHistoryOutput("SURFACE_SECOND_OVER_UNIFORM","Secondary_Over_Uniformity",ScreenOutputFormat::SCIENTIFIC,"FLOW_COEFF", "Total secondary over uniformity on all markers set in MARKER_ANALYZE", HistoryFieldType::COEFFICIENT);
  /// DESCRIPTION: Average total temperature
  AddHistoryOutput("SURFACE_TOTAL_TEMPERATURE","Avg_TotalTemp",             ScreenOutputFormat::SCIENTIFIC, "FLOW_COEFF", "Total average total temperature all markers set in MARKER_ANALYZE", HistoryFieldType::COEFFICIENT);
  /// DESCRIPTION: Average total pressure
  AddHistoryOutput("SURFACE_TOTAL_PRESSURE",   "Avg_TotalPress",            ScreenOutputFormat::SCIENTIFIC, "FLOW_COEFF", "Total average total pressure on all markers set in MARKER_ANALYZE", HistoryFieldType::COEFFICIENT);
  /// DESCRIPTION: Average mass fraction of CO    
  AddHistoryOutput("AVG_CO",                   "Avg_CO",                    ScreenOutputFormat::SCIENTIFIC, "FLOW_COEFF", "Total average mass fraction of CO on all markers set in MARKER_ANALYZE", HistoryFieldType::COEFFICIENT);
  /// DESCRIPTION: Average mass fraction of NO    
  AddHistoryOutput("AVG_NOX",                  "Avg_NOx",                   ScreenOutputFormat::SCIENTIFIC, "FLOW_COEFF", "Total average mass fraction of NO on all markers set in MARKER_ANALYZE", HistoryFieldType::COEFFICIENT);
  /// DESCRIPTION: Pressure drop
  AddHistoryOutput("SURFACE_PRESSURE_DROP",    "Pressure_Drop",             ScreenOutputFormat::SCIENTIFIC, "FLOW_COEFF", "Total pressure drop on all markers set in MARKER_ANALYZE", HistoryFieldType::COEFFICIENT);
  /// END_GROUP


  /// BEGIN_GROUP: AERO_COEFF_SURF, DESCRIPTION: Surface values on non-solid markers.
  vector<string> Marker_Analyze;
  for (unsigned short iMarker_Analyze = 0; iMarker_Analyze < config->GetnMarker_Analyze(); iMarker_Analyze++){
    Marker_Analyze.push_back(config->GetMarker_Analyze_TagBound(iMarker_Analyze));
  }

  /// DESCRIPTION: Average mass flow
  AddHistoryOutputPerSurface("SURFACE_MASSFLOW",         "Avg_Massflow",              ScreenOutputFormat::SCIENTIFIC, "FLOW_COEFF_SURF", Marker_Analyze, HistoryFieldType::COEFFICIENT);
  /// DESCRIPTION: Average Mach number
  AddHistoryOutputPerSurface("SURFACE_MACH",             "Avg_Mach",                  ScreenOutputFormat::SCIENTIFIC, "FLOW_COEFF_SURF", Marker_Analyze, HistoryFieldType::COEFFICIENT);
  /// DESCRIPTION: Average Temperature
  AddHistoryOutputPerSurface("SURFACE_STATIC_TEMPERATURE","Avg_Temp",                 ScreenOutputFormat::SCIENTIFIC, "FLOW_COEFF_SURF", Marker_Analyze, HistoryFieldType::COEFFICIENT);
  /// DESCRIPTION: Average Pressure
  AddHistoryOutputPerSurface("SURFACE_STATIC_PRESSURE",  "Avg_Press",                 ScreenOutputFormat::SCIENTIFIC, "FLOW_COEFF_SURF", Marker_Analyze, HistoryFieldType::COEFFICIENT);
  /// DESCRIPTION: Average Density
  AddHistoryOutputPerSurface("AVG_DENSITY",              "Avg_Density",               ScreenOutputFormat::SCIENTIFIC, "FLOW_COEFF_SURF", Marker_Analyze, HistoryFieldType::COEFFICIENT);
  /// DESCRIPTION: Average Enthalpy
  AddHistoryOutputPerSurface("AVG_ENTHALPY",             "Avg_Enthalpy",              ScreenOutputFormat::SCIENTIFIC, "FLOW_COEFF_SURF", Marker_Analyze, HistoryFieldType::COEFFICIENT);
  /// DESCRIPTION: Average velocity in normal direction of the surface
  AddHistoryOutputPerSurface("AVG_NORMALVEL",            "Avg_NormalVel",             ScreenOutputFormat::SCIENTIFIC, "FLOW_COEFF_SURF", Marker_Analyze, HistoryFieldType::COEFFICIENT);
  /// DESCRIPTION: Flow uniformity
  AddHistoryOutputPerSurface("SURFACE_UNIFORMITY",       "Uniformity",                ScreenOutputFormat::SCIENTIFIC, "FLOW_COEFF_SURF", Marker_Analyze, HistoryFieldType::COEFFICIENT);
  /// DESCRIPTION: Secondary strength
  AddHistoryOutputPerSurface("SURFACE_SECONDARY",        "Secondary_Strength",        ScreenOutputFormat::SCIENTIFIC, "FLOW_COEFF_SURF", Marker_Analyze, HistoryFieldType::COEFFICIENT);
  /// DESCRIPTION: Momentum distortion
  AddHistoryOutputPerSurface("SURFACE_MOM_DISTORTION",   "Momentum_Distortion",       ScreenOutputFormat::SCIENTIFIC, "FLOW_COEFF_SURF", Marker_Analyze, HistoryFieldType::COEFFICIENT);
  /// DESCRIPTION: Secondary over uniformity
  AddHistoryOutputPerSurface("SURFACE_SECOND_OVER_UNIFORM","Secondary_Over_Uniformity",ScreenOutputFormat::SCIENTIFIC,"FLOW_COEFF_SURF", Marker_Analyze, HistoryFieldType::COEFFICIENT);
  /// DESCRIPTION: Average total temperature
  AddHistoryOutputPerSurface("SURFACE_TOTAL_TEMPERATURE","Avg_TotalTemp",             ScreenOutputFormat::SCIENTIFIC, "FLOW_COEFF_SURF", Marker_Analyze, HistoryFieldType::COEFFICIENT);
  /// DESCRIPTION: Average total pressure
  AddHistoryOutputPerSurface("SURFACE_TOTAL_PRESSURE",   "Avg_TotalPress",            ScreenOutputFormat::SCIENTIFIC, "FLOW_COEFF_SURF", Marker_Analyze, HistoryFieldType::COEFFICIENT);
  /// DESCRIPTION: Pressure drop
  AddHistoryOutputPerSurface("SURFACE_PRESSURE_DROP",    "Pressure_Drop",             ScreenOutputFormat::SCIENTIFIC, "FLOW_COEFF_SURF", Marker_Analyze, HistoryFieldType::COEFFICIENT);
  /// DESCRIPTION: Average mass fraction of CO    
  AddHistoryOutputPerSurface("AVG_CO",                   "Avg_CO",                    ScreenOutputFormat::SCIENTIFIC, "FLOW_COEFF_SURF", Marker_Analyze, HistoryFieldType::COEFFICIENT);
  /// DESCRIPTION: Average mass fraction of NO    
  AddHistoryOutputPerSurface("AVG_NOX",                  "Avg_NOx",                   ScreenOutputFormat::SCIENTIFIC, "FLOW_COEFF_SURF", Marker_Analyze, HistoryFieldType::COEFFICIENT);
  /// END_GROUP

}

void CFlowOutput::SetAnalyzeSurface(CSolver **solver, CGeometry *geometry, CConfig *config, bool output){

  unsigned short iDim, iMarker, iMarker_Analyze;
  unsigned long iVertex, iPoint;
  su2double Mach = 0.0, Pressure, Temperature = 0.0, TotalPressure = 0.0, TotalTemperature = 0.0,
  Enthalpy, Velocity[3] = {0.0}, TangVel[3], Vector[3], Velocity2, MassFlow, Density, Area,
  AxiFactor = 1.0, SoundSpeed, Vn, Vn2, Vtang2, Weight = 1.0;

<<<<<<< HEAD
  su2double Gas_Constant      = config->GetGas_ConstantND();
  su2double Gamma             = config->GetGamma();
  unsigned short nMarker      = config->GetnMarker_All();
  unsigned short nDim         = geometry->GetnDim();
  unsigned short Kind_Average = config->GetKind_Average();

  bool compressible   = config->GetKind_Regime() == COMPRESSIBLE;
  bool incompressible = config->GetKind_Regime() == INCOMPRESSIBLE;
  bool flamelet_model = config->GetKind_Scalar_Model() == PROGRESS_VARIABLE;
  bool energy         = config->GetEnergy_Equation();


  bool axisymmetric               = config->GetAxisymmetric();
  unsigned short n_scalars       = config->GetNScalars();
  unsigned short nMarker_Analyze  = config->GetnMarker_Analyze();

  CSolver* scalar_solver = solver[SCALAR_SOL];
  CSolver* flow_solver = solver[FLOW_SOL];
  
  su2double  *Vector                    = new su2double[nDim];
  su2double  *Surface_MassFlow          = new su2double[nMarker];
  su2double  *Surface_Mach              = new su2double[nMarker];
  su2double  *Surface_Temperature       = new su2double[nMarker];
  su2double  *Surface_Density           = new su2double[nMarker];
  su2double  *Surface_Enthalpy          = new su2double[nMarker];
  su2double  *Surface_NormalVelocity    = new su2double[nMarker];
  su2double  *Surface_StreamVelocity2   = new su2double[nMarker];
  su2double  *Surface_TransvVelocity2   = new su2double[nMarker];
  su2double  *Surface_Pressure          = new su2double[nMarker];
  su2double  *Surface_TotalTemperature  = new su2double[nMarker];
  su2double  *Surface_TotalPressure     = new su2double[nMarker];
  su2double  *Surface_VelocityIdeal     = new su2double[nMarker];
  su2double  *Surface_Area              = new su2double[nMarker];
  su2double  *Surface_MassFlow_Abs      = new su2double[nMarker];
  su2double  *Surface_CO                = new su2double[nMarker];
  su2double  *Surface_NOx               = new su2double[nMarker];
  //su2double  **Surface_Scalar          = new su2double*[nMarker];
  //for (int i_marker = 0; i_marker < nMarker; ++i_marker)
  //  Surface_Scalar[i_marker] = new su2double[n_scalars];
=======
  const su2double Gas_Constant      = config->GetGas_ConstantND();
  const su2double Gamma             = config->GetGamma();
  const unsigned short nMarker      = config->GetnMarker_All();
  const unsigned short nDim         = geometry->GetnDim();
  const unsigned short Kind_Average = config->GetKind_Average();

  const bool compressible   = config->GetKind_Regime() == COMPRESSIBLE;
  const bool incompressible = config->GetKind_Regime() == INCOMPRESSIBLE;
  const bool energy         = config->GetEnergy_Equation();

  const bool axisymmetric               = config->GetAxisymmetric();
  const unsigned short nMarker_Analyze  = config->GetnMarker_Analyze();

  vector<su2double> Surface_MassFlow          (nMarker,0.0);
  vector<su2double> Surface_Mach              (nMarker,0.0);
  vector<su2double> Surface_Temperature       (nMarker,0.0);
  vector<su2double> Surface_Density           (nMarker,0.0);
  vector<su2double> Surface_Enthalpy          (nMarker,0.0);
  vector<su2double> Surface_NormalVelocity    (nMarker,0.0);
  vector<su2double> Surface_StreamVelocity2   (nMarker,0.0);
  vector<su2double> Surface_TransvVelocity2   (nMarker,0.0);
  vector<su2double> Surface_Pressure          (nMarker,0.0);
  vector<su2double> Surface_TotalTemperature  (nMarker,0.0);
  vector<su2double> Surface_TotalPressure     (nMarker,0.0);
  vector<su2double> Surface_VelocityIdeal     (nMarker,0.0);
  vector<su2double> Surface_Area              (nMarker,0.0);
  vector<su2double> Surface_MassFlow_Abs      (nMarker,0.0);
>>>>>>> 46bb5001

  su2double  Tot_Surface_MassFlow          = 0.0;
  su2double  Tot_Surface_Mach              = 0.0;
  su2double  Tot_Surface_Temperature       = 0.0;
  su2double  Tot_Surface_Density           = 0.0;
  su2double  Tot_Surface_Enthalpy          = 0.0;
  su2double  Tot_Surface_NormalVelocity    = 0.0;
  su2double  Tot_Surface_StreamVelocity2   = 0.0;
  su2double  Tot_Surface_TransvVelocity2   = 0.0;
  su2double  Tot_Surface_Pressure          = 0.0;
  su2double  Tot_Surface_TotalTemperature  = 0.0;
  su2double  Tot_Surface_TotalPressure     = 0.0;
  su2double  Tot_Momentum_Distortion       = 0.0;
  su2double  Tot_SecondOverUniformity      = 0.0;
  su2double  Tot_Surface_PressureDrop      = 0.0;
  su2double  Tot_Surface_CO                = 0.0;
  su2double  Tot_Surface_NOx                = 0.0;
  //su2double  Tot_Surface_Scalar[n_scalars];
  //for (int i_scalar = 0; i_scalar < n_scalars; ++i_scalar)
  //  Tot_Surface_Scalar[i_scalar] = 0.0;

  /*--- Compute the numerical fan face Mach number, and the total area of the inflow ---*/
  //nijso: why ++iMarker?
  for (iMarker = 0; iMarker < nMarker; ++iMarker) {

<<<<<<< HEAD
    Surface_MassFlow[iMarker]          = 0.0;
    Surface_Mach[iMarker]              = 0.0;
    Surface_Temperature[iMarker]       = 0.0;
    Surface_Density[iMarker]           = 0.0;
    Surface_Enthalpy[iMarker]          = 0.0;
    Surface_NormalVelocity[iMarker]    = 0.0;
    Surface_StreamVelocity2[iMarker]   = 0.0;
    Surface_TransvVelocity2[iMarker]   = 0.0;
    Surface_Pressure[iMarker]          = 0.0;
    Surface_TotalTemperature[iMarker]  = 0.0;
    Surface_TotalPressure[iMarker]     = 0.0;
    Surface_VelocityIdeal[iMarker]     = 0.0;
    Surface_Area[iMarker]              = 0.0;
    Surface_MassFlow_Abs[iMarker]      = 0.0;
    //for (int i_scalar = 0; i_scalar < n_scalars; ++i_scalar)
    //  Surface_Scalar[iMarker][i_scalar] = 0.0;

    Surface_CO[iMarker]                = 0.0;
    Surface_NOx[iMarker]                = 0.0;

=======
>>>>>>> 46bb5001
    if (config->GetMarker_All_Analyze(iMarker) == YES) {

      for (iVertex = 0; iVertex < geometry->nVertex[iMarker]; iVertex++) {
        iPoint = geometry->vertex[iMarker][iVertex]->GetNode();

        if (geometry->nodes->GetDomain(iPoint)) {

          geometry->vertex[iMarker][iVertex]->GetNormal(Vector);

          if (axisymmetric) {
            if (geometry->nodes->GetCoord(iPoint, 1) != 0.0)
              AxiFactor = 2.0*PI_NUMBER*geometry->nodes->GetCoord(iPoint, 1);
            else {
              /*--- Find the point "above" by finding the neighbor of iPoint that is also a vertex of iMarker. ---*/
              AxiFactor = 0.0;
              for (unsigned short iNeigh = 0; iNeigh < geometry->nodes->GetnPoint(iPoint); ++iNeigh) {
                auto jPoint = geometry->nodes->GetPoint(iPoint, iNeigh);
                if (geometry->nodes->GetVertex(jPoint, iMarker) >= 0) {
                  /*--- Not multiplied by two since we need to half the y coordinate. ---*/
                  AxiFactor = PI_NUMBER * geometry->nodes->GetCoord(jPoint, 1);
                  break;
                }
              }
            }
          } else {
            AxiFactor = 1.0;
          }

          Density = flow_solver->GetNodes()->GetDensity(iPoint);
          Velocity2 = 0.0; Area = 0.0; MassFlow = 0.0; Vn = 0.0; Vtang2 = 0.0;

          for (iDim = 0; iDim < nDim; iDim++) {
            Area += (Vector[iDim] * AxiFactor) * (Vector[iDim] * AxiFactor);
            Velocity[iDim] = flow_solver->GetNodes()->GetVelocity(iPoint,iDim);
            Velocity2 += Velocity[iDim] * Velocity[iDim];
            Vn += Velocity[iDim] * Vector[iDim] * AxiFactor;
            MassFlow += Vector[iDim] * AxiFactor * Density * Velocity[iDim];
          }

          Area       = sqrt (Area);
          if (AxiFactor == 0.0) Vn = 0.0; else Vn /= Area;
          Vn2        = Vn * Vn;
          Pressure   = flow_solver->GetNodes()->GetPressure(iPoint);
          SoundSpeed = flow_solver->GetNodes()->GetSoundSpeed(iPoint);

          for (iDim = 0; iDim < nDim; iDim++) {
            TangVel[iDim] = Velocity[iDim] - Vn*Vector[iDim]*AxiFactor/Area;
            Vtang2       += TangVel[iDim]*TangVel[iDim];
          }

          if (incompressible){
            if (config->GetKind_DensityModel() == VARIABLE) {
              Mach = sqrt(flow_solver->GetNodes()->GetVelocity2(iPoint))/
              sqrt(flow_solver->GetNodes()->GetSpecificHeatCp(iPoint)*config->GetPressure_ThermodynamicND()/(flow_solver->GetNodes()->GetSpecificHeatCv(iPoint)*flow_solver->GetNodes()->GetDensity(iPoint)));
            } else {
              Mach = sqrt(flow_solver->GetNodes()->GetVelocity2(iPoint))/
              sqrt(config->GetBulk_Modulus()/(flow_solver->GetNodes()->GetDensity(iPoint)));
            }
            Temperature       = flow_solver->GetNodes()->GetTemperature(iPoint);
            Enthalpy          = flow_solver->GetNodes()->GetSpecificHeatCp(iPoint)*Temperature;
            TotalTemperature  = Temperature + 0.5*Velocity2/flow_solver->GetNodes()->GetSpecificHeatCp(iPoint);
            TotalPressure     = Pressure + 0.5*Density*Velocity2;
          }
          else{
            Mach              = sqrt(Velocity2)/SoundSpeed;
            Temperature       = Pressure / (Gas_Constant * Density);
            Enthalpy          = flow_solver->GetNodes()->GetEnthalpy(iPoint);
            TotalTemperature  = Temperature * (1.0 + Mach * Mach * 0.5 * (Gamma - 1.0));
            TotalPressure     = Pressure * pow( 1.0 + Mach * Mach * 0.5 * (Gamma - 1.0), Gamma / (Gamma - 1.0));
          }

          /*--- Compute the mass Surface_MassFlow ---*/

          Surface_Area[iMarker]             += Area;
          Surface_MassFlow[iMarker]         += MassFlow;
          Surface_MassFlow_Abs[iMarker]     += abs(MassFlow);

          if (Kind_Average == AVERAGE_MASSFLUX) Weight = abs(MassFlow);
          else if (Kind_Average == AVERAGE_AREA) Weight = abs(Area);
          else Weight = 1.0;

          Surface_Mach[iMarker]             += Mach*Weight;
          Surface_Temperature[iMarker]      += Temperature*Weight;
          Surface_Density[iMarker]          += Density*Weight;
          Surface_Enthalpy[iMarker]         += Enthalpy*Weight;
          Surface_NormalVelocity[iMarker]   += Vn*Weight;
          Surface_Pressure[iMarker]         += Pressure*Weight;
          Surface_TotalTemperature[iMarker] += TotalTemperature*Weight;
          Surface_TotalPressure[iMarker]    += TotalPressure*Weight;
          if (flamelet_model){
            Surface_CO[iMarker] += scalar_solver->GetNodes()->GetSolution(iPoint, I_CO) * Weight;
            Surface_NOx[iMarker] += scalar_solver->GetNodes()->GetSolution(iPoint, I_NOX) * Weight;
          }

          /*--- For now, always used the area to weight the uniformities. ---*/

          Weight = abs(Area);

          Surface_StreamVelocity2[iMarker]   += Vn2*Weight;
          Surface_TransvVelocity2[iMarker]   += Vtang2*Weight;

        }
      }
    }
  }

  /*--- Copy to the appropriate structure ---*/

<<<<<<< HEAD
  su2double *Surface_MassFlow_Local          = new su2double [nMarker_Analyze];
  su2double *Surface_Mach_Local              = new su2double [nMarker_Analyze];
  su2double *Surface_Temperature_Local       = new su2double [nMarker_Analyze];
  su2double *Surface_Density_Local           = new su2double [nMarker_Analyze];
  su2double *Surface_Enthalpy_Local          = new su2double [nMarker_Analyze];
  su2double *Surface_NormalVelocity_Local    = new su2double [nMarker_Analyze];
  su2double *Surface_StreamVelocity2_Local   = new su2double [nMarker_Analyze];
  su2double *Surface_TransvVelocity2_Local   = new su2double [nMarker_Analyze];
  su2double *Surface_Pressure_Local          = new su2double [nMarker_Analyze];
  su2double *Surface_TotalTemperature_Local  = new su2double [nMarker_Analyze];
  su2double *Surface_TotalPressure_Local     = new su2double [nMarker_Analyze];
  su2double *Surface_Area_Local              = new su2double [nMarker_Analyze];
  su2double *Surface_MassFlow_Abs_Local      = new su2double [nMarker_Analyze];
  
  //su2double **Surface_Scalar_Local           = new su2double *[nMarker_Analyze];
  //for (int i_marker = 0; i_marker < nMarker_Analyze; ++i_marker)
  //  Surface_Scalar_Local[i_marker] = new su2double[n_scalars];

  su2double *Surface_CO_Local                = new su2double [nMarker_Analyze];
  su2double *Surface_NOx_Local                = new su2double [nMarker_Analyze];
  
  su2double *Surface_MassFlow_Total          = new su2double [nMarker_Analyze];
  su2double *Surface_Mach_Total              = new su2double [nMarker_Analyze];
  su2double *Surface_Temperature_Total       = new su2double [nMarker_Analyze];
  su2double *Surface_Density_Total           = new su2double [nMarker_Analyze];
  su2double *Surface_Enthalpy_Total          = new su2double [nMarker_Analyze];
  su2double *Surface_NormalVelocity_Total    = new su2double [nMarker_Analyze];
  su2double *Surface_StreamVelocity2_Total   = new su2double [nMarker_Analyze];
  su2double *Surface_TransvVelocity2_Total   = new su2double [nMarker_Analyze];
  su2double *Surface_Pressure_Total          = new su2double [nMarker_Analyze];
  su2double *Surface_TotalTemperature_Total  = new su2double [nMarker_Analyze];
  su2double *Surface_TotalPressure_Total     = new su2double [nMarker_Analyze];
  su2double *Surface_Area_Total              = new su2double [nMarker_Analyze];
  su2double *Surface_MassFlow_Abs_Total      = new su2double [nMarker_Analyze];
  su2double *Surface_CO_Total                = new su2double [nMarker_Analyze];
  su2double *Surface_NOx_Total                = new su2double [nMarker_Analyze];
  //su2double **Surface_Scalar_Total           = new su2double *[nMarker_Analyze];
  //for (int i_marker = 0; i_marker < nMarker_Analyze; ++i_marker)
  //  Surface_Scalar_Total[i_marker] = new su2double[n_scalars];

  su2double *Surface_MomentumDistortion_Total = new su2double [nMarker_Analyze];

  for (iMarker_Analyze = 0; iMarker_Analyze < nMarker_Analyze; iMarker_Analyze++) {
    Surface_MassFlow_Local[iMarker_Analyze]          = 0.0;
    Surface_Mach_Local[iMarker_Analyze]              = 0.0;
    Surface_Temperature_Local[iMarker_Analyze]       = 0.0;
    Surface_Density_Local[iMarker_Analyze]           = 0.0;
    Surface_Enthalpy_Local[iMarker_Analyze]          = 0.0;
    Surface_NormalVelocity_Local[iMarker_Analyze]    = 0.0;
    Surface_StreamVelocity2_Local[iMarker_Analyze]   = 0.0;
    Surface_TransvVelocity2_Local[iMarker_Analyze]   = 0.0;
    Surface_Pressure_Local[iMarker_Analyze]          = 0.0;
    Surface_TotalTemperature_Local[iMarker_Analyze]  = 0.0;
    Surface_TotalPressure_Local[iMarker_Analyze]     = 0.0;
    Surface_Area_Local[iMarker_Analyze]              = 0.0;
    Surface_MassFlow_Abs_Local[iMarker_Analyze]      = 0.0;
    //for (int i_scalar = 0; i_scalar < n_scalars; ++i_scalar)
    //  Surface_Scalar_Local[iMarker_Analyze][i_scalar] = 0.0;

    Surface_CO_Local[iMarker_Analyze]                = 0.0;
    Surface_NOx_Local[iMarker_Analyze]                = 0.0;
    
    Surface_MassFlow_Total[iMarker_Analyze]          = 0.0;
    Surface_Mach_Total[iMarker_Analyze]              = 0.0;
    Surface_Temperature_Total[iMarker_Analyze]       = 0.0;
    Surface_Density_Total[iMarker_Analyze]           = 0.0;
    Surface_Enthalpy_Total[iMarker_Analyze]          = 0.0;
    Surface_NormalVelocity_Total[iMarker_Analyze]    = 0.0;
    Surface_StreamVelocity2_Total[iMarker_Analyze]   = 0.0;
    Surface_TransvVelocity2_Total[iMarker_Analyze]   = 0.0;
    Surface_Pressure_Total[iMarker_Analyze]          = 0.0;
    Surface_TotalTemperature_Total[iMarker_Analyze]  = 0.0;
    Surface_TotalPressure_Total[iMarker_Analyze]     = 0.0;
    Surface_Area_Total[iMarker_Analyze]              = 0.0;
    Surface_MassFlow_Abs_Total[iMarker_Analyze]      = 0.0;
    //for (int i_scalar = 0; i_scalar < n_scalars; ++i_scalar)
    //  Surface_Scalar_Total[iMarker_Analyze][i_scalar] = 0.0;

    Surface_CO_Total[iMarker_Analyze]                = 0.0;
    Surface_NOx_Total[iMarker_Analyze]                = 0.0;

    Surface_MomentumDistortion_Total[iMarker_Analyze] = 0.0;

  }
=======
  vector<su2double> Surface_MassFlow_Local          (nMarker_Analyze,0.0);
  vector<su2double> Surface_Mach_Local              (nMarker_Analyze,0.0);
  vector<su2double> Surface_Temperature_Local       (nMarker_Analyze,0.0);
  vector<su2double> Surface_Density_Local           (nMarker_Analyze,0.0);
  vector<su2double> Surface_Enthalpy_Local          (nMarker_Analyze,0.0);
  vector<su2double> Surface_NormalVelocity_Local    (nMarker_Analyze,0.0);
  vector<su2double> Surface_StreamVelocity2_Local   (nMarker_Analyze,0.0);
  vector<su2double> Surface_TransvVelocity2_Local   (nMarker_Analyze,0.0);
  vector<su2double> Surface_Pressure_Local          (nMarker_Analyze,0.0);
  vector<su2double> Surface_TotalTemperature_Local  (nMarker_Analyze,0.0);
  vector<su2double> Surface_TotalPressure_Local     (nMarker_Analyze,0.0);
  vector<su2double> Surface_Area_Local              (nMarker_Analyze,0.0);
  vector<su2double> Surface_MassFlow_Abs_Local      (nMarker_Analyze,0.0);

  vector<su2double> Surface_MassFlow_Total          (nMarker_Analyze,0.0);
  vector<su2double> Surface_Mach_Total              (nMarker_Analyze,0.0);
  vector<su2double> Surface_Temperature_Total       (nMarker_Analyze,0.0);
  vector<su2double> Surface_Density_Total           (nMarker_Analyze,0.0);
  vector<su2double> Surface_Enthalpy_Total          (nMarker_Analyze,0.0);
  vector<su2double> Surface_NormalVelocity_Total    (nMarker_Analyze,0.0);
  vector<su2double> Surface_StreamVelocity2_Total   (nMarker_Analyze,0.0);
  vector<su2double> Surface_TransvVelocity2_Total   (nMarker_Analyze,0.0);
  vector<su2double> Surface_Pressure_Total          (nMarker_Analyze,0.0);
  vector<su2double> Surface_TotalTemperature_Total  (nMarker_Analyze,0.0);
  vector<su2double> Surface_TotalPressure_Total     (nMarker_Analyze,0.0);
  vector<su2double> Surface_Area_Total              (nMarker_Analyze,0.0);
  vector<su2double> Surface_MassFlow_Abs_Total      (nMarker_Analyze,0.0);

  vector<su2double> Surface_MomentumDistortion_Total (nMarker_Analyze,0.0);
>>>>>>> 46bb5001

  /*--- Compute the numerical fan face Mach number, mach number, temperature and the total area ---*/

  for (iMarker = 0; iMarker < config->GetnMarker_All(); iMarker++) {

    if (config->GetMarker_All_Analyze(iMarker) == YES)  {

      for (iMarker_Analyze= 0; iMarker_Analyze < nMarker_Analyze; iMarker_Analyze++) {

        /*--- Add the Surface_MassFlow, and Surface_Area to the particular boundary ---*/

        if (config->GetMarker_All_TagBound(iMarker) == config->GetMarker_Analyze_TagBound(iMarker_Analyze)) {
          Surface_MassFlow_Local[iMarker_Analyze]          += Surface_MassFlow[iMarker];
          Surface_Mach_Local[iMarker_Analyze]              += Surface_Mach[iMarker];
          Surface_Temperature_Local[iMarker_Analyze]       += Surface_Temperature[iMarker];
          Surface_Density_Local[iMarker_Analyze]           += Surface_Density[iMarker];
          Surface_Enthalpy_Local[iMarker_Analyze]          += Surface_Enthalpy[iMarker];
          Surface_NormalVelocity_Local[iMarker_Analyze]    += Surface_NormalVelocity[iMarker];
          Surface_StreamVelocity2_Local[iMarker_Analyze]   += Surface_StreamVelocity2[iMarker];
          Surface_TransvVelocity2_Local[iMarker_Analyze]   += Surface_TransvVelocity2[iMarker];
          Surface_Pressure_Local[iMarker_Analyze]          += Surface_Pressure[iMarker];
          Surface_TotalTemperature_Local[iMarker_Analyze]  += Surface_TotalTemperature[iMarker];
          Surface_TotalPressure_Local[iMarker_Analyze]     += Surface_TotalPressure[iMarker];
          Surface_Area_Local[iMarker_Analyze]              += Surface_Area[iMarker];
          Surface_MassFlow_Abs_Local[iMarker_Analyze]      += Surface_MassFlow_Abs[iMarker];
          
          //for (int i_scalar = 0; i_scalar < n_scalars; ++i_scalar)
          //  Surface_Scalar_Local[iMarker_Analyze][i_scalar] += Surface_Scalar[iMarker][i_scalar];

          Surface_CO_Local[iMarker_Analyze]                += Surface_CO[iMarker];
          Surface_NOx_Local[iMarker_Analyze]                += Surface_NOx[iMarker];
        }

      }

    }

  }

<<<<<<< HEAD
#ifdef HAVE_MPI

  SU2_MPI::Allreduce(Surface_MassFlow_Local, Surface_MassFlow_Total, nMarker_Analyze, MPI_DOUBLE, MPI_SUM, MPI_COMM_WORLD);
  SU2_MPI::Allreduce(Surface_Mach_Local, Surface_Mach_Total, nMarker_Analyze, MPI_DOUBLE, MPI_SUM, MPI_COMM_WORLD);
  SU2_MPI::Allreduce(Surface_Temperature_Local, Surface_Temperature_Total, nMarker_Analyze, MPI_DOUBLE, MPI_SUM, MPI_COMM_WORLD);
  SU2_MPI::Allreduce(Surface_Density_Local, Surface_Density_Total, nMarker_Analyze, MPI_DOUBLE, MPI_SUM, MPI_COMM_WORLD);
  SU2_MPI::Allreduce(Surface_Enthalpy_Local, Surface_Enthalpy_Total, nMarker_Analyze, MPI_DOUBLE, MPI_SUM, MPI_COMM_WORLD);
  SU2_MPI::Allreduce(Surface_NormalVelocity_Local, Surface_NormalVelocity_Total, nMarker_Analyze, MPI_DOUBLE, MPI_SUM, MPI_COMM_WORLD);
  SU2_MPI::Allreduce(Surface_StreamVelocity2_Local, Surface_StreamVelocity2_Total, nMarker_Analyze, MPI_DOUBLE, MPI_SUM, MPI_COMM_WORLD);
  SU2_MPI::Allreduce(Surface_TransvVelocity2_Local, Surface_TransvVelocity2_Total, nMarker_Analyze, MPI_DOUBLE, MPI_SUM, MPI_COMM_WORLD);
  SU2_MPI::Allreduce(Surface_Pressure_Local, Surface_Pressure_Total, nMarker_Analyze, MPI_DOUBLE, MPI_SUM, MPI_COMM_WORLD);
  SU2_MPI::Allreduce(Surface_TotalTemperature_Local, Surface_TotalTemperature_Total, nMarker_Analyze, MPI_DOUBLE, MPI_SUM, MPI_COMM_WORLD);
  SU2_MPI::Allreduce(Surface_TotalPressure_Local, Surface_TotalPressure_Total, nMarker_Analyze, MPI_DOUBLE, MPI_SUM, MPI_COMM_WORLD);
  SU2_MPI::Allreduce(Surface_Area_Local, Surface_Area_Total, nMarker_Analyze, MPI_DOUBLE, MPI_SUM, MPI_COMM_WORLD);
  SU2_MPI::Allreduce(Surface_MassFlow_Abs_Local, Surface_MassFlow_Abs_Total, nMarker_Analyze, MPI_DOUBLE, MPI_SUM, MPI_COMM_WORLD);

  //for(int i=0;i<nScalars;i++)
  //  SU2_MPI::Allreduce(Surface_Scalar_Local[i], Surface_Scalar_Total[i], nMarker_Analyze, MPI_DOUBLE, MPI_SUM, MPI_COMM_WORLD);

  SU2_MPI::Allreduce(Surface_CO_Local, Surface_CO_Total, nMarker_Analyze, MPI_DOUBLE, MPI_SUM, MPI_COMM_WORLD);
  SU2_MPI::Allreduce(Surface_NOx_Local, Surface_NOx_Total, nMarker_Analyze, MPI_DOUBLE, MPI_SUM, MPI_COMM_WORLD);

#else

  for (iMarker_Analyze = 0; iMarker_Analyze < nMarker_Analyze; iMarker_Analyze++) {
    Surface_MassFlow_Total[iMarker_Analyze]          = Surface_MassFlow_Local[iMarker_Analyze];
    Surface_Mach_Total[iMarker_Analyze]              = Surface_Mach_Local[iMarker_Analyze];
    Surface_Temperature_Total[iMarker_Analyze]       = Surface_Temperature_Local[iMarker_Analyze];
    Surface_Density_Total[iMarker_Analyze]           = Surface_Density_Local[iMarker_Analyze];
    Surface_Enthalpy_Total[iMarker_Analyze]          = Surface_Enthalpy_Local[iMarker_Analyze];
    Surface_NormalVelocity_Total[iMarker_Analyze]    = Surface_NormalVelocity_Local[iMarker_Analyze];
    Surface_StreamVelocity2_Total[iMarker_Analyze]   = Surface_StreamVelocity2_Local[iMarker_Analyze];
    Surface_TransvVelocity2_Total[iMarker_Analyze]   = Surface_TransvVelocity2_Local[iMarker_Analyze];
    Surface_Pressure_Total[iMarker_Analyze]          = Surface_Pressure_Local[iMarker_Analyze];
    Surface_TotalTemperature_Total[iMarker_Analyze]  = Surface_TotalTemperature_Local[iMarker_Analyze];
    Surface_TotalPressure_Total[iMarker_Analyze]     = Surface_TotalPressure_Local[iMarker_Analyze];
    Surface_Area_Total[iMarker_Analyze]              = Surface_Area_Local[iMarker_Analyze];
    Surface_MassFlow_Abs_Total[iMarker_Analyze]      = Surface_MassFlow_Abs_Local[iMarker_Analyze];
    //for(int i=0;i<nScalars;i++)
    //  Surface_Scalar_Total[iMarker_Analyze][i]       = Surface_Scalar_Local[iMarker_Analyze][i];

    Surface_CO_Total[iMarker_Analyze]                = Surface_CO_Local[iMarker_Analyze];
    Surface_NOx_Total[iMarker_Analyze]                = Surface_NOx_Local[iMarker_Analyze];
  }

#endif
=======
  auto Allreduce = [](const vector<su2double>& src, vector<su2double>& dst) {
    SU2_MPI::Allreduce(src.data(), dst.data(), src.size(), MPI_DOUBLE, MPI_SUM, SU2_MPI::GetComm());
  };

  Allreduce(Surface_MassFlow_Local, Surface_MassFlow_Total);
  Allreduce(Surface_Mach_Local, Surface_Mach_Total);
  Allreduce(Surface_Temperature_Local, Surface_Temperature_Total);
  Allreduce(Surface_Density_Local, Surface_Density_Total);
  Allreduce(Surface_Enthalpy_Local, Surface_Enthalpy_Total);
  Allreduce(Surface_NormalVelocity_Local, Surface_NormalVelocity_Total);
  Allreduce(Surface_StreamVelocity2_Local, Surface_StreamVelocity2_Total);
  Allreduce(Surface_TransvVelocity2_Local, Surface_TransvVelocity2_Total);
  Allreduce(Surface_Pressure_Local, Surface_Pressure_Total);
  Allreduce(Surface_TotalTemperature_Local, Surface_TotalTemperature_Total);
  Allreduce(Surface_TotalPressure_Local, Surface_TotalPressure_Total);
  Allreduce(Surface_Area_Local, Surface_Area_Total);
  Allreduce(Surface_MassFlow_Abs_Local, Surface_MassFlow_Abs_Total);
>>>>>>> 46bb5001

  /*--- Compute the value of Surface_Area_Total, and Surface_Pressure_Total, and
   set the value in the config structure for future use ---*/

  for (iMarker_Analyze = 0; iMarker_Analyze < nMarker_Analyze; iMarker_Analyze++) {

    if (Kind_Average == AVERAGE_MASSFLUX) Weight = Surface_MassFlow_Abs_Total[iMarker_Analyze];
    else if (Kind_Average == AVERAGE_AREA) Weight = abs(Surface_Area_Total[iMarker_Analyze]);
    else Weight = 1.0;

    if (Weight != 0.0) {
      Surface_Mach_Total[iMarker_Analyze]             /= Weight;
      Surface_Temperature_Total[iMarker_Analyze]      /= Weight;
      Surface_Density_Total[iMarker_Analyze]          /= Weight;
      Surface_Enthalpy_Total[iMarker_Analyze]         /= Weight;
      Surface_NormalVelocity_Total[iMarker_Analyze]   /= Weight;
      Surface_Pressure_Total[iMarker_Analyze]         /= Weight;
      Surface_TotalTemperature_Total[iMarker_Analyze] /= Weight;
      Surface_TotalPressure_Total[iMarker_Analyze]    /= Weight;
      //for(int i=0;i<nScalars;i++)
      //  Surface_Scalar_Total[iMarker_Analyze][i]      /= Weight;

      Surface_CO_Total[iMarker_Analyze]               /= Weight;
      Surface_NOx_Total[iMarker_Analyze]               /= Weight;
    }
    else {
      Surface_Mach_Total[iMarker_Analyze]             = 0.0;
      Surface_Temperature_Total[iMarker_Analyze]      = 0.0;
      Surface_Density_Total[iMarker_Analyze]          = 0.0;
      Surface_Enthalpy_Total[iMarker_Analyze]         = 0.0;
      Surface_NormalVelocity_Total[iMarker_Analyze]   = 0.0;
      Surface_Pressure_Total[iMarker_Analyze]         = 0.0;
      Surface_TotalTemperature_Total[iMarker_Analyze] = 0.0;
      Surface_TotalPressure_Total[iMarker_Analyze]    = 0.0;
      //for(int i=0;i<nScalars;i++)
      //  Surface_Scalar_Total[iMarker_Analyze][i]      = 0.0;
      Surface_CO_Total[iMarker_Analyze]               = 0.0;
      Surface_NOx_Total[iMarker_Analyze]               = 0.0;
    }

    /*--- Compute flow uniformity parameters separately (always area for now). ---*/

    Area = fabs(Surface_Area_Total[iMarker_Analyze]);

    /*--- The definitions for Distortion and Uniformity Parameters are taken as defined by Banko, Andrew J., et al. in section 3.2 of
    https://www.sciencedirect.com/science/article/pii/S0142727X16301412 ------*/

    if (Area != 0.0) {
      Surface_MomentumDistortion_Total[iMarker_Analyze] = Surface_StreamVelocity2_Total[iMarker_Analyze]/(Surface_NormalVelocity_Total[iMarker_Analyze]*Surface_NormalVelocity_Total[iMarker_Analyze]*Area) - 1.0;
      Surface_StreamVelocity2_Total[iMarker_Analyze] /= Area;
      Surface_TransvVelocity2_Total[iMarker_Analyze] /= Area;
    }
    else {
      Surface_MomentumDistortion_Total[iMarker_Analyze] = 0.0;
      Surface_StreamVelocity2_Total[iMarker_Analyze]    = 0.0;
      Surface_TransvVelocity2_Total[iMarker_Analyze]    = 0.0;
    }

  }

  for (iMarker_Analyze = 0; iMarker_Analyze < nMarker_Analyze; iMarker_Analyze++) {

    su2double MassFlow = Surface_MassFlow_Total[iMarker_Analyze] * config->GetDensity_Ref() * config->GetVelocity_Ref();
    if (config->GetSystemMeasurements() == US) MassFlow *= 32.174;
    SetHistoryOutputPerSurfaceValue("SURFACE_MASSFLOW", MassFlow, iMarker_Analyze);
    Tot_Surface_MassFlow += MassFlow;
    config->SetSurface_MassFlow(iMarker_Analyze, MassFlow);

    su2double Mach = Surface_Mach_Total[iMarker_Analyze];
    SetHistoryOutputPerSurfaceValue("SURFACE_MACH", Mach, iMarker_Analyze);
    Tot_Surface_Mach += Mach;
    config->SetSurface_Mach(iMarker_Analyze, Mach);

    su2double Temperature = Surface_Temperature_Total[iMarker_Analyze] * config->GetTemperature_Ref();
    SetHistoryOutputPerSurfaceValue("SURFACE_STATIC_TEMPERATURE", Temperature, iMarker_Analyze);
    Tot_Surface_Temperature += Temperature;
    config->SetSurface_Temperature(iMarker_Analyze, Temperature);

    su2double Pressure = Surface_Pressure_Total[iMarker_Analyze] * config->GetPressure_Ref();
    SetHistoryOutputPerSurfaceValue("SURFACE_STATIC_PRESSURE", Pressure, iMarker_Analyze);
    Tot_Surface_Pressure += Pressure;
    config->SetSurface_Pressure(iMarker_Analyze, Pressure);

    su2double Density = Surface_Density_Total[iMarker_Analyze] * config->GetDensity_Ref();
    SetHistoryOutputPerSurfaceValue("AVG_DENSITY", Density, iMarker_Analyze);
    Tot_Surface_Density += Density;
    config->SetSurface_Density(iMarker_Analyze, Density);

    su2double Enthalpy = Surface_Enthalpy_Total[iMarker_Analyze];
    SetHistoryOutputPerSurfaceValue("AVG_ENTHALPY", Enthalpy, iMarker_Analyze);
    Tot_Surface_Enthalpy += Enthalpy;
    config->SetSurface_Enthalpy(iMarker_Analyze, Enthalpy);

    su2double NormalVelocity = Surface_NormalVelocity_Total[iMarker_Analyze] * config->GetVelocity_Ref();
    SetHistoryOutputPerSurfaceValue("AVG_NORMALVEL", NormalVelocity, iMarker_Analyze);
    Tot_Surface_NormalVelocity += NormalVelocity;
    config->SetSurface_NormalVelocity(iMarker_Analyze, NormalVelocity);

    su2double Uniformity = sqrt(Surface_StreamVelocity2_Total[iMarker_Analyze]) * config->GetVelocity_Ref();
    SetHistoryOutputPerSurfaceValue("SURFACE_UNIFORMITY", Uniformity, iMarker_Analyze);
    Tot_Surface_StreamVelocity2 += Uniformity;
    config->SetSurface_Uniformity(iMarker_Analyze, Uniformity);

    su2double SecondaryStrength = sqrt(Surface_TransvVelocity2_Total[iMarker_Analyze]) * config->GetVelocity_Ref();
    SetHistoryOutputPerSurfaceValue("SURFACE_SECONDARY", SecondaryStrength, iMarker_Analyze);
    Tot_Surface_TransvVelocity2 += SecondaryStrength;
    config->SetSurface_SecondaryStrength(iMarker_Analyze, SecondaryStrength);

    su2double MomentumDistortion = Surface_MomentumDistortion_Total[iMarker_Analyze];
    SetHistoryOutputPerSurfaceValue("SURFACE_MOM_DISTORTION", MomentumDistortion, iMarker_Analyze);
    Tot_Momentum_Distortion += MomentumDistortion;
    config->SetSurface_MomentumDistortion(iMarker_Analyze, MomentumDistortion);

    su2double SecondOverUniform = SecondaryStrength/Uniformity;
    SetHistoryOutputPerSurfaceValue("SURFACE_SECOND_OVER_UNIFORM", SecondOverUniform, iMarker_Analyze);
    Tot_SecondOverUniformity += SecondOverUniform;
    config->SetSurface_SecondOverUniform(iMarker_Analyze, SecondOverUniform);

    su2double TotalTemperature = Surface_TotalTemperature_Total[iMarker_Analyze] * config->GetTemperature_Ref();
    SetHistoryOutputPerSurfaceValue("SURFACE_TOTAL_TEMPERATURE", TotalTemperature, iMarker_Analyze);
    Tot_Surface_TotalTemperature += TotalTemperature;
    config->SetSurface_TotalTemperature(iMarker_Analyze, TotalTemperature);

    su2double TotalPressure = Surface_TotalPressure_Total[iMarker_Analyze] * config->GetPressure_Ref();
    SetHistoryOutputPerSurfaceValue("SURFACE_TOTAL_PRESSURE", TotalPressure, iMarker_Analyze);
    Tot_Surface_TotalPressure += TotalPressure;
    config->SetSurface_TotalPressure(iMarker_Analyze, TotalPressure);

    su2double y_CO = Surface_CO_Total[iMarker_Analyze];
    SetHistoryOutputPerSurfaceValue("AVG_CO", y_CO, iMarker_Analyze);
    Tot_Surface_CO += y_CO;
    config->SetSurface_CO(iMarker_Analyze, y_CO);
    
    su2double y_NOx = Surface_NOx_Total[iMarker_Analyze];
    SetHistoryOutputPerSurfaceValue("AVG_NOX", y_NOx, iMarker_Analyze);
    Tot_Surface_NOx += y_NOx;
    config->SetSurface_NOx(iMarker_Analyze, y_NOx);
  }

  /*--- Compute the average static pressure drop between two surfaces. Note
   that this assumes we have two surfaces being analyzed and that the outlet
   is first followed by the inlet. This is because we may also want to choose
   outlet values (temperature, uniformity, etc.) for our design problems,
   which require the outlet to be listed first. This is a simple first version
   that could be generalized to a different orders/lists/etc. ---*/

  for (iMarker_Analyze = 0; iMarker_Analyze < nMarker_Analyze; iMarker_Analyze++) {
    su2double Pressure_Drop = 0.0;
    if (nMarker_Analyze == 2) {
      Pressure_Drop = (Surface_Pressure_Total[1]-Surface_Pressure_Total[0]) * config->GetPressure_Ref();
      config->SetSurface_PressureDrop(iMarker_Analyze, Pressure_Drop);
    }
    SetHistoryOutputPerSurfaceValue("SURFACE_PRESSURE_DROP",  Pressure_Drop, iMarker_Analyze);
    Tot_Surface_PressureDrop += Pressure_Drop;
  }

  SetHistoryOutputValue("SURFACE_MASSFLOW", Tot_Surface_MassFlow);
  SetHistoryOutputValue("SURFACE_MACH", Tot_Surface_Mach);
  SetHistoryOutputValue("SURFACE_STATIC_TEMPERATURE", Tot_Surface_Temperature);
  SetHistoryOutputValue("SURFACE_STATIC_PRESSURE", Tot_Surface_Pressure);
  SetHistoryOutputValue("AVG_DENSITY", Tot_Surface_Density);
  SetHistoryOutputValue("AVG_ENTHALPY", Tot_Surface_Enthalpy);
  SetHistoryOutputValue("AVG_CO",  Tot_Surface_CO);
  SetHistoryOutputValue("AVG_NOX",  Tot_Surface_NOx);
  SetHistoryOutputValue("AVG_NORMALVEL", Tot_Surface_NormalVelocity);
  SetHistoryOutputValue("SURFACE_UNIFORMITY", Tot_Surface_StreamVelocity2);
  SetHistoryOutputValue("SURFACE_SECONDARY", Tot_Surface_TransvVelocity2);
  SetHistoryOutputValue("SURFACE_MOM_DISTORTION", Tot_Momentum_Distortion);
  SetHistoryOutputValue("SURFACE_SECOND_OVER_UNIFORM", Tot_SecondOverUniformity);
  SetHistoryOutputValue("SURFACE_TOTAL_TEMPERATURE", Tot_Surface_TotalTemperature);
  SetHistoryOutputValue("SURFACE_TOTAL_PRESSURE", Tot_Surface_TotalPressure);
  SetHistoryOutputValue("SURFACE_PRESSURE_DROP", Tot_Surface_PressureDrop);

  if ((rank == MASTER_NODE) && !config->GetDiscrete_Adjoint() && output) {

    cout.precision(6);
    cout.setf(ios::scientific, ios::floatfield);
    cout << endl << "Computing surface mean values." << endl << endl;

    for (iMarker_Analyze = 0; iMarker_Analyze < nMarker_Analyze; iMarker_Analyze++) {
      cout << "Surface "<< config->GetMarker_Analyze_TagBound(iMarker_Analyze) << ":" << endl;

      if (nDim == 3) { if (config->GetSystemMeasurements() == SI) cout << setw(20) << "Area (m^2): "; else cout << setw(20) << "Area (ft^2): "; }
      else { if (config->GetSystemMeasurements() == SI) cout << setw(20) << "Area (m): "; else cout << setw(20) << "Area (ft): "; }

      if (config->GetSystemMeasurements() == SI)      cout << setw(15) << fabs(Surface_Area_Total[iMarker_Analyze]);
      else if (config->GetSystemMeasurements() == US) cout << setw(15) << fabs(Surface_Area_Total[iMarker_Analyze])*12.0*12.0;

      cout << endl;

      su2double MassFlow = config->GetSurface_MassFlow(iMarker_Analyze);
      if (config->GetSystemMeasurements() == SI)      cout << setw(20) << "Mf (kg/s): " << setw(15) << MassFlow;
      else if (config->GetSystemMeasurements() == US) cout << setw(20) << "Mf (lbs/s): " << setw(15) << MassFlow;

      su2double NormalVelocity = config->GetSurface_NormalVelocity(iMarker_Analyze);
      if (config->GetSystemMeasurements() == SI)      cout << setw(20) << "Vn (m/s): " << setw(15) << NormalVelocity;
      else if (config->GetSystemMeasurements() == US) cout << setw(20) << "Vn (ft/s): " << setw(15) << NormalVelocity;

      cout << endl;

      su2double Uniformity = config->GetSurface_Uniformity(iMarker_Analyze);
      if (config->GetSystemMeasurements() == SI)      cout << setw(20) << "Uniformity (m/s): " << setw(15) << Uniformity;
      else if (config->GetSystemMeasurements() == US) cout << setw(20) << "Uniformity (ft/s): " << setw(15) << Uniformity;

      su2double SecondaryStrength = config->GetSurface_SecondaryStrength(iMarker_Analyze);
      if (config->GetSystemMeasurements() == SI)      cout << setw(20) << "Secondary (m/s): " << setw(15) << SecondaryStrength;
      else if (config->GetSystemMeasurements() == US) cout << setw(20) << "Secondary (ft/s): " << setw(15) << SecondaryStrength;

      cout << endl;

      su2double MomentumDistortion = config->GetSurface_MomentumDistortion(iMarker_Analyze);
      cout << setw(20) << "Mom. Distortion: " << setw(15) << MomentumDistortion;

      su2double SecondOverUniform = config->GetSurface_SecondOverUniform(iMarker_Analyze);
      cout << setw(20) << "Second/Uniform: " << setw(15) << SecondOverUniform;

      cout << endl;

      su2double Pressure = config->GetSurface_Pressure(iMarker_Analyze);
      if (config->GetSystemMeasurements() == SI)      cout << setw(20) << "P (Pa): " << setw(15) << Pressure;
      else if (config->GetSystemMeasurements() == US) cout << setw(20) << "P (psf): " << setw(15) << Pressure;

      su2double TotalPressure = config->GetSurface_TotalPressure(iMarker_Analyze);
      if (config->GetSystemMeasurements() == SI)      cout << setw(20) << "PT (Pa): " << setw(15) <<TotalPressure;
      else if (config->GetSystemMeasurements() == US) cout << setw(20) << "PT (psf): " << setw(15) <<TotalPressure;

      cout << endl;

      su2double Mach = config->GetSurface_Mach(iMarker_Analyze);
      cout << setw(20) << "Mach: " << setw(15) << Mach;

      su2double Density = config->GetSurface_Density(iMarker_Analyze);
      if (config->GetSystemMeasurements() == SI)      cout << setw(20) << "Rho (kg/m^3): " << setw(15) << Density;
      else if (config->GetSystemMeasurements() == US) cout << setw(20) << "Rho (lb/ft^3): " << setw(15) << Density*32.174;

      cout << endl;

      if (compressible || energy) {
        su2double Temperature = config->GetSurface_Temperature(iMarker_Analyze);
        if (config->GetSystemMeasurements() == SI)      cout << setw(20) << "T (K): " << setw(15) << Temperature;
        else if (config->GetSystemMeasurements() == US) cout << setw(20) << "T (R): " << setw(15) << Temperature;

        su2double TotalTemperature = config->GetSurface_TotalTemperature(iMarker_Analyze);
        if (config->GetSystemMeasurements() == SI)      cout << setw(20) << "TT (K): " << setw(15) << TotalTemperature;
        else if (config->GetSystemMeasurements() == US) cout << setw(20) << "TT (R): " << setw(15) << TotalTemperature;

        cout << endl;
      }
/*
      if (flamelet_model) {
        su2double CO = config->GetSurface_CO(iMarker_Analyze);
        cout << setw(20) << "Y_CO (-): " << setw(15) << CO;
        cout << endl;
      }
*/      
    }
    cout.unsetf(ios_base::floatfield);

  }

<<<<<<< HEAD
  delete [] Surface_MassFlow_Local;
  delete [] Surface_Mach_Local;
  delete [] Surface_Temperature_Local;
  delete [] Surface_Density_Local;
  delete [] Surface_Enthalpy_Local;
  delete [] Surface_NormalVelocity_Local;
  delete [] Surface_StreamVelocity2_Local;
  delete [] Surface_TransvVelocity2_Local;
  delete [] Surface_Pressure_Local;
  delete [] Surface_TotalTemperature_Local;
  delete [] Surface_TotalPressure_Local;
  delete [] Surface_Area_Local;
  delete [] Surface_MassFlow_Abs_Local;

  //for (int i=0;i<nMarker_Analyze;i++)
  //  delete [] Surface_Scalar_Local[i];
  //delete [] Surface_Scalar_Local;
  delete [] Surface_CO_Local;
  delete [] Surface_NOx_Local;
  
  delete [] Surface_MassFlow_Total;
  delete [] Surface_Mach_Total;
  delete [] Surface_Temperature_Total;
  delete [] Surface_Density_Total;
  delete [] Surface_Enthalpy_Total;
  delete [] Surface_NormalVelocity_Total;
  delete [] Surface_StreamVelocity2_Total;
  delete [] Surface_TransvVelocity2_Total;
  delete [] Surface_Pressure_Total;
  delete [] Surface_TotalTemperature_Total;
  delete [] Surface_TotalPressure_Total;
  delete [] Surface_Area_Total;
  delete [] Surface_MassFlow_Abs_Total;
  delete [] Surface_MomentumDistortion_Total;
  //for(int i=0;i<nMarker_Analyze;i++)
  //  delete [] Surface_Scalar_Total[i];
  //delete [] Surface_Scalar_Total;
  delete [] Surface_CO_Total;
  delete [] Surface_NOx_Total;

  delete [] Surface_MassFlow;
  delete [] Surface_Mach;
  delete [] Surface_Temperature;
  delete [] Surface_Density;
  delete [] Surface_Enthalpy;
  delete [] Surface_NormalVelocity;
  delete [] Surface_StreamVelocity2;
  delete [] Surface_TransvVelocity2;
  delete [] Surface_Pressure;
  delete [] Surface_TotalTemperature;
  delete [] Surface_TotalPressure;
  delete [] Surface_Area;
  delete [] Vector;
  delete [] Surface_VelocityIdeal;
  delete [] Surface_MassFlow_Abs;

  //for(int i=0;i<nMarker_Analyze;i++)
  //  delete [] Surface_Scalar[i];
  //delete [] Surface_Scalar;

  delete [] Surface_CO;
  delete [] Surface_NOx;
  
=======
>>>>>>> 46bb5001
  std::cout << std::resetiosflags(std::cout.flags());
}

void CFlowOutput::AddAerodynamicCoefficients(CConfig *config){

  /// BEGIN_GROUP: AERO_COEFF, DESCRIPTION: Sum of the aerodynamic coefficients and forces on all surfaces (markers) set with MARKER_MONITORING.
  /// DESCRIPTION: Drag coefficient
  AddHistoryOutput("DRAG",       "CD",   ScreenOutputFormat::FIXED, "AERO_COEFF", "Total drag coefficient on all surfaces set with MARKER_MONITORING", HistoryFieldType::COEFFICIENT);
  /// DESCRIPTION: Lift coefficient
  AddHistoryOutput("LIFT",       "CL",   ScreenOutputFormat::FIXED, "AERO_COEFF", "Total lift coefficient on all surfaces set with MARKER_MONITORING", HistoryFieldType::COEFFICIENT);
  /// DESCRIPTION: Sideforce coefficient
  AddHistoryOutput("SIDEFORCE",  "CSF",  ScreenOutputFormat::FIXED, "AERO_COEFF", "Total sideforce coefficient on all surfaces set with MARKER_MONITORING", HistoryFieldType::COEFFICIENT);
  /// DESCRIPTION: Moment around the x-axis
  AddHistoryOutput("MOMENT_X",   "CMx",  ScreenOutputFormat::FIXED, "AERO_COEFF", "Total momentum x-component on all surfaces set with MARKER_MONITORING", HistoryFieldType::COEFFICIENT);
  /// DESCRIPTION: Moment around the y-axis
  AddHistoryOutput("MOMENT_Y",   "CMy",  ScreenOutputFormat::FIXED, "AERO_COEFF", "Total momentum y-component on all surfaces set with MARKER_MONITORING", HistoryFieldType::COEFFICIENT);
  /// DESCRIPTION: Moment around the z-axis
  AddHistoryOutput("MOMENT_Z",   "CMz",  ScreenOutputFormat::FIXED, "AERO_COEFF", "Total momentum z-component on all surfaces set with MARKER_MONITORING", HistoryFieldType::COEFFICIENT);
  /// DESCRIPTION: Force in x direction
  AddHistoryOutput("FORCE_X",    "CFx",  ScreenOutputFormat::FIXED, "AERO_COEFF", "Total force x-component on all surfaces set with MARKER_MONITORING", HistoryFieldType::COEFFICIENT);
  /// DESCRIPTION: Force in y direction
  AddHistoryOutput("FORCE_Y",    "CFy",  ScreenOutputFormat::FIXED, "AERO_COEFF", "Total force y-component on all surfaces set with MARKER_MONITORING", HistoryFieldType::COEFFICIENT);
  /// DESCRIPTION: Force in z direction
  AddHistoryOutput("FORCE_Z",    "CFz",  ScreenOutputFormat::FIXED, "AERO_COEFF", "Total force z-component on all surfaces set with MARKER_MONITORING", HistoryFieldType::COEFFICIENT);
  /// DESCRIPTION: Lift-to-drag ratio
  AddHistoryOutput("EFFICIENCY", "CEff", ScreenOutputFormat::FIXED, "AERO_COEFF", "Total lift-to-drag ratio on all surfaces set with MARKER_MONITORING", HistoryFieldType::COEFFICIENT);
  /// DESCRIPTION: Custom objective
  AddHistoryOutput("CUSTOM_OBJFUNC", "Custom_ObjFunc", ScreenOutputFormat::FIXED, "AERO_COEFF", "Custom objective function on all surfaces set with MARKER_MONITORING", HistoryFieldType::COEFFICIENT);
  /// END_GROUP

  /// BEGIN_GROUP: AERO_COEFF_SURF, DESCRIPTION: Aerodynamic coefficients and forces per surface.
  vector<string> Marker_Monitoring;
  for (unsigned short iMarker_Monitoring = 0; iMarker_Monitoring < config->GetnMarker_Monitoring(); iMarker_Monitoring++){
    Marker_Monitoring.push_back(config->GetMarker_Monitoring_TagBound(iMarker_Monitoring));
  }
  /// DESCRIPTION: Drag coefficient
  AddHistoryOutputPerSurface("DRAG_ON_SURFACE",       "CD",   ScreenOutputFormat::FIXED, "AERO_COEFF_SURF", Marker_Monitoring, HistoryFieldType::COEFFICIENT);
  /// DESCRIPTION: Lift coefficient
  AddHistoryOutputPerSurface("LIFT_ON_SURFACE",       "CL",   ScreenOutputFormat::FIXED, "AERO_COEFF_SURF", Marker_Monitoring, HistoryFieldType::COEFFICIENT);
  /// DESCRIPTION: Sideforce coefficient
  AddHistoryOutputPerSurface("SIDEFORCE_ON_SURFACE",  "CSF",  ScreenOutputFormat::FIXED, "AERO_COEFF_SURF", Marker_Monitoring, HistoryFieldType::COEFFICIENT);
  /// DESCRIPTION: Moment around the x-axis
  AddHistoryOutputPerSurface("MOMENT-X_ON_SURFACE",   "CMx",  ScreenOutputFormat::FIXED, "AERO_COEFF_SURF", Marker_Monitoring, HistoryFieldType::COEFFICIENT);
  /// DESCRIPTION: Moment around the y-axis
  AddHistoryOutputPerSurface("MOMENT-Y_ON_SURFACE",   "CMy",  ScreenOutputFormat::FIXED, "AERO_COEFF_SURF", Marker_Monitoring, HistoryFieldType::COEFFICIENT);
  /// DESCRIPTION: Moment around the z-axis
  AddHistoryOutputPerSurface("MOMENT-Z_ON_SURFACE",   "CMz",  ScreenOutputFormat::FIXED, "AERO_COEFF_SURF", Marker_Monitoring, HistoryFieldType::COEFFICIENT);
  /// DESCRIPTION: Force in x direction
  AddHistoryOutputPerSurface("FORCE-X_ON_SURFACE",    "CFx",  ScreenOutputFormat::FIXED, "AERO_COEFF_SURF", Marker_Monitoring, HistoryFieldType::COEFFICIENT);
  /// DESCRIPTION: Force in y direction
  AddHistoryOutputPerSurface("FORCE-Y_ON_SURFACE",    "CFy",  ScreenOutputFormat::FIXED, "AERO_COEFF_SURF", Marker_Monitoring, HistoryFieldType::COEFFICIENT);
  /// DESCRIPTION: Force in z direction
  AddHistoryOutputPerSurface("FORCE-Z_ON_SURFACE",    "CFz",  ScreenOutputFormat::FIXED, "AERO_COEFF_SURF", Marker_Monitoring, HistoryFieldType::COEFFICIENT);
  /// DESCRIPTION: Lift-to-drag ratio
  AddHistoryOutputPerSurface("EFFICIENCY_ON_SURFACE", "CEff", ScreenOutputFormat::FIXED, "AERO_COEFF_SURF", Marker_Monitoring, HistoryFieldType::COEFFICIENT);
  /// END_GROUP

  /// DESCRIPTION: Angle of attack
  AddHistoryOutput("AOA", "AoA", ScreenOutputFormat::FIXED, "AOA", "Angle of attack");

  AddHistoryOutput("COMBO", "ComboObj", ScreenOutputFormat::SCIENTIFIC, "COMBO", "Combined obj. function value.", HistoryFieldType::COEFFICIENT);
}

void CFlowOutput::SetAerodynamicCoefficients(CConfig *config, CSolver *flow_solver){

  bool flamelet_model = config->GetKind_Scalar_Model() == PROGRESS_VARIABLE;

  SetHistoryOutputValue("DRAG", flow_solver->GetTotal_CD());
  SetHistoryOutputValue("LIFT", flow_solver->GetTotal_CL());
  if (nDim == 3)
    SetHistoryOutputValue("SIDEFORCE", flow_solver->GetTotal_CSF());
  if (nDim == 3){
    SetHistoryOutputValue("MOMENT_X", flow_solver->GetTotal_CMx());
    SetHistoryOutputValue("MOMENT_Y", flow_solver->GetTotal_CMy());
  }
  SetHistoryOutputValue("MOMENT_Z", flow_solver->GetTotal_CMz());
  SetHistoryOutputValue("FORCE_X", flow_solver->GetTotal_CFx());
  SetHistoryOutputValue("FORCE_Y", flow_solver->GetTotal_CFy());
  if (nDim == 3)
    SetHistoryOutputValue("FORCE_Z", flow_solver->GetTotal_CFz());
  SetHistoryOutputValue("EFFICIENCY", flow_solver->GetTotal_CEff());
  SetHistoryOutputValue("CUSTOM_OBJFUNC", flow_solver->GetTotal_Custom_ObjFunc());

  for (unsigned short iMarker_Monitoring = 0; iMarker_Monitoring < config->GetnMarker_Monitoring(); iMarker_Monitoring++) {
    SetHistoryOutputPerSurfaceValue("DRAG_ON_SURFACE", flow_solver->GetSurface_CD(iMarker_Monitoring), iMarker_Monitoring);
    SetHistoryOutputPerSurfaceValue("LIFT_ON_SURFACE", flow_solver->GetSurface_CL(iMarker_Monitoring), iMarker_Monitoring);
    if (nDim == 3)
      SetHistoryOutputPerSurfaceValue("SIDEFORCE_ON_SURFACE", flow_solver->GetSurface_CSF(iMarker_Monitoring), iMarker_Monitoring);
    if (nDim == 3){
      SetHistoryOutputPerSurfaceValue("MOMENT-X_ON_SURFACE", flow_solver->GetSurface_CMx(iMarker_Monitoring), iMarker_Monitoring);
      SetHistoryOutputPerSurfaceValue("MOMENT-Y_ON_SURFACE", flow_solver->GetSurface_CMy(iMarker_Monitoring), iMarker_Monitoring);
    }
    SetHistoryOutputPerSurfaceValue("MOMENT-Z_ON_SURFACE", flow_solver->GetSurface_CMz(iMarker_Monitoring), iMarker_Monitoring);
    SetHistoryOutputPerSurfaceValue("FORCE-X_ON_SURFACE", flow_solver->GetSurface_CFx(iMarker_Monitoring), iMarker_Monitoring);
    SetHistoryOutputPerSurfaceValue("FORCE-Y_ON_SURFACE", flow_solver->GetSurface_CFy(iMarker_Monitoring), iMarker_Monitoring);
    if (nDim == 3)
      SetHistoryOutputPerSurfaceValue("FORCE-Z_ON_SURFACE", flow_solver->GetSurface_CFz(iMarker_Monitoring), iMarker_Monitoring);

    SetHistoryOutputPerSurfaceValue("EFFICIENCY_ON_SURFACE", flow_solver->GetSurface_CEff(iMarker_Monitoring), iMarker_Monitoring);
    if (config->GetAeroelastic_Simulation()){
      SetHistoryOutputPerSurfaceValue("PITCH", config->GetAeroelastic_pitch(iMarker_Monitoring), iMarker_Monitoring);
      SetHistoryOutputPerSurfaceValue("PLUNGE", config->GetAeroelastic_plunge(iMarker_Monitoring), iMarker_Monitoring);
    }
  }

  SetHistoryOutputValue("AOA", config->GetAoA());

  SetHistoryOutputValue("COMBO", flow_solver->GetTotal_ComboObj());
}

void CFlowOutput::SetRotatingFrameCoefficients(CConfig *config, CSolver *flow_solver) {

  SetHistoryOutputValue("THRUST", flow_solver->GetTotal_CT());
  SetHistoryOutputValue("TORQUE", flow_solver->GetTotal_CQ());
  SetHistoryOutputValue("FIGURE_OF_MERIT", flow_solver->GetTotal_CMerit());
}


void CFlowOutput::Add_CpInverseDesignOutput(CConfig *config){

  AddHistoryOutput("INVERSE_DESIGN_PRESSURE", "Cp_Diff", ScreenOutputFormat::FIXED, "CP_DIFF", "Cp difference for inverse design");

}

void CFlowOutput::Set_CpInverseDesign(CSolver *solver, CGeometry *geometry, CConfig *config){

  unsigned short iMarker, icommas, Boundary;
  unsigned long iVertex, iPoint, (*Point2Vertex)[2], nPointLocal = 0, nPointGlobal = 0;
  su2double XCoord, YCoord, ZCoord, Pressure, PressureCoeff = 0, Cp, CpTarget, *Normal = nullptr, Area, PressDiff = 0.0;
  bool *PointInDomain;
  string text_line, surfCp_filename;
  ifstream Surface_file;

  /*--- Prepare to read the surface pressure files (CSV) ---*/

  surfCp_filename = config->GetUnsteady_FileName("TargetCp", (int)curTimeIter, ".dat");

  /*--- Read the surface pressure file ---*/

  string::size_type position;

  Surface_file.open(surfCp_filename);

  if (!(Surface_file.fail())) {

    nPointLocal = geometry->GetnPoint();
    SU2_MPI::Allreduce(&nPointLocal, &nPointGlobal, 1, MPI_UNSIGNED_LONG, MPI_SUM, SU2_MPI::GetComm());

    Point2Vertex = new unsigned long[nPointGlobal][2];
    PointInDomain = new bool[nPointGlobal];

    for (iPoint = 0; iPoint < nPointGlobal; iPoint ++)
      PointInDomain[iPoint] = false;

    for (iMarker = 0; iMarker < config->GetnMarker_All(); iMarker++) {
      Boundary   = config->GetMarker_All_KindBC(iMarker);

      if ((Boundary == EULER_WALL             ) ||
          (Boundary == HEAT_FLUX              ) ||
          (Boundary == ISOTHERMAL             ) ||
          (Boundary == NEARFIELD_BOUNDARY)) {
        for (iVertex = 0; iVertex < geometry->GetnVertex(iMarker); iVertex++) {

          /*--- The Pressure file uses the global numbering ---*/

          iPoint = geometry->nodes->GetGlobalIndex(geometry->vertex[iMarker][iVertex]->GetNode());

          if (geometry->vertex[iMarker][iVertex]->GetNode() < geometry->GetnPointDomain()) {
            Point2Vertex[iPoint][0] = iMarker;
            Point2Vertex[iPoint][1] = iVertex;
            PointInDomain[iPoint] = true;
            solver->SetCPressureTarget(iMarker, iVertex, 0.0);
          }

        }
      }
    }

    getline(Surface_file, text_line);

    while (getline(Surface_file, text_line)) {
      for (icommas = 0; icommas < 50; icommas++) {
        position = text_line.find( ",", 0 );
        if (position!=string::npos) text_line.erase (position,1);
      }
      stringstream  point_line(text_line);

      if (geometry->GetnDim() == 2) point_line >> iPoint >> XCoord >> YCoord >> Pressure >> PressureCoeff;
      if (geometry->GetnDim() == 3) point_line >> iPoint >> XCoord >> YCoord >> ZCoord >> Pressure >> PressureCoeff;

      if (PointInDomain[iPoint]) {

        /*--- Find the vertex for the Point and Marker ---*/

        iMarker = Point2Vertex[iPoint][0];
        iVertex = Point2Vertex[iPoint][1];

        solver->SetCPressureTarget(iMarker, iVertex, PressureCoeff);

      }

    }

    Surface_file.close();

    delete [] Point2Vertex;
    delete [] PointInDomain;

    /*--- Compute the pressure difference ---*/

    PressDiff = 0.0;
    for (iMarker = 0; iMarker < config->GetnMarker_All(); iMarker++) {
      Boundary   = config->GetMarker_All_KindBC(iMarker);

      if ((Boundary == EULER_WALL             ) ||
          (Boundary == HEAT_FLUX              ) ||
          (Boundary == ISOTHERMAL             ) ||
          (Boundary == NEARFIELD_BOUNDARY)) {
        for (iVertex = 0; iVertex < geometry->GetnVertex(iMarker); iVertex++) {

          Normal = geometry->vertex[iMarker][iVertex]->GetNormal();

          Cp = solver->GetCPressure(iMarker, iVertex);
          CpTarget = solver->GetCPressureTarget(iMarker, iVertex);

          Area = GeometryToolbox::Norm(nDim, Normal);

          PressDiff += Area * (CpTarget - Cp) * (CpTarget - Cp);
        }

      }
    }

    su2double MyPressDiff = PressDiff;
    SU2_MPI::Allreduce(&MyPressDiff, &PressDiff, 1, MPI_DOUBLE, MPI_SUM, SU2_MPI::GetComm());
  }

  /*--- Update the total Cp difference coeffient ---*/

  solver->SetTotal_CpDiff(PressDiff);

  SetHistoryOutputValue("INVERSE_DESIGN_PRESSURE", PressDiff);

}

su2double CFlowOutput::GetQ_Criterion(su2double** VelocityGradient) const {

  /*--- Make a 3D copy of the gradient so we do not have worry about nDim ---*/

  su2double Grad_Vel[3][3] = {{0.0, 0.0, 0.0},{0.0, 0.0, 0.0},{0.0, 0.0, 0.0}};

  for (unsigned short iDim = 0; iDim < nDim; iDim++)
    for (unsigned short jDim = 0 ; jDim < nDim; jDim++)
      Grad_Vel[iDim][jDim] = VelocityGradient[iDim][jDim];

  /*--- Q Criterion Eq 1.2 of HALLER, G. (2005). An objective definition of a vortex.
   Journal of Fluid Mechanics, 525, 1-26. doi:10.1017/S0022112004002526 ---*/

  /*--- Components of the strain rate tensor (symmetric) ---*/
  su2double s11 = Grad_Vel[0][0];
  su2double s12 = 0.5 * (Grad_Vel[0][1] + Grad_Vel[1][0]);
  su2double s13 = 0.5 * (Grad_Vel[0][2] + Grad_Vel[2][0]);
  su2double s22 = Grad_Vel[1][1];
  su2double s23 = 0.5 * (Grad_Vel[1][2] + Grad_Vel[2][1]);
  su2double s33 = Grad_Vel[2][2];

  /*--- Components of the spin tensor (skew-symmetric) ---*/
  su2double omega12 = 0.5 * (Grad_Vel[0][1] - Grad_Vel[1][0]);
  su2double omega13 = 0.5 * (Grad_Vel[0][2] - Grad_Vel[2][0]);
  su2double omega23 = 0.5 * (Grad_Vel[1][2] - Grad_Vel[2][1]);

  /*--- Q = ||Omega|| - ||Strain|| ---*/
  su2double Q = 2*(pow(omega12,2) + pow(omega13,2) + pow(omega23,2)) -
    (pow(s11,2) + pow(s22,2) + pow(s33,2) + 2*(pow(s12,2) + pow(s13,2) + pow(s23,2)));

  return Q;
}

void CFlowOutput::WriteAdditionalFiles(CConfig *config, CGeometry *geometry, CSolver **solver_container){

  if (config->GetFixed_CL_Mode() || config->GetFixed_CM_Mode()){
    WriteMetaData(config);
  }

  if (config->GetWrt_ForcesBreakdown()){
    WriteForcesBreakdown(config, geometry, solver_container);
  }

}

void CFlowOutput::WriteMetaData(CConfig *config){

  ofstream meta_file;

  string filename = "flow";

  filename = config->GetFilename(filename, ".meta", curTimeIter);

  /*--- All processors open the file. ---*/

  if (rank == MASTER_NODE) {
    meta_file.open(filename.c_str(), ios::out);
    meta_file.precision(15);

    if (config->GetTime_Marching() == DT_STEPPING_1ST || config->GetTime_Marching() == DT_STEPPING_2ND)
      meta_file <<"ITER= " << curTimeIter + 1 << endl;
    else
      meta_file <<"ITER= " << curInnerIter + config->GetExtIter_OffSet() + 1 << endl;

    if (config->GetFixed_CL_Mode()){
      meta_file <<"AOA= " << config->GetAoA() - config->GetAoA_Offset() << endl;
      meta_file <<"SIDESLIP_ANGLE= " << config->GetAoS() - config->GetAoS_Offset() << endl;
      meta_file <<"DCD_DCL_VALUE= " << config->GetdCD_dCL() << endl;
      if (nDim==3){
        meta_file <<"DCMX_DCL_VALUE= " << config->GetdCMx_dCL() << endl;
        meta_file <<"DCMY_DCL_VALUE= " << config->GetdCMy_dCL() << endl;
      }
      meta_file <<"DCMZ_DCL_VALUE= " << config->GetdCMz_dCL() << endl;
    }
    meta_file <<"INITIAL_BCTHRUST= " << config->GetInitial_BCThrust() << endl;


    if (( config->GetKind_Solver() == DISC_ADJ_EULER ||
          config->GetKind_Solver() == DISC_ADJ_NAVIER_STOKES ||
          config->GetKind_Solver() == DISC_ADJ_RANS )) {
      meta_file << "SENS_AOA=" << GetHistoryFieldValue("SENS_AOA") * PI_NUMBER / 180.0 << endl;
    }
  }

  meta_file.close();
}

void CFlowOutput::WriteForcesBreakdown(CConfig *config, CGeometry *geometry, CSolver **solver_container){

  unsigned short iMarker_Monitoring;

  const bool compressible    = (config->GetKind_Regime() == COMPRESSIBLE);
  const bool incompressible  = (config->GetKind_Regime() == INCOMPRESSIBLE);
  const bool unsteady        = config->GetTime_Domain();
  const bool viscous         = config->GetViscous();
  const bool dynamic_grid    = config->GetDynamic_Grid();
  const bool gravity         = config->GetGravityForce();
  const bool turbulent       = config->GetKind_Solver() == RANS;
  const bool fixed_cl        = config->GetFixed_CL_Mode();
  const auto Kind_Solver     = config->GetKind_Solver();
  const auto Kind_Turb_Model = config->GetKind_Turb_Model();
  const auto Ref_NonDim      = config->GetRef_NonDim();

  const auto nDim =  geometry->GetnDim();

  auto fileName = config->GetBreakdown_FileName();
  if (unsteady) {
    const auto lastindex = fileName.find_last_of(".");
    const auto ext = fileName.substr(lastindex, fileName.size());
    fileName = fileName.substr(0, lastindex);
    fileName = config->GetFilename(fileName, ext, curTimeIter);
  }

  /*--- Output the mean flow solution using only the master node ---*/

  if ( rank == MASTER_NODE) {

    cout << endl << "Writing the forces breakdown file ("<< fileName << ")." << endl;

    /*--- Initialize variables to store information from all domains (direct solution) ---*/

    su2double Total_CL = 0.0, Total_CD = 0.0, Total_CSF = 0.0,
    Total_CMx = 0.0, Total_CMy = 0.0, Total_CMz = 0.0, Total_CEff = 0.0,
    Total_CoPx = 0.0, Total_CoPy = 0.0, Total_CoPz = 0.0,
    Total_CFx = 0.0, Total_CFy = 0.0, Total_CFz = 0.0, Inv_CL = 0.0,
    Inv_CD = 0.0, Inv_CSF = 0.0, Inv_CMx = 0.0, Inv_CMy = 0.0,
    Inv_CMz = 0.0, Inv_CEff = 0.0, Inv_CFx = 0.0, Inv_CFy = 0.0, Inv_CFz =
    0.0,      Mnt_CL = 0.0,
    Mnt_CD = 0.0, Mnt_CSF = 0.0, Mnt_CMx = 0.0, Mnt_CMy = 0.0,
    Mnt_CMz = 0.0, Mnt_CEff = 0.0, Mnt_CFx = 0.0, Mnt_CFy = 0.0, Mnt_CFz =
    0.0, Visc_CL = 0.0,
    Visc_CD = 0.0, Visc_CSF = 0.0, Visc_CMx = 0.0, Visc_CMy = 0.0,
    Visc_CMz = 0.0, Visc_CEff = 0.0, Visc_CFx = 0.0, Visc_CFy = 0.0, Visc_CFz =
    0.0, *Surface_CL = nullptr, *Surface_CD = nullptr,
    *Surface_CSF = nullptr, *Surface_CEff = nullptr, *Surface_CFx = nullptr,
    *Surface_CFy = nullptr, *Surface_CFz = nullptr,
    *Surface_CMx = nullptr, *Surface_CMy = nullptr, *Surface_CMz = nullptr,
    *Surface_CL_Inv = nullptr,
    *Surface_CD_Inv = nullptr, *Surface_CSF_Inv = nullptr,
    *Surface_CEff_Inv = nullptr, *Surface_CFx_Inv = nullptr, *Surface_CFy_Inv =
    nullptr, *Surface_CFz_Inv = nullptr, *Surface_CMx_Inv = nullptr,
    *Surface_CMy_Inv = nullptr, *Surface_CMz_Inv = nullptr,
    *Surface_CL_Visc = nullptr,
    *Surface_CD_Visc = nullptr, *Surface_CSF_Visc = nullptr,
    *Surface_CEff_Visc = nullptr, *Surface_CFx_Visc = nullptr, *Surface_CFy_Visc =
    nullptr, *Surface_CFz_Visc = nullptr, *Surface_CMx_Visc = nullptr,
    *Surface_CMy_Visc = nullptr, *Surface_CMz_Visc = nullptr,
    *Surface_CL_Mnt = nullptr,
    *Surface_CD_Mnt = nullptr, *Surface_CSF_Mnt = nullptr,
    *Surface_CEff_Mnt = nullptr, *Surface_CFx_Mnt = nullptr, *Surface_CFy_Mnt =
    nullptr, *Surface_CFz_Mnt = nullptr, *Surface_CMx_Mnt = nullptr,
    *Surface_CMy_Mnt = nullptr, *Surface_CMz_Mnt = nullptr;

    /*--- Allocate memory for the coefficients being monitored ---*/

    Surface_CL      = new su2double[config->GetnMarker_Monitoring()];
    Surface_CD      = new su2double[config->GetnMarker_Monitoring()];
    Surface_CSF = new su2double[config->GetnMarker_Monitoring()];
    Surface_CEff       = new su2double[config->GetnMarker_Monitoring()];
    Surface_CFx        = new su2double[config->GetnMarker_Monitoring()];
    Surface_CFy        = new su2double[config->GetnMarker_Monitoring()];
    Surface_CFz        = new su2double[config->GetnMarker_Monitoring()];
    Surface_CMx        = new su2double[config->GetnMarker_Monitoring()];
    Surface_CMy        = new su2double[config->GetnMarker_Monitoring()];
    Surface_CMz        = new su2double[config->GetnMarker_Monitoring()];

    Surface_CL_Inv      = new su2double[config->GetnMarker_Monitoring()];
    Surface_CD_Inv      = new su2double[config->GetnMarker_Monitoring()];
    Surface_CSF_Inv = new su2double[config->GetnMarker_Monitoring()];
    Surface_CEff_Inv       = new su2double[config->GetnMarker_Monitoring()];
    Surface_CFx_Inv        = new su2double[config->GetnMarker_Monitoring()];
    Surface_CFy_Inv        = new su2double[config->GetnMarker_Monitoring()];
    Surface_CFz_Inv        = new su2double[config->GetnMarker_Monitoring()];
    Surface_CMx_Inv        = new su2double[config->GetnMarker_Monitoring()];
    Surface_CMy_Inv        = new su2double[config->GetnMarker_Monitoring()];
    Surface_CMz_Inv        = new su2double[config->GetnMarker_Monitoring()];

    Surface_CL_Visc = new su2double[config->GetnMarker_Monitoring()];
    Surface_CD_Visc = new su2double[config->GetnMarker_Monitoring()];
    Surface_CSF_Visc =
    new su2double[config->GetnMarker_Monitoring()];
    Surface_CEff_Visc = new su2double[config->GetnMarker_Monitoring()];
    Surface_CFx_Visc = new su2double[config->GetnMarker_Monitoring()];
    Surface_CFy_Visc = new su2double[config->GetnMarker_Monitoring()];
    Surface_CFz_Visc = new su2double[config->GetnMarker_Monitoring()];
    Surface_CMx_Visc = new su2double[config->GetnMarker_Monitoring()];
    Surface_CMy_Visc = new su2double[config->GetnMarker_Monitoring()];
    Surface_CMz_Visc = new su2double[config->GetnMarker_Monitoring()];


    Surface_CL_Mnt = new su2double[config->GetnMarker_Monitoring()];
    Surface_CD_Mnt = new su2double[config->GetnMarker_Monitoring()];
    Surface_CSF_Mnt =
    new su2double[config->GetnMarker_Monitoring()];
    Surface_CEff_Mnt = new su2double[config->GetnMarker_Monitoring()];
    Surface_CFx_Mnt = new su2double[config->GetnMarker_Monitoring()];
    Surface_CFy_Mnt = new su2double[config->GetnMarker_Monitoring()];
    Surface_CFz_Mnt = new su2double[config->GetnMarker_Monitoring()];
    Surface_CMx_Mnt = new su2double[config->GetnMarker_Monitoring()];
    Surface_CMy_Mnt = new su2double[config->GetnMarker_Monitoring()];
    Surface_CMz_Mnt = new su2double[config->GetnMarker_Monitoring()];

    /*--- Flow solution coefficients ---*/

    Total_CL       = solver_container[FLOW_SOL]->GetTotal_CL();
    Total_CD       = solver_container[FLOW_SOL]->GetTotal_CD();
    Total_CSF      = solver_container[FLOW_SOL]->GetTotal_CSF();
    Total_CEff        = solver_container[FLOW_SOL]->GetTotal_CEff();
    Total_CMx         = solver_container[FLOW_SOL]->GetTotal_CMx();
    Total_CMy         = solver_container[FLOW_SOL]->GetTotal_CMy();
    Total_CMz         = solver_container[FLOW_SOL]->GetTotal_CMz();
    Total_CFx         = solver_container[FLOW_SOL]->GetTotal_CFx();
    Total_CFy         = solver_container[FLOW_SOL]->GetTotal_CFy();
    Total_CFz         = solver_container[FLOW_SOL]->GetTotal_CFz();

    if (nDim == 2) {
      Total_CoPx = solver_container[FLOW_SOL]->GetTotal_CoPx() / solver_container[FLOW_SOL]->GetTotal_CFy();
      Total_CoPy = solver_container[FLOW_SOL]->GetTotal_CoPy() / solver_container[FLOW_SOL]->GetTotal_CFx();
      Total_CoPz = 0.0;
    }
    if (nDim == 3) {
      Total_CoPx = solver_container[FLOW_SOL]->GetTotal_CoPx() / solver_container[FLOW_SOL]->GetTotal_CFz();
      Total_CoPy = 0.0;
      Total_CoPz = solver_container[FLOW_SOL]->GetTotal_CoPz() / solver_container[FLOW_SOL]->GetTotal_CFx();
    }

    if (config->GetSystemMeasurements() == US) { Total_CoPx *= 12.0; Total_CoPy *= 12.0; Total_CoPz *= 12.0; }

    /*--- Flow inviscid solution coefficients ---*/

    Inv_CL =
    solver_container[FLOW_SOL]->GetAllBound_CL_Inv();
    Inv_CD =
    solver_container[FLOW_SOL]->GetAllBound_CD_Inv();
    Inv_CSF =
    solver_container[FLOW_SOL]->GetAllBound_CSF_Inv();
    Inv_CEff =
    solver_container[FLOW_SOL]->GetAllBound_CEff_Inv();
    Inv_CMx =
    solver_container[FLOW_SOL]->GetAllBound_CMx_Inv();
    Inv_CMy =
    solver_container[FLOW_SOL]->GetAllBound_CMy_Inv();
    Inv_CMz =
    solver_container[FLOW_SOL]->GetAllBound_CMz_Inv();
    Inv_CFx =
    solver_container[FLOW_SOL]->GetAllBound_CFx_Inv();
    Inv_CFy =
    solver_container[FLOW_SOL]->GetAllBound_CFy_Inv();
    Inv_CFz =
    solver_container[FLOW_SOL]->GetAllBound_CFz_Inv();

    /*--- Flow viscous solution coefficients ---*/

    Visc_CL =
    solver_container[FLOW_SOL]->GetAllBound_CL_Visc();
    Visc_CD =
    solver_container[FLOW_SOL]->GetAllBound_CD_Visc();
    Visc_CSF =
    solver_container[FLOW_SOL]->GetAllBound_CSF_Visc();
    Visc_CEff =
    solver_container[FLOW_SOL]->GetAllBound_CEff_Visc();
    Visc_CMx =
    solver_container[FLOW_SOL]->GetAllBound_CMx_Visc();
    Visc_CMy =
    solver_container[FLOW_SOL]->GetAllBound_CMy_Visc();
    Visc_CMz =
    solver_container[FLOW_SOL]->GetAllBound_CMz_Visc();
    Visc_CFx =
    solver_container[FLOW_SOL]->GetAllBound_CFx_Visc();
    Visc_CFy =
    solver_container[FLOW_SOL]->GetAllBound_CFy_Visc();
    Visc_CFz =
    solver_container[FLOW_SOL]->GetAllBound_CFz_Visc();

    /*--- Flow momentum solution coefficients ---*/

    Mnt_CL =
    solver_container[FLOW_SOL]->GetAllBound_CL_Mnt();
    Mnt_CD =
    solver_container[FLOW_SOL]->GetAllBound_CD_Mnt();
    Mnt_CSF =
    solver_container[FLOW_SOL]->GetAllBound_CSF_Mnt();
    Mnt_CEff =
    solver_container[FLOW_SOL]->GetAllBound_CEff_Mnt();
    Mnt_CMx =
    solver_container[FLOW_SOL]->GetAllBound_CMx_Mnt();
    Mnt_CMy =
    solver_container[FLOW_SOL]->GetAllBound_CMy_Mnt();
    Mnt_CMz =
    solver_container[FLOW_SOL]->GetAllBound_CMz_Mnt();
    Mnt_CFx =
    solver_container[FLOW_SOL]->GetAllBound_CFx_Mnt();
    Mnt_CFy =
    solver_container[FLOW_SOL]->GetAllBound_CFy_Mnt();
    Mnt_CFz =
    solver_container[FLOW_SOL]->GetAllBound_CFz_Mnt();


    /*--- Look over the markers being monitored and get the desired values ---*/

    for (iMarker_Monitoring = 0;
         iMarker_Monitoring < config->GetnMarker_Monitoring();
         iMarker_Monitoring++) {
      Surface_CL[iMarker_Monitoring] =
      solver_container[FLOW_SOL]->GetSurface_CL(
                                                             iMarker_Monitoring);
      Surface_CD[iMarker_Monitoring] =
      solver_container[FLOW_SOL]->GetSurface_CD(
                                                             iMarker_Monitoring);
      Surface_CSF[iMarker_Monitoring] =
      solver_container[FLOW_SOL]->GetSurface_CSF(
                                                              iMarker_Monitoring);
      Surface_CEff[iMarker_Monitoring] =
      solver_container[FLOW_SOL]->GetSurface_CEff(
                                                               iMarker_Monitoring);
      Surface_CMx[iMarker_Monitoring] =
      solver_container[FLOW_SOL]->GetSurface_CMx(
                                                              iMarker_Monitoring);
      Surface_CMy[iMarker_Monitoring] =
      solver_container[FLOW_SOL]->GetSurface_CMy(
                                                              iMarker_Monitoring);
      Surface_CMz[iMarker_Monitoring] =
      solver_container[FLOW_SOL]->GetSurface_CMz(
                                                              iMarker_Monitoring);
      Surface_CFx[iMarker_Monitoring] =
      solver_container[FLOW_SOL]->GetSurface_CFx(
                                                              iMarker_Monitoring);
      Surface_CFy[iMarker_Monitoring] =
      solver_container[FLOW_SOL]->GetSurface_CFy(
                                                              iMarker_Monitoring);
      Surface_CFz[iMarker_Monitoring] =
      solver_container[FLOW_SOL]->GetSurface_CFz(
                                                              iMarker_Monitoring);

      Surface_CL_Inv[iMarker_Monitoring] =
      solver_container[FLOW_SOL]->GetSurface_CL_Inv(
                                                                 iMarker_Monitoring);
      Surface_CD_Inv[iMarker_Monitoring] =
      solver_container[FLOW_SOL]->GetSurface_CD_Inv(
                                                                 iMarker_Monitoring);
      Surface_CSF_Inv[iMarker_Monitoring] =
      solver_container[FLOW_SOL]->GetSurface_CSF_Inv(
                                                                  iMarker_Monitoring);
      Surface_CEff_Inv[iMarker_Monitoring] =
      solver_container[FLOW_SOL]->GetSurface_CEff_Inv(
                                                                   iMarker_Monitoring);
      Surface_CMx_Inv[iMarker_Monitoring] =
      solver_container[FLOW_SOL]->GetSurface_CMx_Inv(
                                                                  iMarker_Monitoring);
      Surface_CMy_Inv[iMarker_Monitoring] =
      solver_container[FLOW_SOL]->GetSurface_CMy_Inv(
                                                                  iMarker_Monitoring);
      Surface_CMz_Inv[iMarker_Monitoring] =
      solver_container[FLOW_SOL]->GetSurface_CMz_Inv(
                                                                  iMarker_Monitoring);
      Surface_CFx_Inv[iMarker_Monitoring] =
      solver_container[FLOW_SOL]->GetSurface_CFx_Inv(
                                                                  iMarker_Monitoring);
      Surface_CFy_Inv[iMarker_Monitoring] =
      solver_container[FLOW_SOL]->GetSurface_CFy_Inv(
                                                                  iMarker_Monitoring);
      Surface_CFz_Inv[iMarker_Monitoring] =
      solver_container[FLOW_SOL]->GetSurface_CFz_Inv(
                                                                  iMarker_Monitoring);
      Surface_CL_Visc[iMarker_Monitoring] =
      solver_container[FLOW_SOL]->GetSurface_CL_Visc(
                                                                  iMarker_Monitoring);
      Surface_CD_Visc[iMarker_Monitoring] =
      solver_container[FLOW_SOL]->GetSurface_CD_Visc(
                                                                  iMarker_Monitoring);
      Surface_CSF_Visc[iMarker_Monitoring] =
      solver_container[FLOW_SOL]->GetSurface_CSF_Visc(
                                                                   iMarker_Monitoring);
      Surface_CEff_Visc[iMarker_Monitoring] =
      solver_container[FLOW_SOL]->GetSurface_CEff_Visc(
                                                                    iMarker_Monitoring);
      Surface_CMx_Visc[iMarker_Monitoring] =
      solver_container[FLOW_SOL]->GetSurface_CMx_Visc(
                                                                   iMarker_Monitoring);
      Surface_CMy_Visc[iMarker_Monitoring] =
      solver_container[FLOW_SOL]->GetSurface_CMy_Visc(
                                                                   iMarker_Monitoring);
      Surface_CMz_Visc[iMarker_Monitoring] =
      solver_container[FLOW_SOL]->GetSurface_CMz_Visc(
                                                                   iMarker_Monitoring);
      Surface_CFx_Visc[iMarker_Monitoring] =
      solver_container[FLOW_SOL]->GetSurface_CFx_Visc(
                                                                   iMarker_Monitoring);
      Surface_CFy_Visc[iMarker_Monitoring] =
      solver_container[FLOW_SOL]->GetSurface_CFy_Visc(
                                                                   iMarker_Monitoring);
      Surface_CFz_Visc[iMarker_Monitoring] =
      solver_container[FLOW_SOL]->GetSurface_CFz_Visc(
                                                                   iMarker_Monitoring);

      Surface_CL_Mnt[iMarker_Monitoring] =
      solver_container[FLOW_SOL]->GetSurface_CL_Mnt(
                                                                 iMarker_Monitoring);
      Surface_CD_Mnt[iMarker_Monitoring] =
      solver_container[FLOW_SOL]->GetSurface_CD_Mnt(
                                                                 iMarker_Monitoring);
      Surface_CSF_Mnt[iMarker_Monitoring] =
      solver_container[FLOW_SOL]->GetSurface_CSF_Mnt(
                                                                  iMarker_Monitoring);
      Surface_CEff_Mnt[iMarker_Monitoring] =
      solver_container[FLOW_SOL]->GetSurface_CEff_Mnt(
                                                                   iMarker_Monitoring);
      Surface_CMx_Mnt[iMarker_Monitoring] =
      solver_container[FLOW_SOL]->GetSurface_CMx_Mnt(
                                                                  iMarker_Monitoring);
      Surface_CMy_Mnt[iMarker_Monitoring] =
      solver_container[FLOW_SOL]->GetSurface_CMy_Mnt(
                                                                  iMarker_Monitoring);
      Surface_CMz_Mnt[iMarker_Monitoring] =
      solver_container[FLOW_SOL]->GetSurface_CMz_Mnt(
                                                                  iMarker_Monitoring);
      Surface_CFx_Mnt[iMarker_Monitoring] =
      solver_container[FLOW_SOL]->GetSurface_CFx_Mnt(
                                                                  iMarker_Monitoring);
      Surface_CFy_Mnt[iMarker_Monitoring] =
      solver_container[FLOW_SOL]->GetSurface_CFy_Mnt(
                                                                  iMarker_Monitoring);
      Surface_CFz_Mnt[iMarker_Monitoring] =
      solver_container[FLOW_SOL]->GetSurface_CFz_Mnt(
                                                                  iMarker_Monitoring);

    }

    /*--- Write file name with extension ---*/

    ofstream Breakdown_file;
    Breakdown_file.open(fileName);

    Breakdown_file << "\n" <<"-------------------------------------------------------------------------" << "\n";
    Breakdown_file << "|    ___ _   _ ___                                                      |" << "\n";
    Breakdown_file << "|   / __| | | |_  )   Release 7.1.0 \"Blackbird\"                       |" << "\n";
    Breakdown_file << "|   \\__ \\ |_| |/ /                                                    |" << "\n";
    Breakdown_file << "|   |___/\\___//___|   Suite (Computational Fluid Dynamics Code)        |" << "\n";
    Breakdown_file << "|                                                                       |" << "\n";
    //Breakdown_file << "|   Local date and time: " << dt << "                      |" << "\n";
    Breakdown_file << "-------------------------------------------------------------------------" << "\n";
    Breakdown_file << "| SU2 Project Website: https://su2code.github.io                        |" << "\n";
    Breakdown_file << "|                                                                       |" << "\n";
    Breakdown_file << "| The SU2 Project is maintained by the SU2 Foundation                   |" << "\n";
    Breakdown_file << "| (http://su2foundation.org)                                            |" << "\n";
    Breakdown_file << "-------------------------------------------------------------------------" << "\n";
    Breakdown_file << "| Copyright 2012-2020, SU2 Contributors                                 |" << "\n";
    Breakdown_file << "|                                                                       |" << "\n";
    Breakdown_file << "| SU2 is free software; you can redistribute it and/or                  |" << "\n";
    Breakdown_file << "| modify it under the terms of the GNU Lesser General Public            |" << "\n";
    Breakdown_file << "| License as published by the Free Software Foundation; either          |" << "\n";
    Breakdown_file << "| version 2.1 of the License, or (at your option) any later version.    |" << "\n";
    Breakdown_file << "|                                                                       |" << "\n";
    Breakdown_file << "| SU2 is distributed in the hope that it will be useful,                |" << "\n";
    Breakdown_file << "| but WITHOUT ANY WARRANTY; without even the implied warranty of        |" << "\n";
    Breakdown_file << "| MERCHANTABILITY or FITNESS FOR A PARTICULAR PURPOSE. See the GNU      |" << "\n";
    Breakdown_file << "| Lesser General Public License for more details.                       |" << "\n";
    Breakdown_file << "|                                                                       |" << "\n";
    Breakdown_file << "| You should have received a copy of the GNU Lesser General Public      |" << "\n";
    Breakdown_file << "| License along with SU2. If not, see <http://www.gnu.org/licenses/>.   |" << "\n";
    Breakdown_file << "-------------------------------------------------------------------------" << "\n";

    Breakdown_file.precision(6);

    Breakdown_file << "\n" << "\n" << "Problem definition:" << "\n" << "\n";

    switch (Kind_Solver) {
      case EULER: case INC_EULER:
        if (compressible) Breakdown_file << "Compressible Euler equations." << "\n";
        if (incompressible) Breakdown_file << "Incompressible Euler equations." << "\n";
        break;
      case NAVIER_STOKES: case INC_NAVIER_STOKES:
        if (compressible) Breakdown_file << "Compressible Laminar Navier-Stokes' equations." << "\n";
        if (incompressible) Breakdown_file << "Incompressible Laminar Navier-Stokes' equations." << "\n";
        break;
      case RANS: case INC_RANS:
        if (compressible) Breakdown_file << "Compressible RANS equations." << "\n";
        if (incompressible) Breakdown_file << "Incompressible RANS equations." << "\n";
        Breakdown_file << "Turbulence model: ";
        switch (Kind_Turb_Model) {
          case SA:        Breakdown_file << "Spalart Allmaras" << "\n"; break;
          case SA_NEG:    Breakdown_file << "Negative Spalart Allmaras" << "\n"; break;
          case SA_E:      Breakdown_file << "Edwards Spalart Allmaras" << "\n"; break;
          case SA_COMP:   Breakdown_file << "Compressibility Correction Spalart Allmaras" << "\n"; break;
          case SA_E_COMP: Breakdown_file << "Compressibility Correction Edwards Spalart Allmaras" << "\n"; break;
          case SST:       Breakdown_file << "Menter's SST"     << "\n"; break;
          case SST_SUST:  Breakdown_file << "Menter's SST with sustaining terms" << "\n"; break;
        }
        break;
    }


    /*--- Compressible version of console output ---*/

    if (compressible) {


    if (compressible) {
      Breakdown_file << "Mach number: " << config->GetMach() <<"."<< "\n";
      Breakdown_file << "Angle of attack (AoA): " << config->GetAoA() <<" deg, and angle of sideslip (AoS): " << config->GetAoS() <<" deg."<< "\n";
      if ((Kind_Solver == NAVIER_STOKES) || (Kind_Solver == INC_NAVIER_STOKES) ||
          (Kind_Solver == RANS) || (Kind_Solver == INC_RANS))
        Breakdown_file << "Reynolds number: " << config->GetReynolds() <<"."<< "\n";
    }

    if (fixed_cl) {
      Breakdown_file << "Simulation at a cte. CL: " << config->GetTarget_CL() << ".\n";
      Breakdown_file << "Approx. Delta CL / Delta AoA: " << config->GetdCL_dAlpha() << " (1/deg).\n";
      Breakdown_file << "Approx. Delta CD / Delta CL: " << config->GetdCD_dCL() << ".\n";
      if (nDim == 3 ) {
        Breakdown_file << "Approx. Delta CMx / Delta CL: " << config->GetdCMx_dCL() << ".\n";
        Breakdown_file << "Approx. Delta CMy / Delta CL: " << config->GetdCMy_dCL() << ".\n";
      }
      Breakdown_file << "Approx. Delta CMz / Delta CL: " << config->GetdCMz_dCL() << ".\n";
    }

    if (Ref_NonDim == DIMENSIONAL) { Breakdown_file << "Dimensional simulation." << "\n"; }
    else if (Ref_NonDim == FREESTREAM_PRESS_EQ_ONE) { Breakdown_file << "Non-Dimensional simulation (P=1.0, Rho=1.0, T=1.0 at the farfield)." << "\n"; }
    else if (Ref_NonDim == FREESTREAM_VEL_EQ_MACH) { Breakdown_file << "Non-Dimensional simulation (V=Mach, Rho=1.0, T=1.0 at the farfield)." << "\n"; }
    else if (Ref_NonDim == FREESTREAM_VEL_EQ_ONE) { Breakdown_file << "Non-Dimensional simulation (V=1.0, Rho=1.0, T=1.0 at the farfield)." << "\n"; }

    if (config->GetSystemMeasurements() == SI) {
      Breakdown_file << "The reference area is " << config->GetRefArea() << " m^2." << "\n";
      Breakdown_file << "The reference length is " << config->GetRefLength() << " m." << "\n";
    }

    if (config->GetSystemMeasurements() == US) {
      Breakdown_file << "The reference area is " << config->GetRefArea()*12.0*12.0 << " in^2." << "\n";
      Breakdown_file << "The reference length is " << config->GetRefLength()*12.0 << " in." << "\n";
    }
    Breakdown_file << "\n" << "\n" <<"Problem definition:" << "\n" << "\n";
    if (compressible) {
      if (viscous) {
        Breakdown_file << "Viscous flow: Computing pressure using the ideal gas law" << "\n";
        Breakdown_file << "based on the free-stream temperature and a density computed" << "\n";
        Breakdown_file << "from the Reynolds number." << "\n";
      } else {
        Breakdown_file << "Inviscid flow: Computing density based on free-stream" << "\n";
        Breakdown_file << "temperature and pressure using the ideal gas law." << "\n";
      }
    }

    if (dynamic_grid) Breakdown_file << "Force coefficients computed using MACH_MOTION." << "\n";
    else Breakdown_file << "Force coefficients computed using free-stream values." << "\n";

    if (incompressible) {
      Breakdown_file << "Viscous and Inviscid flow: rho_ref, and vel_ref" << "\n";
      Breakdown_file << "are based on the free-stream values, p_ref = rho_ref*vel_ref^2." << "\n";
      Breakdown_file << "The free-stream value of the pressure is 0." << "\n";
      Breakdown_file << "Mach number: "<< config->GetMach() << ", computed using the Bulk modulus." << "\n";
      Breakdown_file << "Angle of attack (deg): "<< config->GetAoA() << ", computed using the the free-stream velocity." << "\n";
      Breakdown_file << "Side slip angle (deg): "<< config->GetAoS() << ", computed using the the free-stream velocity." << "\n";
      if (viscous) Breakdown_file << "Reynolds number: " << config->GetReynolds() << ", computed using free-stream values."<< "\n";
      Breakdown_file << "Only dimensional computation, the grid should be dimensional." << "\n";
    }

    Breakdown_file <<"-- Input conditions:"<< "\n";

    if (compressible) {
      switch (config->GetKind_FluidModel()) {

        case STANDARD_AIR:
          Breakdown_file << "Fluid Model: STANDARD_AIR "<< "\n";
          Breakdown_file << "Specific gas constant: " << config->GetGas_Constant();
          if (config->GetSystemMeasurements() == SI) Breakdown_file << " N.m/kg.K." << "\n";
          else if (config->GetSystemMeasurements() == US) Breakdown_file << " lbf.ft/slug.R." << "\n";
          Breakdown_file << "Specific gas constant (non-dim): " << config->GetGas_ConstantND()<< "\n";
          Breakdown_file << "Specific Heat Ratio: 1.4000 "<< "\n";
          break;

        case IDEAL_GAS:
          Breakdown_file << "Fluid Model: IDEAL_GAS "<< "\n";
          Breakdown_file << "Specific gas constant: " << config->GetGas_Constant() << " N.m/kg.K." << "\n";
          Breakdown_file << "Specific gas constant (non-dim): " << config->GetGas_ConstantND()<< "\n";
          Breakdown_file << "Specific Heat Ratio: "<< config->GetGamma() << "\n";
          break;

        case VW_GAS:
          Breakdown_file << "Fluid Model: Van der Waals "<< "\n";
          Breakdown_file << "Specific gas constant: " << config->GetGas_Constant() << " N.m/kg.K." << "\n";
          Breakdown_file << "Specific gas constant (non-dim): " << config->GetGas_ConstantND()<< "\n";
          Breakdown_file << "Specific Heat Ratio: "<< config->GetGamma() << "\n";
          Breakdown_file << "Critical Pressure:   " << config->GetPressure_Critical()  << " Pa." << "\n";
          Breakdown_file << "Critical Temperature:  " << config->GetTemperature_Critical() << " K." << "\n";
          Breakdown_file << "Critical Pressure (non-dim):   " << config->GetPressure_Critical() /config->GetPressure_Ref() << "\n";
          Breakdown_file << "Critical Temperature (non-dim) :  " << config->GetTemperature_Critical() /config->GetTemperature_Ref() << "\n";
          break;

        case PR_GAS:
          Breakdown_file << "Fluid Model: Peng-Robinson "<< "\n";
          Breakdown_file << "Specific gas constant: " << config->GetGas_Constant() << " N.m/kg.K." << "\n";
          Breakdown_file << "Specific gas constant(non-dim): " << config->GetGas_ConstantND()<< "\n";
          Breakdown_file << "Specific Heat Ratio: "<< config->GetGamma() << "\n";
          Breakdown_file << "Critical Pressure:   " << config->GetPressure_Critical()  << " Pa." << "\n";
          Breakdown_file << "Critical Temperature:  " << config->GetTemperature_Critical() << " K." << "\n";
          Breakdown_file << "Critical Pressure (non-dim):   " << config->GetPressure_Critical() /config->GetPressure_Ref() << "\n";
          Breakdown_file << "Critical Temperature (non-dim) :  " << config->GetTemperature_Critical() /config->GetTemperature_Ref() << "\n";
          break;
      }

      if (viscous) {

        switch (config->GetKind_ViscosityModel()) {

          case CONSTANT_VISCOSITY:
            Breakdown_file << "Viscosity Model: CONSTANT_VISCOSITY  "<< "\n";
            Breakdown_file << "Laminar Viscosity: " << config->GetMu_Constant();
            if (config->GetSystemMeasurements() == SI) Breakdown_file << " N.s/m^2." << "\n";
            else if (config->GetSystemMeasurements() == US) Breakdown_file << " lbf.s/ft^2." << "\n";
            Breakdown_file << "Laminar Viscosity (non-dim): " << config->GetMu_ConstantND()<< "\n";
            break;

          case SUTHERLAND:
            Breakdown_file << "Viscosity Model: SUTHERLAND "<< "\n";
            Breakdown_file << "Ref. Laminar Viscosity: " << config->GetMu_Ref();
            if (config->GetSystemMeasurements() == SI) Breakdown_file << " N.s/m^2." << "\n";
            else if (config->GetSystemMeasurements() == US) Breakdown_file << " lbf.s/ft^2." << "\n";
            Breakdown_file << "Ref. Temperature: " << config->GetMu_Temperature_Ref();
            if (config->GetSystemMeasurements() == SI) Breakdown_file << " K." << "\n";
            else if (config->GetSystemMeasurements() == US) Breakdown_file << " R." << "\n";
            Breakdown_file << "Sutherland Constant: "<< config->GetMu_S();
            if (config->GetSystemMeasurements() == SI) Breakdown_file << " K." << "\n";
            else if (config->GetSystemMeasurements() == US) Breakdown_file << " R." << "\n";
            Breakdown_file << "Laminar Viscosity (non-dim): " << config->GetMu_ConstantND()<< "\n";
            Breakdown_file << "Ref. Temperature (non-dim): " << config->GetMu_Temperature_RefND()<< "\n";
            Breakdown_file << "Sutherland constant (non-dim): "<< config->GetMu_SND()<< "\n";
            break;

        }
        switch (config->GetKind_ConductivityModel()) {

          case CONSTANT_PRANDTL:
            Breakdown_file << "Conductivity Model: CONSTANT_PRANDTL  "<< "\n";
            Breakdown_file << "Prandtl: " << config->GetPrandtl_Lam()<< "\n";
            break;

          case CONSTANT_CONDUCTIVITY:
            Breakdown_file << "Conductivity Model: CONSTANT_CONDUCTIVITY "<< "\n";
            Breakdown_file << "Molecular Conductivity: " << config->GetKt_Constant()<< " W/m^2.K." << "\n";
            Breakdown_file << "Molecular Conductivity (non-dim): " << config->GetKt_ConstantND()<< "\n";
            break;

        }

        if ((Kind_Solver == RANS) || (Kind_Solver == INC_RANS)) {
          switch (config->GetKind_ConductivityModel_Turb()) {
            case CONSTANT_PRANDTL_TURB:
              Breakdown_file << "Turbulent Conductivity Model: CONSTANT_PRANDTL_TURB  "<< "\n";
              Breakdown_file << "Turbulent Prandtl: " << config->GetPrandtl_Turb()<< "\n";
              break;
            case NO_CONDUCTIVITY_TURB:
              Breakdown_file << "Turbulent Conductivity Model: NO_CONDUCTIVITY_TURB "<< "\n";
              Breakdown_file << "No turbulent component in effective thermal conductivity." << "\n";
              break;
          }
        }

      }
    }

    if (incompressible) {
      Breakdown_file << "Bulk modulus: " << config->GetBulk_Modulus();
      if (config->GetSystemMeasurements() == SI) Breakdown_file << " Pa." << "\n";
      else if (config->GetSystemMeasurements() == US) Breakdown_file << " psf." << "\n";
      Breakdown_file << "Epsilon^2 multiplier of Beta for incompressible preconditioner: " << config->GetBeta_Factor();
      if (config->GetSystemMeasurements() == SI) Breakdown_file << " Pa." << "\n";
      else if (config->GetSystemMeasurements() == US) Breakdown_file << " psf." << "\n";
    }

    Breakdown_file << "Free-stream static pressure: " << config->GetPressure_FreeStream();
    if (config->GetSystemMeasurements() == SI) Breakdown_file << " Pa." << "\n";
    else if (config->GetSystemMeasurements() == US) Breakdown_file << " psf." << "\n";

    Breakdown_file << "Free-stream total pressure: " << config->GetPressure_FreeStream() * pow( 1.0+config->GetMach()*config->GetMach()*0.5*(config->GetGamma()-1.0), config->GetGamma()/(config->GetGamma()-1.0) );
    if (config->GetSystemMeasurements() == SI) Breakdown_file << " Pa." << "\n";
    else if (config->GetSystemMeasurements() == US) Breakdown_file << " psf." << "\n";

    if (compressible) {
      Breakdown_file << "Free-stream temperature: " << config->GetTemperature_FreeStream();
      if (config->GetSystemMeasurements() == SI) Breakdown_file << " K." << "\n";
      else if (config->GetSystemMeasurements() == US) Breakdown_file << " R." << "\n";

      Breakdown_file << "Free-stream total temperature: " << config->GetTemperature_FreeStream() * (1.0 + config->GetMach() * config->GetMach() * 0.5 * (config->GetGamma() - 1.0));
      if (config->GetSystemMeasurements() == SI) Breakdown_file << " K." << "\n";
      else if (config->GetSystemMeasurements() == US) Breakdown_file << " R." << "\n";
    }

    Breakdown_file << "Free-stream density: " << config->GetDensity_FreeStream();
    if (config->GetSystemMeasurements() == SI) Breakdown_file << " kg/m^3." << "\n";
    else if (config->GetSystemMeasurements() == US) Breakdown_file << " slug/ft^3." << "\n";

    if (nDim == 2) {
      Breakdown_file << "Free-stream velocity: (" << config->GetVelocity_FreeStream()[0] << ", ";
      Breakdown_file << config->GetVelocity_FreeStream()[1] << ")";
    }
    if (nDim == 3) {
      Breakdown_file << "Free-stream velocity: (" << config->GetVelocity_FreeStream()[0] << ", ";
      Breakdown_file << config->GetVelocity_FreeStream()[1] << ", " << config->GetVelocity_FreeStream()[2] << ")";
    }
    if (config->GetSystemMeasurements() == SI) Breakdown_file << " m/s. ";
    else if (config->GetSystemMeasurements() == US) Breakdown_file << " ft/s. ";

    Breakdown_file << "Magnitude: "  << config->GetModVel_FreeStream();
    if (config->GetSystemMeasurements() == SI) Breakdown_file << " m/s." << "\n";
    else if (config->GetSystemMeasurements() == US) Breakdown_file << " ft/s." << "\n";

    if (compressible) {
      Breakdown_file << "Free-stream total energy per unit mass: " << config->GetEnergy_FreeStream();
      if (config->GetSystemMeasurements() == SI) Breakdown_file << " m^2/s^2." << "\n";
      else if (config->GetSystemMeasurements() == US) Breakdown_file << " ft^2/s^2." << "\n";
    }

    if (viscous) {
      Breakdown_file << "Free-stream viscosity: " << config->GetViscosity_FreeStream();
      if (config->GetSystemMeasurements() == SI) Breakdown_file << " N.s/m^2." << "\n";
      else if (config->GetSystemMeasurements() == US) Breakdown_file << " lbf.s/ft^2." << "\n";
      if (turbulent) {
        Breakdown_file << "Free-stream turb. kinetic energy per unit mass: " << config->GetTke_FreeStream();
        if (config->GetSystemMeasurements() == SI) Breakdown_file << " m^2/s^2." << "\n";
        else if (config->GetSystemMeasurements() == US) Breakdown_file << " ft^2/s^2." << "\n";
        Breakdown_file << "Free-stream specific dissipation: " << config->GetOmega_FreeStream();
        if (config->GetSystemMeasurements() == SI) Breakdown_file << " 1/s." << "\n";
        else if (config->GetSystemMeasurements() == US) Breakdown_file << " 1/s." << "\n";
      }
    }

    if (unsteady) { Breakdown_file << "Total time: " << config->GetTotal_UnstTime() << " s. Time step: " << config->GetDelta_UnstTime() << " s." << "\n"; }

    /*--- Print out reference values. ---*/

    Breakdown_file <<"-- Reference values:"<< "\n";

    if (compressible) {
      Breakdown_file << "Reference specific gas constant: " << config->GetGas_Constant_Ref();
      if (config->GetSystemMeasurements() == SI) Breakdown_file << " N.m/kg.K." << "\n";
      else if (config->GetSystemMeasurements() == US) Breakdown_file << " lbf.ft/slug.R." << "\n";
    }

    Breakdown_file << "Reference pressure: " << config->GetPressure_Ref();
    if (config->GetSystemMeasurements() == SI) Breakdown_file << " Pa." << "\n";
    else if (config->GetSystemMeasurements() == US) Breakdown_file << " psf." << "\n";

    if (compressible) {
      Breakdown_file << "Reference temperature: " << config->GetTemperature_Ref();
      if (config->GetSystemMeasurements() == SI) Breakdown_file << " K." << "\n";
      else if (config->GetSystemMeasurements() == US) Breakdown_file << " R." << "\n";
    }

    Breakdown_file << "Reference density: " << config->GetDensity_Ref();
    if (config->GetSystemMeasurements() == SI) Breakdown_file << " kg/m^3." << "\n";
    else if (config->GetSystemMeasurements() == US) Breakdown_file << " slug/ft^3." << "\n";

    Breakdown_file << "Reference velocity: " << config->GetVelocity_Ref();
    if (config->GetSystemMeasurements() == SI) Breakdown_file << " m/s." << "\n";
    else if (config->GetSystemMeasurements() == US) Breakdown_file << " ft/s." << "\n";

    if (compressible) {
      Breakdown_file << "Reference energy per unit mass: " << config->GetEnergy_Ref();
      if (config->GetSystemMeasurements() == SI) Breakdown_file << " m^2/s^2." << "\n";
      else if (config->GetSystemMeasurements() == US) Breakdown_file << " ft^2/s^2." << "\n";
    }

    if (incompressible) {
      Breakdown_file << "Reference length: " << config->GetLength_Ref();
      if (config->GetSystemMeasurements() == SI) Breakdown_file << " m." << "\n";
      else if (config->GetSystemMeasurements() == US) Breakdown_file << " in." << "\n";
    }

    if (viscous) {
      Breakdown_file << "Reference viscosity: " << config->GetViscosity_Ref();
      if (config->GetSystemMeasurements() == SI) Breakdown_file << " N.s/m^2." << "\n";
      else if (config->GetSystemMeasurements() == US) Breakdown_file << " lbf.s/ft^2." << "\n";
      if (compressible){
        Breakdown_file << "Reference conductivity: " << config->GetConductivity_Ref();
        if (config->GetSystemMeasurements() == SI) Breakdown_file << " W/m^2.K." << "\n";
        else if (config->GetSystemMeasurements() == US) Breakdown_file << " lbf/ft.s.R." << "\n";
      }
    }


    if (unsteady) Breakdown_file << "Reference time: " << config->GetTime_Ref() <<" s." << "\n";

    /*--- Print out resulting non-dim values here. ---*/

    Breakdown_file << "-- Resulting non-dimensional state:" << "\n";
    Breakdown_file << "Mach number (non-dim): " << config->GetMach() << "\n";
    if (viscous) {
      Breakdown_file << "Reynolds number (non-dim): " << config->GetReynolds() <<". Re length: " << config->GetLength_Reynolds();
      if (config->GetSystemMeasurements() == SI) Breakdown_file << " m." << "\n";
      else if (config->GetSystemMeasurements() == US) Breakdown_file << " ft." << "\n";
    }
    if (gravity) {
      Breakdown_file << "Froude number (non-dim): " << config->GetFroude() << "\n";
      Breakdown_file << "Lenght of the baseline wave (non-dim): " << 2.0*PI_NUMBER*config->GetFroude()*config->GetFroude() << "\n";
    }

    if (compressible) {
      Breakdown_file << "Specific gas constant (non-dim): " << config->GetGas_ConstantND() << "\n";
      Breakdown_file << "Free-stream temperature (non-dim): " << config->GetTemperature_FreeStreamND() << "\n";
    }

    Breakdown_file << "Free-stream pressure (non-dim): " << config->GetPressure_FreeStreamND() << "\n";

    Breakdown_file << "Free-stream density (non-dim): " << config->GetDensity_FreeStreamND() << "\n";

    if (nDim == 2) {
      Breakdown_file << "Free-stream velocity (non-dim): (" << config->GetVelocity_FreeStreamND()[0] << ", ";
      Breakdown_file << config->GetVelocity_FreeStreamND()[1] << "). ";
    } else {
      Breakdown_file << "Free-stream velocity (non-dim): (" << config->GetVelocity_FreeStreamND()[0] << ", ";
      Breakdown_file << config->GetVelocity_FreeStreamND()[1] << ", " << config->GetVelocity_FreeStreamND()[2] << "). ";
    }
    Breakdown_file << "Magnitude: "   << config->GetModVel_FreeStreamND() << "\n";

    if (compressible)
      Breakdown_file << "Free-stream total energy per unit mass (non-dim): " << config->GetEnergy_FreeStreamND() << "\n";

    if (viscous) {
      Breakdown_file << "Free-stream viscosity (non-dim): " << config->GetViscosity_FreeStreamND() << "\n";
      if (turbulent) {
        Breakdown_file << "Free-stream turb. kinetic energy (non-dim): " << config->GetTke_FreeStreamND() << "\n";
        Breakdown_file << "Free-stream specific dissipation (non-dim): " << config->GetOmega_FreeStreamND() << "\n";
      }
    }

    if (unsteady) {
      Breakdown_file << "Total time (non-dim): " << config->GetTotal_UnstTimeND() << "\n";
      Breakdown_file << "Time step (non-dim): " << config->GetDelta_UnstTimeND() << "\n";
    }

    } else {

    /*--- Incompressible version of the console output ---*/

      bool energy     = config->GetEnergy_Equation();
      bool boussinesq = (config->GetKind_DensityModel() == BOUSSINESQ);

      if (config->GetRef_Inc_NonDim() == DIMENSIONAL) {
        Breakdown_file << "Viscous and Inviscid flow: rho_ref, vel_ref, temp_ref, p_ref" << "\n";
        Breakdown_file << "are set to 1.0 in order to perform a dimensional calculation." << "\n";
        if (dynamic_grid) Breakdown_file << "Force coefficients computed using MACH_MOTION." << "\n";
        else Breakdown_file << "Force coefficients computed using initial values." << "\n";
      }
      else if (config->GetRef_Inc_NonDim() == INITIAL_VALUES) {
        Breakdown_file << "Viscous and Inviscid flow: rho_ref, vel_ref, and temp_ref" << "\n";
        Breakdown_file << "are based on the initial values, p_ref = rho_ref*vel_ref^2." << "\n";
        if (dynamic_grid) Breakdown_file << "Force coefficients computed using MACH_MOTION." << "\n";
        else Breakdown_file << "Force coefficients computed using initial values." << "\n";
      }
      else if (config->GetRef_Inc_NonDim() == REFERENCE_VALUES) {
        Breakdown_file << "Viscous and Inviscid flow: rho_ref, vel_ref, and temp_ref" << "\n";
        Breakdown_file << "are user-provided reference values, p_ref = rho_ref*vel_ref^2." << "\n";
        if (dynamic_grid) Breakdown_file << "Force coefficients computed using MACH_MOTION." << "\n";
        else Breakdown_file << "Force coefficients computed using reference values." << "\n";
      }
      Breakdown_file << "The reference area for force coeffs. is " << config->GetRefArea() << " m^2." << "\n";
      Breakdown_file << "The reference length for force coeffs. is " << config->GetRefLength() << " m." << "\n";

      Breakdown_file << "The pressure is decomposed into thermodynamic and dynamic components." << "\n";
      Breakdown_file << "The initial value of the dynamic pressure is 0." << "\n";

      Breakdown_file << "Mach number: "<< config->GetMach();
      if (config->GetKind_FluidModel() == CONSTANT_DENSITY) {
        Breakdown_file << ", computed using the Bulk modulus." << "\n";
      } else {
        Breakdown_file << ", computed using fluid speed of sound." << "\n";
      }

      Breakdown_file << "For external flows, the initial state is imposed at the far-field." << "\n";
      Breakdown_file << "Angle of attack (deg): "<< config->GetAoA() << ", computed using the initial velocity." << "\n";
      Breakdown_file << "Side slip angle (deg): "<< config->GetAoS() << ", computed using the initial velocity." << "\n";

      if (viscous) {
        Breakdown_file << "Reynolds number per meter: " << config->GetReynolds() << ", computed using initial values."<< "\n";
        Breakdown_file << "Reynolds number is a byproduct of inputs only (not used internally)." << "\n";
      }
      Breakdown_file << "SI units only. The grid should be dimensional (meters)." << "\n";

      switch (config->GetKind_DensityModel()) {

        case CONSTANT:
          if (energy) Breakdown_file << "Energy equation is active and decoupled." << "\n";
          else Breakdown_file << "No energy equation." << "\n";
          break;

        case BOUSSINESQ:
          if (energy) Breakdown_file << "Energy equation is active and coupled through Boussinesq approx." << "\n";
          break;

        case VARIABLE:
          if (energy) Breakdown_file << "Energy equation is active and coupled for variable density." << "\n";
          break;

      }

      Breakdown_file <<"-- Input conditions:"<< "\n";

      switch (config->GetKind_FluidModel()) {

        case CONSTANT_DENSITY:
          Breakdown_file << "Fluid Model: CONSTANT_DENSITY "<< "\n";
          if (energy) {
            Breakdown_file << "Specific heat at constant pressure (Cp): " << config->GetSpecific_Heat_Cp() << " N.m/kg.K." << "\n";
          }
          if (boussinesq) Breakdown_file << "Thermal expansion coefficient: " << config->GetThermal_Expansion_Coeff() << " K^-1." << "\n";
          Breakdown_file << "Thermodynamic pressure not required." << "\n";
          break;

        case INC_IDEAL_GAS:
          Breakdown_file << "Fluid Model: INC_IDEAL_GAS "<< endl;
          Breakdown_file << "Variable density incompressible flow using ideal gas law." << endl;
          Breakdown_file << "Density is a function of temperature (constant thermodynamic pressure)." << endl;
          Breakdown_file << "Specific heat at constant pressure (Cp): " << config->GetSpecific_Heat_Cp() << " N.m/kg.K." << endl;
          Breakdown_file << "Molecular weight : "<< config->GetMolecular_Weight() << " g/mol" << endl;
          Breakdown_file << "Specific gas constant: " << config->GetGas_Constant() << " N.m/kg.K." << endl;
          Breakdown_file << "Thermodynamic pressure: " << config->GetPressure_Thermodynamic();
          if (config->GetSystemMeasurements() == SI) Breakdown_file << " Pa." << endl;
          else if (config->GetSystemMeasurements() == US) Breakdown_file << " psf." << endl;
          break;

        case INC_IDEAL_GAS_POLY:
          Breakdown_file << "Fluid Model: INC_IDEAL_GAS_POLY "<< endl;
          Breakdown_file << "Variable density incompressible flow using ideal gas law." << endl;
          Breakdown_file << "Density is a function of temperature (constant thermodynamic pressure)." << endl;
          Breakdown_file << "Molecular weight: " << config->GetMolecular_Weight() << " g/mol." << endl;
          Breakdown_file << "Specific gas constant: " << config->GetGas_Constant() << " N.m/kg.K." << endl;
          Breakdown_file << "Specific gas constant (non-dim): " << config->GetGas_ConstantND() << endl;
          Breakdown_file << "Thermodynamic pressure: " << config->GetPressure_Thermodynamic();
          if (config->GetSystemMeasurements() == SI) Breakdown_file << " Pa." << endl;
          else if (config->GetSystemMeasurements() == US) Breakdown_file << " psf." << endl;
          Breakdown_file << "Cp(T) polynomial coefficients: \n  (";
          for (unsigned short iVar = 0; iVar < config->GetnPolyCoeffs(); iVar++) {
            Breakdown_file << config->GetCp_PolyCoeff(iVar);
            if (iVar < config->GetnPolyCoeffs()-1) Breakdown_file << ", ";
          }
          Breakdown_file << ")." << endl;
          Breakdown_file << "Cp(T) polynomial coefficients (non-dim.): \n  (";
          for (unsigned short iVar = 0; iVar < config->GetnPolyCoeffs(); iVar++) {
            Breakdown_file << config->GetCp_PolyCoeffND(iVar);
            if (iVar < config->GetnPolyCoeffs()-1) Breakdown_file << ", ";
          }
          Breakdown_file << ")." << endl;
          break;

      }
      if (viscous) {
        switch (config->GetKind_ViscosityModel()) {

          case CONSTANT_VISCOSITY:
            Breakdown_file << "Viscosity Model: CONSTANT_VISCOSITY  "<< "\n";
            Breakdown_file << "Constant Laminar Viscosity: " << config->GetMu_Constant();
            if (config->GetSystemMeasurements() == SI) Breakdown_file << " N.s/m^2." << "\n";
            else if (config->GetSystemMeasurements() == US) Breakdown_file << " lbf.s/ft^2." << "\n";
            Breakdown_file << "Laminar Viscosity (non-dim): " << config->GetMu_ConstantND()<< "\n";
            break;

          case SUTHERLAND:
            Breakdown_file << "Viscosity Model: SUTHERLAND "<< "\n";
            Breakdown_file << "Ref. Laminar Viscosity: " << config->GetMu_Ref();
            if (config->GetSystemMeasurements() == SI) Breakdown_file << " N.s/m^2." << "\n";
            else if (config->GetSystemMeasurements() == US) Breakdown_file << " lbf.s/ft^2." << "\n";
            Breakdown_file << "Ref. Temperature: " << config->GetMu_Temperature_Ref();
            if (config->GetSystemMeasurements() == SI) Breakdown_file << " K." << "\n";
            else if (config->GetSystemMeasurements() == US) Breakdown_file << " R." << "\n";
            Breakdown_file << "Sutherland Constant: "<< config->GetMu_S();
            if (config->GetSystemMeasurements() == SI) Breakdown_file << " K." << "\n";
            else if (config->GetSystemMeasurements() == US) Breakdown_file << " R." << "\n";
            Breakdown_file << "Laminar Viscosity (non-dim): " << config->GetMu_ConstantND()<< "\n";
            Breakdown_file << "Ref. Temperature (non-dim): " << config->GetMu_Temperature_RefND()<< "\n";
            Breakdown_file << "Sutherland constant (non-dim): "<< config->GetMu_SND()<< "\n";
            break;

          case POLYNOMIAL_VISCOSITY:
            Breakdown_file << "Viscosity Model: POLYNOMIAL_VISCOSITY  "<< endl;
            Breakdown_file << "Mu(T) polynomial coefficients: \n  (";
            for (unsigned short iVar = 0; iVar < config->GetnPolyCoeffs(); iVar++) {
              Breakdown_file << config->GetMu_PolyCoeff(iVar);
              if (iVar < config->GetnPolyCoeffs()-1) Breakdown_file << ", ";
            }
            Breakdown_file << ")." << endl;
            Breakdown_file << "Mu(T) polynomial coefficients (non-dim.): \n  (";
            for (unsigned short iVar = 0; iVar < config->GetnPolyCoeffs(); iVar++) {
              Breakdown_file << config->GetMu_PolyCoeffND(iVar);
              if (iVar < config->GetnPolyCoeffs()-1) Breakdown_file << ", ";
            }
            Breakdown_file << ")." << endl;
            break;

        }

        if (energy) {
          switch (config->GetKind_ConductivityModel()) {

            case CONSTANT_PRANDTL:
              Breakdown_file << "Conductivity Model: CONSTANT_PRANDTL  "<< "\n";
              Breakdown_file << "Prandtl (Laminar): " << config->GetPrandtl_Lam()<< "\n";
              break;

            case CONSTANT_CONDUCTIVITY:
              Breakdown_file << "Conductivity Model: CONSTANT_CONDUCTIVITY "<< "\n";
              Breakdown_file << "Molecular Conductivity: " << config->GetKt_Constant()<< " W/m^2.K." << "\n";
              Breakdown_file << "Molecular Conductivity (non-dim): " << config->GetKt_ConstantND()<< "\n";
              break;

            case POLYNOMIAL_CONDUCTIVITY:
              Breakdown_file << "Viscosity Model: POLYNOMIAL_CONDUCTIVITY "<< endl;
              Breakdown_file << "Kt(T) polynomial coefficients: \n  (";
              for (unsigned short iVar = 0; iVar < config->GetnPolyCoeffs(); iVar++) {
                Breakdown_file << config->GetKt_PolyCoeff(iVar);
                if (iVar < config->GetnPolyCoeffs()-1) Breakdown_file << ", ";
              }
              Breakdown_file << ")." << endl;
              Breakdown_file << "Kt(T) polynomial coefficients (non-dim.): \n  (";
              for (unsigned short iVar = 0; iVar < config->GetnPolyCoeffs(); iVar++) {
                Breakdown_file << config->GetKt_PolyCoeffND(iVar);
                if (iVar < config->GetnPolyCoeffs()-1) Breakdown_file << ", ";
              }
              Breakdown_file << ")." << endl;
              break;

          }

          if ((Kind_Solver == RANS) || (Kind_Solver == ADJ_RANS) || (Kind_Solver == DISC_ADJ_RANS)) {
            switch (config->GetKind_ConductivityModel_Turb()) {
              case CONSTANT_PRANDTL_TURB:
                Breakdown_file << "Turbulent Conductivity Model: CONSTANT_PRANDTL_TURB  "<< "\n";
                Breakdown_file << "Turbulent Prandtl: " << config->GetPrandtl_Turb()<< "\n";
                break;
              case NO_CONDUCTIVITY_TURB:
                Breakdown_file << "Turbulent Conductivity Model: NO_CONDUCTIVITY_TURB "<< "\n";
                Breakdown_file << "No turbulent component in effective thermal conductivity." << "\n";
                break;
            }
          }

        }

      }

      if (config->GetKind_FluidModel() == CONSTANT_DENSITY) {
        Breakdown_file << "Bulk modulus: " << config->GetBulk_Modulus();
        if (config->GetSystemMeasurements() == SI) Breakdown_file << " Pa." << "\n";
        else if (config->GetSystemMeasurements() == US) Breakdown_file << " psf." << "\n";
      }

      Breakdown_file << "Initial dynamic pressure: " << config->GetPressure_FreeStream();
      if (config->GetSystemMeasurements() == SI) Breakdown_file << " Pa." << "\n";
      else if (config->GetSystemMeasurements() == US) Breakdown_file << " psf." << "\n";

      Breakdown_file << "Initial total pressure: " << config->GetPressure_FreeStream() + 0.5*config->GetDensity_FreeStream()*config->GetModVel_FreeStream()*config->GetModVel_FreeStream();
      if (config->GetSystemMeasurements() == SI) Breakdown_file << " Pa." << "\n";
      else if (config->GetSystemMeasurements() == US) Breakdown_file << " psf." << "\n";

      if (energy) {
        Breakdown_file << "Initial temperature: " << config->GetTemperature_FreeStream();
        if (config->GetSystemMeasurements() == SI) Breakdown_file << " K." << "\n";
        else if (config->GetSystemMeasurements() == US) Breakdown_file << " R." << "\n";
      }

      Breakdown_file << "Initial density: " << config->GetDensity_FreeStream();
      if (config->GetSystemMeasurements() == SI) Breakdown_file << " kg/m^3." << "\n";
      else if (config->GetSystemMeasurements() == US) Breakdown_file << " slug/ft^3." << "\n";

      if (nDim == 2) {
        Breakdown_file << "Initial velocity: (" << config->GetVelocity_FreeStream()[0] << ", ";
        Breakdown_file << config->GetVelocity_FreeStream()[1] << ")";
      }
      if (nDim == 3) {
        Breakdown_file << "Initial velocity: (" << config->GetVelocity_FreeStream()[0] << ", ";
        Breakdown_file << config->GetVelocity_FreeStream()[1] << ", " << config->GetVelocity_FreeStream()[2] << ")";
      }
      if (config->GetSystemMeasurements() == SI) Breakdown_file << " m/s. ";
      else if (config->GetSystemMeasurements() == US) Breakdown_file << " ft/s. ";

      Breakdown_file << "Magnitude: "  << config->GetModVel_FreeStream();
      if (config->GetSystemMeasurements() == SI) Breakdown_file << " m/s." << "\n";
      else if (config->GetSystemMeasurements() == US) Breakdown_file << " ft/s." << "\n";

      if (viscous) {
        Breakdown_file << "Initial laminar viscosity: " << config->GetViscosity_FreeStream();
        if (config->GetSystemMeasurements() == SI) Breakdown_file << " N.s/m^2." << "\n";
        else if (config->GetSystemMeasurements() == US) Breakdown_file << " lbf.s/ft^2." << "\n";
        if (turbulent) {
          Breakdown_file << "Initial turb. kinetic energy per unit mass: " << config->GetTke_FreeStream();
          if (config->GetSystemMeasurements() == SI) Breakdown_file << " m^2/s^2." << "\n";
          else if (config->GetSystemMeasurements() == US) Breakdown_file << " ft^2/s^2." << "\n";
          Breakdown_file << "Initial specific dissipation: " << config->GetOmega_FreeStream();
          if (config->GetSystemMeasurements() == SI) Breakdown_file << " 1/s." << "\n";
          else if (config->GetSystemMeasurements() == US) Breakdown_file << " 1/s." << "\n";
        }
      }

      if (unsteady) { Breakdown_file << "Total time: " << config->GetTotal_UnstTime() << " s. Time step: " << config->GetDelta_UnstTime() << " s." << "\n"; }

      /*--- Print out reference values. ---*/

      Breakdown_file <<"-- Reference values:"<< "\n";

      if (config->GetKind_FluidModel() != CONSTANT_DENSITY) {
        Breakdown_file << "Reference specific gas constant: " << config->GetGas_Constant_Ref();
        if (config->GetSystemMeasurements() == SI) Breakdown_file << " N.m/kg.K." << "\n";
        else if (config->GetSystemMeasurements() == US) Breakdown_file << " lbf.ft/slug.R." << "\n";
      } else {
        if (energy) {
          Breakdown_file << "Reference specific heat: " << config->GetGas_Constant_Ref();
          if (config->GetSystemMeasurements() == SI) Breakdown_file << " N.m/kg.K." << "\n";
          else if (config->GetSystemMeasurements() == US) Breakdown_file << " lbf.ft/slug.R." << "\n";
        }
      }

      Breakdown_file << "Reference pressure: " << config->GetPressure_Ref();
      if (config->GetSystemMeasurements() == SI) Breakdown_file << " Pa." << "\n";
      else if (config->GetSystemMeasurements() == US) Breakdown_file << " psf." << "\n";

      if (energy) {
        Breakdown_file << "Reference temperature: " << config->GetTemperature_Ref();
        if (config->GetSystemMeasurements() == SI) Breakdown_file << " K." << "\n";
        else if (config->GetSystemMeasurements() == US) Breakdown_file << " R." << "\n";
      }

      Breakdown_file << "Reference density: " << config->GetDensity_Ref();
      if (config->GetSystemMeasurements() == SI) Breakdown_file << " kg/m^3." << "\n";
      else if (config->GetSystemMeasurements() == US) Breakdown_file << " slug/ft^3." << "\n";

      Breakdown_file << "Reference velocity: " << config->GetVelocity_Ref();
      if (config->GetSystemMeasurements() == SI) Breakdown_file << " m/s." << "\n";
      else if (config->GetSystemMeasurements() == US) Breakdown_file << " ft/s." << "\n";

      Breakdown_file << "Reference length: " << config->GetLength_Ref();
      if (config->GetSystemMeasurements() == SI) Breakdown_file << " m." << "\n";
      else if (config->GetSystemMeasurements() == US) Breakdown_file << " in." << "\n";

      if (viscous) {
        Breakdown_file << "Reference viscosity: " << config->GetViscosity_Ref();
        if (config->GetSystemMeasurements() == SI) Breakdown_file << " N.s/m^2." << "\n";
        else if (config->GetSystemMeasurements() == US) Breakdown_file << " lbf.s/ft^2." << "\n";
      }

      if (unsteady) Breakdown_file << "Reference time: " << config->GetTime_Ref() <<" s." << "\n";

      /*--- Print out resulting non-dim values here. ---*/

      Breakdown_file << "-- Resulting non-dimensional state:" << "\n";
      Breakdown_file << "Mach number (non-dim): " << config->GetMach() << "\n";
      if (viscous) {
        Breakdown_file << "Reynolds number (per m): " << config->GetReynolds() << "\n";
      }

      if (config->GetKind_FluidModel() != CONSTANT_DENSITY) {
        Breakdown_file << "Specific gas constant (non-dim): " << config->GetGas_ConstantND() << "\n";
        Breakdown_file << "Initial thermodynamic pressure (non-dim): " << config->GetPressure_ThermodynamicND() << "\n";
      } else {
        if (energy) {
          Breakdown_file << "Specific heat at constant pressure (non-dim): " << config->GetSpecific_Heat_CpND() << "\n";
          if (boussinesq) Breakdown_file << "Thermal expansion coefficient (non-dim.): " << config->GetThermal_Expansion_CoeffND() << " K^-1." << "\n";
        }
      }

      if (energy) Breakdown_file << "Initial temperature (non-dim): " << config->GetTemperature_FreeStreamND() << "\n";
      Breakdown_file << "Initial pressure (non-dim): " << config->GetPressure_FreeStreamND() << "\n";
      Breakdown_file << "Initial density (non-dim): " << config->GetDensity_FreeStreamND() << "\n";

      if (nDim == 2) {
        Breakdown_file << "Initial velocity (non-dim): (" << config->GetVelocity_FreeStreamND()[0] << ", ";
        Breakdown_file << config->GetVelocity_FreeStreamND()[1] << "). ";
      } else {
        Breakdown_file << "Initial velocity (non-dim): (" << config->GetVelocity_FreeStreamND()[0] << ", ";
        Breakdown_file << config->GetVelocity_FreeStreamND()[1] << ", " << config->GetVelocity_FreeStreamND()[2] << "). ";
      }
      Breakdown_file << "Magnitude: "   << config->GetModVel_FreeStreamND() << "\n";

      if (viscous) {
        Breakdown_file << "Initial viscosity (non-dim): " << config->GetViscosity_FreeStreamND() << "\n";
        if (turbulent) {
          Breakdown_file << "Initial turb. kinetic energy (non-dim): " << config->GetTke_FreeStreamND() << "\n";
          Breakdown_file << "Initial specific dissipation (non-dim): " << config->GetOmega_FreeStreamND() << "\n";
        }
      }

      if (unsteady) {
        Breakdown_file << "Total time (non-dim): " << config->GetTotal_UnstTimeND() << "\n";
        Breakdown_file << "Time step (non-dim): " << config->GetDelta_UnstTimeND() << "\n";
      }

    }

    /*--- Begin forces breakdown info. ---*/

    Breakdown_file << fixed;
    Breakdown_file << "\n" << "\n" <<"Forces breakdown:" << "\n" << "\n";

    if (nDim == 3) {
      su2double m = solver_container[FLOW_SOL]->GetTotal_CFz()/solver_container[FLOW_SOL]->GetTotal_CFx();
      su2double term = (Total_CoPz/m)-Total_CoPx;

      if (term > 0) Breakdown_file << "Center of Pressure: X="  << 1/m <<"Z-"<< term << "." << "\n\n";
      else Breakdown_file << "Center of Pressure: X="  << 1/m <<"Z+"<< fabs(term);
      if (config->GetSystemMeasurements() == SI) Breakdown_file << " m." << "\n\n";
      else Breakdown_file << " in." << "\n\n";
    }
    else {
      su2double m = solver_container[FLOW_SOL]->GetTotal_CFy()/solver_container[FLOW_SOL]->GetTotal_CFx();
      su2double term = (Total_CoPy/m)-Total_CoPx;
      if (term > 0) Breakdown_file << "Center of Pressure: X="  << 1/m <<"Y-"<< term << "." << "\n\n";
      else Breakdown_file << "Center of Pressure: X="  << 1/m <<"Y+"<< fabs(term);
      if (config->GetSystemMeasurements() == SI) Breakdown_file << " m." << "\n\n";
      else Breakdown_file << " in." << "\n\n";
    }

    /*--- Reference area and force factors. ---*/

    const su2double Factor = solver_container[FLOW_SOL]->GetAeroCoeffsReferenceForce();
    const su2double Ref = config->GetDensity_Ref() * pow(config->GetVelocity_Ref(),2);

    Breakdown_file << "NOTE: Multiply forces by the non-dimensional factor: " << Factor << ", and the reference factor: " << Ref  << "\n";
    Breakdown_file << "to obtain the dimensional force."  << "\n" << "\n";

    Breakdown_file << "Total CL:    ";
    Breakdown_file.width(11);
    Breakdown_file << Total_CL;
    Breakdown_file << " | Pressure (";
    Breakdown_file.width(5);
    Breakdown_file << SU2_TYPE::Int((Inv_CL * 100.0) / (Total_CL + EPS));
    Breakdown_file << "%): ";
    Breakdown_file.width(11);
    Breakdown_file << Inv_CL;
    Breakdown_file << " | Friction (";
    Breakdown_file.width(5);
    Breakdown_file << SU2_TYPE::Int((Visc_CL * 100.0) / (Total_CL + EPS));
    Breakdown_file << "%): ";
    Breakdown_file.width(11);
    Breakdown_file << Visc_CL;
    Breakdown_file << " | Momentum (";
    Breakdown_file.width(5);
    Breakdown_file << SU2_TYPE::Int((Mnt_CL * 100.0) / (Total_CL + EPS));
    Breakdown_file << "%): ";
    Breakdown_file.width(11);
    Breakdown_file << Mnt_CL << "\n";

    Breakdown_file << "Total CD:    ";
    Breakdown_file.width(11);
    Breakdown_file << Total_CD;
    Breakdown_file << " | Pressure (";
    Breakdown_file.width(5);
    Breakdown_file << SU2_TYPE::Int((Inv_CD * 100.0) / (Total_CD + EPS)) << "%): ";
    Breakdown_file.width(11);
    Breakdown_file << Inv_CD;
    Breakdown_file << " | Friction (";
    Breakdown_file.width(5);
    Breakdown_file << SU2_TYPE::Int((Visc_CD * 100.0) / (Total_CD + EPS)) << "%): ";
    Breakdown_file.width(11);
    Breakdown_file << Visc_CD;
    Breakdown_file << " | Momentum (";
    Breakdown_file.width(5);
    Breakdown_file << SU2_TYPE::Int((Mnt_CD * 100.0) / (Total_CD + EPS)) << "%): ";
    Breakdown_file.width(11);
    Breakdown_file << Mnt_CD << "\n";

    if (nDim == 3) {
      Breakdown_file << "Total CSF:   ";
      Breakdown_file.width(11);
      Breakdown_file << Total_CSF;
      Breakdown_file << " | Pressure (";
      Breakdown_file.width(5);
      Breakdown_file << SU2_TYPE::Int((Inv_CSF * 100.0) / (Total_CSF + EPS));
      Breakdown_file << "%): ";
      Breakdown_file.width(11);
      Breakdown_file << Inv_CSF;
      Breakdown_file << " | Friction (";
      Breakdown_file.width(5);
      Breakdown_file <<  SU2_TYPE::Int((Visc_CSF * 100.0) / (Total_CSF + EPS));
      Breakdown_file << "%): ";
      Breakdown_file.width(11);
      Breakdown_file << Visc_CSF;
      Breakdown_file << " | Momentum (";
      Breakdown_file.width(5);
      Breakdown_file << SU2_TYPE::Int((Mnt_CSF * 100.0) / (Total_CSF + EPS));
      Breakdown_file << "%): ";
      Breakdown_file.width(11);
      Breakdown_file << Mnt_CSF << "\n";
    }

    Breakdown_file << "Total CL/CD: ";
    Breakdown_file.width(11);
    Breakdown_file << Total_CEff;
    Breakdown_file << " | Pressure (";
    Breakdown_file.width(5);
    Breakdown_file << SU2_TYPE::Int((Inv_CEff * 100.0) / (Total_CEff + EPS));
    Breakdown_file << "%): ";
    Breakdown_file.width(11);
    Breakdown_file << Inv_CEff;
    Breakdown_file << " | Friction (";
    Breakdown_file.width(5);
    Breakdown_file <<  SU2_TYPE::Int((Visc_CEff * 100.0) / (Total_CEff + EPS));
    Breakdown_file << "%): ";
    Breakdown_file.width(11);
    Breakdown_file << Visc_CEff;
    Breakdown_file << " | Momentum (";
    Breakdown_file.width(5);
    Breakdown_file << SU2_TYPE::Int((Mnt_CEff * 100.0) / (Total_CEff + EPS));
    Breakdown_file << "%): ";
    Breakdown_file.width(11);
    Breakdown_file << Mnt_CEff << "\n";

    if (nDim == 3) {
      Breakdown_file << "Total CMx:   ";
      Breakdown_file.width(11);
      Breakdown_file << Total_CMx;
      Breakdown_file << " | Pressure (";
      Breakdown_file.width(5);
      Breakdown_file << SU2_TYPE::Int((Inv_CMx * 100.0) / (Total_CMx + EPS));
      Breakdown_file << "%): ";
      Breakdown_file.width(11);
      Breakdown_file << Inv_CMx;
      Breakdown_file << " | Friction (";
      Breakdown_file.width(5);
      Breakdown_file << SU2_TYPE::Int((Visc_CMx * 100.0) / (Total_CMx + EPS));
      Breakdown_file << "%): ";
      Breakdown_file.width(11);
      Breakdown_file << Visc_CMx;
      Breakdown_file << " | Momentum (";
      Breakdown_file.width(5);
      Breakdown_file << SU2_TYPE::Int((Mnt_CMx * 100.0) / (Total_CMx + EPS));
      Breakdown_file << "%): ";
      Breakdown_file.width(11);
      Breakdown_file << Mnt_CMx << "\n";

      Breakdown_file << "Total CMy:   ";
      Breakdown_file.width(11);
      Breakdown_file << Total_CMy;
      Breakdown_file << " | Pressure (";
      Breakdown_file.width(5);
      Breakdown_file << SU2_TYPE::Int((Inv_CMy * 100.0) / (Total_CMy + EPS));
      Breakdown_file << "%): ";
      Breakdown_file.width(11);
      Breakdown_file << Inv_CMy;
      Breakdown_file << " | Friction (";
      Breakdown_file.width(5);
      Breakdown_file << SU2_TYPE::Int((Visc_CMy * 100.0) / (Total_CMy + EPS));
      Breakdown_file << "%): ";
      Breakdown_file.width(11);
      Breakdown_file << Visc_CMy;
      Breakdown_file << " | Momentum (";
      Breakdown_file.width(5);
      Breakdown_file << SU2_TYPE::Int((Mnt_CMz * 100.0) / (Total_CMz + EPS));
      Breakdown_file << "%): ";
      Breakdown_file.width(11);
      Breakdown_file << Mnt_CMy << "\n";
    }

    Breakdown_file << "Total CMz:   ";
    Breakdown_file.width(11);
    Breakdown_file << Total_CMz;
    Breakdown_file << " | Pressure (";
    Breakdown_file.width(5);
    Breakdown_file << SU2_TYPE::Int((Inv_CMz * 100.0) / (Total_CMz + EPS));
    Breakdown_file << "%): ";
    Breakdown_file.width(11);
    Breakdown_file << Inv_CMz;
    Breakdown_file << " | Friction (";
    Breakdown_file.width(5);
    Breakdown_file << SU2_TYPE::Int((Visc_CMz * 100.0) / (Total_CMz + EPS));
    Breakdown_file << "%): ";
    Breakdown_file.width(11);
    Breakdown_file << Visc_CMz;
    Breakdown_file << " | Momentum (";
    Breakdown_file.width(5);
    Breakdown_file << SU2_TYPE::Int((Mnt_CMz * 100.0) / (Total_CMz + EPS));
    Breakdown_file << "%): ";
    Breakdown_file.width(11);
    Breakdown_file << Mnt_CMz << "\n";

    Breakdown_file << "Total CFx:   ";
    Breakdown_file.width(11);
    Breakdown_file << Total_CFx;
    Breakdown_file << " | Pressure (";
    Breakdown_file.width(5);
    Breakdown_file << SU2_TYPE::Int((Inv_CFx * 100.0) / (Total_CFx + EPS));
    Breakdown_file << "%): ";
    Breakdown_file.width(11);
    Breakdown_file << Inv_CFx;
    Breakdown_file << " | Friction (";
    Breakdown_file.width(5);
    Breakdown_file << SU2_TYPE::Int((Visc_CFx * 100.0) / (Total_CFx + EPS));
    Breakdown_file << "%): ";
    Breakdown_file.width(11);
    Breakdown_file << Visc_CFx;
    Breakdown_file << " | Momentum (";
    Breakdown_file.width(5);
    Breakdown_file << SU2_TYPE::Int((Mnt_CFx * 100.0) / (Total_CFx + EPS));
    Breakdown_file << "%): ";
    Breakdown_file.width(11);
    Breakdown_file << Mnt_CFx << "\n";

    Breakdown_file << "Total CFy:   ";
    Breakdown_file.width(11);
    Breakdown_file << Total_CFy;
    Breakdown_file << " | Pressure (";
    Breakdown_file.width(5);
    Breakdown_file << SU2_TYPE::Int((Inv_CFy * 100.0) / (Total_CFy + EPS));
    Breakdown_file << "%): ";
    Breakdown_file.width(11);
    Breakdown_file << Inv_CFy;
    Breakdown_file << " | Friction (";
    Breakdown_file.width(5);
    Breakdown_file << SU2_TYPE::Int((Visc_CFy * 100.0) / (Total_CFy + EPS));
    Breakdown_file << "%): ";
    Breakdown_file.width(11);
    Breakdown_file << Visc_CFy;
    Breakdown_file << " | Momentum (";
    Breakdown_file.width(5);
    Breakdown_file << SU2_TYPE::Int((Mnt_CFy * 100.0) / (Total_CFy + EPS));
    Breakdown_file << "%): ";
    Breakdown_file.width(11);
    Breakdown_file << Mnt_CFy << "\n";

    if (nDim == 3) {
      Breakdown_file << "Total CFz:   ";
      Breakdown_file.width(11);
      Breakdown_file << Total_CFz;
      Breakdown_file << " | Pressure (";
      Breakdown_file.width(5);
      Breakdown_file << SU2_TYPE::Int((Inv_CFz * 100.0) / (Total_CFz + EPS));
      Breakdown_file << "%): ";
      Breakdown_file.width(11);
      Breakdown_file << Inv_CFz;
      Breakdown_file << " | Friction (";
      Breakdown_file.width(5);
      Breakdown_file << SU2_TYPE::Int((Visc_CFz * 100.0) / (Total_CFz + EPS));
      Breakdown_file << "%): ";
      Breakdown_file.width(11);
      Breakdown_file << Visc_CFz;
      Breakdown_file << " | Momentum (";
      Breakdown_file.width(5);
      Breakdown_file << SU2_TYPE::Int((Mnt_CFz * 100.0) / (Total_CFz + EPS));
      Breakdown_file << "%): ";
      Breakdown_file.width(11);
      Breakdown_file << Mnt_CFz << "\n";
    }

    Breakdown_file << "\n" << "\n";

    for (iMarker_Monitoring = 0;
         iMarker_Monitoring < config->GetnMarker_Monitoring();
         iMarker_Monitoring++) {

      Breakdown_file << "Surface name: "
      << config->GetMarker_Monitoring_TagBound(
                                                          iMarker_Monitoring) << "\n" << "\n";

      Breakdown_file << "Total CL    (";
      Breakdown_file.width(5);
      Breakdown_file
      << SU2_TYPE::Int(
                       (Surface_CL[iMarker_Monitoring] * 100.0)
                       / (Total_CL + EPS));
      Breakdown_file << "%): ";
      Breakdown_file.width(11);
      Breakdown_file << Surface_CL[iMarker_Monitoring];
      Breakdown_file << " | Pressure (";
      Breakdown_file.width(5);
      Breakdown_file
      << SU2_TYPE::Int(
                       (Surface_CL_Inv[iMarker_Monitoring] * 100.0)
                       / (Surface_CL[iMarker_Monitoring] + EPS));
      Breakdown_file << "%): ";
      Breakdown_file.width(11);
      Breakdown_file << Surface_CL_Inv[iMarker_Monitoring];
      Breakdown_file << " | Friction (";
      Breakdown_file.width(5);
      Breakdown_file
      << SU2_TYPE::Int(
                       (Surface_CL_Visc[iMarker_Monitoring] * 100.0)
                       / (Surface_CL[iMarker_Monitoring] + EPS));
      Breakdown_file << "%): ";
      Breakdown_file.width(11);
      Breakdown_file << Surface_CL_Visc[iMarker_Monitoring];
      Breakdown_file << " | Momentum (";
      Breakdown_file.width(5);
      Breakdown_file
      << SU2_TYPE::Int(
                       (Surface_CL_Mnt[iMarker_Monitoring] * 100.0)
                       / (Surface_CL[iMarker_Monitoring] + EPS));
      Breakdown_file << "%): ";
      Breakdown_file.width(11);
      Breakdown_file << Surface_CL_Mnt[iMarker_Monitoring] << "\n";

      Breakdown_file << "Total CD    (";
      Breakdown_file.width(5);
      Breakdown_file
      << SU2_TYPE::Int(
                       (Surface_CD[iMarker_Monitoring] * 100.0)
                       / (Total_CD + EPS));
      Breakdown_file << "%): ";
      Breakdown_file.width(11);
      Breakdown_file << Surface_CD[iMarker_Monitoring];
      Breakdown_file << " | Pressure (";
      Breakdown_file.width(5);
      Breakdown_file
      << SU2_TYPE::Int(
                       (Surface_CD_Inv[iMarker_Monitoring] * 100.0)
                       / (Surface_CD[iMarker_Monitoring] + EPS));
      Breakdown_file << "%): ";
      Breakdown_file.width(11);
      Breakdown_file << Surface_CD_Inv[iMarker_Monitoring];
      Breakdown_file << " | Friction (";
      Breakdown_file.width(5);
      Breakdown_file
      << SU2_TYPE::Int(
                       (Surface_CD_Visc[iMarker_Monitoring] * 100.0)
                       / (Surface_CD[iMarker_Monitoring] + EPS));
      Breakdown_file << "%): ";
      Breakdown_file.width(11);
      Breakdown_file << Surface_CD_Visc[iMarker_Monitoring];
      Breakdown_file << " | Momentum (";
      Breakdown_file.width(5);
      Breakdown_file
      << SU2_TYPE::Int(
                       (Surface_CD_Mnt[iMarker_Monitoring] * 100.0)
                       / (Surface_CD[iMarker_Monitoring] + EPS));
      Breakdown_file << "%): ";
      Breakdown_file.width(11);
      Breakdown_file << Surface_CD_Mnt[iMarker_Monitoring] << "\n";

      if (nDim == 3) {
        Breakdown_file << "Total CSF   (";
        Breakdown_file.width(5);
        Breakdown_file
        << SU2_TYPE::Int(
                         (Surface_CSF[iMarker_Monitoring] * 100.0)
                         / (Total_CSF + EPS));
        Breakdown_file << "%): ";
        Breakdown_file.width(11);
        Breakdown_file << Surface_CSF[iMarker_Monitoring];
        Breakdown_file << " | Pressure (";
        Breakdown_file.width(5);
        Breakdown_file
        << SU2_TYPE::Int(
                         (Surface_CSF_Inv[iMarker_Monitoring] * 100.0)
                         / (Surface_CSF[iMarker_Monitoring] + EPS));
        Breakdown_file << "%): ";
        Breakdown_file.width(11);
        Breakdown_file << Surface_CSF_Inv[iMarker_Monitoring];
        Breakdown_file << " | Friction (";
        Breakdown_file.width(5);
        Breakdown_file
        << SU2_TYPE::Int(
                         (Surface_CSF_Visc[iMarker_Monitoring] * 100.0)
                         / (Surface_CSF[iMarker_Monitoring] + EPS));
        Breakdown_file << "%): ";
        Breakdown_file.width(11);
        Breakdown_file
        << Surface_CSF_Visc[iMarker_Monitoring];
        Breakdown_file << " | Momentum (";
        Breakdown_file.width(5);
        Breakdown_file
        << SU2_TYPE::Int(
                         (Surface_CSF_Mnt[iMarker_Monitoring] * 100.0)
                         / (Surface_CSF[iMarker_Monitoring] + EPS));
        Breakdown_file << "%): ";
        Breakdown_file.width(11);
        Breakdown_file
        << Surface_CSF_Mnt[iMarker_Monitoring] << "\n";
      }

      Breakdown_file << "Total CL/CD (";
      Breakdown_file.width(5);
      Breakdown_file
      << SU2_TYPE::Int(
                       (Surface_CEff[iMarker_Monitoring] * 100.0) / (Total_CEff + EPS));
      Breakdown_file << "%): ";
      Breakdown_file.width(11);
      Breakdown_file << Surface_CEff[iMarker_Monitoring];
      Breakdown_file << " | Pressure (";
      Breakdown_file.width(5);
      Breakdown_file
      << SU2_TYPE::Int(
                       (Surface_CEff_Inv[iMarker_Monitoring] * 100.0)
                       / (Surface_CEff[iMarker_Monitoring] + EPS));
      Breakdown_file << "%): ";
      Breakdown_file.width(11);
      Breakdown_file << Surface_CEff_Inv[iMarker_Monitoring];
      Breakdown_file << " | Friction (";
      Breakdown_file.width(5);
      Breakdown_file
      << SU2_TYPE::Int(
                       (Surface_CEff_Visc[iMarker_Monitoring] * 100.0)
                       / (Surface_CEff[iMarker_Monitoring] + EPS));
      Breakdown_file << "%): ";
      Breakdown_file.width(11);
      Breakdown_file
      << Surface_CEff_Visc[iMarker_Monitoring];
      Breakdown_file << " | Momentum (";
      Breakdown_file.width(5);
      Breakdown_file
      << SU2_TYPE::Int(
                       (Surface_CEff_Mnt[iMarker_Monitoring] * 100.0)
                       / (Surface_CEff[iMarker_Monitoring] + EPS));
      Breakdown_file << "%): ";
      Breakdown_file.width(11);
      Breakdown_file
      << Surface_CEff_Mnt[iMarker_Monitoring] << "\n";

      if (nDim == 3) {

        Breakdown_file << "Total CMx   (";
        Breakdown_file.width(5);
        Breakdown_file
        << SU2_TYPE::Int(
                         (Surface_CMx[iMarker_Monitoring] * 100.0) / (Total_CMx + EPS));
        Breakdown_file << "%): ";
        Breakdown_file.width(11);
        Breakdown_file << Surface_CMx[iMarker_Monitoring];
        Breakdown_file << " | Pressure (";
        Breakdown_file.width(5);
        Breakdown_file
        << SU2_TYPE::Int(
                         (Surface_CMx_Inv[iMarker_Monitoring] * 100.0)
                         / (Surface_CMx[iMarker_Monitoring] + EPS));
        Breakdown_file << "%): ";
        Breakdown_file.width(11);
        Breakdown_file << Surface_CMx_Inv[iMarker_Monitoring];
        Breakdown_file << " | Friction (";
        Breakdown_file.width(5);
        Breakdown_file
        << SU2_TYPE::Int(
                         (Surface_CMx_Visc[iMarker_Monitoring] * 100.0)
                         / (Surface_CMx[iMarker_Monitoring] + EPS));
        Breakdown_file << "%): ";
        Breakdown_file.width(11);
        Breakdown_file
        << Surface_CMx_Visc[iMarker_Monitoring];
        Breakdown_file << " | Momentum (";
        Breakdown_file.width(5);
        Breakdown_file
        << SU2_TYPE::Int(
                         (Surface_CMx_Mnt[iMarker_Monitoring] * 100.0)
                         / (Surface_CMx[iMarker_Monitoring] + EPS));
        Breakdown_file << "%): ";
        Breakdown_file.width(11);
        Breakdown_file
        << Surface_CMx_Mnt[iMarker_Monitoring] << "\n";

        Breakdown_file << "Total CMy   (";
        Breakdown_file.width(5);
        Breakdown_file
        << SU2_TYPE::Int(
                         (Surface_CMy[iMarker_Monitoring] * 100.0) / (Total_CMy + EPS));
        Breakdown_file << "%): ";
        Breakdown_file.width(11);
        Breakdown_file << Surface_CMy[iMarker_Monitoring];
        Breakdown_file << " | Pressure (";
        Breakdown_file.width(5);
        Breakdown_file
        << SU2_TYPE::Int(
                         (Surface_CMy_Inv[iMarker_Monitoring] * 100.0)
                         / (Surface_CMy[iMarker_Monitoring] + EPS));
        Breakdown_file << "%): ";
        Breakdown_file.width(11);
        Breakdown_file << Surface_CMy_Inv[iMarker_Monitoring];
        Breakdown_file << " | Friction (";
        Breakdown_file.width(5);
        Breakdown_file
        << SU2_TYPE::Int(
                         (Surface_CMy_Visc[iMarker_Monitoring] * 100.0)
                         / (Surface_CMy[iMarker_Monitoring] + EPS));
        Breakdown_file << "%): ";
        Breakdown_file.width(11);
        Breakdown_file
        << Surface_CMy_Visc[iMarker_Monitoring];
        Breakdown_file << " | Momentum (";
        Breakdown_file.width(5);
        Breakdown_file
        << SU2_TYPE::Int(
                         (Surface_CMy_Mnt[iMarker_Monitoring] * 100.0)
                         / (Surface_CMy[iMarker_Monitoring] + EPS));
        Breakdown_file << "%): ";
        Breakdown_file.width(11);
        Breakdown_file
        << Surface_CMy_Mnt[iMarker_Monitoring] << "\n";
      }

      Breakdown_file << "Total CMz   (";
      Breakdown_file.width(5);
      Breakdown_file
      << SU2_TYPE::Int((Surface_CMz[iMarker_Monitoring] * 100.0) / (Total_CMz + EPS));
      Breakdown_file << "%): ";
      Breakdown_file.width(11);
      Breakdown_file << Surface_CMz[iMarker_Monitoring];
      Breakdown_file << " | Pressure (";
      Breakdown_file.width(5);
      Breakdown_file
      << SU2_TYPE::Int(
                       (Surface_CMz_Inv[iMarker_Monitoring] * 100.0)
                       / (Surface_CMz[iMarker_Monitoring] + EPS));
      Breakdown_file << "%): ";
      Breakdown_file.width(11);
      Breakdown_file << Surface_CMz_Inv[iMarker_Monitoring];
      Breakdown_file << " | Friction (";
      Breakdown_file.width(5);
      Breakdown_file
      << SU2_TYPE::Int(
                       (Surface_CMz_Visc[iMarker_Monitoring] * 100.0)
                       / (Surface_CMz[iMarker_Monitoring] + EPS));
      Breakdown_file << "%): ";
      Breakdown_file.width(11);
      Breakdown_file
      << Surface_CMz_Visc[iMarker_Monitoring];
      Breakdown_file << " | Momentum (";
      Breakdown_file.width(5);
      Breakdown_file
      << SU2_TYPE::Int(
                       (Surface_CMz_Mnt[iMarker_Monitoring] * 100.0)
                       / (Surface_CMz[iMarker_Monitoring] + EPS));
      Breakdown_file << "%): ";
      Breakdown_file.width(11);
      Breakdown_file
      << Surface_CMz_Mnt[iMarker_Monitoring] << "\n";

      Breakdown_file << "Total CFx   (";
      Breakdown_file.width(5);
      Breakdown_file
      << SU2_TYPE::Int((Surface_CFx[iMarker_Monitoring] * 100.0) / (Total_CFx + EPS));
      Breakdown_file << "%): ";
      Breakdown_file.width(11);
      Breakdown_file << Surface_CFx[iMarker_Monitoring];
      Breakdown_file << " | Pressure (";
      Breakdown_file.width(5);
      Breakdown_file
      << SU2_TYPE::Int(
                       (Surface_CFx_Inv[iMarker_Monitoring] * 100.0)
                       / (Surface_CFx[iMarker_Monitoring] + EPS));
      Breakdown_file << "%): ";
      Breakdown_file.width(11);
      Breakdown_file << Surface_CFx_Inv[iMarker_Monitoring];
      Breakdown_file << " | Friction (";
      Breakdown_file.width(5);
      Breakdown_file
      << SU2_TYPE::Int(
                       (Surface_CFx_Visc[iMarker_Monitoring] * 100.0)
                       / (Surface_CFx[iMarker_Monitoring] + EPS));
      Breakdown_file << "%): ";
      Breakdown_file.width(11);
      Breakdown_file
      << Surface_CFx_Visc[iMarker_Monitoring];
      Breakdown_file << " | Momentum (";
      Breakdown_file.width(5);
      Breakdown_file
      << SU2_TYPE::Int(
                       (Surface_CFx_Mnt[iMarker_Monitoring] * 100.0)
                       / (Surface_CFx[iMarker_Monitoring] + EPS));
      Breakdown_file << "%): ";
      Breakdown_file.width(11);
      Breakdown_file
      << Surface_CFx_Mnt[iMarker_Monitoring] << "\n";

      Breakdown_file << "Total CFy   (";
      Breakdown_file.width(5);
      Breakdown_file
      << SU2_TYPE::Int((Surface_CFy[iMarker_Monitoring] * 100.0) / (Total_CFy + EPS));
      Breakdown_file << "%): ";
      Breakdown_file.width(11);
      Breakdown_file << Surface_CFy[iMarker_Monitoring];
      Breakdown_file << " | Pressure (";
      Breakdown_file.width(5);
      Breakdown_file
      << SU2_TYPE::Int(
                       (Surface_CFy_Inv[iMarker_Monitoring] * 100.0)
                       / (Surface_CFy[iMarker_Monitoring] + EPS));
      Breakdown_file << "%): ";
      Breakdown_file.width(11);
      Breakdown_file << Surface_CFy_Inv[iMarker_Monitoring];
      Breakdown_file << " | Friction (";
      Breakdown_file.width(5);
      Breakdown_file
      << SU2_TYPE::Int(
                       (Surface_CFy_Visc[iMarker_Monitoring] * 100.0)
                       / (Surface_CFy[iMarker_Monitoring] + EPS));
      Breakdown_file << "%): ";
      Breakdown_file.width(11);
      Breakdown_file
      << Surface_CFy_Visc[iMarker_Monitoring];
      Breakdown_file << " | Momentum (";
      Breakdown_file.width(5);
      Breakdown_file
      << SU2_TYPE::Int(
                       (Surface_CFy_Mnt[iMarker_Monitoring] * 100.0)
                       / (Surface_CFy[iMarker_Monitoring] + EPS));
      Breakdown_file << "%): ";
      Breakdown_file.width(11);
      Breakdown_file
      << Surface_CFy_Mnt[iMarker_Monitoring] << "\n";

      if (nDim == 3) {
        Breakdown_file << "Total CFz   (";
        Breakdown_file.width(5);
        Breakdown_file
        << SU2_TYPE::Int(
                         (Surface_CFz[iMarker_Monitoring] * 100.0) / (Total_CFz + EPS));
        Breakdown_file << "%): ";
        Breakdown_file.width(11);
        Breakdown_file << Surface_CFz[iMarker_Monitoring];
        Breakdown_file << " | Pressure (";
        Breakdown_file.width(5);
        Breakdown_file
        << SU2_TYPE::Int(
                         (Surface_CFz_Inv[iMarker_Monitoring] * 100.0)
                         / (Surface_CFz[iMarker_Monitoring] + EPS));
        Breakdown_file << "%): ";
        Breakdown_file.width(11);
        Breakdown_file << Surface_CFz_Inv[iMarker_Monitoring];
        Breakdown_file << " | Friction (";
        Breakdown_file.width(5);
        Breakdown_file
        << SU2_TYPE::Int(
                         (Surface_CFz_Visc[iMarker_Monitoring] * 100.0)
                         / (Surface_CFz[iMarker_Monitoring] + EPS));
        Breakdown_file << "%): ";
        Breakdown_file.width(11);
        Breakdown_file
        << Surface_CFz_Visc[iMarker_Monitoring];
        Breakdown_file << " | Momentum (";
        Breakdown_file.width(5);
        Breakdown_file
        << SU2_TYPE::Int(
                         (Surface_CFz_Mnt[iMarker_Monitoring] * 100.0)
                         / (Surface_CFz[iMarker_Monitoring] + EPS));
        Breakdown_file << "%): ";
        Breakdown_file.width(11);
        Breakdown_file
        << Surface_CFz_Mnt[iMarker_Monitoring] << "\n";

      }

      Breakdown_file << "\n";


    }

    delete [] Surface_CL;
    delete [] Surface_CD;
    delete [] Surface_CSF;
    delete [] Surface_CEff;
    delete [] Surface_CFx;
    delete [] Surface_CFy;
    delete [] Surface_CFz;
    delete [] Surface_CMx;
    delete [] Surface_CMy;
    delete [] Surface_CMz;

    delete [] Surface_CL_Inv;
    delete [] Surface_CD_Inv;
    delete [] Surface_CSF_Inv;
    delete [] Surface_CEff_Inv;
    delete [] Surface_CFx_Inv;
    delete [] Surface_CFy_Inv;
    delete [] Surface_CFz_Inv;
    delete [] Surface_CMx_Inv;
    delete [] Surface_CMy_Inv;
    delete [] Surface_CMz_Inv;

    delete [] Surface_CL_Visc;
    delete [] Surface_CD_Visc;
    delete [] Surface_CSF_Visc;
    delete [] Surface_CEff_Visc;
    delete [] Surface_CFx_Visc;
    delete [] Surface_CFy_Visc;
    delete [] Surface_CFz_Visc;
    delete [] Surface_CMx_Visc;
    delete [] Surface_CMy_Visc;
    delete [] Surface_CMz_Visc;

    delete [] Surface_CL_Mnt;
    delete [] Surface_CD_Mnt;
    delete [] Surface_CSF_Mnt;
    delete [] Surface_CEff_Mnt;
    delete [] Surface_CFx_Mnt;
    delete [] Surface_CFy_Mnt;
    delete [] Surface_CFz_Mnt;
    delete [] Surface_CMx_Mnt;
    delete [] Surface_CMy_Mnt;
    delete [] Surface_CMz_Mnt;

  }

}


bool CFlowOutput::WriteVolume_Output(CConfig *config, unsigned long Iter, bool force_writing){

  if (config->GetTime_Domain()){
    if (((config->GetTime_Marching() == DT_STEPPING_1ST) || (config->GetTime_Marching() == TIME_STEPPING)) &&
        ((Iter == 0) || (Iter % config->GetVolume_Wrt_Freq() == 0))){
      return true;
    }

    if ((config->GetTime_Marching() == DT_STEPPING_2ND) &&
        ((Iter == 0) ||
         (Iter % config->GetVolume_Wrt_Freq() == 0) ||
         ((Iter+1) % config->GetVolume_Wrt_Freq() == 0) || // Restarts need 2 old solution.
         ((Iter+2) == config->GetnTime_Iter()))){ // The last timestep is written anyways but again one needs the step before for restarts.
      return true;
    }
  } else {
    if (config->GetFixed_CL_Mode() && config->GetFinite_Difference_Mode()) return false;
    return ((Iter > 0) && Iter % config->GetVolume_Wrt_Freq() == 0) || force_writing;
  }

  return false || force_writing;
}

void CFlowOutput::SetTimeAveragedFields(){
  AddVolumeOutput("MEAN_DENSITY", "MeanDensity", "TIME_AVERAGE", "Mean density");
  AddVolumeOutput("MEAN_VELOCITY-X", "MeanVelocity_x", "TIME_AVERAGE", "Mean velocity x-component");
  AddVolumeOutput("MEAN_VELOCITY-Y", "MeanVelocity_y", "TIME_AVERAGE", "Mean velocity y-component");
  if (nDim == 3)
    AddVolumeOutput("MEAN_VELOCITY-Z", "MeanVelocity_z", "TIME_AVERAGE", "Mean velocity z-component");

  AddVolumeOutput("MEAN_PRESSURE", "MeanPressure", "TIME_AVERAGE", "Mean pressure");
  AddVolumeOutput("RMS_U",   "RMS[u]", "TIME_AVERAGE", "RMS u");
  AddVolumeOutput("RMS_V",   "RMS[v]", "TIME_AVERAGE", "RMS v");
  AddVolumeOutput("RMS_UV",  "RMS[uv]", "TIME_AVERAGE", "RMS uv");
  AddVolumeOutput("RMS_P",   "RMS[Pressure]",   "TIME_AVERAGE", "RMS Pressure");
  AddVolumeOutput("UUPRIME", "u'u'", "TIME_AVERAGE", "Mean Reynolds-stress component u'u'");
  AddVolumeOutput("VVPRIME", "v'v'", "TIME_AVERAGE", "Mean Reynolds-stress component v'v'");
  AddVolumeOutput("UVPRIME", "u'v'", "TIME_AVERAGE", "Mean Reynolds-stress component u'v'");
  AddVolumeOutput("PPRIME",  "p'p'",   "TIME_AVERAGE", "Mean pressure fluctuation p'p'");
  if (nDim == 3){
    AddVolumeOutput("RMS_W",   "RMS[w]", "TIME_AVERAGE", "RMS u");
    AddVolumeOutput("RMS_UW", "RMS[uw]", "TIME_AVERAGE", "RMS uw");
    AddVolumeOutput("RMS_VW", "RMS[vw]", "TIME_AVERAGE", "RMS vw");
    AddVolumeOutput("WWPRIME", "w'w'", "TIME_AVERAGE", "Mean Reynolds-stress component w'w'");
    AddVolumeOutput("UWPRIME", "w'u'", "TIME_AVERAGE", "Mean Reynolds-stress component w'u'");
    AddVolumeOutput("VWPRIME", "w'v'", "TIME_AVERAGE", "Mean Reynolds-stress component w'v'");
  }
}

void CFlowOutput::LoadTimeAveragedData(unsigned long iPoint, CVariable *Node_Flow){
  SetAvgVolumeOutputValue("MEAN_DENSITY", iPoint, Node_Flow->GetDensity(iPoint));
  SetAvgVolumeOutputValue("MEAN_VELOCITY-X", iPoint, Node_Flow->GetVelocity(iPoint,0));
  SetAvgVolumeOutputValue("MEAN_VELOCITY-Y", iPoint, Node_Flow->GetVelocity(iPoint,1));
  if (nDim == 3)
    SetAvgVolumeOutputValue("MEAN_VELOCITY-Z", iPoint, Node_Flow->GetVelocity(iPoint,2));

  SetAvgVolumeOutputValue("MEAN_PRESSURE", iPoint, Node_Flow->GetPressure(iPoint));

  SetAvgVolumeOutputValue("RMS_U", iPoint, pow(Node_Flow->GetVelocity(iPoint,0),2));
  SetAvgVolumeOutputValue("RMS_V", iPoint, pow(Node_Flow->GetVelocity(iPoint,1),2));
  SetAvgVolumeOutputValue("RMS_UV", iPoint, Node_Flow->GetVelocity(iPoint,0) * Node_Flow->GetVelocity(iPoint,1));
  SetAvgVolumeOutputValue("RMS_P", iPoint, pow(Node_Flow->GetPressure(iPoint),2));
  if (nDim == 3){
    SetAvgVolumeOutputValue("RMS_W", iPoint, pow(Node_Flow->GetVelocity(iPoint,2),2));
    SetAvgVolumeOutputValue("RMS_VW", iPoint, Node_Flow->GetVelocity(iPoint,2) * Node_Flow->GetVelocity(iPoint,1));
    SetAvgVolumeOutputValue("RMS_UW", iPoint,  Node_Flow->GetVelocity(iPoint,2) * Node_Flow->GetVelocity(iPoint,0));
  }

  const su2double umean  = GetVolumeOutputValue("MEAN_VELOCITY-X", iPoint);
  const su2double uumean = GetVolumeOutputValue("RMS_U", iPoint);
  const su2double vmean  = GetVolumeOutputValue("MEAN_VELOCITY-Y", iPoint);
  const su2double vvmean = GetVolumeOutputValue("RMS_V", iPoint);
  const su2double uvmean = GetVolumeOutputValue("RMS_UV", iPoint);
  const su2double pmean  = GetVolumeOutputValue("MEAN_PRESSURE", iPoint);
  const su2double ppmean = GetVolumeOutputValue("RMS_P", iPoint);

  SetVolumeOutputValue("UUPRIME", iPoint, -(umean*umean - uumean));
  SetVolumeOutputValue("VVPRIME", iPoint, -(vmean*vmean - vvmean));
  SetVolumeOutputValue("UVPRIME", iPoint, -(umean*vmean - uvmean));
  SetVolumeOutputValue("PPRIME",  iPoint, -(pmean*pmean - ppmean));
  if (nDim == 3){
    const su2double wmean  = GetVolumeOutputValue("MEAN_VELOCITY-Z", iPoint);
    const su2double wwmean = GetVolumeOutputValue("RMS_W", iPoint);
    const su2double uwmean = GetVolumeOutputValue("RMS_UW", iPoint);
    const su2double vwmean = GetVolumeOutputValue("RMS_VW", iPoint);
    SetVolumeOutputValue("WWPRIME", iPoint, -(wmean*wmean - wwmean));
    SetVolumeOutputValue("UWPRIME", iPoint, -(umean*wmean - uwmean));
    SetVolumeOutputValue("VWPRIME",  iPoint, -(vmean*wmean - vwmean));
  }
}<|MERGE_RESOLUTION|>--- conflicted
+++ resolved
@@ -125,47 +125,14 @@
   Enthalpy, Velocity[3] = {0.0}, TangVel[3], Vector[3], Velocity2, MassFlow, Density, Area,
   AxiFactor = 1.0, SoundSpeed, Vn, Vn2, Vtang2, Weight = 1.0;
 
-<<<<<<< HEAD
-  su2double Gas_Constant      = config->GetGas_ConstantND();
-  su2double Gamma             = config->GetGamma();
-  unsigned short nMarker      = config->GetnMarker_All();
-  unsigned short nDim         = geometry->GetnDim();
-  unsigned short Kind_Average = config->GetKind_Average();
-
-  bool compressible   = config->GetKind_Regime() == COMPRESSIBLE;
-  bool incompressible = config->GetKind_Regime() == INCOMPRESSIBLE;
-  bool flamelet_model = config->GetKind_Scalar_Model() == PROGRESS_VARIABLE;
-  bool energy         = config->GetEnergy_Equation();
-
-
-  bool axisymmetric               = config->GetAxisymmetric();
-  unsigned short n_scalars       = config->GetNScalars();
-  unsigned short nMarker_Analyze  = config->GetnMarker_Analyze();
+ 
+
 
   CSolver* scalar_solver = solver[SCALAR_SOL];
   CSolver* flow_solver = solver[FLOW_SOL];
   
-  su2double  *Vector                    = new su2double[nDim];
-  su2double  *Surface_MassFlow          = new su2double[nMarker];
-  su2double  *Surface_Mach              = new su2double[nMarker];
-  su2double  *Surface_Temperature       = new su2double[nMarker];
-  su2double  *Surface_Density           = new su2double[nMarker];
-  su2double  *Surface_Enthalpy          = new su2double[nMarker];
-  su2double  *Surface_NormalVelocity    = new su2double[nMarker];
-  su2double  *Surface_StreamVelocity2   = new su2double[nMarker];
-  su2double  *Surface_TransvVelocity2   = new su2double[nMarker];
-  su2double  *Surface_Pressure          = new su2double[nMarker];
-  su2double  *Surface_TotalTemperature  = new su2double[nMarker];
-  su2double  *Surface_TotalPressure     = new su2double[nMarker];
-  su2double  *Surface_VelocityIdeal     = new su2double[nMarker];
-  su2double  *Surface_Area              = new su2double[nMarker];
-  su2double  *Surface_MassFlow_Abs      = new su2double[nMarker];
-  su2double  *Surface_CO                = new su2double[nMarker];
-  su2double  *Surface_NOx               = new su2double[nMarker];
-  //su2double  **Surface_Scalar          = new su2double*[nMarker];
-  //for (int i_marker = 0; i_marker < nMarker; ++i_marker)
-  //  Surface_Scalar[i_marker] = new su2double[n_scalars];
-=======
+  
+  
   const su2double Gas_Constant      = config->GetGas_ConstantND();
   const su2double Gamma             = config->GetGamma();
   const unsigned short nMarker      = config->GetnMarker_All();
@@ -175,6 +142,7 @@
   const bool compressible   = config->GetKind_Regime() == COMPRESSIBLE;
   const bool incompressible = config->GetKind_Regime() == INCOMPRESSIBLE;
   const bool energy         = config->GetEnergy_Equation();
+  const bool flamelet_model = config->GetKind_Scalar_Model() == PROGRESS_VARIABLE;
 
   const bool axisymmetric               = config->GetAxisymmetric();
   const unsigned short nMarker_Analyze  = config->GetnMarker_Analyze();
@@ -193,8 +161,12 @@
   vector<su2double> Surface_VelocityIdeal     (nMarker,0.0);
   vector<su2double> Surface_Area              (nMarker,0.0);
   vector<su2double> Surface_MassFlow_Abs      (nMarker,0.0);
->>>>>>> 46bb5001
-
+  vector<su2double> Surface_CO                (nMarker,0.0);
+  vector<su2double> Surface_NOx               (nMarker,0.0);
+  //su2double  **Surface_Scalar          = new su2double*[nMarker];
+  //for (int i_marker = 0; i_marker < nMarker; ++i_marker)
+  //  Surface_Scalar[i_marker] = new su2double[n_scalars];
+  
   su2double  Tot_Surface_MassFlow          = 0.0;
   su2double  Tot_Surface_Mach              = 0.0;
   su2double  Tot_Surface_Temperature       = 0.0;
@@ -219,29 +191,6 @@
   //nijso: why ++iMarker?
   for (iMarker = 0; iMarker < nMarker; ++iMarker) {
 
-<<<<<<< HEAD
-    Surface_MassFlow[iMarker]          = 0.0;
-    Surface_Mach[iMarker]              = 0.0;
-    Surface_Temperature[iMarker]       = 0.0;
-    Surface_Density[iMarker]           = 0.0;
-    Surface_Enthalpy[iMarker]          = 0.0;
-    Surface_NormalVelocity[iMarker]    = 0.0;
-    Surface_StreamVelocity2[iMarker]   = 0.0;
-    Surface_TransvVelocity2[iMarker]   = 0.0;
-    Surface_Pressure[iMarker]          = 0.0;
-    Surface_TotalTemperature[iMarker]  = 0.0;
-    Surface_TotalPressure[iMarker]     = 0.0;
-    Surface_VelocityIdeal[iMarker]     = 0.0;
-    Surface_Area[iMarker]              = 0.0;
-    Surface_MassFlow_Abs[iMarker]      = 0.0;
-    //for (int i_scalar = 0; i_scalar < n_scalars; ++i_scalar)
-    //  Surface_Scalar[iMarker][i_scalar] = 0.0;
-
-    Surface_CO[iMarker]                = 0.0;
-    Surface_NOx[iMarker]                = 0.0;
-
-=======
->>>>>>> 46bb5001
     if (config->GetMarker_All_Analyze(iMarker) == YES) {
 
       for (iVertex = 0; iVertex < geometry->nVertex[iMarker]; iVertex++) {
@@ -350,92 +299,8 @@
 
   /*--- Copy to the appropriate structure ---*/
 
-<<<<<<< HEAD
-  su2double *Surface_MassFlow_Local          = new su2double [nMarker_Analyze];
-  su2double *Surface_Mach_Local              = new su2double [nMarker_Analyze];
-  su2double *Surface_Temperature_Local       = new su2double [nMarker_Analyze];
-  su2double *Surface_Density_Local           = new su2double [nMarker_Analyze];
-  su2double *Surface_Enthalpy_Local          = new su2double [nMarker_Analyze];
-  su2double *Surface_NormalVelocity_Local    = new su2double [nMarker_Analyze];
-  su2double *Surface_StreamVelocity2_Local   = new su2double [nMarker_Analyze];
-  su2double *Surface_TransvVelocity2_Local   = new su2double [nMarker_Analyze];
-  su2double *Surface_Pressure_Local          = new su2double [nMarker_Analyze];
-  su2double *Surface_TotalTemperature_Local  = new su2double [nMarker_Analyze];
-  su2double *Surface_TotalPressure_Local     = new su2double [nMarker_Analyze];
-  su2double *Surface_Area_Local              = new su2double [nMarker_Analyze];
-  su2double *Surface_MassFlow_Abs_Local      = new su2double [nMarker_Analyze];
   
-  //su2double **Surface_Scalar_Local           = new su2double *[nMarker_Analyze];
-  //for (int i_marker = 0; i_marker < nMarker_Analyze; ++i_marker)
-  //  Surface_Scalar_Local[i_marker] = new su2double[n_scalars];
-
-  su2double *Surface_CO_Local                = new su2double [nMarker_Analyze];
-  su2double *Surface_NOx_Local                = new su2double [nMarker_Analyze];
   
-  su2double *Surface_MassFlow_Total          = new su2double [nMarker_Analyze];
-  su2double *Surface_Mach_Total              = new su2double [nMarker_Analyze];
-  su2double *Surface_Temperature_Total       = new su2double [nMarker_Analyze];
-  su2double *Surface_Density_Total           = new su2double [nMarker_Analyze];
-  su2double *Surface_Enthalpy_Total          = new su2double [nMarker_Analyze];
-  su2double *Surface_NormalVelocity_Total    = new su2double [nMarker_Analyze];
-  su2double *Surface_StreamVelocity2_Total   = new su2double [nMarker_Analyze];
-  su2double *Surface_TransvVelocity2_Total   = new su2double [nMarker_Analyze];
-  su2double *Surface_Pressure_Total          = new su2double [nMarker_Analyze];
-  su2double *Surface_TotalTemperature_Total  = new su2double [nMarker_Analyze];
-  su2double *Surface_TotalPressure_Total     = new su2double [nMarker_Analyze];
-  su2double *Surface_Area_Total              = new su2double [nMarker_Analyze];
-  su2double *Surface_MassFlow_Abs_Total      = new su2double [nMarker_Analyze];
-  su2double *Surface_CO_Total                = new su2double [nMarker_Analyze];
-  su2double *Surface_NOx_Total                = new su2double [nMarker_Analyze];
-  //su2double **Surface_Scalar_Total           = new su2double *[nMarker_Analyze];
-  //for (int i_marker = 0; i_marker < nMarker_Analyze; ++i_marker)
-  //  Surface_Scalar_Total[i_marker] = new su2double[n_scalars];
-
-  su2double *Surface_MomentumDistortion_Total = new su2double [nMarker_Analyze];
-
-  for (iMarker_Analyze = 0; iMarker_Analyze < nMarker_Analyze; iMarker_Analyze++) {
-    Surface_MassFlow_Local[iMarker_Analyze]          = 0.0;
-    Surface_Mach_Local[iMarker_Analyze]              = 0.0;
-    Surface_Temperature_Local[iMarker_Analyze]       = 0.0;
-    Surface_Density_Local[iMarker_Analyze]           = 0.0;
-    Surface_Enthalpy_Local[iMarker_Analyze]          = 0.0;
-    Surface_NormalVelocity_Local[iMarker_Analyze]    = 0.0;
-    Surface_StreamVelocity2_Local[iMarker_Analyze]   = 0.0;
-    Surface_TransvVelocity2_Local[iMarker_Analyze]   = 0.0;
-    Surface_Pressure_Local[iMarker_Analyze]          = 0.0;
-    Surface_TotalTemperature_Local[iMarker_Analyze]  = 0.0;
-    Surface_TotalPressure_Local[iMarker_Analyze]     = 0.0;
-    Surface_Area_Local[iMarker_Analyze]              = 0.0;
-    Surface_MassFlow_Abs_Local[iMarker_Analyze]      = 0.0;
-    //for (int i_scalar = 0; i_scalar < n_scalars; ++i_scalar)
-    //  Surface_Scalar_Local[iMarker_Analyze][i_scalar] = 0.0;
-
-    Surface_CO_Local[iMarker_Analyze]                = 0.0;
-    Surface_NOx_Local[iMarker_Analyze]                = 0.0;
-    
-    Surface_MassFlow_Total[iMarker_Analyze]          = 0.0;
-    Surface_Mach_Total[iMarker_Analyze]              = 0.0;
-    Surface_Temperature_Total[iMarker_Analyze]       = 0.0;
-    Surface_Density_Total[iMarker_Analyze]           = 0.0;
-    Surface_Enthalpy_Total[iMarker_Analyze]          = 0.0;
-    Surface_NormalVelocity_Total[iMarker_Analyze]    = 0.0;
-    Surface_StreamVelocity2_Total[iMarker_Analyze]   = 0.0;
-    Surface_TransvVelocity2_Total[iMarker_Analyze]   = 0.0;
-    Surface_Pressure_Total[iMarker_Analyze]          = 0.0;
-    Surface_TotalTemperature_Total[iMarker_Analyze]  = 0.0;
-    Surface_TotalPressure_Total[iMarker_Analyze]     = 0.0;
-    Surface_Area_Total[iMarker_Analyze]              = 0.0;
-    Surface_MassFlow_Abs_Total[iMarker_Analyze]      = 0.0;
-    //for (int i_scalar = 0; i_scalar < n_scalars; ++i_scalar)
-    //  Surface_Scalar_Total[iMarker_Analyze][i_scalar] = 0.0;
-
-    Surface_CO_Total[iMarker_Analyze]                = 0.0;
-    Surface_NOx_Total[iMarker_Analyze]                = 0.0;
-
-    Surface_MomentumDistortion_Total[iMarker_Analyze] = 0.0;
-
-  }
-=======
   vector<su2double> Surface_MassFlow_Local          (nMarker_Analyze,0.0);
   vector<su2double> Surface_Mach_Local              (nMarker_Analyze,0.0);
   vector<su2double> Surface_Temperature_Local       (nMarker_Analyze,0.0);
@@ -449,6 +314,11 @@
   vector<su2double> Surface_TotalPressure_Local     (nMarker_Analyze,0.0);
   vector<su2double> Surface_Area_Local              (nMarker_Analyze,0.0);
   vector<su2double> Surface_MassFlow_Abs_Local      (nMarker_Analyze,0.0);
+  //su2double **Surface_Scalar_Local           = new su2double *[nMarker_Analyze];
+  //for (int i_marker = 0; i_marker < nMarker_Analyze; ++i_marker)
+  //  Surface_Scalar_Local[i_marker] = new su2double[n_scalars];
+  vector<su2double> Surface_CO_Local                (nMarker_Analyze,0.0);
+  vector<su2double> Surface_NOx_Local                (nMarker_Analyze,0.0);
 
   vector<su2double> Surface_MassFlow_Total          (nMarker_Analyze,0.0);
   vector<su2double> Surface_Mach_Total              (nMarker_Analyze,0.0);
@@ -465,7 +335,12 @@
   vector<su2double> Surface_MassFlow_Abs_Total      (nMarker_Analyze,0.0);
 
   vector<su2double> Surface_MomentumDistortion_Total (nMarker_Analyze,0.0);
->>>>>>> 46bb5001
+ 
+  vector<su2double> Surface_CO_Total                (nMarker_Analyze,0.0);
+  vector<su2double> Surface_NOx_Total               (nMarker_Analyze,0.0);
+  //su2double **Surface_Scalar_Total           = new su2double *[nMarker_Analyze];
+  //for (int i_marker = 0; i_marker < nMarker_Analyze; ++i_marker)
+  //  Surface_Scalar_Total[i_marker] = new su2double[n_scalars];
 
   /*--- Compute the numerical fan face Mach number, mach number, temperature and the total area ---*/
 
@@ -505,54 +380,6 @@
 
   }
 
-<<<<<<< HEAD
-#ifdef HAVE_MPI
-
-  SU2_MPI::Allreduce(Surface_MassFlow_Local, Surface_MassFlow_Total, nMarker_Analyze, MPI_DOUBLE, MPI_SUM, MPI_COMM_WORLD);
-  SU2_MPI::Allreduce(Surface_Mach_Local, Surface_Mach_Total, nMarker_Analyze, MPI_DOUBLE, MPI_SUM, MPI_COMM_WORLD);
-  SU2_MPI::Allreduce(Surface_Temperature_Local, Surface_Temperature_Total, nMarker_Analyze, MPI_DOUBLE, MPI_SUM, MPI_COMM_WORLD);
-  SU2_MPI::Allreduce(Surface_Density_Local, Surface_Density_Total, nMarker_Analyze, MPI_DOUBLE, MPI_SUM, MPI_COMM_WORLD);
-  SU2_MPI::Allreduce(Surface_Enthalpy_Local, Surface_Enthalpy_Total, nMarker_Analyze, MPI_DOUBLE, MPI_SUM, MPI_COMM_WORLD);
-  SU2_MPI::Allreduce(Surface_NormalVelocity_Local, Surface_NormalVelocity_Total, nMarker_Analyze, MPI_DOUBLE, MPI_SUM, MPI_COMM_WORLD);
-  SU2_MPI::Allreduce(Surface_StreamVelocity2_Local, Surface_StreamVelocity2_Total, nMarker_Analyze, MPI_DOUBLE, MPI_SUM, MPI_COMM_WORLD);
-  SU2_MPI::Allreduce(Surface_TransvVelocity2_Local, Surface_TransvVelocity2_Total, nMarker_Analyze, MPI_DOUBLE, MPI_SUM, MPI_COMM_WORLD);
-  SU2_MPI::Allreduce(Surface_Pressure_Local, Surface_Pressure_Total, nMarker_Analyze, MPI_DOUBLE, MPI_SUM, MPI_COMM_WORLD);
-  SU2_MPI::Allreduce(Surface_TotalTemperature_Local, Surface_TotalTemperature_Total, nMarker_Analyze, MPI_DOUBLE, MPI_SUM, MPI_COMM_WORLD);
-  SU2_MPI::Allreduce(Surface_TotalPressure_Local, Surface_TotalPressure_Total, nMarker_Analyze, MPI_DOUBLE, MPI_SUM, MPI_COMM_WORLD);
-  SU2_MPI::Allreduce(Surface_Area_Local, Surface_Area_Total, nMarker_Analyze, MPI_DOUBLE, MPI_SUM, MPI_COMM_WORLD);
-  SU2_MPI::Allreduce(Surface_MassFlow_Abs_Local, Surface_MassFlow_Abs_Total, nMarker_Analyze, MPI_DOUBLE, MPI_SUM, MPI_COMM_WORLD);
-
-  //for(int i=0;i<nScalars;i++)
-  //  SU2_MPI::Allreduce(Surface_Scalar_Local[i], Surface_Scalar_Total[i], nMarker_Analyze, MPI_DOUBLE, MPI_SUM, MPI_COMM_WORLD);
-
-  SU2_MPI::Allreduce(Surface_CO_Local, Surface_CO_Total, nMarker_Analyze, MPI_DOUBLE, MPI_SUM, MPI_COMM_WORLD);
-  SU2_MPI::Allreduce(Surface_NOx_Local, Surface_NOx_Total, nMarker_Analyze, MPI_DOUBLE, MPI_SUM, MPI_COMM_WORLD);
-
-#else
-
-  for (iMarker_Analyze = 0; iMarker_Analyze < nMarker_Analyze; iMarker_Analyze++) {
-    Surface_MassFlow_Total[iMarker_Analyze]          = Surface_MassFlow_Local[iMarker_Analyze];
-    Surface_Mach_Total[iMarker_Analyze]              = Surface_Mach_Local[iMarker_Analyze];
-    Surface_Temperature_Total[iMarker_Analyze]       = Surface_Temperature_Local[iMarker_Analyze];
-    Surface_Density_Total[iMarker_Analyze]           = Surface_Density_Local[iMarker_Analyze];
-    Surface_Enthalpy_Total[iMarker_Analyze]          = Surface_Enthalpy_Local[iMarker_Analyze];
-    Surface_NormalVelocity_Total[iMarker_Analyze]    = Surface_NormalVelocity_Local[iMarker_Analyze];
-    Surface_StreamVelocity2_Total[iMarker_Analyze]   = Surface_StreamVelocity2_Local[iMarker_Analyze];
-    Surface_TransvVelocity2_Total[iMarker_Analyze]   = Surface_TransvVelocity2_Local[iMarker_Analyze];
-    Surface_Pressure_Total[iMarker_Analyze]          = Surface_Pressure_Local[iMarker_Analyze];
-    Surface_TotalTemperature_Total[iMarker_Analyze]  = Surface_TotalTemperature_Local[iMarker_Analyze];
-    Surface_TotalPressure_Total[iMarker_Analyze]     = Surface_TotalPressure_Local[iMarker_Analyze];
-    Surface_Area_Total[iMarker_Analyze]              = Surface_Area_Local[iMarker_Analyze];
-    Surface_MassFlow_Abs_Total[iMarker_Analyze]      = Surface_MassFlow_Abs_Local[iMarker_Analyze];
-    //for(int i=0;i<nScalars;i++)
-    //  Surface_Scalar_Total[iMarker_Analyze][i]       = Surface_Scalar_Local[iMarker_Analyze][i];
-
-    Surface_CO_Total[iMarker_Analyze]                = Surface_CO_Local[iMarker_Analyze];
-    Surface_NOx_Total[iMarker_Analyze]                = Surface_NOx_Local[iMarker_Analyze];
-  }
-
-#endif
-=======
   auto Allreduce = [](const vector<su2double>& src, vector<su2double>& dst) {
     SU2_MPI::Allreduce(src.data(), dst.data(), src.size(), MPI_DOUBLE, MPI_SUM, SU2_MPI::GetComm());
   };
@@ -570,8 +397,8 @@
   Allreduce(Surface_TotalPressure_Local, Surface_TotalPressure_Total);
   Allreduce(Surface_Area_Local, Surface_Area_Total);
   Allreduce(Surface_MassFlow_Abs_Local, Surface_MassFlow_Abs_Total);
->>>>>>> 46bb5001
-
+  Allreduce(Surface_CO_Local, Surface_CO_Total);
+  Allreduce(Surface_NOx_Local,Surface_NOx_Total);
   /*--- Compute the value of Surface_Area_Total, and Surface_Pressure_Total, and
    set the value in the config structure for future use ---*/
 
@@ -831,72 +658,6 @@
 
   }
 
-<<<<<<< HEAD
-  delete [] Surface_MassFlow_Local;
-  delete [] Surface_Mach_Local;
-  delete [] Surface_Temperature_Local;
-  delete [] Surface_Density_Local;
-  delete [] Surface_Enthalpy_Local;
-  delete [] Surface_NormalVelocity_Local;
-  delete [] Surface_StreamVelocity2_Local;
-  delete [] Surface_TransvVelocity2_Local;
-  delete [] Surface_Pressure_Local;
-  delete [] Surface_TotalTemperature_Local;
-  delete [] Surface_TotalPressure_Local;
-  delete [] Surface_Area_Local;
-  delete [] Surface_MassFlow_Abs_Local;
-
-  //for (int i=0;i<nMarker_Analyze;i++)
-  //  delete [] Surface_Scalar_Local[i];
-  //delete [] Surface_Scalar_Local;
-  delete [] Surface_CO_Local;
-  delete [] Surface_NOx_Local;
-  
-  delete [] Surface_MassFlow_Total;
-  delete [] Surface_Mach_Total;
-  delete [] Surface_Temperature_Total;
-  delete [] Surface_Density_Total;
-  delete [] Surface_Enthalpy_Total;
-  delete [] Surface_NormalVelocity_Total;
-  delete [] Surface_StreamVelocity2_Total;
-  delete [] Surface_TransvVelocity2_Total;
-  delete [] Surface_Pressure_Total;
-  delete [] Surface_TotalTemperature_Total;
-  delete [] Surface_TotalPressure_Total;
-  delete [] Surface_Area_Total;
-  delete [] Surface_MassFlow_Abs_Total;
-  delete [] Surface_MomentumDistortion_Total;
-  //for(int i=0;i<nMarker_Analyze;i++)
-  //  delete [] Surface_Scalar_Total[i];
-  //delete [] Surface_Scalar_Total;
-  delete [] Surface_CO_Total;
-  delete [] Surface_NOx_Total;
-
-  delete [] Surface_MassFlow;
-  delete [] Surface_Mach;
-  delete [] Surface_Temperature;
-  delete [] Surface_Density;
-  delete [] Surface_Enthalpy;
-  delete [] Surface_NormalVelocity;
-  delete [] Surface_StreamVelocity2;
-  delete [] Surface_TransvVelocity2;
-  delete [] Surface_Pressure;
-  delete [] Surface_TotalTemperature;
-  delete [] Surface_TotalPressure;
-  delete [] Surface_Area;
-  delete [] Vector;
-  delete [] Surface_VelocityIdeal;
-  delete [] Surface_MassFlow_Abs;
-
-  //for(int i=0;i<nMarker_Analyze;i++)
-  //  delete [] Surface_Scalar[i];
-  //delete [] Surface_Scalar;
-
-  delete [] Surface_CO;
-  delete [] Surface_NOx;
-  
-=======
->>>>>>> 46bb5001
   std::cout << std::resetiosflags(std::cout.flags());
 }
 
