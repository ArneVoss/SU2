/*!
 * \file output_flow.cpp
 * \brief Main subroutines for compressible flow output
 * \author R. Sanchez
 * \version 7.1.0 "Blackbird"
 *
 * SU2 Project Website: https://su2code.github.io
 *
 * The SU2 Project is maintained by the SU2 Foundation
 * (http://su2foundation.org)
 *
 * Copyright 2012-2020, SU2 Contributors (cf. AUTHORS.md)
 *
 * SU2 is free software; you can redistribute it and/or
 * modify it under the terms of the GNU Lesser General Public
 * License as published by the Free Software Foundation; either
 * version 2.1 of the License, or (at your option) any later version.
 *
 * SU2 is distributed in the hope that it will be useful,
 * but WITHOUT ANY WARRANTY; without even the implied warranty of
 * MERCHANTABILITY or FITNESS FOR A PARTICULAR PURPOSE. See the GNU
 * Lesser General Public License for more details.
 *
 * You should have received a copy of the GNU Lesser General Public
 * License along with SU2. If not, see <http://www.gnu.org/licenses/>.
 */

#include "../../include/output/CFlowOutput.hpp"
#include "../../../Common/include/geometry/CGeometry.hpp"
#include "../../../Common/include/toolboxes/geometry_toolbox.hpp"
#include "../../include/solvers/CSolver.hpp"

CFlowOutput::CFlowOutput(CConfig *config, unsigned short nDim, bool fem_output) : COutput (config, nDim, fem_output){

}


CFlowOutput::~CFlowOutput(void){}

void CFlowOutput::AddAnalyzeSurfaceOutput(CConfig *config){


  /// DESCRIPTION: Average mass flow
  AddHistoryOutput("SURFACE_MASSFLOW",         "Avg_Massflow",              ScreenOutputFormat::SCIENTIFIC, "FLOW_COEFF", "Total average mass flow on all markers set in MARKER_ANALYZE", HistoryFieldType::COEFFICIENT);
  /// DESCRIPTION: Average Mach number
  AddHistoryOutput("SURFACE_MACH",             "Avg_Mach",                  ScreenOutputFormat::SCIENTIFIC, "FLOW_COEFF", "Total average mach number on all markers set in MARKER_ANALYZE", HistoryFieldType::COEFFICIENT);
  /// DESCRIPTION: Average Temperature
  AddHistoryOutput("SURFACE_STATIC_TEMPERATURE","Avg_Temp",                 ScreenOutputFormat::SCIENTIFIC, "FLOW_COEFF", "Total average temperature on all markers set in MARKER_ANALYZE", HistoryFieldType::COEFFICIENT);
  /// DESCRIPTION: Average Pressure
  AddHistoryOutput("SURFACE_STATIC_PRESSURE",  "Avg_Press",                 ScreenOutputFormat::SCIENTIFIC, "FLOW_COEFF", "Total average pressure on all markers set in MARKER_ANALYZE", HistoryFieldType::COEFFICIENT);
  /// DESCRIPTION: Average Density
  AddHistoryOutput("AVG_DENSITY",              "Avg_Density",               ScreenOutputFormat::SCIENTIFIC, "FLOW_COEFF", "Total average density on all markers set in MARKER_ANALYZE", HistoryFieldType::COEFFICIENT);
  /// DESCRIPTION: Average Enthalpy
  AddHistoryOutput("AVG_ENTHALPY",             "Avg_Enthalpy",              ScreenOutputFormat::SCIENTIFIC, "FLOW_COEFF", "Total average enthalpy on all markers set in MARKER_ANALYZE", HistoryFieldType::COEFFICIENT);
  /// DESCRIPTION: Average velocity in normal direction of the surface
  AddHistoryOutput("AVG_NORMALVEL",            "Avg_NormalVel",             ScreenOutputFormat::SCIENTIFIC, "FLOW_COEFF", "Total average normal velocity on all markers set in MARKER_ANALYZE", HistoryFieldType::COEFFICIENT);
  /// DESCRIPTION: Flow uniformity
  AddHistoryOutput("SURFACE_UNIFORMITY",       "Uniformity",                ScreenOutputFormat::SCIENTIFIC, "FLOW_COEFF", "Total flow uniformity on all markers set in MARKER_ANALYZE", HistoryFieldType::COEFFICIENT);
  /// DESCRIPTION: Secondary strength
  AddHistoryOutput("SURFACE_SECONDARY",        "Secondary_Strength",        ScreenOutputFormat::SCIENTIFIC, "FLOW_COEFF", "Total secondary strength on all markers set in MARKER_ANALYZE", HistoryFieldType::COEFFICIENT);
  /// DESCRIPTION: Momentum distortion
  AddHistoryOutput("SURFACE_MOM_DISTORTION",   "Momentum_Distortion",       ScreenOutputFormat::SCIENTIFIC, "FLOW_COEFF", "Total momentum distortion on all markers set in MARKER_ANALYZE", HistoryFieldType::COEFFICIENT);
  /// DESCRIPTION: Secondary over uniformity
  AddHistoryOutput("SURFACE_SECOND_OVER_UNIFORM","Secondary_Over_Uniformity",ScreenOutputFormat::SCIENTIFIC,"FLOW_COEFF", "Total secondary over uniformity on all markers set in MARKER_ANALYZE", HistoryFieldType::COEFFICIENT);
  /// DESCRIPTION: Average total temperature
  AddHistoryOutput("SURFACE_TOTAL_TEMPERATURE","Avg_TotalTemp",             ScreenOutputFormat::SCIENTIFIC, "FLOW_COEFF", "Total average total temperature all markers set in MARKER_ANALYZE", HistoryFieldType::COEFFICIENT);
  /// DESCRIPTION: Average total pressure
  AddHistoryOutput("SURFACE_TOTAL_PRESSURE",   "Avg_TotalPress",            ScreenOutputFormat::SCIENTIFIC, "FLOW_COEFF", "Total average total pressure on all markers set in MARKER_ANALYZE", HistoryFieldType::COEFFICIENT);
  /// DESCRIPTION: Pressure drop
<<<<<<< HEAD
  AddHistoryOutput("PRESSURE_DROP",            "Pressure_Drop",             ScreenOutputFormat::SCIENTIFIC, "FLOW_COEFF", "Total pressure drop on all markers set in MARKER_ANALYZE", HistoryFieldType::COEFFICIENT);
  /// DESCRIPTION: Average mass fraction of CO    
  AddHistoryOutput("AVG_CO",                   "Avg_CO",                    ScreenOutputFormat::SCIENTIFIC, "FLOW_COEFF", "Total average mass fraction of CO on all markers set in MARKER_ANALYZE", HistoryFieldType::COEFFICIENT);
  /// DESCRIPTION: Average mass fraction of NO    
  AddHistoryOutput("AVG_NOX",                  "Avg_NOx",                   ScreenOutputFormat::SCIENTIFIC, "FLOW_COEFF", "Total average mass fraction of NO on all markers set in MARKER_ANALYZE", HistoryFieldType::COEFFICIENT);
=======
  AddHistoryOutput("SURFACE_PRESSURE_DROP",    "Pressure_Drop",             ScreenOutputFormat::SCIENTIFIC, "FLOW_COEFF", "Total pressure drop on all markers set in MARKER_ANALYZE", HistoryFieldType::COEFFICIENT);
>>>>>>> 0baf91d9
  /// END_GROUP


  /// BEGIN_GROUP: AERO_COEFF_SURF, DESCRIPTION: Surface values on non-solid markers.
  vector<string> Marker_Analyze;
  for (unsigned short iMarker_Analyze = 0; iMarker_Analyze < config->GetnMarker_Analyze(); iMarker_Analyze++){
    Marker_Analyze.push_back(config->GetMarker_Analyze_TagBound(iMarker_Analyze));
  }

  /// DESCRIPTION: Average mass flow
  AddHistoryOutputPerSurface("SURFACE_MASSFLOW",         "Avg_Massflow",              ScreenOutputFormat::SCIENTIFIC, "FLOW_COEFF_SURF", Marker_Analyze, HistoryFieldType::COEFFICIENT);
  /// DESCRIPTION: Average Mach number
  AddHistoryOutputPerSurface("SURFACE_MACH",             "Avg_Mach",                  ScreenOutputFormat::SCIENTIFIC, "FLOW_COEFF_SURF", Marker_Analyze, HistoryFieldType::COEFFICIENT);
  /// DESCRIPTION: Average Temperature
  AddHistoryOutputPerSurface("SURFACE_STATIC_TEMPERATURE","Avg_Temp",                 ScreenOutputFormat::SCIENTIFIC, "FLOW_COEFF_SURF", Marker_Analyze, HistoryFieldType::COEFFICIENT);
  /// DESCRIPTION: Average Pressure
  AddHistoryOutputPerSurface("SURFACE_STATIC_PRESSURE",  "Avg_Press",                 ScreenOutputFormat::SCIENTIFIC, "FLOW_COEFF_SURF", Marker_Analyze, HistoryFieldType::COEFFICIENT);
  /// DESCRIPTION: Average Density
  AddHistoryOutputPerSurface("AVG_DENSITY",              "Avg_Density",               ScreenOutputFormat::SCIENTIFIC, "FLOW_COEFF_SURF", Marker_Analyze, HistoryFieldType::COEFFICIENT);
  /// DESCRIPTION: Average Enthalpy
  AddHistoryOutputPerSurface("AVG_ENTHALPY",             "Avg_Enthalpy",              ScreenOutputFormat::SCIENTIFIC, "FLOW_COEFF_SURF", Marker_Analyze, HistoryFieldType::COEFFICIENT);
  /// DESCRIPTION: Average velocity in normal direction of the surface
  AddHistoryOutputPerSurface("AVG_NORMALVEL",            "Avg_NormalVel",             ScreenOutputFormat::SCIENTIFIC, "FLOW_COEFF_SURF", Marker_Analyze, HistoryFieldType::COEFFICIENT);
  /// DESCRIPTION: Flow uniformity
  AddHistoryOutputPerSurface("SURFACE_UNIFORMITY",       "Uniformity",                ScreenOutputFormat::SCIENTIFIC, "FLOW_COEFF_SURF", Marker_Analyze, HistoryFieldType::COEFFICIENT);
  /// DESCRIPTION: Secondary strength
  AddHistoryOutputPerSurface("SURFACE_SECONDARY",        "Secondary_Strength",        ScreenOutputFormat::SCIENTIFIC, "FLOW_COEFF_SURF", Marker_Analyze, HistoryFieldType::COEFFICIENT);
  /// DESCRIPTION: Momentum distortion
  AddHistoryOutputPerSurface("SURFACE_MOM_DISTORTION",   "Momentum_Distortion",       ScreenOutputFormat::SCIENTIFIC, "FLOW_COEFF_SURF", Marker_Analyze, HistoryFieldType::COEFFICIENT);
  /// DESCRIPTION: Secondary over uniformity
  AddHistoryOutputPerSurface("SURFACE_SECOND_OVER_UNIFORM","Secondary_Over_Uniformity",ScreenOutputFormat::SCIENTIFIC,"FLOW_COEFF_SURF", Marker_Analyze, HistoryFieldType::COEFFICIENT);
  /// DESCRIPTION: Average total temperature
  AddHistoryOutputPerSurface("SURFACE_TOTAL_TEMPERATURE","Avg_TotalTemp",             ScreenOutputFormat::SCIENTIFIC, "FLOW_COEFF_SURF", Marker_Analyze, HistoryFieldType::COEFFICIENT);
  /// DESCRIPTION: Average total pressure
  AddHistoryOutputPerSurface("SURFACE_TOTAL_PRESSURE",   "Avg_TotalPress",            ScreenOutputFormat::SCIENTIFIC, "FLOW_COEFF_SURF", Marker_Analyze, HistoryFieldType::COEFFICIENT);
  /// DESCRIPTION: Pressure drop
<<<<<<< HEAD
  AddHistoryOutputPerSurface("PRESSURE_DROP",            "Pressure_Drop",             ScreenOutputFormat::SCIENTIFIC, "FLOW_COEFF_SURF", Marker_Analyze, HistoryFieldType::COEFFICIENT);
  /// DESCRIPTION: Average mass fraction of CO    
  AddHistoryOutputPerSurface("AVG_CO",                   "Avg_CO",                    ScreenOutputFormat::SCIENTIFIC, "FLOW_COEFF_SURF", Marker_Analyze, HistoryFieldType::COEFFICIENT);
  /// DESCRIPTION: Average mass fraction of NO    
  AddHistoryOutputPerSurface("AVG_NOX",                  "Avg_NOx",                   ScreenOutputFormat::SCIENTIFIC, "FLOW_COEFF_SURF", Marker_Analyze, HistoryFieldType::COEFFICIENT);
  /// DESCRIPTION: Average of scalar 0
=======
  AddHistoryOutputPerSurface("SURFACE_PRESSURE_DROP",    "Pressure_Drop",             ScreenOutputFormat::SCIENTIFIC, "FLOW_COEFF_SURF", Marker_Analyze, HistoryFieldType::COEFFICIENT);
>>>>>>> 0baf91d9
  /// END_GROUP

}

void CFlowOutput::SetAnalyzeSurface(CSolver **solver, CGeometry *geometry, CConfig *config, bool output){
  
  unsigned short iDim, iMarker, iMarker_Analyze;
  unsigned long iVertex, iPoint;
  su2double Mach = 0.0, Pressure, Temperature = 0.0, TotalPressure = 0.0, TotalTemperature = 0.0,
  Enthalpy, Velocity[3] = {}, TangVel[3], Velocity2, MassFlow, Density, Area,
  AxiFactor = 1.0, SoundSpeed, Vn, Vn2, Vtang2, Weight = 1.0;

  su2double Gas_Constant      = config->GetGas_ConstantND();
  su2double Gamma             = config->GetGamma();
  unsigned short nMarker      = config->GetnMarker_All();
  unsigned short nDim         = geometry->GetnDim();
  unsigned short Kind_Average = config->GetKind_Average();

  bool compressible              = config->GetKind_Regime() == COMPRESSIBLE;
  bool incompressible            = config->GetKind_Regime() == INCOMPRESSIBLE;
  bool flamelet_model            = config->GetKind_Scalar_Model() == PROGRESS_VARIABLE;
  bool energy                    = config->GetEnergy_Equation();
  bool axisymmetric              = config->GetAxisymmetric();
  unsigned short n_scalars       = config->GetNScalars();
  unsigned short nMarker_Analyze = config->GetnMarker_Analyze();
  
  CSolver* flow_solver   = solver[FLOW_SOL];
  CSolver* scalar_solver = solver[SCALAR_SOL];
  
  su2double  *Vector                    = new su2double[nDim];
  su2double  *Surface_MassFlow          = new su2double[nMarker];
  su2double  *Surface_Mach              = new su2double[nMarker];
  su2double  *Surface_Temperature       = new su2double[nMarker];
  su2double  *Surface_Density           = new su2double[nMarker];
  su2double  *Surface_Enthalpy          = new su2double[nMarker];
  su2double  *Surface_NormalVelocity    = new su2double[nMarker];
  su2double  *Surface_StreamVelocity2   = new su2double[nMarker];
  su2double  *Surface_TransvVelocity2   = new su2double[nMarker];
  su2double  *Surface_Pressure          = new su2double[nMarker];
  su2double  *Surface_TotalTemperature  = new su2double[nMarker];
  su2double  *Surface_TotalPressure     = new su2double[nMarker];
  su2double  *Surface_VelocityIdeal     = new su2double[nMarker];
  su2double  *Surface_Area              = new su2double[nMarker];
  su2double  *Surface_MassFlow_Abs      = new su2double[nMarker];
  su2double  *Surface_CO                = new su2double[nMarker];
  su2double  *Surface_NOx               = new su2double[nMarker];
  //su2double  **Surface_Scalar          = new su2double*[nMarker];
  //for (int i_marker = 0; i_marker < nMarker; ++i_marker)
  //  Surface_Scalar[i_marker] = new su2double[n_scalars];

  su2double  Tot_Surface_MassFlow          = 0.0;
  su2double  Tot_Surface_Mach              = 0.0;
  su2double  Tot_Surface_Temperature       = 0.0;
  su2double  Tot_Surface_Density           = 0.0;
  su2double  Tot_Surface_Enthalpy          = 0.0;
  su2double  Tot_Surface_NormalVelocity    = 0.0;
  su2double  Tot_Surface_StreamVelocity2   = 0.0;
  su2double  Tot_Surface_TransvVelocity2   = 0.0;
  su2double  Tot_Surface_Pressure          = 0.0;
  su2double  Tot_Surface_TotalTemperature  = 0.0;
  su2double  Tot_Surface_TotalPressure     = 0.0;
  su2double  Tot_Momentum_Distortion       = 0.0;
  su2double  Tot_SecondOverUniformity      = 0.0;
  su2double  Tot_Surface_PressureDrop      = 0.0;
  su2double  Tot_Surface_CO                = 0.0;
  su2double  Tot_Surface_NOx                = 0.0;
  //su2double  Tot_Surface_Scalar[n_scalars];
  //for (int i_scalar = 0; i_scalar < n_scalars; ++i_scalar)
  //  Tot_Surface_Scalar[i_scalar] = 0.0;

  /*--- Compute the numerical fan face Mach number, and the total area of the inflow ---*/
  //nijso: why ++iMarker?
  for (iMarker = 0; iMarker < nMarker; ++iMarker) {

    Surface_MassFlow[iMarker]          = 0.0;
    Surface_Mach[iMarker]              = 0.0;
    Surface_Temperature[iMarker]       = 0.0;
    Surface_Density[iMarker]           = 0.0;
    Surface_Enthalpy[iMarker]          = 0.0;
    Surface_NormalVelocity[iMarker]    = 0.0;
    Surface_StreamVelocity2[iMarker]   = 0.0;
    Surface_TransvVelocity2[iMarker]   = 0.0;
    Surface_Pressure[iMarker]          = 0.0;
    Surface_TotalTemperature[iMarker]  = 0.0;
    Surface_TotalPressure[iMarker]     = 0.0;
    Surface_VelocityIdeal[iMarker]     = 0.0;
    Surface_Area[iMarker]              = 0.0;
    Surface_MassFlow_Abs[iMarker]      = 0.0;
    //for (int i_scalar = 0; i_scalar < n_scalars; ++i_scalar)
    //  Surface_Scalar[iMarker][i_scalar] = 0.0;

    Surface_CO[iMarker]                = 0.0;
    Surface_NOx[iMarker]                = 0.0;

    if (config->GetMarker_All_Analyze(iMarker) == YES) {

      for (iVertex = 0; iVertex < geometry->nVertex[iMarker]; iVertex++) {
        iPoint = geometry->vertex[iMarker][iVertex]->GetNode();

        if (geometry->nodes->GetDomain(iPoint)) {

          geometry->vertex[iMarker][iVertex]->GetNormal(Vector);

          if (axisymmetric) {
            if (geometry->nodes->GetCoord(iPoint, 1) != 0.0)
              AxiFactor = 2.0*PI_NUMBER*geometry->nodes->GetCoord(iPoint, 1);
            else {
              /*--- Find the point "above" by finding the neighbor of iPoint that is also a vertex of iMarker. ---*/
              AxiFactor = 0.0;
              for (unsigned short iNeigh = 0; iNeigh < geometry->nodes->GetnPoint(iPoint); ++iNeigh) {
                auto jPoint = geometry->nodes->GetPoint(iPoint, iNeigh);
                if (geometry->nodes->GetVertex(jPoint, iMarker) >= 0) {
                  /*--- Not multiplied by two since we need to half the y coordinate. ---*/
                  AxiFactor = PI_NUMBER * geometry->nodes->GetCoord(jPoint, 1);
                  break;
                }
              }
            }
          } else {
            AxiFactor = 1.0;
          }

          Density = flow_solver->GetNodes()->GetDensity(iPoint);
          Velocity2 = 0.0; Area = 0.0; MassFlow = 0.0; Vn = 0.0; Vtang2 = 0.0;

          for (iDim = 0; iDim < nDim; iDim++) {
            Area += (Vector[iDim] * AxiFactor) * (Vector[iDim] * AxiFactor);
            Velocity[iDim] = flow_solver->GetNodes()->GetVelocity(iPoint,iDim);
            Velocity2 += Velocity[iDim] * Velocity[iDim];
            Vn += Velocity[iDim] * Vector[iDim] * AxiFactor;
            MassFlow += Vector[iDim] * AxiFactor * Density * Velocity[iDim];
          }

          Area       = sqrt (Area);
          if (AxiFactor == 0.0) Vn = 0.0; else Vn /= Area;
          Vn2        = Vn * Vn;
          Pressure   = flow_solver->GetNodes()->GetPressure(iPoint);
          SoundSpeed = flow_solver->GetNodes()->GetSoundSpeed(iPoint);

          for (iDim = 0; iDim < nDim; iDim++) {
            TangVel[iDim] = Velocity[iDim] - Vn*Vector[iDim]*AxiFactor/Area;
            Vtang2       += TangVel[iDim]*TangVel[iDim];
          }

          if (incompressible){
            if (config->GetKind_DensityModel() == VARIABLE) {
              Mach = sqrt(flow_solver->GetNodes()->GetVelocity2(iPoint))/
              sqrt(flow_solver->GetNodes()->GetSpecificHeatCp(iPoint)*config->GetPressure_ThermodynamicND()/(flow_solver->GetNodes()->GetSpecificHeatCv(iPoint)*flow_solver->GetNodes()->GetDensity(iPoint)));
            } else {
              Mach = sqrt(flow_solver->GetNodes()->GetVelocity2(iPoint))/
              sqrt(config->GetBulk_Modulus()/(flow_solver->GetNodes()->GetDensity(iPoint)));
            }
            Temperature       = flow_solver->GetNodes()->GetTemperature(iPoint);
            Enthalpy          = flow_solver->GetNodes()->GetSpecificHeatCp(iPoint)*Temperature;
            TotalTemperature  = Temperature + 0.5*Velocity2/flow_solver->GetNodes()->GetSpecificHeatCp(iPoint);
            TotalPressure     = Pressure + 0.5*Density*Velocity2;
          }
          else{
            Mach              = sqrt(Velocity2)/SoundSpeed;
            Temperature       = Pressure / (Gas_Constant * Density);
            Enthalpy          = flow_solver->GetNodes()->GetEnthalpy(iPoint);
            TotalTemperature  = Temperature * (1.0 + Mach * Mach * 0.5 * (Gamma - 1.0));
            TotalPressure     = Pressure * pow( 1.0 + Mach * Mach * 0.5 * (Gamma - 1.0), Gamma / (Gamma - 1.0));
          }

          /*--- Compute the mass Surface_MassFlow ---*/

          Surface_Area[iMarker]             += Area;
          Surface_MassFlow[iMarker]         += MassFlow;
          Surface_MassFlow_Abs[iMarker]     += abs(MassFlow);

          if (Kind_Average == AVERAGE_MASSFLUX) Weight = abs(MassFlow);
          else if (Kind_Average == AVERAGE_AREA) Weight = abs(Area);
          else Weight = 1.0;

          Surface_Mach[iMarker]             += Mach*Weight;
          Surface_Temperature[iMarker]      += Temperature*Weight;
          Surface_Density[iMarker]          += Density*Weight;
          Surface_Enthalpy[iMarker]         += Enthalpy*Weight;
          Surface_NormalVelocity[iMarker]   += Vn*Weight;
          Surface_Pressure[iMarker]         += Pressure*Weight;
          Surface_TotalTemperature[iMarker] += TotalTemperature*Weight;
          Surface_TotalPressure[iMarker]    += TotalPressure*Weight;
          if (flamelet_model){
            Surface_CO[iMarker] += scalar_solver->GetNodes()->GetSolution(iPoint, I_CO) * Weight;
            Surface_NOx[iMarker] += scalar_solver->GetNodes()->GetSolution(iPoint, I_NOX) * Weight;
          }

          /*--- For now, always used the area to weight the uniformities. ---*/

          Weight = abs(Area);

          Surface_StreamVelocity2[iMarker]   += Vn2*Weight;
          Surface_TransvVelocity2[iMarker]   += Vtang2*Weight;

        }
      }
    }
  }

  /*--- Copy to the appropriate structure ---*/

  su2double *Surface_MassFlow_Local          = new su2double [nMarker_Analyze];
  su2double *Surface_Mach_Local              = new su2double [nMarker_Analyze];
  su2double *Surface_Temperature_Local       = new su2double [nMarker_Analyze];
  su2double *Surface_Density_Local           = new su2double [nMarker_Analyze];
  su2double *Surface_Enthalpy_Local          = new su2double [nMarker_Analyze];
  su2double *Surface_NormalVelocity_Local    = new su2double [nMarker_Analyze];
  su2double *Surface_StreamVelocity2_Local   = new su2double [nMarker_Analyze];
  su2double *Surface_TransvVelocity2_Local   = new su2double [nMarker_Analyze];
  su2double *Surface_Pressure_Local          = new su2double [nMarker_Analyze];
  su2double *Surface_TotalTemperature_Local  = new su2double [nMarker_Analyze];
  su2double *Surface_TotalPressure_Local     = new su2double [nMarker_Analyze];
  su2double *Surface_Area_Local              = new su2double [nMarker_Analyze];
  su2double *Surface_MassFlow_Abs_Local      = new su2double [nMarker_Analyze];
  
  //su2double **Surface_Scalar_Local           = new su2double *[nMarker_Analyze];
  //for (int i_marker = 0; i_marker < nMarker_Analyze; ++i_marker)
  //  Surface_Scalar_Local[i_marker] = new su2double[n_scalars];

  su2double *Surface_CO_Local                = new su2double [nMarker_Analyze];
  su2double *Surface_NOx_Local                = new su2double [nMarker_Analyze];
  
  su2double *Surface_MassFlow_Total          = new su2double [nMarker_Analyze];
  su2double *Surface_Mach_Total              = new su2double [nMarker_Analyze];
  su2double *Surface_Temperature_Total       = new su2double [nMarker_Analyze];
  su2double *Surface_Density_Total           = new su2double [nMarker_Analyze];
  su2double *Surface_Enthalpy_Total          = new su2double [nMarker_Analyze];
  su2double *Surface_NormalVelocity_Total    = new su2double [nMarker_Analyze];
  su2double *Surface_StreamVelocity2_Total   = new su2double [nMarker_Analyze];
  su2double *Surface_TransvVelocity2_Total   = new su2double [nMarker_Analyze];
  su2double *Surface_Pressure_Total          = new su2double [nMarker_Analyze];
  su2double *Surface_TotalTemperature_Total  = new su2double [nMarker_Analyze];
  su2double *Surface_TotalPressure_Total     = new su2double [nMarker_Analyze];
  su2double *Surface_Area_Total              = new su2double [nMarker_Analyze];
  su2double *Surface_MassFlow_Abs_Total      = new su2double [nMarker_Analyze];
  su2double *Surface_CO_Total                = new su2double [nMarker_Analyze];
  su2double *Surface_NOx_Total                = new su2double [nMarker_Analyze];
  //su2double **Surface_Scalar_Total           = new su2double *[nMarker_Analyze];
  //for (int i_marker = 0; i_marker < nMarker_Analyze; ++i_marker)
  //  Surface_Scalar_Total[i_marker] = new su2double[n_scalars];

  su2double *Surface_MomentumDistortion_Total = new su2double [nMarker_Analyze];

  for (iMarker_Analyze = 0; iMarker_Analyze < nMarker_Analyze; iMarker_Analyze++) {
    Surface_MassFlow_Local[iMarker_Analyze]          = 0.0;
    Surface_Mach_Local[iMarker_Analyze]              = 0.0;
    Surface_Temperature_Local[iMarker_Analyze]       = 0.0;
    Surface_Density_Local[iMarker_Analyze]           = 0.0;
    Surface_Enthalpy_Local[iMarker_Analyze]          = 0.0;
    Surface_NormalVelocity_Local[iMarker_Analyze]    = 0.0;
    Surface_StreamVelocity2_Local[iMarker_Analyze]   = 0.0;
    Surface_TransvVelocity2_Local[iMarker_Analyze]   = 0.0;
    Surface_Pressure_Local[iMarker_Analyze]          = 0.0;
    Surface_TotalTemperature_Local[iMarker_Analyze]  = 0.0;
    Surface_TotalPressure_Local[iMarker_Analyze]     = 0.0;
    Surface_Area_Local[iMarker_Analyze]              = 0.0;
    Surface_MassFlow_Abs_Local[iMarker_Analyze]      = 0.0;
    //for (int i_scalar = 0; i_scalar < n_scalars; ++i_scalar)
    //  Surface_Scalar_Local[iMarker_Analyze][i_scalar] = 0.0;

    Surface_CO_Local[iMarker_Analyze]                = 0.0;
    Surface_NOx_Local[iMarker_Analyze]                = 0.0;
    
    Surface_MassFlow_Total[iMarker_Analyze]          = 0.0;
    Surface_Mach_Total[iMarker_Analyze]              = 0.0;
    Surface_Temperature_Total[iMarker_Analyze]       = 0.0;
    Surface_Density_Total[iMarker_Analyze]           = 0.0;
    Surface_Enthalpy_Total[iMarker_Analyze]          = 0.0;
    Surface_NormalVelocity_Total[iMarker_Analyze]    = 0.0;
    Surface_StreamVelocity2_Total[iMarker_Analyze]   = 0.0;
    Surface_TransvVelocity2_Total[iMarker_Analyze]   = 0.0;
    Surface_Pressure_Total[iMarker_Analyze]          = 0.0;
    Surface_TotalTemperature_Total[iMarker_Analyze]  = 0.0;
    Surface_TotalPressure_Total[iMarker_Analyze]     = 0.0;
    Surface_Area_Total[iMarker_Analyze]              = 0.0;
    Surface_MassFlow_Abs_Total[iMarker_Analyze]      = 0.0;
    //for (int i_scalar = 0; i_scalar < n_scalars; ++i_scalar)
    //  Surface_Scalar_Total[iMarker_Analyze][i_scalar] = 0.0;

    Surface_CO_Total[iMarker_Analyze]                = 0.0;
    Surface_NOx_Total[iMarker_Analyze]                = 0.0;

    Surface_MomentumDistortion_Total[iMarker_Analyze] = 0.0;

  }

  /*--- Compute the numerical fan face Mach number, mach number, temperature and the total area ---*/

  for (iMarker = 0; iMarker < config->GetnMarker_All(); iMarker++) {

    if (config->GetMarker_All_Analyze(iMarker) == YES)  {

      for (iMarker_Analyze= 0; iMarker_Analyze < nMarker_Analyze; iMarker_Analyze++) {

        /*--- Add the Surface_MassFlow, and Surface_Area to the particular boundary ---*/

        if (config->GetMarker_All_TagBound(iMarker) == config->GetMarker_Analyze_TagBound(iMarker_Analyze)) {
          Surface_MassFlow_Local[iMarker_Analyze]          += Surface_MassFlow[iMarker];
          Surface_Mach_Local[iMarker_Analyze]              += Surface_Mach[iMarker];
          Surface_Temperature_Local[iMarker_Analyze]       += Surface_Temperature[iMarker];
          Surface_Density_Local[iMarker_Analyze]           += Surface_Density[iMarker];
          Surface_Enthalpy_Local[iMarker_Analyze]          += Surface_Enthalpy[iMarker];
          Surface_NormalVelocity_Local[iMarker_Analyze]    += Surface_NormalVelocity[iMarker];
          Surface_StreamVelocity2_Local[iMarker_Analyze]   += Surface_StreamVelocity2[iMarker];
          Surface_TransvVelocity2_Local[iMarker_Analyze]   += Surface_TransvVelocity2[iMarker];
          Surface_Pressure_Local[iMarker_Analyze]          += Surface_Pressure[iMarker];
          Surface_TotalTemperature_Local[iMarker_Analyze]  += Surface_TotalTemperature[iMarker];
          Surface_TotalPressure_Local[iMarker_Analyze]     += Surface_TotalPressure[iMarker];
          Surface_Area_Local[iMarker_Analyze]              += Surface_Area[iMarker];
          Surface_MassFlow_Abs_Local[iMarker_Analyze]      += Surface_MassFlow_Abs[iMarker];
          
          //for (int i_scalar = 0; i_scalar < n_scalars; ++i_scalar)
          //  Surface_Scalar_Local[iMarker_Analyze][i_scalar] += Surface_Scalar[iMarker][i_scalar];

          Surface_CO_Local[iMarker_Analyze]                += Surface_CO[iMarker];
          Surface_NOx_Local[iMarker_Analyze]                += Surface_NOx[iMarker];
        }

      }

    }

  }

#ifdef HAVE_MPI

  SU2_MPI::Allreduce(Surface_MassFlow_Local, Surface_MassFlow_Total, nMarker_Analyze, MPI_DOUBLE, MPI_SUM, MPI_COMM_WORLD);
  SU2_MPI::Allreduce(Surface_Mach_Local, Surface_Mach_Total, nMarker_Analyze, MPI_DOUBLE, MPI_SUM, MPI_COMM_WORLD);
  SU2_MPI::Allreduce(Surface_Temperature_Local, Surface_Temperature_Total, nMarker_Analyze, MPI_DOUBLE, MPI_SUM, MPI_COMM_WORLD);
  SU2_MPI::Allreduce(Surface_Density_Local, Surface_Density_Total, nMarker_Analyze, MPI_DOUBLE, MPI_SUM, MPI_COMM_WORLD);
  SU2_MPI::Allreduce(Surface_Enthalpy_Local, Surface_Enthalpy_Total, nMarker_Analyze, MPI_DOUBLE, MPI_SUM, MPI_COMM_WORLD);
  SU2_MPI::Allreduce(Surface_NormalVelocity_Local, Surface_NormalVelocity_Total, nMarker_Analyze, MPI_DOUBLE, MPI_SUM, MPI_COMM_WORLD);
  SU2_MPI::Allreduce(Surface_StreamVelocity2_Local, Surface_StreamVelocity2_Total, nMarker_Analyze, MPI_DOUBLE, MPI_SUM, MPI_COMM_WORLD);
  SU2_MPI::Allreduce(Surface_TransvVelocity2_Local, Surface_TransvVelocity2_Total, nMarker_Analyze, MPI_DOUBLE, MPI_SUM, MPI_COMM_WORLD);
  SU2_MPI::Allreduce(Surface_Pressure_Local, Surface_Pressure_Total, nMarker_Analyze, MPI_DOUBLE, MPI_SUM, MPI_COMM_WORLD);
  SU2_MPI::Allreduce(Surface_TotalTemperature_Local, Surface_TotalTemperature_Total, nMarker_Analyze, MPI_DOUBLE, MPI_SUM, MPI_COMM_WORLD);
  SU2_MPI::Allreduce(Surface_TotalPressure_Local, Surface_TotalPressure_Total, nMarker_Analyze, MPI_DOUBLE, MPI_SUM, MPI_COMM_WORLD);
  SU2_MPI::Allreduce(Surface_Area_Local, Surface_Area_Total, nMarker_Analyze, MPI_DOUBLE, MPI_SUM, MPI_COMM_WORLD);
  SU2_MPI::Allreduce(Surface_MassFlow_Abs_Local, Surface_MassFlow_Abs_Total, nMarker_Analyze, MPI_DOUBLE, MPI_SUM, MPI_COMM_WORLD);

  //for(int i=0;i<nScalars;i++)
  //  SU2_MPI::Allreduce(Surface_Scalar_Local[i], Surface_Scalar_Total[i], nMarker_Analyze, MPI_DOUBLE, MPI_SUM, MPI_COMM_WORLD);

  SU2_MPI::Allreduce(Surface_CO_Local, Surface_CO_Total, nMarker_Analyze, MPI_DOUBLE, MPI_SUM, MPI_COMM_WORLD);
  SU2_MPI::Allreduce(Surface_NOx_Local, Surface_NOx_Total, nMarker_Analyze, MPI_DOUBLE, MPI_SUM, MPI_COMM_WORLD);

#else

  for (iMarker_Analyze = 0; iMarker_Analyze < nMarker_Analyze; iMarker_Analyze++) {
    Surface_MassFlow_Total[iMarker_Analyze]          = Surface_MassFlow_Local[iMarker_Analyze];
    Surface_Mach_Total[iMarker_Analyze]              = Surface_Mach_Local[iMarker_Analyze];
    Surface_Temperature_Total[iMarker_Analyze]       = Surface_Temperature_Local[iMarker_Analyze];
    Surface_Density_Total[iMarker_Analyze]           = Surface_Density_Local[iMarker_Analyze];
    Surface_Enthalpy_Total[iMarker_Analyze]          = Surface_Enthalpy_Local[iMarker_Analyze];
    Surface_NormalVelocity_Total[iMarker_Analyze]    = Surface_NormalVelocity_Local[iMarker_Analyze];
    Surface_StreamVelocity2_Total[iMarker_Analyze]   = Surface_StreamVelocity2_Local[iMarker_Analyze];
    Surface_TransvVelocity2_Total[iMarker_Analyze]   = Surface_TransvVelocity2_Local[iMarker_Analyze];
    Surface_Pressure_Total[iMarker_Analyze]          = Surface_Pressure_Local[iMarker_Analyze];
    Surface_TotalTemperature_Total[iMarker_Analyze]  = Surface_TotalTemperature_Local[iMarker_Analyze];
    Surface_TotalPressure_Total[iMarker_Analyze]     = Surface_TotalPressure_Local[iMarker_Analyze];
    Surface_Area_Total[iMarker_Analyze]              = Surface_Area_Local[iMarker_Analyze];
    Surface_MassFlow_Abs_Total[iMarker_Analyze]      = Surface_MassFlow_Abs_Local[iMarker_Analyze];
    //for(int i=0;i<nScalars;i++)
    //  Surface_Scalar_Total[iMarker_Analyze][i]       = Surface_Scalar_Local[iMarker_Analyze][i];

    Surface_CO_Total[iMarker_Analyze]                = Surface_CO_Local[iMarker_Analyze];
    Surface_NOx_Total[iMarker_Analyze]                = Surface_NOx_Local[iMarker_Analyze];
  }

#endif

  /*--- Compute the value of Surface_Area_Total, and Surface_Pressure_Total, and
   set the value in the config structure for future use ---*/

  for (iMarker_Analyze = 0; iMarker_Analyze < nMarker_Analyze; iMarker_Analyze++) {

    if (Kind_Average == AVERAGE_MASSFLUX) Weight = Surface_MassFlow_Abs_Total[iMarker_Analyze];
    else if (Kind_Average == AVERAGE_AREA) Weight = abs(Surface_Area_Total[iMarker_Analyze]);
    else Weight = 1.0;

    if (Weight != 0.0) {
      Surface_Mach_Total[iMarker_Analyze]             /= Weight;
      Surface_Temperature_Total[iMarker_Analyze]      /= Weight;
      Surface_Density_Total[iMarker_Analyze]          /= Weight;
      Surface_Enthalpy_Total[iMarker_Analyze]         /= Weight;
      Surface_NormalVelocity_Total[iMarker_Analyze]   /= Weight;
      Surface_Pressure_Total[iMarker_Analyze]         /= Weight;
      Surface_TotalTemperature_Total[iMarker_Analyze] /= Weight;
      Surface_TotalPressure_Total[iMarker_Analyze]    /= Weight;
      //for(int i=0;i<nScalars;i++)
      //  Surface_Scalar_Total[iMarker_Analyze][i]      /= Weight;

      Surface_CO_Total[iMarker_Analyze]               /= Weight;
      Surface_NOx_Total[iMarker_Analyze]               /= Weight;
    }
    else {
      Surface_Mach_Total[iMarker_Analyze]             = 0.0;
      Surface_Temperature_Total[iMarker_Analyze]      = 0.0;
      Surface_Density_Total[iMarker_Analyze]          = 0.0;
      Surface_Enthalpy_Total[iMarker_Analyze]         = 0.0;
      Surface_NormalVelocity_Total[iMarker_Analyze]   = 0.0;
      Surface_Pressure_Total[iMarker_Analyze]         = 0.0;
      Surface_TotalTemperature_Total[iMarker_Analyze] = 0.0;
      Surface_TotalPressure_Total[iMarker_Analyze]    = 0.0;
      //for(int i=0;i<nScalars;i++)
      //  Surface_Scalar_Total[iMarker_Analyze][i]      = 0.0;
      Surface_CO_Total[iMarker_Analyze]               = 0.0;
      Surface_NOx_Total[iMarker_Analyze]               = 0.0;
    }

    /*--- Compute flow uniformity parameters separately (always area for now). ---*/

    Area = fabs(Surface_Area_Total[iMarker_Analyze]);

    /*--- The definitions for Distortion and Uniformity Parameters are taken as defined by Banko, Andrew J., et al. in section 3.2 of
    https://www.sciencedirect.com/science/article/pii/S0142727X16301412 ------*/

    if (Area != 0.0) {
      Surface_MomentumDistortion_Total[iMarker_Analyze] = Surface_StreamVelocity2_Total[iMarker_Analyze]/(Surface_NormalVelocity_Total[iMarker_Analyze]*Surface_NormalVelocity_Total[iMarker_Analyze]*Area) - 1.0;
      Surface_StreamVelocity2_Total[iMarker_Analyze] /= Area;
      Surface_TransvVelocity2_Total[iMarker_Analyze] /= Area;
    }
    else {
      Surface_MomentumDistortion_Total[iMarker_Analyze] = 0.0;
      Surface_StreamVelocity2_Total[iMarker_Analyze]    = 0.0;
      Surface_TransvVelocity2_Total[iMarker_Analyze]    = 0.0;
    }

  }

  for (iMarker_Analyze = 0; iMarker_Analyze < nMarker_Analyze; iMarker_Analyze++) {

    su2double MassFlow = Surface_MassFlow_Total[iMarker_Analyze] * config->GetDensity_Ref() * config->GetVelocity_Ref();
    if (config->GetSystemMeasurements() == US) MassFlow *= 32.174;
    SetHistoryOutputPerSurfaceValue("SURFACE_MASSFLOW", MassFlow, iMarker_Analyze);
    Tot_Surface_MassFlow += MassFlow;
    config->SetSurface_MassFlow(iMarker_Analyze, MassFlow);

    su2double Mach = Surface_Mach_Total[iMarker_Analyze];
    SetHistoryOutputPerSurfaceValue("SURFACE_MACH", Mach, iMarker_Analyze);
    Tot_Surface_Mach += Mach;
    config->SetSurface_Mach(iMarker_Analyze, Mach);

    su2double Temperature = Surface_Temperature_Total[iMarker_Analyze] * config->GetTemperature_Ref();
    SetHistoryOutputPerSurfaceValue("SURFACE_STATIC_TEMPERATURE", Temperature, iMarker_Analyze);
    Tot_Surface_Temperature += Temperature;
    config->SetSurface_Temperature(iMarker_Analyze, Temperature);

    su2double Pressure = Surface_Pressure_Total[iMarker_Analyze] * config->GetPressure_Ref();
    SetHistoryOutputPerSurfaceValue("SURFACE_STATIC_PRESSURE", Pressure, iMarker_Analyze);
    Tot_Surface_Pressure += Pressure;
    config->SetSurface_Pressure(iMarker_Analyze, Pressure);

    su2double Density = Surface_Density_Total[iMarker_Analyze] * config->GetDensity_Ref();
    SetHistoryOutputPerSurfaceValue("AVG_DENSITY", Density, iMarker_Analyze);
    Tot_Surface_Density += Density;
    config->SetSurface_Density(iMarker_Analyze, Density);

    su2double Enthalpy = Surface_Enthalpy_Total[iMarker_Analyze];
    SetHistoryOutputPerSurfaceValue("AVG_ENTHALPY", Enthalpy, iMarker_Analyze);
    Tot_Surface_Enthalpy += Enthalpy;
    config->SetSurface_Enthalpy(iMarker_Analyze, Enthalpy);

    su2double NormalVelocity = Surface_NormalVelocity_Total[iMarker_Analyze] * config->GetVelocity_Ref();
    SetHistoryOutputPerSurfaceValue("AVG_NORMALVEL", NormalVelocity, iMarker_Analyze);
    Tot_Surface_NormalVelocity += NormalVelocity;
    config->SetSurface_NormalVelocity(iMarker_Analyze, NormalVelocity);

    su2double Uniformity = sqrt(Surface_StreamVelocity2_Total[iMarker_Analyze]) * config->GetVelocity_Ref();
    SetHistoryOutputPerSurfaceValue("SURFACE_UNIFORMITY", Uniformity, iMarker_Analyze);
    Tot_Surface_StreamVelocity2 += Uniformity;
    config->SetSurface_Uniformity(iMarker_Analyze, Uniformity);

    su2double SecondaryStrength = sqrt(Surface_TransvVelocity2_Total[iMarker_Analyze]) * config->GetVelocity_Ref();
    SetHistoryOutputPerSurfaceValue("SURFACE_SECONDARY", SecondaryStrength, iMarker_Analyze);
    Tot_Surface_TransvVelocity2 += SecondaryStrength;
    config->SetSurface_SecondaryStrength(iMarker_Analyze, SecondaryStrength);

    su2double MomentumDistortion = Surface_MomentumDistortion_Total[iMarker_Analyze];
    SetHistoryOutputPerSurfaceValue("SURFACE_MOM_DISTORTION", MomentumDistortion, iMarker_Analyze);
    Tot_Momentum_Distortion += MomentumDistortion;
    config->SetSurface_MomentumDistortion(iMarker_Analyze, MomentumDistortion);

    su2double SecondOverUniform = SecondaryStrength/Uniformity;
    SetHistoryOutputPerSurfaceValue("SURFACE_SECOND_OVER_UNIFORM", SecondOverUniform, iMarker_Analyze);
    Tot_SecondOverUniformity += SecondOverUniform;
    config->SetSurface_SecondOverUniform(iMarker_Analyze, SecondOverUniform);

    su2double TotalTemperature = Surface_TotalTemperature_Total[iMarker_Analyze] * config->GetTemperature_Ref();
    SetHistoryOutputPerSurfaceValue("SURFACE_TOTAL_TEMPERATURE", TotalTemperature, iMarker_Analyze);
    Tot_Surface_TotalTemperature += TotalTemperature;
    config->SetSurface_TotalTemperature(iMarker_Analyze, TotalTemperature);

    su2double TotalPressure = Surface_TotalPressure_Total[iMarker_Analyze] * config->GetPressure_Ref();
    SetHistoryOutputPerSurfaceValue("SURFACE_TOTAL_PRESSURE", TotalPressure, iMarker_Analyze);
    Tot_Surface_TotalPressure += TotalPressure;
    config->SetSurface_TotalPressure(iMarker_Analyze, TotalPressure);

    su2double y_CO = Surface_CO_Total[iMarker_Analyze];
    SetHistoryOutputPerSurfaceValue("AVG_CO", y_CO, iMarker_Analyze);
    Tot_Surface_CO += y_CO;
    config->SetSurface_CO(iMarker_Analyze, y_CO);
    
    su2double y_NOx = Surface_NOx_Total[iMarker_Analyze];
    SetHistoryOutputPerSurfaceValue("AVG_NOX", y_NOx, iMarker_Analyze);
    Tot_Surface_NOx += y_NOx;
    config->SetSurface_NOx(iMarker_Analyze, y_NOx);
  }

  /*--- Compute the average static pressure drop between two surfaces. Note
   that this assumes we have two surfaces being analyzed and that the outlet
   is first followed by the inlet. This is because we may also want to choose
   outlet values (temperature, uniformity, etc.) for our design problems,
   which require the outlet to be listed first. This is a simple first version
   that could be generalized to a different orders/lists/etc. ---*/

  for (iMarker_Analyze = 0; iMarker_Analyze < nMarker_Analyze; iMarker_Analyze++) {
    su2double Pressure_Drop = 0.0;
    if (nMarker_Analyze == 2) {
      Pressure_Drop = (Surface_Pressure_Total[1]-Surface_Pressure_Total[0]) * config->GetPressure_Ref();
      config->SetSurface_PressureDrop(iMarker_Analyze, Pressure_Drop);
    }
    SetHistoryOutputPerSurfaceValue("SURFACE_PRESSURE_DROP",  Pressure_Drop, iMarker_Analyze);
    Tot_Surface_PressureDrop += Pressure_Drop;
  }

  SetHistoryOutputValue("SURFACE_MASSFLOW", Tot_Surface_MassFlow);
  SetHistoryOutputValue("SURFACE_MACH", Tot_Surface_Mach);
  SetHistoryOutputValue("SURFACE_STATIC_TEMPERATURE", Tot_Surface_Temperature);
  SetHistoryOutputValue("SURFACE_STATIC_PRESSURE", Tot_Surface_Pressure);
  SetHistoryOutputValue("AVG_DENSITY", Tot_Surface_Density);
  SetHistoryOutputValue("AVG_ENTHALPY", Tot_Surface_Enthalpy);
  SetHistoryOutputValue("AVG_NORMALVEL", Tot_Surface_Enthalpy);
<<<<<<< HEAD
  SetHistoryOutputValue("UNIFORMITY", Tot_Surface_StreamVelocity2);
  SetHistoryOutputValue("SECONDARY_STRENGTH", Tot_Surface_TransvVelocity2);
  SetHistoryOutputValue("MOMENTUM_DISTORTION", Tot_Momentum_Distortion);
  SetHistoryOutputValue("SECONDARY_OVER_UNIFORMITY", Tot_SecondOverUniformity);
  SetHistoryOutputValue("AVG_TOTALTEMP", Tot_Surface_TotalTemperature);
  SetHistoryOutputValue("AVG_TOTALPRESS", Tot_Surface_TotalPressure);
  SetHistoryOutputValue("PRESSURE_DROP",  Tot_Surface_PressureDrop);
  SetHistoryOutputValue("AVG_CO",  Tot_Surface_CO);
  SetHistoryOutputValue("AVG_NOX",  Tot_Surface_NOx);
=======
  SetHistoryOutputValue("SURFACE_UNIFORMITY", Tot_Surface_StreamVelocity2);
  SetHistoryOutputValue("SURFACE_SECONDARY", Tot_Surface_TransvVelocity2);
  SetHistoryOutputValue("SURFACE_MOM_DISTORTION", Tot_Momentum_Distortion);
  SetHistoryOutputValue("SURFACE_SECOND_OVER_UNIFORM", Tot_SecondOverUniformity);
  SetHistoryOutputValue("SURFACE_TOTAL_TEMPERATURE", Tot_Surface_TotalTemperature);
  SetHistoryOutputValue("SURFACE_TOTAL_PRESSURE", Tot_Surface_TotalPressure);
  SetHistoryOutputValue("SURFACE_PRESSURE_DROP",  Tot_Surface_PressureDrop);
>>>>>>> 0baf91d9

  if ((rank == MASTER_NODE) && !config->GetDiscrete_Adjoint() && output) {

    cout.precision(6);
    cout.setf(ios::scientific, ios::floatfield);
    cout << endl << "Computing surface mean values." << endl << endl;

    for (iMarker_Analyze = 0; iMarker_Analyze < nMarker_Analyze; iMarker_Analyze++) {
      cout << "Surface "<< config->GetMarker_Analyze_TagBound(iMarker_Analyze) << ":" << endl;

      if (nDim == 3) { if (config->GetSystemMeasurements() == SI) cout << setw(20) << "Area (m^2): "; else cout << setw(20) << "Area (ft^2): "; }
      else { if (config->GetSystemMeasurements() == SI) cout << setw(20) << "Area (m): "; else cout << setw(20) << "Area (ft): "; }

      if (config->GetSystemMeasurements() == SI)      cout << setw(15) << fabs(Surface_Area_Total[iMarker_Analyze]);
      else if (config->GetSystemMeasurements() == US) cout << setw(15) << fabs(Surface_Area_Total[iMarker_Analyze])*12.0*12.0;

      cout << endl;

      su2double MassFlow = config->GetSurface_MassFlow(iMarker_Analyze);
      if (config->GetSystemMeasurements() == SI)      cout << setw(20) << "Mf (kg/s): " << setw(15) << MassFlow;
      else if (config->GetSystemMeasurements() == US) cout << setw(20) << "Mf (lbs/s): " << setw(15) << MassFlow;

      su2double NormalVelocity = config->GetSurface_NormalVelocity(iMarker_Analyze);
      if (config->GetSystemMeasurements() == SI)      cout << setw(20) << "Vn (m/s): " << setw(15) << NormalVelocity;
      else if (config->GetSystemMeasurements() == US) cout << setw(20) << "Vn (ft/s): " << setw(15) << NormalVelocity;

      cout << endl;

      su2double Uniformity = config->GetSurface_Uniformity(iMarker_Analyze);
      if (config->GetSystemMeasurements() == SI)      cout << setw(20) << "Uniformity (m/s): " << setw(15) << Uniformity;
      else if (config->GetSystemMeasurements() == US) cout << setw(20) << "Uniformity (ft/s): " << setw(15) << Uniformity;

      su2double SecondaryStrength = config->GetSurface_SecondaryStrength(iMarker_Analyze);
      if (config->GetSystemMeasurements() == SI)      cout << setw(20) << "Secondary (m/s): " << setw(15) << SecondaryStrength;
      else if (config->GetSystemMeasurements() == US) cout << setw(20) << "Secondary (ft/s): " << setw(15) << SecondaryStrength;

      cout << endl;

      su2double MomentumDistortion = config->GetSurface_MomentumDistortion(iMarker_Analyze);
      cout << setw(20) << "Mom. Distortion: " << setw(15) << MomentumDistortion;

      su2double SecondOverUniform = config->GetSurface_SecondOverUniform(iMarker_Analyze);
      cout << setw(20) << "Second/Uniform: " << setw(15) << SecondOverUniform;

      cout << endl;

      su2double Pressure = config->GetSurface_Pressure(iMarker_Analyze);
      if (config->GetSystemMeasurements() == SI)      cout << setw(20) << "P (Pa): " << setw(15) << Pressure;
      else if (config->GetSystemMeasurements() == US) cout << setw(20) << "P (psf): " << setw(15) << Pressure;

      su2double TotalPressure = config->GetSurface_TotalPressure(iMarker_Analyze);
      if (config->GetSystemMeasurements() == SI)      cout << setw(20) << "PT (Pa): " << setw(15) <<TotalPressure;
      else if (config->GetSystemMeasurements() == US) cout << setw(20) << "PT (psf): " << setw(15) <<TotalPressure;

      cout << endl;

      su2double Mach = config->GetSurface_Mach(iMarker_Analyze);
      cout << setw(20) << "Mach: " << setw(15) << Mach;

      su2double Density = config->GetSurface_Density(iMarker_Analyze);
      if (config->GetSystemMeasurements() == SI)      cout << setw(20) << "Rho (kg/m^3): " << setw(15) << Density;
      else if (config->GetSystemMeasurements() == US) cout << setw(20) << "Rho (lb/ft^3): " << setw(15) << Density*32.174;

      cout << endl;

      if (compressible || energy) {
        su2double Temperature = config->GetSurface_Temperature(iMarker_Analyze);
        if (config->GetSystemMeasurements() == SI)      cout << setw(20) << "T (K): " << setw(15) << Temperature;
        else if (config->GetSystemMeasurements() == US) cout << setw(20) << "T (R): " << setw(15) << Temperature;

        su2double TotalTemperature = config->GetSurface_TotalTemperature(iMarker_Analyze);
        if (config->GetSystemMeasurements() == SI)      cout << setw(20) << "TT (K): " << setw(15) << TotalTemperature;
        else if (config->GetSystemMeasurements() == US) cout << setw(20) << "TT (R): " << setw(15) << TotalTemperature;

        cout << endl;
      }
/*
      if (flamelet_model) {
        su2double CO = config->GetSurface_CO(iMarker_Analyze);
        cout << setw(20) << "Y_CO (-): " << setw(15) << CO;

        cout << endl;
      }
*/      
    }
    cout.unsetf(ios_base::floatfield);

  }

  delete [] Surface_MassFlow_Local;
  delete [] Surface_Mach_Local;
  delete [] Surface_Temperature_Local;
  delete [] Surface_Density_Local;
  delete [] Surface_Enthalpy_Local;
  delete [] Surface_NormalVelocity_Local;
  delete [] Surface_StreamVelocity2_Local;
  delete [] Surface_TransvVelocity2_Local;
  delete [] Surface_Pressure_Local;
  delete [] Surface_TotalTemperature_Local;
  delete [] Surface_TotalPressure_Local;
  delete [] Surface_Area_Local;
  delete [] Surface_MassFlow_Abs_Local;

  //for (int i=0;i<nMarker_Analyze;i++)
  //  delete [] Surface_Scalar_Local[i];
  //delete [] Surface_Scalar_Local;


  delete [] Surface_CO_Local;
  delete [] Surface_NOx_Local;
  
  delete [] Surface_MassFlow_Total;
  delete [] Surface_Mach_Total;
  delete [] Surface_Temperature_Total;
  delete [] Surface_Density_Total;
  delete [] Surface_Enthalpy_Total;
  delete [] Surface_NormalVelocity_Total;
  delete [] Surface_StreamVelocity2_Total;
  delete [] Surface_TransvVelocity2_Total;
  delete [] Surface_Pressure_Total;
  delete [] Surface_TotalTemperature_Total;
  delete [] Surface_TotalPressure_Total;
  delete [] Surface_Area_Total;
  delete [] Surface_MassFlow_Abs_Total;
  delete [] Surface_MomentumDistortion_Total;
  //for(int i=0;i<nMarker_Analyze;i++)
  //  delete [] Surface_Scalar_Total[i];
  //delete [] Surface_Scalar_Total;

  delete [] Surface_CO_Total;
  delete [] Surface_NOx_Total;

  delete [] Surface_MassFlow;
  delete [] Surface_Mach;
  delete [] Surface_Temperature;
  delete [] Surface_Density;
  delete [] Surface_Enthalpy;
  delete [] Surface_NormalVelocity;
  delete [] Surface_StreamVelocity2;
  delete [] Surface_TransvVelocity2;
  delete [] Surface_Pressure;
  delete [] Surface_TotalTemperature;
  delete [] Surface_TotalPressure;
  delete [] Surface_Area;
  delete [] Vector;
  delete [] Surface_VelocityIdeal;
  delete [] Surface_MassFlow_Abs;

  //for(int i=0;i<nMarker_Analyze;i++)
  //  delete [] Surface_Scalar[i];
  //delete [] Surface_Scalar;

  delete [] Surface_CO;
  delete [] Surface_NOx;
  
  std::cout << std::resetiosflags(std::cout.flags());
}

void CFlowOutput::AddAerodynamicCoefficients(CConfig *config){

  /// BEGIN_GROUP: AERO_COEFF, DESCRIPTION: Sum of the aerodynamic coefficients and forces on all surfaces (markers) set with MARKER_MONITORING.
  /// DESCRIPTION: Drag coefficient
  AddHistoryOutput("DRAG",       "CD",   ScreenOutputFormat::FIXED, "AERO_COEFF", "Total drag coefficient on all surfaces set with MARKER_MONITORING", HistoryFieldType::COEFFICIENT);
  /// DESCRIPTION: Lift coefficient
  AddHistoryOutput("LIFT",       "CL",   ScreenOutputFormat::FIXED, "AERO_COEFF", "Total lift coefficient on all surfaces set with MARKER_MONITORING", HistoryFieldType::COEFFICIENT);
  /// DESCRIPTION: Sideforce coefficient
  AddHistoryOutput("SIDEFORCE",  "CSF",  ScreenOutputFormat::FIXED, "AERO_COEFF", "Total sideforce coefficient on all surfaces set with MARKER_MONITORING", HistoryFieldType::COEFFICIENT);
  /// DESCRIPTION: Moment around the x-axis
  AddHistoryOutput("MOMENT_X",   "CMx",  ScreenOutputFormat::FIXED, "AERO_COEFF", "Total momentum x-component on all surfaces set with MARKER_MONITORING", HistoryFieldType::COEFFICIENT);
  /// DESCRIPTION: Moment around the y-axis
  AddHistoryOutput("MOMENT_Y",   "CMy",  ScreenOutputFormat::FIXED, "AERO_COEFF", "Total momentum y-component on all surfaces set with MARKER_MONITORING", HistoryFieldType::COEFFICIENT);
  /// DESCRIPTION: Moment around the z-axis
  AddHistoryOutput("MOMENT_Z",   "CMz",  ScreenOutputFormat::FIXED, "AERO_COEFF", "Total momentum z-component on all surfaces set with MARKER_MONITORING", HistoryFieldType::COEFFICIENT);
  /// DESCRIPTION: Force in x direction
  AddHistoryOutput("FORCE_X",    "CFx",  ScreenOutputFormat::FIXED, "AERO_COEFF", "Total force x-component on all surfaces set with MARKER_MONITORING", HistoryFieldType::COEFFICIENT);
  /// DESCRIPTION: Force in y direction
  AddHistoryOutput("FORCE_Y",    "CFy",  ScreenOutputFormat::FIXED, "AERO_COEFF", "Total force y-component on all surfaces set with MARKER_MONITORING", HistoryFieldType::COEFFICIENT);
  /// DESCRIPTION: Force in z direction
  AddHistoryOutput("FORCE_Z",    "CFz",  ScreenOutputFormat::FIXED, "AERO_COEFF", "Total force z-component on all surfaces set with MARKER_MONITORING", HistoryFieldType::COEFFICIENT);
  /// DESCRIPTION: Lift-to-drag ratio
  AddHistoryOutput("EFFICIENCY", "CEff", ScreenOutputFormat::FIXED, "AERO_COEFF", "Total lift-to-drag ratio on all surfaces set with MARKER_MONITORING", HistoryFieldType::COEFFICIENT);
  /// DESCRIPTION: Custom objective
  AddHistoryOutput("CUSTOM_OBJFUNC", "Custom_ObjFunc", ScreenOutputFormat::FIXED, "AERO_COEFF", "Custom objective function on all surfaces set with MARKER_MONITORING", HistoryFieldType::COEFFICIENT);
  /// END_GROUP  
  
  /// BEGIN_GROUP: AERO_COEFF_SURF, DESCRIPTION: Aerodynamic coefficients and forces per surface.
  vector<string> Marker_Monitoring;
  for (unsigned short iMarker_Monitoring = 0; iMarker_Monitoring < config->GetnMarker_Monitoring(); iMarker_Monitoring++){
    Marker_Monitoring.push_back(config->GetMarker_Monitoring_TagBound(iMarker_Monitoring));
  }
  /// DESCRIPTION: Drag coefficient
  AddHistoryOutputPerSurface("DRAG_ON_SURFACE",       "CD",         ScreenOutputFormat::FIXED, "AERO_COEFF_SURF", Marker_Monitoring, HistoryFieldType::COEFFICIENT);
  /// DESCRIPTION: Lift coefficient
  AddHistoryOutputPerSurface("LIFT_ON_SURFACE",       "CL",         ScreenOutputFormat::FIXED, "AERO_COEFF_SURF", Marker_Monitoring, HistoryFieldType::COEFFICIENT);
  /// DESCRIPTION: Sideforce coefficient
  AddHistoryOutputPerSurface("SIDEFORCE_ON_SURFACE",  "CSF",        ScreenOutputFormat::FIXED, "AERO_COEFF_SURF", Marker_Monitoring, HistoryFieldType::COEFFICIENT);
  /// DESCRIPTION: Moment around the x-axis
  AddHistoryOutputPerSurface("MOMENT-X_ON_SURFACE",   "CMx",        ScreenOutputFormat::FIXED, "AERO_COEFF_SURF", Marker_Monitoring, HistoryFieldType::COEFFICIENT);
  /// DESCRIPTION: Moment around the y-axis
  AddHistoryOutputPerSurface("MOMENT-Y_ON_SURFACE",   "CMy",        ScreenOutputFormat::FIXED, "AERO_COEFF_SURF", Marker_Monitoring, HistoryFieldType::COEFFICIENT);
  /// DESCRIPTION: Moment around the z-axis
  AddHistoryOutputPerSurface("MOMENT-Z_ON_SURFACE",   "CMz",        ScreenOutputFormat::FIXED, "AERO_COEFF_SURF", Marker_Monitoring, HistoryFieldType::COEFFICIENT);
  /// DESCRIPTION: Force in x direction
  AddHistoryOutputPerSurface("FORCE-X_ON_SURFACE",    "CFx",        ScreenOutputFormat::FIXED, "AERO_COEFF_SURF", Marker_Monitoring, HistoryFieldType::COEFFICIENT);
  /// DESCRIPTION: Force in y direction
  AddHistoryOutputPerSurface("FORCE-Y_ON_SURFACE",    "CFy",        ScreenOutputFormat::FIXED, "AERO_COEFF_SURF", Marker_Monitoring, HistoryFieldType::COEFFICIENT);
  /// DESCRIPTION: Force in z direction
  AddHistoryOutputPerSurface("FORCE-Z_ON_SURFACE",    "CFz",        ScreenOutputFormat::FIXED, "AERO_COEFF_SURF", Marker_Monitoring, HistoryFieldType::COEFFICIENT);
  /// DESCRIPTION: Lift-to-drag ratio
  AddHistoryOutputPerSurface("EFFICIENCY_ON_SURFACE", "CEff",       ScreenOutputFormat::FIXED, "AERO_COEFF_SURF", Marker_Monitoring, HistoryFieldType::COEFFICIENT);
  /// END_GROUP

  /// DESCRIPTION: Angle of attack
  AddHistoryOutput("AOA", "AoA", ScreenOutputFormat::FIXED, "AOA", "Angle of attack");
}

void CFlowOutput::SetAerodynamicCoefficients(CConfig *config, CSolver *flow_solver){

  bool flamelet_model = config->GetKind_Scalar_Model() == PROGRESS_VARIABLE;

  SetHistoryOutputValue("DRAG", flow_solver->GetTotal_CD());
  SetHistoryOutputValue("LIFT", flow_solver->GetTotal_CL());
  if (nDim == 3)
    SetHistoryOutputValue("SIDEFORCE", flow_solver->GetTotal_CSF());
  if (nDim == 3){
    SetHistoryOutputValue("MOMENT_X", flow_solver->GetTotal_CMx());
    SetHistoryOutputValue("MOMENT_Y", flow_solver->GetTotal_CMy());
  }
  SetHistoryOutputValue("MOMENT_Z", flow_solver->GetTotal_CMz());
  SetHistoryOutputValue("FORCE_X", flow_solver->GetTotal_CFx());
  SetHistoryOutputValue("FORCE_Y", flow_solver->GetTotal_CFy());
  if (nDim == 3)
    SetHistoryOutputValue("FORCE_Z", flow_solver->GetTotal_CFz());
  SetHistoryOutputValue("EFFICIENCY", flow_solver->GetTotal_CEff());
  SetHistoryOutputValue("CUSTOM_OBJFUNC", flow_solver->GetTotal_Custom_ObjFunc());
  
  for (unsigned short iMarker_Monitoring = 0; iMarker_Monitoring < config->GetnMarker_Monitoring(); iMarker_Monitoring++) {
    SetHistoryOutputPerSurfaceValue("DRAG_ON_SURFACE", flow_solver->GetSurface_CD(iMarker_Monitoring), iMarker_Monitoring);
    SetHistoryOutputPerSurfaceValue("LIFT_ON_SURFACE", flow_solver->GetSurface_CL(iMarker_Monitoring), iMarker_Monitoring);
    if (nDim == 3)
      SetHistoryOutputPerSurfaceValue("SIDEFORCE_ON_SURFACE", flow_solver->GetSurface_CSF(iMarker_Monitoring), iMarker_Monitoring);
    if (nDim == 3){
      SetHistoryOutputPerSurfaceValue("MOMENT-X_ON_SURFACE", flow_solver->GetSurface_CMx(iMarker_Monitoring), iMarker_Monitoring);
      SetHistoryOutputPerSurfaceValue("MOMENT-Y_ON_SURFACE", flow_solver->GetSurface_CMy(iMarker_Monitoring), iMarker_Monitoring);
    }
    SetHistoryOutputPerSurfaceValue("MOMENT-Z_ON_SURFACE", flow_solver->GetSurface_CMz(iMarker_Monitoring), iMarker_Monitoring);
    SetHistoryOutputPerSurfaceValue("FORCE-X_ON_SURFACE", flow_solver->GetSurface_CFx(iMarker_Monitoring), iMarker_Monitoring);
    SetHistoryOutputPerSurfaceValue("FORCE-Y_ON_SURFACE", flow_solver->GetSurface_CFy(iMarker_Monitoring), iMarker_Monitoring);
    if (nDim == 3)
      SetHistoryOutputPerSurfaceValue("FORCE-Z_ON_SURFACE", flow_solver->GetSurface_CFz(iMarker_Monitoring), iMarker_Monitoring);

    SetHistoryOutputPerSurfaceValue("EFFICIENCY_ON_SURFACE", flow_solver->GetSurface_CEff(iMarker_Monitoring), iMarker_Monitoring);
    if (config->GetAeroelastic_Simulation()){
      SetHistoryOutputPerSurfaceValue("PITCH", config->GetAeroelastic_pitch(iMarker_Monitoring), iMarker_Monitoring);
      SetHistoryOutputPerSurfaceValue("PLUNGE", config->GetAeroelastic_plunge(iMarker_Monitoring), iMarker_Monitoring);
    }
  }

  SetHistoryOutputValue("AOA", config->GetAoA());
}

void CFlowOutput::SetRotatingFrameCoefficients(CConfig *config, CSolver *flow_solver) {

  SetHistoryOutputValue("THRUST", flow_solver->GetTotal_CT());
  SetHistoryOutputValue("TORQUE", flow_solver->GetTotal_CQ());
  SetHistoryOutputValue("FIGURE_OF_MERIT", flow_solver->GetTotal_CMerit());
}


void CFlowOutput::Add_CpInverseDesignOutput(CConfig *config){

  AddHistoryOutput("INVERSE_DESIGN_PRESSURE", "Cp_Diff", ScreenOutputFormat::FIXED, "CP_DIFF", "Cp difference for inverse design");

}

void CFlowOutput::Set_CpInverseDesign(CSolver *solver, CGeometry *geometry, CConfig *config){

  unsigned short iMarker, icommas, Boundary;
  unsigned long iVertex, iPoint, (*Point2Vertex)[2], nPointLocal = 0, nPointGlobal = 0;
  su2double XCoord, YCoord, ZCoord, Pressure, PressureCoeff = 0, Cp, CpTarget, *Normal = nullptr, Area, PressDiff = 0.0;
  bool *PointInDomain;
  string text_line, surfCp_filename;
  ifstream Surface_file;

  /*--- Prepare to read the surface pressure files (CSV) ---*/

  surfCp_filename = config->GetUnsteady_FileName("TargetCp", (int)curTimeIter, ".dat");

  /*--- Read the surface pressure file ---*/

  string::size_type position;

  Surface_file.open(surfCp_filename);

  if (!(Surface_file.fail())) {

    nPointLocal = geometry->GetnPoint();
    SU2_MPI::Allreduce(&nPointLocal, &nPointGlobal, 1, MPI_UNSIGNED_LONG, MPI_SUM, MPI_COMM_WORLD);

    Point2Vertex = new unsigned long[nPointGlobal][2];
    PointInDomain = new bool[nPointGlobal];

    for (iPoint = 0; iPoint < nPointGlobal; iPoint ++)
      PointInDomain[iPoint] = false;

    for (iMarker = 0; iMarker < config->GetnMarker_All(); iMarker++) {
      Boundary   = config->GetMarker_All_KindBC(iMarker);

      if ((Boundary == EULER_WALL             ) ||
          (Boundary == HEAT_FLUX              ) ||
          (Boundary == ISOTHERMAL             ) ||
          (Boundary == NEARFIELD_BOUNDARY)) {
        for (iVertex = 0; iVertex < geometry->GetnVertex(iMarker); iVertex++) {

          /*--- The Pressure file uses the global numbering ---*/

          iPoint = geometry->nodes->GetGlobalIndex(geometry->vertex[iMarker][iVertex]->GetNode());

          if (geometry->vertex[iMarker][iVertex]->GetNode() < geometry->GetnPointDomain()) {
            Point2Vertex[iPoint][0] = iMarker;
            Point2Vertex[iPoint][1] = iVertex;
            PointInDomain[iPoint] = true;
            solver->SetCPressureTarget(iMarker, iVertex, 0.0);
          }

        }
      }
    }

    getline(Surface_file, text_line);

    while (getline(Surface_file, text_line)) {
      for (icommas = 0; icommas < 50; icommas++) {
        position = text_line.find( ",", 0 );
        if (position!=string::npos) text_line.erase (position,1);
      }
      stringstream  point_line(text_line);

      if (geometry->GetnDim() == 2) point_line >> iPoint >> XCoord >> YCoord >> Pressure >> PressureCoeff;
      if (geometry->GetnDim() == 3) point_line >> iPoint >> XCoord >> YCoord >> ZCoord >> Pressure >> PressureCoeff;

      if (PointInDomain[iPoint]) {

        /*--- Find the vertex for the Point and Marker ---*/

        iMarker = Point2Vertex[iPoint][0];
        iVertex = Point2Vertex[iPoint][1];

        solver->SetCPressureTarget(iMarker, iVertex, PressureCoeff);

      }

    }

    Surface_file.close();

    delete [] Point2Vertex;
    delete [] PointInDomain;

    /*--- Compute the pressure difference ---*/

    PressDiff = 0.0;
    for (iMarker = 0; iMarker < config->GetnMarker_All(); iMarker++) {
      Boundary   = config->GetMarker_All_KindBC(iMarker);

      if ((Boundary == EULER_WALL             ) ||
          (Boundary == HEAT_FLUX              ) ||
          (Boundary == ISOTHERMAL             ) ||
          (Boundary == NEARFIELD_BOUNDARY)) {
        for (iVertex = 0; iVertex < geometry->GetnVertex(iMarker); iVertex++) {

          Normal = geometry->vertex[iMarker][iVertex]->GetNormal();

          Cp = solver->GetCPressure(iMarker, iVertex);
          CpTarget = solver->GetCPressureTarget(iMarker, iVertex);

          Area = GeometryToolbox::Norm(nDim, Normal);

          PressDiff += Area * (CpTarget - Cp) * (CpTarget - Cp);
        }

      }
    }

#ifdef HAVE_MPI
    su2double MyPressDiff = PressDiff;
    SU2_MPI::Allreduce(&MyPressDiff, &PressDiff, 1, MPI_DOUBLE, MPI_SUM, MPI_COMM_WORLD);
#endif

  }

  /*--- Update the total Cp difference coeffient ---*/

  solver->SetTotal_CpDiff(PressDiff);

  SetHistoryOutputValue("INVERSE_DESIGN_PRESSURE", PressDiff);

}

su2double CFlowOutput::GetQ_Criterion(su2double** VelocityGradient) const {

  /*--- Make a 3D copy of the gradient so we do not have worry about nDim ---*/

  su2double Grad_Vel[3][3] = {{0.0, 0.0, 0.0},{0.0, 0.0, 0.0},{0.0, 0.0, 0.0}};

  for (unsigned short iDim = 0; iDim < nDim; iDim++)
    for (unsigned short jDim = 0 ; jDim < nDim; jDim++)
      Grad_Vel[iDim][jDim] = VelocityGradient[iDim][jDim];

  /*--- Q Criterion Eq 1.2 of HALLER, G. (2005). An objective definition of a vortex.
   Journal of Fluid Mechanics, 525, 1-26. doi:10.1017/S0022112004002526 ---*/

  /*--- Components of the strain rate tensor (symmetric) ---*/
  su2double s11 = Grad_Vel[0][0];
  su2double s12 = 0.5 * (Grad_Vel[0][1] + Grad_Vel[1][0]);
  su2double s13 = 0.5 * (Grad_Vel[0][2] + Grad_Vel[2][0]);
  su2double s22 = Grad_Vel[1][1];
  su2double s23 = 0.5 * (Grad_Vel[1][2] + Grad_Vel[2][1]);
  su2double s33 = Grad_Vel[2][2];

  /*--- Components of the spin tensor (skew-symmetric) ---*/
  su2double omega12 = 0.5 * (Grad_Vel[0][1] - Grad_Vel[1][0]);
  su2double omega13 = 0.5 * (Grad_Vel[0][2] - Grad_Vel[2][0]);
  su2double omega23 = 0.5 * (Grad_Vel[1][2] - Grad_Vel[2][1]);

  /*--- Q = ||Omega|| - ||Strain|| ---*/
  su2double Q = 2*(pow(omega12,2) + pow(omega13,2) + pow(omega23,2)) -
    (pow(s11,2) + pow(s22,2) + pow(s33,2) + 2*(pow(s12,2) + pow(s13,2) + pow(s23,2)));

  return Q;
}

void CFlowOutput::WriteAdditionalFiles(CConfig *config, CGeometry *geometry, CSolver **solver_container){

  if (config->GetFixed_CL_Mode() || config->GetFixed_CM_Mode()){
    WriteMetaData(config);
  }

  if (config->GetWrt_ForcesBreakdown()){
    WriteForcesBreakdown(config, geometry, solver_container);
  }

}

void CFlowOutput::WriteMetaData(CConfig *config){

  ofstream meta_file;

  string filename = "flow";

  filename = config->GetFilename(filename, ".meta", curTimeIter);

  /*--- All processors open the file. ---*/

  if (rank == MASTER_NODE) {
    meta_file.open(filename.c_str(), ios::out);
    meta_file.precision(15);

    if (config->GetTime_Marching() == DT_STEPPING_1ST || config->GetTime_Marching() == DT_STEPPING_2ND)
      meta_file <<"ITER= " << curTimeIter + 1 << endl;
    else
      meta_file <<"ITER= " << curInnerIter + config->GetExtIter_OffSet() + 1 << endl;

    if (config->GetFixed_CL_Mode()){
      meta_file <<"AOA= " << config->GetAoA() - config->GetAoA_Offset() << endl;
      meta_file <<"SIDESLIP_ANGLE= " << config->GetAoS() - config->GetAoS_Offset() << endl;
      meta_file <<"DCD_DCL_VALUE= " << config->GetdCD_dCL() << endl;
      if (nDim==3){
        meta_file <<"DCMX_DCL_VALUE= " << config->GetdCMx_dCL() << endl;
        meta_file <<"DCMY_DCL_VALUE= " << config->GetdCMy_dCL() << endl;
      }
      meta_file <<"DCMZ_DCL_VALUE= " << config->GetdCMz_dCL() << endl;
    }
    meta_file <<"INITIAL_BCTHRUST= " << config->GetInitial_BCThrust() << endl;


    if (( config->GetKind_Solver() == DISC_ADJ_EULER ||
          config->GetKind_Solver() == DISC_ADJ_NAVIER_STOKES ||
          config->GetKind_Solver() == DISC_ADJ_RANS )) {
      meta_file << "SENS_AOA=" << GetHistoryFieldValue("SENS_AOA") * PI_NUMBER / 180.0 << endl;
    }
  }

  meta_file.close();
}

void CFlowOutput::WriteForcesBreakdown(CConfig *config, CGeometry *geometry, CSolver **solver_container){

  unsigned short iDim, iMarker_Monitoring;

  const bool compressible    = (config->GetKind_Regime() == COMPRESSIBLE);
  const bool incompressible  = (config->GetKind_Regime() == INCOMPRESSIBLE);
  const bool unsteady        = config->GetTime_Domain();
  const bool viscous         = config->GetViscous();
  const bool dynamic_grid    = config->GetDynamic_Grid();
  const bool gravity         = config->GetGravityForce();
  const bool turbulent       = config->GetKind_Solver() == RANS;
  const bool fixed_cl        = config->GetFixed_CL_Mode();
  const auto Kind_Solver     = config->GetKind_Solver();
  const auto Kind_Turb_Model = config->GetKind_Turb_Model();
  const auto Ref_NonDim      = config->GetRef_NonDim();

  const auto nDim =  geometry->GetnDim();

  auto fileName = config->GetBreakdown_FileName();
  if (unsteady) {
    const auto lastindex = fileName.find_last_of(".");
    const auto ext = fileName.substr(lastindex, fileName.size());
    fileName = fileName.substr(0, lastindex);
    fileName = config->GetFilename(fileName, ext, curTimeIter);
  }

  /*--- Output the mean flow solution using only the master node ---*/

  if ( rank == MASTER_NODE) {

    cout << endl << "Writing the forces breakdown file ("<< fileName << ")." << endl;

    /*--- Initialize variables to store information from all domains (direct solution) ---*/

    su2double Total_CL = 0.0, Total_CD = 0.0, Total_CSF = 0.0,
    Total_CMx = 0.0, Total_CMy = 0.0, Total_CMz = 0.0, Total_CEff = 0.0,
    Total_CoPx = 0.0, Total_CoPy = 0.0, Total_CoPz = 0.0,
    Total_CFx = 0.0, Total_CFy = 0.0, Total_CFz = 0.0, Inv_CL = 0.0,
    Inv_CD = 0.0, Inv_CSF = 0.0, Inv_CMx = 0.0, Inv_CMy = 0.0,
    Inv_CMz = 0.0, Inv_CEff = 0.0, Inv_CFx = 0.0, Inv_CFy = 0.0, Inv_CFz =
    0.0,      Mnt_CL = 0.0,
    Mnt_CD = 0.0, Mnt_CSF = 0.0, Mnt_CMx = 0.0, Mnt_CMy = 0.0,
    Mnt_CMz = 0.0, Mnt_CEff = 0.0, Mnt_CFx = 0.0, Mnt_CFy = 0.0, Mnt_CFz =
    0.0, Visc_CL = 0.0,
    Visc_CD = 0.0, Visc_CSF = 0.0, Visc_CMx = 0.0, Visc_CMy = 0.0,
    Visc_CMz = 0.0, Visc_CEff = 0.0, Visc_CFx = 0.0, Visc_CFy = 0.0, Visc_CFz =
    0.0, *Surface_CL = nullptr, *Surface_CD = nullptr,
    *Surface_CSF = nullptr, *Surface_CEff = nullptr, *Surface_CFx = nullptr,
    *Surface_CFy = nullptr, *Surface_CFz = nullptr,
    *Surface_CMx = nullptr, *Surface_CMy = nullptr, *Surface_CMz = nullptr,
    *Surface_CL_Inv = nullptr,
    *Surface_CD_Inv = nullptr, *Surface_CSF_Inv = nullptr,
    *Surface_CEff_Inv = nullptr, *Surface_CFx_Inv = nullptr, *Surface_CFy_Inv =
    nullptr, *Surface_CFz_Inv = nullptr, *Surface_CMx_Inv = nullptr,
    *Surface_CMy_Inv = nullptr, *Surface_CMz_Inv = nullptr,
    *Surface_CL_Visc = nullptr,
    *Surface_CD_Visc = nullptr, *Surface_CSF_Visc = nullptr,
    *Surface_CEff_Visc = nullptr, *Surface_CFx_Visc = nullptr, *Surface_CFy_Visc =
    nullptr, *Surface_CFz_Visc = nullptr, *Surface_CMx_Visc = nullptr,
    *Surface_CMy_Visc = nullptr, *Surface_CMz_Visc = nullptr,
    *Surface_CL_Mnt = nullptr,
    *Surface_CD_Mnt = nullptr, *Surface_CSF_Mnt = nullptr,
    *Surface_CEff_Mnt = nullptr, *Surface_CFx_Mnt = nullptr, *Surface_CFy_Mnt =
    nullptr, *Surface_CFz_Mnt = nullptr, *Surface_CMx_Mnt = nullptr,
    *Surface_CMy_Mnt = nullptr, *Surface_CMz_Mnt = nullptr;

    /*--- Allocate memory for the coefficients being monitored ---*/

    Surface_CL      = new su2double[config->GetnMarker_Monitoring()];
    Surface_CD      = new su2double[config->GetnMarker_Monitoring()];
    Surface_CSF = new su2double[config->GetnMarker_Monitoring()];
    Surface_CEff       = new su2double[config->GetnMarker_Monitoring()];
    Surface_CFx        = new su2double[config->GetnMarker_Monitoring()];
    Surface_CFy        = new su2double[config->GetnMarker_Monitoring()];
    Surface_CFz        = new su2double[config->GetnMarker_Monitoring()];
    Surface_CMx        = new su2double[config->GetnMarker_Monitoring()];
    Surface_CMy        = new su2double[config->GetnMarker_Monitoring()];
    Surface_CMz        = new su2double[config->GetnMarker_Monitoring()];

    Surface_CL_Inv      = new su2double[config->GetnMarker_Monitoring()];
    Surface_CD_Inv      = new su2double[config->GetnMarker_Monitoring()];
    Surface_CSF_Inv = new su2double[config->GetnMarker_Monitoring()];
    Surface_CEff_Inv       = new su2double[config->GetnMarker_Monitoring()];
    Surface_CFx_Inv        = new su2double[config->GetnMarker_Monitoring()];
    Surface_CFy_Inv        = new su2double[config->GetnMarker_Monitoring()];
    Surface_CFz_Inv        = new su2double[config->GetnMarker_Monitoring()];
    Surface_CMx_Inv        = new su2double[config->GetnMarker_Monitoring()];
    Surface_CMy_Inv        = new su2double[config->GetnMarker_Monitoring()];
    Surface_CMz_Inv        = new su2double[config->GetnMarker_Monitoring()];

    Surface_CL_Visc = new su2double[config->GetnMarker_Monitoring()];
    Surface_CD_Visc = new su2double[config->GetnMarker_Monitoring()];
    Surface_CSF_Visc =
    new su2double[config->GetnMarker_Monitoring()];
    Surface_CEff_Visc = new su2double[config->GetnMarker_Monitoring()];
    Surface_CFx_Visc = new su2double[config->GetnMarker_Monitoring()];
    Surface_CFy_Visc = new su2double[config->GetnMarker_Monitoring()];
    Surface_CFz_Visc = new su2double[config->GetnMarker_Monitoring()];
    Surface_CMx_Visc = new su2double[config->GetnMarker_Monitoring()];
    Surface_CMy_Visc = new su2double[config->GetnMarker_Monitoring()];
    Surface_CMz_Visc = new su2double[config->GetnMarker_Monitoring()];


    Surface_CL_Mnt = new su2double[config->GetnMarker_Monitoring()];
    Surface_CD_Mnt = new su2double[config->GetnMarker_Monitoring()];
    Surface_CSF_Mnt =
    new su2double[config->GetnMarker_Monitoring()];
    Surface_CEff_Mnt = new su2double[config->GetnMarker_Monitoring()];
    Surface_CFx_Mnt = new su2double[config->GetnMarker_Monitoring()];
    Surface_CFy_Mnt = new su2double[config->GetnMarker_Monitoring()];
    Surface_CFz_Mnt = new su2double[config->GetnMarker_Monitoring()];
    Surface_CMx_Mnt = new su2double[config->GetnMarker_Monitoring()];
    Surface_CMy_Mnt = new su2double[config->GetnMarker_Monitoring()];
    Surface_CMz_Mnt = new su2double[config->GetnMarker_Monitoring()];

    /*--- Flow solution coefficients ---*/

    Total_CL       = solver_container[FLOW_SOL]->GetTotal_CL();
    Total_CD       = solver_container[FLOW_SOL]->GetTotal_CD();
    Total_CSF      = solver_container[FLOW_SOL]->GetTotal_CSF();
    Total_CEff        = solver_container[FLOW_SOL]->GetTotal_CEff();
    Total_CMx         = solver_container[FLOW_SOL]->GetTotal_CMx();
    Total_CMy         = solver_container[FLOW_SOL]->GetTotal_CMy();
    Total_CMz         = solver_container[FLOW_SOL]->GetTotal_CMz();
    Total_CFx         = solver_container[FLOW_SOL]->GetTotal_CFx();
    Total_CFy         = solver_container[FLOW_SOL]->GetTotal_CFy();
    Total_CFz         = solver_container[FLOW_SOL]->GetTotal_CFz();

    if (nDim == 2) {
      Total_CoPx = solver_container[FLOW_SOL]->GetTotal_CoPx() / solver_container[FLOW_SOL]->GetTotal_CFy();
      Total_CoPy = solver_container[FLOW_SOL]->GetTotal_CoPy() / solver_container[FLOW_SOL]->GetTotal_CFx();
      Total_CoPz = 0.0;
    }
    if (nDim == 3) {
      Total_CoPx = solver_container[FLOW_SOL]->GetTotal_CoPx() / solver_container[FLOW_SOL]->GetTotal_CFz();
      Total_CoPy = 0.0;
      Total_CoPz = solver_container[FLOW_SOL]->GetTotal_CoPz() / solver_container[FLOW_SOL]->GetTotal_CFx();
    }

    if (config->GetSystemMeasurements() == US) { Total_CoPx *= 12.0; Total_CoPy *= 12.0; Total_CoPz *= 12.0; }

    /*--- Flow inviscid solution coefficients ---*/

    Inv_CL =
    solver_container[FLOW_SOL]->GetAllBound_CL_Inv();
    Inv_CD =
    solver_container[FLOW_SOL]->GetAllBound_CD_Inv();
    Inv_CSF =
    solver_container[FLOW_SOL]->GetAllBound_CSF_Inv();
    Inv_CEff =
    solver_container[FLOW_SOL]->GetAllBound_CEff_Inv();
    Inv_CMx =
    solver_container[FLOW_SOL]->GetAllBound_CMx_Inv();
    Inv_CMy =
    solver_container[FLOW_SOL]->GetAllBound_CMy_Inv();
    Inv_CMz =
    solver_container[FLOW_SOL]->GetAllBound_CMz_Inv();
    Inv_CFx =
    solver_container[FLOW_SOL]->GetAllBound_CFx_Inv();
    Inv_CFy =
    solver_container[FLOW_SOL]->GetAllBound_CFy_Inv();
    Inv_CFz =
    solver_container[FLOW_SOL]->GetAllBound_CFz_Inv();

    /*--- Flow viscous solution coefficients ---*/

    Visc_CL =
    solver_container[FLOW_SOL]->GetAllBound_CL_Visc();
    Visc_CD =
    solver_container[FLOW_SOL]->GetAllBound_CD_Visc();
    Visc_CSF =
    solver_container[FLOW_SOL]->GetAllBound_CSF_Visc();
    Visc_CEff =
    solver_container[FLOW_SOL]->GetAllBound_CEff_Visc();
    Visc_CMx =
    solver_container[FLOW_SOL]->GetAllBound_CMx_Visc();
    Visc_CMy =
    solver_container[FLOW_SOL]->GetAllBound_CMy_Visc();
    Visc_CMz =
    solver_container[FLOW_SOL]->GetAllBound_CMz_Visc();
    Visc_CFx =
    solver_container[FLOW_SOL]->GetAllBound_CFx_Visc();
    Visc_CFy =
    solver_container[FLOW_SOL]->GetAllBound_CFy_Visc();
    Visc_CFz =
    solver_container[FLOW_SOL]->GetAllBound_CFz_Visc();

    /*--- Flow momentum solution coefficients ---*/

    Mnt_CL =
    solver_container[FLOW_SOL]->GetAllBound_CL_Mnt();
    Mnt_CD =
    solver_container[FLOW_SOL]->GetAllBound_CD_Mnt();
    Mnt_CSF =
    solver_container[FLOW_SOL]->GetAllBound_CSF_Mnt();
    Mnt_CEff =
    solver_container[FLOW_SOL]->GetAllBound_CEff_Mnt();
    Mnt_CMx =
    solver_container[FLOW_SOL]->GetAllBound_CMx_Mnt();
    Mnt_CMy =
    solver_container[FLOW_SOL]->GetAllBound_CMy_Mnt();
    Mnt_CMz =
    solver_container[FLOW_SOL]->GetAllBound_CMz_Mnt();
    Mnt_CFx =
    solver_container[FLOW_SOL]->GetAllBound_CFx_Mnt();
    Mnt_CFy =
    solver_container[FLOW_SOL]->GetAllBound_CFy_Mnt();
    Mnt_CFz =
    solver_container[FLOW_SOL]->GetAllBound_CFz_Mnt();


    /*--- Look over the markers being monitored and get the desired values ---*/

    for (iMarker_Monitoring = 0;
         iMarker_Monitoring < config->GetnMarker_Monitoring();
         iMarker_Monitoring++) {
      Surface_CL[iMarker_Monitoring] =
      solver_container[FLOW_SOL]->GetSurface_CL(
                                                             iMarker_Monitoring);
      Surface_CD[iMarker_Monitoring] =
      solver_container[FLOW_SOL]->GetSurface_CD(
                                                             iMarker_Monitoring);
      Surface_CSF[iMarker_Monitoring] =
      solver_container[FLOW_SOL]->GetSurface_CSF(
                                                              iMarker_Monitoring);
      Surface_CEff[iMarker_Monitoring] =
      solver_container[FLOW_SOL]->GetSurface_CEff(
                                                               iMarker_Monitoring);
      Surface_CMx[iMarker_Monitoring] =
      solver_container[FLOW_SOL]->GetSurface_CMx(
                                                              iMarker_Monitoring);
      Surface_CMy[iMarker_Monitoring] =
      solver_container[FLOW_SOL]->GetSurface_CMy(
                                                              iMarker_Monitoring);
      Surface_CMz[iMarker_Monitoring] =
      solver_container[FLOW_SOL]->GetSurface_CMz(
                                                              iMarker_Monitoring);
      Surface_CFx[iMarker_Monitoring] =
      solver_container[FLOW_SOL]->GetSurface_CFx(
                                                              iMarker_Monitoring);
      Surface_CFy[iMarker_Monitoring] =
      solver_container[FLOW_SOL]->GetSurface_CFy(
                                                              iMarker_Monitoring);
      Surface_CFz[iMarker_Monitoring] =
      solver_container[FLOW_SOL]->GetSurface_CFz(
                                                              iMarker_Monitoring);

      Surface_CL_Inv[iMarker_Monitoring] =
      solver_container[FLOW_SOL]->GetSurface_CL_Inv(
                                                                 iMarker_Monitoring);
      Surface_CD_Inv[iMarker_Monitoring] =
      solver_container[FLOW_SOL]->GetSurface_CD_Inv(
                                                                 iMarker_Monitoring);
      Surface_CSF_Inv[iMarker_Monitoring] =
      solver_container[FLOW_SOL]->GetSurface_CSF_Inv(
                                                                  iMarker_Monitoring);
      Surface_CEff_Inv[iMarker_Monitoring] =
      solver_container[FLOW_SOL]->GetSurface_CEff_Inv(
                                                                   iMarker_Monitoring);
      Surface_CMx_Inv[iMarker_Monitoring] =
      solver_container[FLOW_SOL]->GetSurface_CMx_Inv(
                                                                  iMarker_Monitoring);
      Surface_CMy_Inv[iMarker_Monitoring] =
      solver_container[FLOW_SOL]->GetSurface_CMy_Inv(
                                                                  iMarker_Monitoring);
      Surface_CMz_Inv[iMarker_Monitoring] =
      solver_container[FLOW_SOL]->GetSurface_CMz_Inv(
                                                                  iMarker_Monitoring);
      Surface_CFx_Inv[iMarker_Monitoring] =
      solver_container[FLOW_SOL]->GetSurface_CFx_Inv(
                                                                  iMarker_Monitoring);
      Surface_CFy_Inv[iMarker_Monitoring] =
      solver_container[FLOW_SOL]->GetSurface_CFy_Inv(
                                                                  iMarker_Monitoring);
      Surface_CFz_Inv[iMarker_Monitoring] =
      solver_container[FLOW_SOL]->GetSurface_CFz_Inv(
                                                                  iMarker_Monitoring);
      Surface_CL_Visc[iMarker_Monitoring] =
      solver_container[FLOW_SOL]->GetSurface_CL_Visc(
                                                                  iMarker_Monitoring);
      Surface_CD_Visc[iMarker_Monitoring] =
      solver_container[FLOW_SOL]->GetSurface_CD_Visc(
                                                                  iMarker_Monitoring);
      Surface_CSF_Visc[iMarker_Monitoring] =
      solver_container[FLOW_SOL]->GetSurface_CSF_Visc(
                                                                   iMarker_Monitoring);
      Surface_CEff_Visc[iMarker_Monitoring] =
      solver_container[FLOW_SOL]->GetSurface_CEff_Visc(
                                                                    iMarker_Monitoring);
      Surface_CMx_Visc[iMarker_Monitoring] =
      solver_container[FLOW_SOL]->GetSurface_CMx_Visc(
                                                                   iMarker_Monitoring);
      Surface_CMy_Visc[iMarker_Monitoring] =
      solver_container[FLOW_SOL]->GetSurface_CMy_Visc(
                                                                   iMarker_Monitoring);
      Surface_CMz_Visc[iMarker_Monitoring] =
      solver_container[FLOW_SOL]->GetSurface_CMz_Visc(
                                                                   iMarker_Monitoring);
      Surface_CFx_Visc[iMarker_Monitoring] =
      solver_container[FLOW_SOL]->GetSurface_CFx_Visc(
                                                                   iMarker_Monitoring);
      Surface_CFy_Visc[iMarker_Monitoring] =
      solver_container[FLOW_SOL]->GetSurface_CFy_Visc(
                                                                   iMarker_Monitoring);
      Surface_CFz_Visc[iMarker_Monitoring] =
      solver_container[FLOW_SOL]->GetSurface_CFz_Visc(
                                                                   iMarker_Monitoring);

      Surface_CL_Mnt[iMarker_Monitoring] =
      solver_container[FLOW_SOL]->GetSurface_CL_Mnt(
                                                                 iMarker_Monitoring);
      Surface_CD_Mnt[iMarker_Monitoring] =
      solver_container[FLOW_SOL]->GetSurface_CD_Mnt(
                                                                 iMarker_Monitoring);
      Surface_CSF_Mnt[iMarker_Monitoring] =
      solver_container[FLOW_SOL]->GetSurface_CSF_Mnt(
                                                                  iMarker_Monitoring);
      Surface_CEff_Mnt[iMarker_Monitoring] =
      solver_container[FLOW_SOL]->GetSurface_CEff_Mnt(
                                                                   iMarker_Monitoring);
      Surface_CMx_Mnt[iMarker_Monitoring] =
      solver_container[FLOW_SOL]->GetSurface_CMx_Mnt(
                                                                  iMarker_Monitoring);
      Surface_CMy_Mnt[iMarker_Monitoring] =
      solver_container[FLOW_SOL]->GetSurface_CMy_Mnt(
                                                                  iMarker_Monitoring);
      Surface_CMz_Mnt[iMarker_Monitoring] =
      solver_container[FLOW_SOL]->GetSurface_CMz_Mnt(
                                                                  iMarker_Monitoring);
      Surface_CFx_Mnt[iMarker_Monitoring] =
      solver_container[FLOW_SOL]->GetSurface_CFx_Mnt(
                                                                  iMarker_Monitoring);
      Surface_CFy_Mnt[iMarker_Monitoring] =
      solver_container[FLOW_SOL]->GetSurface_CFy_Mnt(
                                                                  iMarker_Monitoring);
      Surface_CFz_Mnt[iMarker_Monitoring] =
      solver_container[FLOW_SOL]->GetSurface_CFz_Mnt(
                                                                  iMarker_Monitoring);

    }

    /*--- Write file name with extension ---*/

    ofstream Breakdown_file;
    Breakdown_file.open(fileName);

    Breakdown_file << "\n" <<"-------------------------------------------------------------------------" << "\n";
    Breakdown_file << "|    ___ _   _ ___                                                      |" << "\n";
    Breakdown_file << "|   / __| | | |_  )   Release 7.1.0 \"Blackbird\"                       |" << "\n";
    Breakdown_file << "|   \\__ \\ |_| |/ /                                                    |" << "\n";
    Breakdown_file << "|   |___/\\___//___|   Suite (Computational Fluid Dynamics Code)        |" << "\n";
    Breakdown_file << "|                                                                       |" << "\n";
    //Breakdown_file << "|   Local date and time: " << dt << "                      |" << "\n";
    Breakdown_file << "-------------------------------------------------------------------------" << "\n";
    Breakdown_file << "| SU2 Project Website: https://su2code.github.io                        |" << "\n";
    Breakdown_file << "|                                                                       |" << "\n";
    Breakdown_file << "| The SU2 Project is maintained by the SU2 Foundation                   |" << "\n";
    Breakdown_file << "| (http://su2foundation.org)                                            |" << "\n";
    Breakdown_file << "-------------------------------------------------------------------------" << "\n";
    Breakdown_file << "| Copyright 2012-2020, SU2 Contributors                                 |" << "\n";
    Breakdown_file << "|                                                                       |" << "\n";
    Breakdown_file << "| SU2 is free software; you can redistribute it and/or                  |" << "\n";
    Breakdown_file << "| modify it under the terms of the GNU Lesser General Public            |" << "\n";
    Breakdown_file << "| License as published by the Free Software Foundation; either          |" << "\n";
    Breakdown_file << "| version 2.1 of the License, or (at your option) any later version.    |" << "\n";
    Breakdown_file << "|                                                                       |" << "\n";
    Breakdown_file << "| SU2 is distributed in the hope that it will be useful,                |" << "\n";
    Breakdown_file << "| but WITHOUT ANY WARRANTY; without even the implied warranty of        |" << "\n";
    Breakdown_file << "| MERCHANTABILITY or FITNESS FOR A PARTICULAR PURPOSE. See the GNU      |" << "\n";
    Breakdown_file << "| Lesser General Public License for more details.                       |" << "\n";
    Breakdown_file << "|                                                                       |" << "\n";
    Breakdown_file << "| You should have received a copy of the GNU Lesser General Public      |" << "\n";
    Breakdown_file << "| License along with SU2. If not, see <http://www.gnu.org/licenses/>.   |" << "\n";
    Breakdown_file << "-------------------------------------------------------------------------" << "\n";

    Breakdown_file.precision(6);

    Breakdown_file << "\n" << "\n" << "Problem definition:" << "\n" << "\n";

    switch (Kind_Solver) {
      case EULER: case INC_EULER:
        if (compressible) Breakdown_file << "Compressible Euler equations." << "\n";
        if (incompressible) Breakdown_file << "Incompressible Euler equations." << "\n";
        break;
      case NAVIER_STOKES: case INC_NAVIER_STOKES:
        if (compressible) Breakdown_file << "Compressible Laminar Navier-Stokes' equations." << "\n";
        if (incompressible) Breakdown_file << "Incompressible Laminar Navier-Stokes' equations." << "\n";
        break;
      case RANS: case INC_RANS:
        if (compressible) Breakdown_file << "Compressible RANS equations." << "\n";
        if (incompressible) Breakdown_file << "Incompressible RANS equations." << "\n";
        Breakdown_file << "Turbulence model: ";
        switch (Kind_Turb_Model) {
          case SA:        Breakdown_file << "Spalart Allmaras" << "\n"; break;
          case SA_NEG:    Breakdown_file << "Negative Spalart Allmaras" << "\n"; break;
          case SA_E:      Breakdown_file << "Edwards Spalart Allmaras" << "\n"; break;
          case SA_COMP:   Breakdown_file << "Compressibility Correction Spalart Allmaras" << "\n"; break;
          case SA_E_COMP: Breakdown_file << "Compressibility Correction Edwards Spalart Allmaras" << "\n"; break;
          case SST:       Breakdown_file << "Menter's SST"     << "\n"; break;
          case SST_SUST:  Breakdown_file << "Menter's SST with sustaining terms" << "\n"; break;
        }
        break;
    }


    /*--- Compressible version of console output ---*/

    if (compressible) {


    if (compressible) {
      Breakdown_file << "Mach number: " << config->GetMach() <<"."<< "\n";
      Breakdown_file << "Angle of attack (AoA): " << config->GetAoA() <<" deg, and angle of sideslip (AoS): " << config->GetAoS() <<" deg."<< "\n";
      if ((Kind_Solver == NAVIER_STOKES) || (Kind_Solver == INC_NAVIER_STOKES) ||
          (Kind_Solver == RANS) || (Kind_Solver == INC_RANS))
        Breakdown_file << "Reynolds number: " << config->GetReynolds() <<"."<< "\n";
    }

    if (fixed_cl) {
      Breakdown_file << "Simulation at a cte. CL: " << config->GetTarget_CL() << ".\n";
      Breakdown_file << "Approx. Delta CL / Delta AoA: " << config->GetdCL_dAlpha() << " (1/deg).\n";
      Breakdown_file << "Approx. Delta CD / Delta CL: " << config->GetdCD_dCL() << ".\n";
      if (nDim == 3 ) {
        Breakdown_file << "Approx. Delta CMx / Delta CL: " << config->GetdCMx_dCL() << ".\n";
        Breakdown_file << "Approx. Delta CMy / Delta CL: " << config->GetdCMy_dCL() << ".\n";
      }
      Breakdown_file << "Approx. Delta CMz / Delta CL: " << config->GetdCMz_dCL() << ".\n";
    }

    if (Ref_NonDim == DIMENSIONAL) { Breakdown_file << "Dimensional simulation." << "\n"; }
    else if (Ref_NonDim == FREESTREAM_PRESS_EQ_ONE) { Breakdown_file << "Non-Dimensional simulation (P=1.0, Rho=1.0, T=1.0 at the farfield)." << "\n"; }
    else if (Ref_NonDim == FREESTREAM_VEL_EQ_MACH) { Breakdown_file << "Non-Dimensional simulation (V=Mach, Rho=1.0, T=1.0 at the farfield)." << "\n"; }
    else if (Ref_NonDim == FREESTREAM_VEL_EQ_ONE) { Breakdown_file << "Non-Dimensional simulation (V=1.0, Rho=1.0, T=1.0 at the farfield)." << "\n"; }

    if (config->GetSystemMeasurements() == SI) {
      Breakdown_file << "The reference area is " << config->GetRefArea() << " m^2." << "\n";
      Breakdown_file << "The reference length is " << config->GetRefLength() << " m." << "\n";
    }

    if (config->GetSystemMeasurements() == US) {
      Breakdown_file << "The reference area is " << config->GetRefArea()*12.0*12.0 << " in^2." << "\n";
      Breakdown_file << "The reference length is " << config->GetRefLength()*12.0 << " in." << "\n";
    }
    Breakdown_file << "\n" << "\n" <<"Problem definition:" << "\n" << "\n";
    if (compressible) {
      if (viscous) {
        Breakdown_file << "Viscous flow: Computing pressure using the ideal gas law" << "\n";
        Breakdown_file << "based on the free-stream temperature and a density computed" << "\n";
        Breakdown_file << "from the Reynolds number." << "\n";
      } else {
        Breakdown_file << "Inviscid flow: Computing density based on free-stream" << "\n";
        Breakdown_file << "temperature and pressure using the ideal gas law." << "\n";
      }
    }

    if (dynamic_grid) Breakdown_file << "Force coefficients computed using MACH_MOTION." << "\n";
    else Breakdown_file << "Force coefficients computed using free-stream values." << "\n";

    if (incompressible) {
      Breakdown_file << "Viscous and Inviscid flow: rho_ref, and vel_ref" << "\n";
      Breakdown_file << "are based on the free-stream values, p_ref = rho_ref*vel_ref^2." << "\n";
      Breakdown_file << "The free-stream value of the pressure is 0." << "\n";
      Breakdown_file << "Mach number: "<< config->GetMach() << ", computed using the Bulk modulus." << "\n";
      Breakdown_file << "Angle of attack (deg): "<< config->GetAoA() << ", computed using the the free-stream velocity." << "\n";
      Breakdown_file << "Side slip angle (deg): "<< config->GetAoS() << ", computed using the the free-stream velocity." << "\n";
      if (viscous) Breakdown_file << "Reynolds number: " << config->GetReynolds() << ", computed using free-stream values."<< "\n";
      Breakdown_file << "Only dimensional computation, the grid should be dimensional." << "\n";
    }

    Breakdown_file <<"-- Input conditions:"<< "\n";

    if (compressible) {
      switch (config->GetKind_FluidModel()) {

        case STANDARD_AIR:
          Breakdown_file << "Fluid Model: STANDARD_AIR "<< "\n";
          Breakdown_file << "Specific gas constant: " << config->GetGas_Constant();
          if (config->GetSystemMeasurements() == SI) Breakdown_file << " N.m/kg.K." << "\n";
          else if (config->GetSystemMeasurements() == US) Breakdown_file << " lbf.ft/slug.R." << "\n";
          Breakdown_file << "Specific gas constant (non-dim): " << config->GetGas_ConstantND()<< "\n";
          Breakdown_file << "Specific Heat Ratio: 1.4000 "<< "\n";
          break;

        case IDEAL_GAS:
          Breakdown_file << "Fluid Model: IDEAL_GAS "<< "\n";
          Breakdown_file << "Specific gas constant: " << config->GetGas_Constant() << " N.m/kg.K." << "\n";
          Breakdown_file << "Specific gas constant (non-dim): " << config->GetGas_ConstantND()<< "\n";
          Breakdown_file << "Specific Heat Ratio: "<< config->GetGamma() << "\n";
          break;

        case VW_GAS:
          Breakdown_file << "Fluid Model: Van der Waals "<< "\n";
          Breakdown_file << "Specific gas constant: " << config->GetGas_Constant() << " N.m/kg.K." << "\n";
          Breakdown_file << "Specific gas constant (non-dim): " << config->GetGas_ConstantND()<< "\n";
          Breakdown_file << "Specific Heat Ratio: "<< config->GetGamma() << "\n";
          Breakdown_file << "Critical Pressure:   " << config->GetPressure_Critical()  << " Pa." << "\n";
          Breakdown_file << "Critical Temperature:  " << config->GetTemperature_Critical() << " K." << "\n";
          Breakdown_file << "Critical Pressure (non-dim):   " << config->GetPressure_Critical() /config->GetPressure_Ref() << "\n";
          Breakdown_file << "Critical Temperature (non-dim) :  " << config->GetTemperature_Critical() /config->GetTemperature_Ref() << "\n";
          break;

        case PR_GAS:
          Breakdown_file << "Fluid Model: Peng-Robinson "<< "\n";
          Breakdown_file << "Specific gas constant: " << config->GetGas_Constant() << " N.m/kg.K." << "\n";
          Breakdown_file << "Specific gas constant(non-dim): " << config->GetGas_ConstantND()<< "\n";
          Breakdown_file << "Specific Heat Ratio: "<< config->GetGamma() << "\n";
          Breakdown_file << "Critical Pressure:   " << config->GetPressure_Critical()  << " Pa." << "\n";
          Breakdown_file << "Critical Temperature:  " << config->GetTemperature_Critical() << " K." << "\n";
          Breakdown_file << "Critical Pressure (non-dim):   " << config->GetPressure_Critical() /config->GetPressure_Ref() << "\n";
          Breakdown_file << "Critical Temperature (non-dim) :  " << config->GetTemperature_Critical() /config->GetTemperature_Ref() << "\n";
          break;
      }

      if (viscous) {

        switch (config->GetKind_ViscosityModel()) {

          case CONSTANT_VISCOSITY:
            Breakdown_file << "Viscosity Model: CONSTANT_VISCOSITY  "<< "\n";
            Breakdown_file << "Laminar Viscosity: " << config->GetMu_Constant();
            if (config->GetSystemMeasurements() == SI) Breakdown_file << " N.s/m^2." << "\n";
            else if (config->GetSystemMeasurements() == US) Breakdown_file << " lbf.s/ft^2." << "\n";
            Breakdown_file << "Laminar Viscosity (non-dim): " << config->GetMu_ConstantND()<< "\n";
            break;

          case SUTHERLAND:
            Breakdown_file << "Viscosity Model: SUTHERLAND "<< "\n";
            Breakdown_file << "Ref. Laminar Viscosity: " << config->GetMu_Ref();
            if (config->GetSystemMeasurements() == SI) Breakdown_file << " N.s/m^2." << "\n";
            else if (config->GetSystemMeasurements() == US) Breakdown_file << " lbf.s/ft^2." << "\n";
            Breakdown_file << "Ref. Temperature: " << config->GetMu_Temperature_Ref();
            if (config->GetSystemMeasurements() == SI) Breakdown_file << " K." << "\n";
            else if (config->GetSystemMeasurements() == US) Breakdown_file << " R." << "\n";
            Breakdown_file << "Sutherland Constant: "<< config->GetMu_S();
            if (config->GetSystemMeasurements() == SI) Breakdown_file << " K." << "\n";
            else if (config->GetSystemMeasurements() == US) Breakdown_file << " R." << "\n";
            Breakdown_file << "Laminar Viscosity (non-dim): " << config->GetMu_ConstantND()<< "\n";
            Breakdown_file << "Ref. Temperature (non-dim): " << config->GetMu_Temperature_RefND()<< "\n";
            Breakdown_file << "Sutherland constant (non-dim): "<< config->GetMu_SND()<< "\n";
            break;

        }
        switch (config->GetKind_ConductivityModel()) {

          case CONSTANT_PRANDTL:
            Breakdown_file << "Conductivity Model: CONSTANT_PRANDTL  "<< "\n";
            Breakdown_file << "Prandtl: " << config->GetPrandtl_Lam()<< "\n";
            break;

          case CONSTANT_CONDUCTIVITY:
            Breakdown_file << "Conductivity Model: CONSTANT_CONDUCTIVITY "<< "\n";
            Breakdown_file << "Molecular Conductivity: " << config->GetKt_Constant()<< " W/m^2.K." << "\n";
            Breakdown_file << "Molecular Conductivity (non-dim): " << config->GetKt_ConstantND()<< "\n";
            break;

        }

        if ((Kind_Solver == RANS) || (Kind_Solver == INC_RANS)) {
          switch (config->GetKind_ConductivityModel_Turb()) {
            case CONSTANT_PRANDTL_TURB:
              Breakdown_file << "Turbulent Conductivity Model: CONSTANT_PRANDTL_TURB  "<< "\n";
              Breakdown_file << "Turbulent Prandtl: " << config->GetPrandtl_Turb()<< "\n";
              break;
            case NO_CONDUCTIVITY_TURB:
              Breakdown_file << "Turbulent Conductivity Model: NO_CONDUCTIVITY_TURB "<< "\n";
              Breakdown_file << "No turbulent component in effective thermal conductivity." << "\n";
              break;
          }
        }

      }
    }

    if (incompressible) {
      Breakdown_file << "Bulk modulus: " << config->GetBulk_Modulus();
      if (config->GetSystemMeasurements() == SI) Breakdown_file << " Pa." << "\n";
      else if (config->GetSystemMeasurements() == US) Breakdown_file << " psf." << "\n";
      Breakdown_file << "Epsilon^2 multiplier of Beta for incompressible preconditioner: " << config->GetBeta_Factor();
      if (config->GetSystemMeasurements() == SI) Breakdown_file << " Pa." << "\n";
      else if (config->GetSystemMeasurements() == US) Breakdown_file << " psf." << "\n";
    }

    Breakdown_file << "Free-stream static pressure: " << config->GetPressure_FreeStream();
    if (config->GetSystemMeasurements() == SI) Breakdown_file << " Pa." << "\n";
    else if (config->GetSystemMeasurements() == US) Breakdown_file << " psf." << "\n";

    Breakdown_file << "Free-stream total pressure: " << config->GetPressure_FreeStream() * pow( 1.0+config->GetMach()*config->GetMach()*0.5*(config->GetGamma()-1.0), config->GetGamma()/(config->GetGamma()-1.0) );
    if (config->GetSystemMeasurements() == SI) Breakdown_file << " Pa." << "\n";
    else if (config->GetSystemMeasurements() == US) Breakdown_file << " psf." << "\n";

    if (compressible) {
      Breakdown_file << "Free-stream temperature: " << config->GetTemperature_FreeStream();
      if (config->GetSystemMeasurements() == SI) Breakdown_file << " K." << "\n";
      else if (config->GetSystemMeasurements() == US) Breakdown_file << " R." << "\n";

      Breakdown_file << "Free-stream total temperature: " << config->GetTemperature_FreeStream() * (1.0 + config->GetMach() * config->GetMach() * 0.5 * (config->GetGamma() - 1.0));
      if (config->GetSystemMeasurements() == SI) Breakdown_file << " K." << "\n";
      else if (config->GetSystemMeasurements() == US) Breakdown_file << " R." << "\n";
    }

    Breakdown_file << "Free-stream density: " << config->GetDensity_FreeStream();
    if (config->GetSystemMeasurements() == SI) Breakdown_file << " kg/m^3." << "\n";
    else if (config->GetSystemMeasurements() == US) Breakdown_file << " slug/ft^3." << "\n";

    if (nDim == 2) {
      Breakdown_file << "Free-stream velocity: (" << config->GetVelocity_FreeStream()[0] << ", ";
      Breakdown_file << config->GetVelocity_FreeStream()[1] << ")";
    }
    if (nDim == 3) {
      Breakdown_file << "Free-stream velocity: (" << config->GetVelocity_FreeStream()[0] << ", ";
      Breakdown_file << config->GetVelocity_FreeStream()[1] << ", " << config->GetVelocity_FreeStream()[2] << ")";
    }
    if (config->GetSystemMeasurements() == SI) Breakdown_file << " m/s. ";
    else if (config->GetSystemMeasurements() == US) Breakdown_file << " ft/s. ";

    Breakdown_file << "Magnitude: "  << config->GetModVel_FreeStream();
    if (config->GetSystemMeasurements() == SI) Breakdown_file << " m/s." << "\n";
    else if (config->GetSystemMeasurements() == US) Breakdown_file << " ft/s." << "\n";

    if (compressible) {
      Breakdown_file << "Free-stream total energy per unit mass: " << config->GetEnergy_FreeStream();
      if (config->GetSystemMeasurements() == SI) Breakdown_file << " m^2/s^2." << "\n";
      else if (config->GetSystemMeasurements() == US) Breakdown_file << " ft^2/s^2." << "\n";
    }

    if (viscous) {
      Breakdown_file << "Free-stream viscosity: " << config->GetViscosity_FreeStream();
      if (config->GetSystemMeasurements() == SI) Breakdown_file << " N.s/m^2." << "\n";
      else if (config->GetSystemMeasurements() == US) Breakdown_file << " lbf.s/ft^2." << "\n";
      if (turbulent) {
        Breakdown_file << "Free-stream turb. kinetic energy per unit mass: " << config->GetTke_FreeStream();
        if (config->GetSystemMeasurements() == SI) Breakdown_file << " m^2/s^2." << "\n";
        else if (config->GetSystemMeasurements() == US) Breakdown_file << " ft^2/s^2." << "\n";
        Breakdown_file << "Free-stream specific dissipation: " << config->GetOmega_FreeStream();
        if (config->GetSystemMeasurements() == SI) Breakdown_file << " 1/s." << "\n";
        else if (config->GetSystemMeasurements() == US) Breakdown_file << " 1/s." << "\n";
      }
    }

    if (unsteady) { Breakdown_file << "Total time: " << config->GetTotal_UnstTime() << " s. Time step: " << config->GetDelta_UnstTime() << " s." << "\n"; }

    /*--- Print out reference values. ---*/

    Breakdown_file <<"-- Reference values:"<< "\n";

    if (compressible) {
      Breakdown_file << "Reference specific gas constant: " << config->GetGas_Constant_Ref();
      if (config->GetSystemMeasurements() == SI) Breakdown_file << " N.m/kg.K." << "\n";
      else if (config->GetSystemMeasurements() == US) Breakdown_file << " lbf.ft/slug.R." << "\n";
    }

    Breakdown_file << "Reference pressure: " << config->GetPressure_Ref();
    if (config->GetSystemMeasurements() == SI) Breakdown_file << " Pa." << "\n";
    else if (config->GetSystemMeasurements() == US) Breakdown_file << " psf." << "\n";

    if (compressible) {
      Breakdown_file << "Reference temperature: " << config->GetTemperature_Ref();
      if (config->GetSystemMeasurements() == SI) Breakdown_file << " K." << "\n";
      else if (config->GetSystemMeasurements() == US) Breakdown_file << " R." << "\n";
    }

    Breakdown_file << "Reference density: " << config->GetDensity_Ref();
    if (config->GetSystemMeasurements() == SI) Breakdown_file << " kg/m^3." << "\n";
    else if (config->GetSystemMeasurements() == US) Breakdown_file << " slug/ft^3." << "\n";

    Breakdown_file << "Reference velocity: " << config->GetVelocity_Ref();
    if (config->GetSystemMeasurements() == SI) Breakdown_file << " m/s." << "\n";
    else if (config->GetSystemMeasurements() == US) Breakdown_file << " ft/s." << "\n";

    if (compressible) {
      Breakdown_file << "Reference energy per unit mass: " << config->GetEnergy_Ref();
      if (config->GetSystemMeasurements() == SI) Breakdown_file << " m^2/s^2." << "\n";
      else if (config->GetSystemMeasurements() == US) Breakdown_file << " ft^2/s^2." << "\n";
    }

    if (incompressible) {
      Breakdown_file << "Reference length: " << config->GetLength_Ref();
      if (config->GetSystemMeasurements() == SI) Breakdown_file << " m." << "\n";
      else if (config->GetSystemMeasurements() == US) Breakdown_file << " in." << "\n";
    }

    if (viscous) {
      Breakdown_file << "Reference viscosity: " << config->GetViscosity_Ref();
      if (config->GetSystemMeasurements() == SI) Breakdown_file << " N.s/m^2." << "\n";
      else if (config->GetSystemMeasurements() == US) Breakdown_file << " lbf.s/ft^2." << "\n";
      if (compressible){
        Breakdown_file << "Reference conductivity: " << config->GetConductivity_Ref();
        if (config->GetSystemMeasurements() == SI) Breakdown_file << " W/m^2.K." << "\n";
        else if (config->GetSystemMeasurements() == US) Breakdown_file << " lbf/ft.s.R." << "\n";
      }
    }


    if (unsteady) Breakdown_file << "Reference time: " << config->GetTime_Ref() <<" s." << "\n";

    /*--- Print out resulting non-dim values here. ---*/

    Breakdown_file << "-- Resulting non-dimensional state:" << "\n";
    Breakdown_file << "Mach number (non-dim): " << config->GetMach() << "\n";
    if (viscous) {
      Breakdown_file << "Reynolds number (non-dim): " << config->GetReynolds() <<". Re length: " << config->GetLength_Reynolds();
      if (config->GetSystemMeasurements() == SI) Breakdown_file << " m." << "\n";
      else if (config->GetSystemMeasurements() == US) Breakdown_file << " ft." << "\n";
    }
    if (gravity) {
      Breakdown_file << "Froude number (non-dim): " << config->GetFroude() << "\n";
      Breakdown_file << "Lenght of the baseline wave (non-dim): " << 2.0*PI_NUMBER*config->GetFroude()*config->GetFroude() << "\n";
    }

    if (compressible) {
      Breakdown_file << "Specific gas constant (non-dim): " << config->GetGas_ConstantND() << "\n";
      Breakdown_file << "Free-stream temperature (non-dim): " << config->GetTemperature_FreeStreamND() << "\n";
    }

    Breakdown_file << "Free-stream pressure (non-dim): " << config->GetPressure_FreeStreamND() << "\n";

    Breakdown_file << "Free-stream density (non-dim): " << config->GetDensity_FreeStreamND() << "\n";

    if (nDim == 2) {
      Breakdown_file << "Free-stream velocity (non-dim): (" << config->GetVelocity_FreeStreamND()[0] << ", ";
      Breakdown_file << config->GetVelocity_FreeStreamND()[1] << "). ";
    } else {
      Breakdown_file << "Free-stream velocity (non-dim): (" << config->GetVelocity_FreeStreamND()[0] << ", ";
      Breakdown_file << config->GetVelocity_FreeStreamND()[1] << ", " << config->GetVelocity_FreeStreamND()[2] << "). ";
    }
    Breakdown_file << "Magnitude: "   << config->GetModVel_FreeStreamND() << "\n";

    if (compressible)
      Breakdown_file << "Free-stream total energy per unit mass (non-dim): " << config->GetEnergy_FreeStreamND() << "\n";

    if (viscous) {
      Breakdown_file << "Free-stream viscosity (non-dim): " << config->GetViscosity_FreeStreamND() << "\n";
      if (turbulent) {
        Breakdown_file << "Free-stream turb. kinetic energy (non-dim): " << config->GetTke_FreeStreamND() << "\n";
        Breakdown_file << "Free-stream specific dissipation (non-dim): " << config->GetOmega_FreeStreamND() << "\n";
      }
    }

    if (unsteady) {
      Breakdown_file << "Total time (non-dim): " << config->GetTotal_UnstTimeND() << "\n";
      Breakdown_file << "Time step (non-dim): " << config->GetDelta_UnstTimeND() << "\n";
    }

    } else {

    /*--- Incompressible version of the console output ---*/

      bool energy     = config->GetEnergy_Equation();
      bool boussinesq = (config->GetKind_DensityModel() == BOUSSINESQ);

      if (config->GetRef_Inc_NonDim() == DIMENSIONAL) {
        Breakdown_file << "Viscous and Inviscid flow: rho_ref, vel_ref, temp_ref, p_ref" << "\n";
        Breakdown_file << "are set to 1.0 in order to perform a dimensional calculation." << "\n";
        if (dynamic_grid) Breakdown_file << "Force coefficients computed using MACH_MOTION." << "\n";
        else Breakdown_file << "Force coefficients computed using initial values." << "\n";
      }
      else if (config->GetRef_Inc_NonDim() == INITIAL_VALUES) {
        Breakdown_file << "Viscous and Inviscid flow: rho_ref, vel_ref, and temp_ref" << "\n";
        Breakdown_file << "are based on the initial values, p_ref = rho_ref*vel_ref^2." << "\n";
        if (dynamic_grid) Breakdown_file << "Force coefficients computed using MACH_MOTION." << "\n";
        else Breakdown_file << "Force coefficients computed using initial values." << "\n";
      }
      else if (config->GetRef_Inc_NonDim() == REFERENCE_VALUES) {
        Breakdown_file << "Viscous and Inviscid flow: rho_ref, vel_ref, and temp_ref" << "\n";
        Breakdown_file << "are user-provided reference values, p_ref = rho_ref*vel_ref^2." << "\n";
        if (dynamic_grid) Breakdown_file << "Force coefficients computed using MACH_MOTION." << "\n";
        else Breakdown_file << "Force coefficients computed using reference values." << "\n";
      }
      Breakdown_file << "The reference area for force coeffs. is " << config->GetRefArea() << " m^2." << "\n";
      Breakdown_file << "The reference length for force coeffs. is " << config->GetRefLength() << " m." << "\n";

      Breakdown_file << "The pressure is decomposed into thermodynamic and dynamic components." << "\n";
      Breakdown_file << "The initial value of the dynamic pressure is 0." << "\n";

      Breakdown_file << "Mach number: "<< config->GetMach();
      if (config->GetKind_FluidModel() == CONSTANT_DENSITY) {
        Breakdown_file << ", computed using the Bulk modulus." << "\n";
      } else {
        Breakdown_file << ", computed using fluid speed of sound." << "\n";
      }

      Breakdown_file << "For external flows, the initial state is imposed at the far-field." << "\n";
      Breakdown_file << "Angle of attack (deg): "<< config->GetAoA() << ", computed using the initial velocity." << "\n";
      Breakdown_file << "Side slip angle (deg): "<< config->GetAoS() << ", computed using the initial velocity." << "\n";

      if (viscous) {
        Breakdown_file << "Reynolds number per meter: " << config->GetReynolds() << ", computed using initial values."<< "\n";
        Breakdown_file << "Reynolds number is a byproduct of inputs only (not used internally)." << "\n";
      }
      Breakdown_file << "SI units only. The grid should be dimensional (meters)." << "\n";

      switch (config->GetKind_DensityModel()) {

        case CONSTANT:
          if (energy) Breakdown_file << "Energy equation is active and decoupled." << "\n";
          else Breakdown_file << "No energy equation." << "\n";
          break;

        case BOUSSINESQ:
          if (energy) Breakdown_file << "Energy equation is active and coupled through Boussinesq approx." << "\n";
          break;

        case VARIABLE:
          if (energy) Breakdown_file << "Energy equation is active and coupled for variable density." << "\n";
          break;

      }

      Breakdown_file <<"-- Input conditions:"<< "\n";

      switch (config->GetKind_FluidModel()) {

        case CONSTANT_DENSITY:
          Breakdown_file << "Fluid Model: CONSTANT_DENSITY "<< "\n";
          if (energy) {
            Breakdown_file << "Specific heat at constant pressure (Cp): " << config->GetSpecific_Heat_Cp() << " N.m/kg.K." << "\n";
          }
          if (boussinesq) Breakdown_file << "Thermal expansion coefficient: " << config->GetThermal_Expansion_Coeff() << " K^-1." << "\n";
          Breakdown_file << "Thermodynamic pressure not required." << "\n";
          break;

        case INC_IDEAL_GAS:
          Breakdown_file << "Fluid Model: INC_IDEAL_GAS "<< endl;
          Breakdown_file << "Variable density incompressible flow using ideal gas law." << endl;
          Breakdown_file << "Density is a function of temperature (constant thermodynamic pressure)." << endl;
          Breakdown_file << "Specific heat at constant pressure (Cp): " << config->GetSpecific_Heat_Cp() << " N.m/kg.K." << endl;
          Breakdown_file << "Molecular weight : "<< config->GetMolecular_Weight() << " g/mol" << endl;
          Breakdown_file << "Specific gas constant: " << config->GetGas_Constant() << " N.m/kg.K." << endl;
          Breakdown_file << "Thermodynamic pressure: " << config->GetPressure_Thermodynamic();
          if (config->GetSystemMeasurements() == SI) Breakdown_file << " Pa." << endl;
          else if (config->GetSystemMeasurements() == US) Breakdown_file << " psf." << endl;
          break;

        case INC_IDEAL_GAS_POLY:
          Breakdown_file << "Fluid Model: INC_IDEAL_GAS_POLY "<< endl;
          Breakdown_file << "Variable density incompressible flow using ideal gas law." << endl;
          Breakdown_file << "Density is a function of temperature (constant thermodynamic pressure)." << endl;
          Breakdown_file << "Molecular weight: " << config->GetMolecular_Weight() << " g/mol." << endl;
          Breakdown_file << "Specific gas constant: " << config->GetGas_Constant() << " N.m/kg.K." << endl;
          Breakdown_file << "Specific gas constant (non-dim): " << config->GetGas_ConstantND() << endl;
          Breakdown_file << "Thermodynamic pressure: " << config->GetPressure_Thermodynamic();
          if (config->GetSystemMeasurements() == SI) Breakdown_file << " Pa." << endl;
          else if (config->GetSystemMeasurements() == US) Breakdown_file << " psf." << endl;
          Breakdown_file << "Cp(T) polynomial coefficients: \n  (";
          for (unsigned short iVar = 0; iVar < config->GetnPolyCoeffs(); iVar++) {
            Breakdown_file << config->GetCp_PolyCoeff(iVar);
            if (iVar < config->GetnPolyCoeffs()-1) Breakdown_file << ", ";
          }
          Breakdown_file << ")." << endl;
          Breakdown_file << "Cp(T) polynomial coefficients (non-dim.): \n  (";
          for (unsigned short iVar = 0; iVar < config->GetnPolyCoeffs(); iVar++) {
            Breakdown_file << config->GetCp_PolyCoeffND(iVar);
            if (iVar < config->GetnPolyCoeffs()-1) Breakdown_file << ", ";
          }
          Breakdown_file << ")." << endl;
          break;

      }
      if (viscous) {
        switch (config->GetKind_ViscosityModel()) {

          case CONSTANT_VISCOSITY:
            Breakdown_file << "Viscosity Model: CONSTANT_VISCOSITY  "<< "\n";
            Breakdown_file << "Constant Laminar Viscosity: " << config->GetMu_Constant();
            if (config->GetSystemMeasurements() == SI) Breakdown_file << " N.s/m^2." << "\n";
            else if (config->GetSystemMeasurements() == US) Breakdown_file << " lbf.s/ft^2." << "\n";
            Breakdown_file << "Laminar Viscosity (non-dim): " << config->GetMu_ConstantND()<< "\n";
            break;

          case SUTHERLAND:
            Breakdown_file << "Viscosity Model: SUTHERLAND "<< "\n";
            Breakdown_file << "Ref. Laminar Viscosity: " << config->GetMu_Ref();
            if (config->GetSystemMeasurements() == SI) Breakdown_file << " N.s/m^2." << "\n";
            else if (config->GetSystemMeasurements() == US) Breakdown_file << " lbf.s/ft^2." << "\n";
            Breakdown_file << "Ref. Temperature: " << config->GetMu_Temperature_Ref();
            if (config->GetSystemMeasurements() == SI) Breakdown_file << " K." << "\n";
            else if (config->GetSystemMeasurements() == US) Breakdown_file << " R." << "\n";
            Breakdown_file << "Sutherland Constant: "<< config->GetMu_S();
            if (config->GetSystemMeasurements() == SI) Breakdown_file << " K." << "\n";
            else if (config->GetSystemMeasurements() == US) Breakdown_file << " R." << "\n";
            Breakdown_file << "Laminar Viscosity (non-dim): " << config->GetMu_ConstantND()<< "\n";
            Breakdown_file << "Ref. Temperature (non-dim): " << config->GetMu_Temperature_RefND()<< "\n";
            Breakdown_file << "Sutherland constant (non-dim): "<< config->GetMu_SND()<< "\n";
            break;

          case POLYNOMIAL_VISCOSITY:
            Breakdown_file << "Viscosity Model: POLYNOMIAL_VISCOSITY  "<< endl;
            Breakdown_file << "Mu(T) polynomial coefficients: \n  (";
            for (unsigned short iVar = 0; iVar < config->GetnPolyCoeffs(); iVar++) {
              Breakdown_file << config->GetMu_PolyCoeff(iVar);
              if (iVar < config->GetnPolyCoeffs()-1) Breakdown_file << ", ";
            }
            Breakdown_file << ")." << endl;
            Breakdown_file << "Mu(T) polynomial coefficients (non-dim.): \n  (";
            for (unsigned short iVar = 0; iVar < config->GetnPolyCoeffs(); iVar++) {
              Breakdown_file << config->GetMu_PolyCoeffND(iVar);
              if (iVar < config->GetnPolyCoeffs()-1) Breakdown_file << ", ";
            }
            Breakdown_file << ")." << endl;
            break;

        }

        if (energy) {
          switch (config->GetKind_ConductivityModel()) {

            case CONSTANT_PRANDTL:
              Breakdown_file << "Conductivity Model: CONSTANT_PRANDTL  "<< "\n";
              Breakdown_file << "Prandtl (Laminar): " << config->GetPrandtl_Lam()<< "\n";
              break;

            case CONSTANT_CONDUCTIVITY:
              Breakdown_file << "Conductivity Model: CONSTANT_CONDUCTIVITY "<< "\n";
              Breakdown_file << "Molecular Conductivity: " << config->GetKt_Constant()<< " W/m^2.K." << "\n";
              Breakdown_file << "Molecular Conductivity (non-dim): " << config->GetKt_ConstantND()<< "\n";
              break;

            case POLYNOMIAL_CONDUCTIVITY:
              Breakdown_file << "Viscosity Model: POLYNOMIAL_CONDUCTIVITY "<< endl;
              Breakdown_file << "Kt(T) polynomial coefficients: \n  (";
              for (unsigned short iVar = 0; iVar < config->GetnPolyCoeffs(); iVar++) {
                Breakdown_file << config->GetKt_PolyCoeff(iVar);
                if (iVar < config->GetnPolyCoeffs()-1) Breakdown_file << ", ";
              }
              Breakdown_file << ")." << endl;
              Breakdown_file << "Kt(T) polynomial coefficients (non-dim.): \n  (";
              for (unsigned short iVar = 0; iVar < config->GetnPolyCoeffs(); iVar++) {
                Breakdown_file << config->GetKt_PolyCoeffND(iVar);
                if (iVar < config->GetnPolyCoeffs()-1) Breakdown_file << ", ";
              }
              Breakdown_file << ")." << endl;
              break;

          }

          if ((Kind_Solver == RANS) || (Kind_Solver == ADJ_RANS) || (Kind_Solver == DISC_ADJ_RANS)) {
            switch (config->GetKind_ConductivityModel_Turb()) {
              case CONSTANT_PRANDTL_TURB:
                Breakdown_file << "Turbulent Conductivity Model: CONSTANT_PRANDTL_TURB  "<< "\n";
                Breakdown_file << "Turbulent Prandtl: " << config->GetPrandtl_Turb()<< "\n";
                break;
              case NO_CONDUCTIVITY_TURB:
                Breakdown_file << "Turbulent Conductivity Model: NO_CONDUCTIVITY_TURB "<< "\n";
                Breakdown_file << "No turbulent component in effective thermal conductivity." << "\n";
                break;
            }
          }

        }

      }

      if (config->GetKind_FluidModel() == CONSTANT_DENSITY) {
        Breakdown_file << "Bulk modulus: " << config->GetBulk_Modulus();
        if (config->GetSystemMeasurements() == SI) Breakdown_file << " Pa." << "\n";
        else if (config->GetSystemMeasurements() == US) Breakdown_file << " psf." << "\n";
      }

      Breakdown_file << "Initial dynamic pressure: " << config->GetPressure_FreeStream();
      if (config->GetSystemMeasurements() == SI) Breakdown_file << " Pa." << "\n";
      else if (config->GetSystemMeasurements() == US) Breakdown_file << " psf." << "\n";

      Breakdown_file << "Initial total pressure: " << config->GetPressure_FreeStream() + 0.5*config->GetDensity_FreeStream()*config->GetModVel_FreeStream()*config->GetModVel_FreeStream();
      if (config->GetSystemMeasurements() == SI) Breakdown_file << " Pa." << "\n";
      else if (config->GetSystemMeasurements() == US) Breakdown_file << " psf." << "\n";

      if (energy) {
        Breakdown_file << "Initial temperature: " << config->GetTemperature_FreeStream();
        if (config->GetSystemMeasurements() == SI) Breakdown_file << " K." << "\n";
        else if (config->GetSystemMeasurements() == US) Breakdown_file << " R." << "\n";
      }

      Breakdown_file << "Initial density: " << config->GetDensity_FreeStream();
      if (config->GetSystemMeasurements() == SI) Breakdown_file << " kg/m^3." << "\n";
      else if (config->GetSystemMeasurements() == US) Breakdown_file << " slug/ft^3." << "\n";

      if (nDim == 2) {
        Breakdown_file << "Initial velocity: (" << config->GetVelocity_FreeStream()[0] << ", ";
        Breakdown_file << config->GetVelocity_FreeStream()[1] << ")";
      }
      if (nDim == 3) {
        Breakdown_file << "Initial velocity: (" << config->GetVelocity_FreeStream()[0] << ", ";
        Breakdown_file << config->GetVelocity_FreeStream()[1] << ", " << config->GetVelocity_FreeStream()[2] << ")";
      }
      if (config->GetSystemMeasurements() == SI) Breakdown_file << " m/s. ";
      else if (config->GetSystemMeasurements() == US) Breakdown_file << " ft/s. ";

      Breakdown_file << "Magnitude: "  << config->GetModVel_FreeStream();
      if (config->GetSystemMeasurements() == SI) Breakdown_file << " m/s." << "\n";
      else if (config->GetSystemMeasurements() == US) Breakdown_file << " ft/s." << "\n";

      if (viscous) {
        Breakdown_file << "Initial laminar viscosity: " << config->GetViscosity_FreeStream();
        if (config->GetSystemMeasurements() == SI) Breakdown_file << " N.s/m^2." << "\n";
        else if (config->GetSystemMeasurements() == US) Breakdown_file << " lbf.s/ft^2." << "\n";
        if (turbulent) {
          Breakdown_file << "Initial turb. kinetic energy per unit mass: " << config->GetTke_FreeStream();
          if (config->GetSystemMeasurements() == SI) Breakdown_file << " m^2/s^2." << "\n";
          else if (config->GetSystemMeasurements() == US) Breakdown_file << " ft^2/s^2." << "\n";
          Breakdown_file << "Initial specific dissipation: " << config->GetOmega_FreeStream();
          if (config->GetSystemMeasurements() == SI) Breakdown_file << " 1/s." << "\n";
          else if (config->GetSystemMeasurements() == US) Breakdown_file << " 1/s." << "\n";
        }
      }

      if (unsteady) { Breakdown_file << "Total time: " << config->GetTotal_UnstTime() << " s. Time step: " << config->GetDelta_UnstTime() << " s." << "\n"; }

      /*--- Print out reference values. ---*/

      Breakdown_file <<"-- Reference values:"<< "\n";

      if (config->GetKind_FluidModel() != CONSTANT_DENSITY) {
        Breakdown_file << "Reference specific gas constant: " << config->GetGas_Constant_Ref();
        if (config->GetSystemMeasurements() == SI) Breakdown_file << " N.m/kg.K." << "\n";
        else if (config->GetSystemMeasurements() == US) Breakdown_file << " lbf.ft/slug.R." << "\n";
      } else {
        if (energy) {
          Breakdown_file << "Reference specific heat: " << config->GetGas_Constant_Ref();
          if (config->GetSystemMeasurements() == SI) Breakdown_file << " N.m/kg.K." << "\n";
          else if (config->GetSystemMeasurements() == US) Breakdown_file << " lbf.ft/slug.R." << "\n";
        }
      }

      Breakdown_file << "Reference pressure: " << config->GetPressure_Ref();
      if (config->GetSystemMeasurements() == SI) Breakdown_file << " Pa." << "\n";
      else if (config->GetSystemMeasurements() == US) Breakdown_file << " psf." << "\n";

      if (energy) {
        Breakdown_file << "Reference temperature: " << config->GetTemperature_Ref();
        if (config->GetSystemMeasurements() == SI) Breakdown_file << " K." << "\n";
        else if (config->GetSystemMeasurements() == US) Breakdown_file << " R." << "\n";
      }

      Breakdown_file << "Reference density: " << config->GetDensity_Ref();
      if (config->GetSystemMeasurements() == SI) Breakdown_file << " kg/m^3." << "\n";
      else if (config->GetSystemMeasurements() == US) Breakdown_file << " slug/ft^3." << "\n";

      Breakdown_file << "Reference velocity: " << config->GetVelocity_Ref();
      if (config->GetSystemMeasurements() == SI) Breakdown_file << " m/s." << "\n";
      else if (config->GetSystemMeasurements() == US) Breakdown_file << " ft/s." << "\n";

      Breakdown_file << "Reference length: " << config->GetLength_Ref();
      if (config->GetSystemMeasurements() == SI) Breakdown_file << " m." << "\n";
      else if (config->GetSystemMeasurements() == US) Breakdown_file << " in." << "\n";

      if (viscous) {
        Breakdown_file << "Reference viscosity: " << config->GetViscosity_Ref();
        if (config->GetSystemMeasurements() == SI) Breakdown_file << " N.s/m^2." << "\n";
        else if (config->GetSystemMeasurements() == US) Breakdown_file << " lbf.s/ft^2." << "\n";
      }

      if (unsteady) Breakdown_file << "Reference time: " << config->GetTime_Ref() <<" s." << "\n";

      /*--- Print out resulting non-dim values here. ---*/

      Breakdown_file << "-- Resulting non-dimensional state:" << "\n";
      Breakdown_file << "Mach number (non-dim): " << config->GetMach() << "\n";
      if (viscous) {
        Breakdown_file << "Reynolds number (per m): " << config->GetReynolds() << "\n";
      }

      if (config->GetKind_FluidModel() != CONSTANT_DENSITY) {
        Breakdown_file << "Specific gas constant (non-dim): " << config->GetGas_ConstantND() << "\n";
        Breakdown_file << "Initial thermodynamic pressure (non-dim): " << config->GetPressure_ThermodynamicND() << "\n";
      } else {
        if (energy) {
          Breakdown_file << "Specific heat at constant pressure (non-dim): " << config->GetSpecific_Heat_CpND() << "\n";
          if (boussinesq) Breakdown_file << "Thermal expansion coefficient (non-dim.): " << config->GetThermal_Expansion_CoeffND() << " K^-1." << "\n";
        }
      }

      if (energy) Breakdown_file << "Initial temperature (non-dim): " << config->GetTemperature_FreeStreamND() << "\n";
      Breakdown_file << "Initial pressure (non-dim): " << config->GetPressure_FreeStreamND() << "\n";
      Breakdown_file << "Initial density (non-dim): " << config->GetDensity_FreeStreamND() << "\n";

      if (nDim == 2) {
        Breakdown_file << "Initial velocity (non-dim): (" << config->GetVelocity_FreeStreamND()[0] << ", ";
        Breakdown_file << config->GetVelocity_FreeStreamND()[1] << "). ";
      } else {
        Breakdown_file << "Initial velocity (non-dim): (" << config->GetVelocity_FreeStreamND()[0] << ", ";
        Breakdown_file << config->GetVelocity_FreeStreamND()[1] << ", " << config->GetVelocity_FreeStreamND()[2] << "). ";
      }
      Breakdown_file << "Magnitude: "   << config->GetModVel_FreeStreamND() << "\n";

      if (viscous) {
        Breakdown_file << "Initial viscosity (non-dim): " << config->GetViscosity_FreeStreamND() << "\n";
        if (turbulent) {
          Breakdown_file << "Initial turb. kinetic energy (non-dim): " << config->GetTke_FreeStreamND() << "\n";
          Breakdown_file << "Initial specific dissipation (non-dim): " << config->GetOmega_FreeStreamND() << "\n";
        }
      }

      if (unsteady) {
        Breakdown_file << "Total time (non-dim): " << config->GetTotal_UnstTimeND() << "\n";
        Breakdown_file << "Time step (non-dim): " << config->GetDelta_UnstTimeND() << "\n";
      }

    }

    /*--- Begin forces breakdown info. ---*/

    Breakdown_file << fixed;
    Breakdown_file << "\n" << "\n" <<"Forces breakdown:" << "\n" << "\n";

    if (nDim == 3) {
      su2double m = solver_container[FLOW_SOL]->GetTotal_CFz()/solver_container[FLOW_SOL]->GetTotal_CFx();
      su2double term = (Total_CoPz/m)-Total_CoPx;

      if (term > 0) Breakdown_file << "Center of Pressure: X="  << 1/m <<"Z-"<< term << "." << "\n\n";
      else Breakdown_file << "Center of Pressure: X="  << 1/m <<"Z+"<< fabs(term);
      if (config->GetSystemMeasurements() == SI) Breakdown_file << " m." << "\n\n";
      else Breakdown_file << " in." << "\n\n";
    }
    else {
      su2double m = solver_container[FLOW_SOL]->GetTotal_CFy()/solver_container[FLOW_SOL]->GetTotal_CFx();
      su2double term = (Total_CoPy/m)-Total_CoPx;
      if (term > 0) Breakdown_file << "Center of Pressure: X="  << 1/m <<"Y-"<< term << "." << "\n\n";
      else Breakdown_file << "Center of Pressure: X="  << 1/m <<"Y+"<< fabs(term);
      if (config->GetSystemMeasurements() == SI) Breakdown_file << " m." << "\n\n";
      else Breakdown_file << " in." << "\n\n";
    }

    /*--- Reference area and force factors. ---*/

    su2double RefDensity, RefArea, RefVel, Factor, Ref;
    RefArea     = config->GetRefArea();
    if (compressible) {
      RefDensity  = solver_container[FLOW_SOL]->GetDensity_Inf();
      RefVel = solver_container[FLOW_SOL]->GetModVelocity_Inf();
    } else {
      if ((config->GetRef_Inc_NonDim() == DIMENSIONAL) ||
          (config->GetRef_Inc_NonDim() == INITIAL_VALUES)) {
        RefDensity  = solver_container[FLOW_SOL]->GetDensity_Inf();
        RefVel = 0.0;
        for (iDim = 0; iDim < nDim; iDim++)
          RefVel  += solver_container[FLOW_SOL]->GetVelocity_Inf(iDim)*solver_container[FLOW_SOL]->GetVelocity_Inf(iDim);
        RefVel = sqrt(RefVel);
      } else {
        RefDensity = config->GetInc_Density_Ref();
        RefVel    = config->GetInc_Velocity_Ref();
      }
    }
    Factor = (0.5*RefDensity*RefArea*RefVel*RefVel);
    Ref = config->GetDensity_Ref() * config->GetVelocity_Ref() * config->GetVelocity_Ref() * 1.0 * 1.0;

    Breakdown_file << "NOTE: Multiply forces by the non-dimensional factor: " << Factor << ", and the reference factor: " << Ref  << "\n";
    Breakdown_file << "to obtain the dimensional force."  << "\n" << "\n";

    Breakdown_file << "Total CL:    ";
    Breakdown_file.width(11);
    Breakdown_file << Total_CL;
    Breakdown_file << " | Pressure (";
    Breakdown_file.width(5);
    Breakdown_file << SU2_TYPE::Int((Inv_CL * 100.0) / (Total_CL + EPS));
    Breakdown_file << "%): ";
    Breakdown_file.width(11);
    Breakdown_file << Inv_CL;
    Breakdown_file << " | Friction (";
    Breakdown_file.width(5);
    Breakdown_file << SU2_TYPE::Int((Visc_CL * 100.0) / (Total_CL + EPS));
    Breakdown_file << "%): ";
    Breakdown_file.width(11);
    Breakdown_file << Visc_CL;
    Breakdown_file << " | Momentum (";
    Breakdown_file.width(5);
    Breakdown_file << SU2_TYPE::Int((Mnt_CL * 100.0) / (Total_CL + EPS));
    Breakdown_file << "%): ";
    Breakdown_file.width(11);
    Breakdown_file << Mnt_CL << "\n";

    Breakdown_file << "Total CD:    ";
    Breakdown_file.width(11);
    Breakdown_file << Total_CD;
    Breakdown_file << " | Pressure (";
    Breakdown_file.width(5);
    Breakdown_file << SU2_TYPE::Int((Inv_CD * 100.0) / (Total_CD + EPS)) << "%): ";
    Breakdown_file.width(11);
    Breakdown_file << Inv_CD;
    Breakdown_file << " | Friction (";
    Breakdown_file.width(5);
    Breakdown_file << SU2_TYPE::Int((Visc_CD * 100.0) / (Total_CD + EPS)) << "%): ";
    Breakdown_file.width(11);
    Breakdown_file << Visc_CD;
    Breakdown_file << " | Momentum (";
    Breakdown_file.width(5);
    Breakdown_file << SU2_TYPE::Int((Mnt_CD * 100.0) / (Total_CD + EPS)) << "%): ";
    Breakdown_file.width(11);
    Breakdown_file << Mnt_CD << "\n";

    if (nDim == 3) {
      Breakdown_file << "Total CSF:   ";
      Breakdown_file.width(11);
      Breakdown_file << Total_CSF;
      Breakdown_file << " | Pressure (";
      Breakdown_file.width(5);
      Breakdown_file << SU2_TYPE::Int((Inv_CSF * 100.0) / (Total_CSF + EPS));
      Breakdown_file << "%): ";
      Breakdown_file.width(11);
      Breakdown_file << Inv_CSF;
      Breakdown_file << " | Friction (";
      Breakdown_file.width(5);
      Breakdown_file <<  SU2_TYPE::Int((Visc_CSF * 100.0) / (Total_CSF + EPS));
      Breakdown_file << "%): ";
      Breakdown_file.width(11);
      Breakdown_file << Visc_CSF;
      Breakdown_file << " | Momentum (";
      Breakdown_file.width(5);
      Breakdown_file << SU2_TYPE::Int((Mnt_CSF * 100.0) / (Total_CSF + EPS));
      Breakdown_file << "%): ";
      Breakdown_file.width(11);
      Breakdown_file << Mnt_CSF << "\n";
    }

    Breakdown_file << "Total CL/CD: ";
    Breakdown_file.width(11);
    Breakdown_file << Total_CEff;
    Breakdown_file << " | Pressure (";
    Breakdown_file.width(5);
    Breakdown_file << SU2_TYPE::Int((Inv_CEff * 100.0) / (Total_CEff + EPS));
    Breakdown_file << "%): ";
    Breakdown_file.width(11);
    Breakdown_file << Inv_CEff;
    Breakdown_file << " | Friction (";
    Breakdown_file.width(5);
    Breakdown_file <<  SU2_TYPE::Int((Visc_CEff * 100.0) / (Total_CEff + EPS));
    Breakdown_file << "%): ";
    Breakdown_file.width(11);
    Breakdown_file << Visc_CEff;
    Breakdown_file << " | Momentum (";
    Breakdown_file.width(5);
    Breakdown_file << SU2_TYPE::Int((Mnt_CEff * 100.0) / (Total_CEff + EPS));
    Breakdown_file << "%): ";
    Breakdown_file.width(11);
    Breakdown_file << Mnt_CEff << "\n";

    if (nDim == 3) {
      Breakdown_file << "Total CMx:   ";
      Breakdown_file.width(11);
      Breakdown_file << Total_CMx;
      Breakdown_file << " | Pressure (";
      Breakdown_file.width(5);
      Breakdown_file << SU2_TYPE::Int((Inv_CMx * 100.0) / (Total_CMx + EPS));
      Breakdown_file << "%): ";
      Breakdown_file.width(11);
      Breakdown_file << Inv_CMx;
      Breakdown_file << " | Friction (";
      Breakdown_file.width(5);
      Breakdown_file << SU2_TYPE::Int((Visc_CMx * 100.0) / (Total_CMx + EPS));
      Breakdown_file << "%): ";
      Breakdown_file.width(11);
      Breakdown_file << Visc_CMx;
      Breakdown_file << " | Momentum (";
      Breakdown_file.width(5);
      Breakdown_file << SU2_TYPE::Int((Mnt_CMx * 100.0) / (Total_CMx + EPS));
      Breakdown_file << "%): ";
      Breakdown_file.width(11);
      Breakdown_file << Mnt_CMx << "\n";

      Breakdown_file << "Total CMy:   ";
      Breakdown_file.width(11);
      Breakdown_file << Total_CMy;
      Breakdown_file << " | Pressure (";
      Breakdown_file.width(5);
      Breakdown_file << SU2_TYPE::Int((Inv_CMy * 100.0) / (Total_CMy + EPS));
      Breakdown_file << "%): ";
      Breakdown_file.width(11);
      Breakdown_file << Inv_CMy;
      Breakdown_file << " | Friction (";
      Breakdown_file.width(5);
      Breakdown_file << SU2_TYPE::Int((Visc_CMy * 100.0) / (Total_CMy + EPS));
      Breakdown_file << "%): ";
      Breakdown_file.width(11);
      Breakdown_file << Visc_CMy;
      Breakdown_file << " | Momentum (";
      Breakdown_file.width(5);
      Breakdown_file << SU2_TYPE::Int((Mnt_CMz * 100.0) / (Total_CMz + EPS));
      Breakdown_file << "%): ";
      Breakdown_file.width(11);
      Breakdown_file << Mnt_CMy << "\n";
    }

    Breakdown_file << "Total CMz:   ";
    Breakdown_file.width(11);
    Breakdown_file << Total_CMz;
    Breakdown_file << " | Pressure (";
    Breakdown_file.width(5);
    Breakdown_file << SU2_TYPE::Int((Inv_CMz * 100.0) / (Total_CMz + EPS));
    Breakdown_file << "%): ";
    Breakdown_file.width(11);
    Breakdown_file << Inv_CMz;
    Breakdown_file << " | Friction (";
    Breakdown_file.width(5);
    Breakdown_file << SU2_TYPE::Int((Visc_CMz * 100.0) / (Total_CMz + EPS));
    Breakdown_file << "%): ";
    Breakdown_file.width(11);
    Breakdown_file << Visc_CMz;
    Breakdown_file << " | Momentum (";
    Breakdown_file.width(5);
    Breakdown_file << SU2_TYPE::Int((Mnt_CMz * 100.0) / (Total_CMz + EPS));
    Breakdown_file << "%): ";
    Breakdown_file.width(11);
    Breakdown_file << Mnt_CMz << "\n";

    Breakdown_file << "Total CFx:   ";
    Breakdown_file.width(11);
    Breakdown_file << Total_CFx;
    Breakdown_file << " | Pressure (";
    Breakdown_file.width(5);
    Breakdown_file << SU2_TYPE::Int((Inv_CFx * 100.0) / (Total_CFx + EPS));
    Breakdown_file << "%): ";
    Breakdown_file.width(11);
    Breakdown_file << Inv_CFx;
    Breakdown_file << " | Friction (";
    Breakdown_file.width(5);
    Breakdown_file << SU2_TYPE::Int((Visc_CFx * 100.0) / (Total_CFx + EPS));
    Breakdown_file << "%): ";
    Breakdown_file.width(11);
    Breakdown_file << Visc_CFx;
    Breakdown_file << " | Momentum (";
    Breakdown_file.width(5);
    Breakdown_file << SU2_TYPE::Int((Mnt_CFx * 100.0) / (Total_CFx + EPS));
    Breakdown_file << "%): ";
    Breakdown_file.width(11);
    Breakdown_file << Mnt_CFx << "\n";

    Breakdown_file << "Total CFy:   ";
    Breakdown_file.width(11);
    Breakdown_file << Total_CFy;
    Breakdown_file << " | Pressure (";
    Breakdown_file.width(5);
    Breakdown_file << SU2_TYPE::Int((Inv_CFy * 100.0) / (Total_CFy + EPS));
    Breakdown_file << "%): ";
    Breakdown_file.width(11);
    Breakdown_file << Inv_CFy;
    Breakdown_file << " | Friction (";
    Breakdown_file.width(5);
    Breakdown_file << SU2_TYPE::Int((Visc_CFy * 100.0) / (Total_CFy + EPS));
    Breakdown_file << "%): ";
    Breakdown_file.width(11);
    Breakdown_file << Visc_CFy;
    Breakdown_file << " | Momentum (";
    Breakdown_file.width(5);
    Breakdown_file << SU2_TYPE::Int((Mnt_CFy * 100.0) / (Total_CFy + EPS));
    Breakdown_file << "%): ";
    Breakdown_file.width(11);
    Breakdown_file << Mnt_CFy << "\n";

    if (nDim == 3) {
      Breakdown_file << "Total CFz:   ";
      Breakdown_file.width(11);
      Breakdown_file << Total_CFz;
      Breakdown_file << " | Pressure (";
      Breakdown_file.width(5);
      Breakdown_file << SU2_TYPE::Int((Inv_CFz * 100.0) / (Total_CFz + EPS));
      Breakdown_file << "%): ";
      Breakdown_file.width(11);
      Breakdown_file << Inv_CFz;
      Breakdown_file << " | Friction (";
      Breakdown_file.width(5);
      Breakdown_file << SU2_TYPE::Int((Visc_CFz * 100.0) / (Total_CFz + EPS));
      Breakdown_file << "%): ";
      Breakdown_file.width(11);
      Breakdown_file << Visc_CFz;
      Breakdown_file << " | Momentum (";
      Breakdown_file.width(5);
      Breakdown_file << SU2_TYPE::Int((Mnt_CFz * 100.0) / (Total_CFz + EPS));
      Breakdown_file << "%): ";
      Breakdown_file.width(11);
      Breakdown_file << Mnt_CFz << "\n";
    }

    Breakdown_file << "\n" << "\n";

    for (iMarker_Monitoring = 0;
         iMarker_Monitoring < config->GetnMarker_Monitoring();
         iMarker_Monitoring++) {

      Breakdown_file << "Surface name: "
      << config->GetMarker_Monitoring_TagBound(
                                                          iMarker_Monitoring) << "\n" << "\n";

      Breakdown_file << "Total CL    (";
      Breakdown_file.width(5);
      Breakdown_file
      << SU2_TYPE::Int(
                       (Surface_CL[iMarker_Monitoring] * 100.0)
                       / (Total_CL + EPS));
      Breakdown_file << "%): ";
      Breakdown_file.width(11);
      Breakdown_file << Surface_CL[iMarker_Monitoring];
      Breakdown_file << " | Pressure (";
      Breakdown_file.width(5);
      Breakdown_file
      << SU2_TYPE::Int(
                       (Surface_CL_Inv[iMarker_Monitoring] * 100.0)
                       / (Surface_CL[iMarker_Monitoring] + EPS));
      Breakdown_file << "%): ";
      Breakdown_file.width(11);
      Breakdown_file << Surface_CL_Inv[iMarker_Monitoring];
      Breakdown_file << " | Friction (";
      Breakdown_file.width(5);
      Breakdown_file
      << SU2_TYPE::Int(
                       (Surface_CL_Visc[iMarker_Monitoring] * 100.0)
                       / (Surface_CL[iMarker_Monitoring] + EPS));
      Breakdown_file << "%): ";
      Breakdown_file.width(11);
      Breakdown_file << Surface_CL_Visc[iMarker_Monitoring];
      Breakdown_file << " | Momentum (";
      Breakdown_file.width(5);
      Breakdown_file
      << SU2_TYPE::Int(
                       (Surface_CL_Mnt[iMarker_Monitoring] * 100.0)
                       / (Surface_CL[iMarker_Monitoring] + EPS));
      Breakdown_file << "%): ";
      Breakdown_file.width(11);
      Breakdown_file << Surface_CL_Mnt[iMarker_Monitoring] << "\n";

      Breakdown_file << "Total CD    (";
      Breakdown_file.width(5);
      Breakdown_file
      << SU2_TYPE::Int(
                       (Surface_CD[iMarker_Monitoring] * 100.0)
                       / (Total_CD + EPS));
      Breakdown_file << "%): ";
      Breakdown_file.width(11);
      Breakdown_file << Surface_CD[iMarker_Monitoring];
      Breakdown_file << " | Pressure (";
      Breakdown_file.width(5);
      Breakdown_file
      << SU2_TYPE::Int(
                       (Surface_CD_Inv[iMarker_Monitoring] * 100.0)
                       / (Surface_CD[iMarker_Monitoring] + EPS));
      Breakdown_file << "%): ";
      Breakdown_file.width(11);
      Breakdown_file << Surface_CD_Inv[iMarker_Monitoring];
      Breakdown_file << " | Friction (";
      Breakdown_file.width(5);
      Breakdown_file
      << SU2_TYPE::Int(
                       (Surface_CD_Visc[iMarker_Monitoring] * 100.0)
                       / (Surface_CD[iMarker_Monitoring] + EPS));
      Breakdown_file << "%): ";
      Breakdown_file.width(11);
      Breakdown_file << Surface_CD_Visc[iMarker_Monitoring];
      Breakdown_file << " | Momentum (";
      Breakdown_file.width(5);
      Breakdown_file
      << SU2_TYPE::Int(
                       (Surface_CD_Mnt[iMarker_Monitoring] * 100.0)
                       / (Surface_CD[iMarker_Monitoring] + EPS));
      Breakdown_file << "%): ";
      Breakdown_file.width(11);
      Breakdown_file << Surface_CD_Mnt[iMarker_Monitoring] << "\n";

      if (nDim == 3) {
        Breakdown_file << "Total CSF   (";
        Breakdown_file.width(5);
        Breakdown_file
        << SU2_TYPE::Int(
                         (Surface_CSF[iMarker_Monitoring] * 100.0)
                         / (Total_CSF + EPS));
        Breakdown_file << "%): ";
        Breakdown_file.width(11);
        Breakdown_file << Surface_CSF[iMarker_Monitoring];
        Breakdown_file << " | Pressure (";
        Breakdown_file.width(5);
        Breakdown_file
        << SU2_TYPE::Int(
                         (Surface_CSF_Inv[iMarker_Monitoring] * 100.0)
                         / (Surface_CSF[iMarker_Monitoring] + EPS));
        Breakdown_file << "%): ";
        Breakdown_file.width(11);
        Breakdown_file << Surface_CSF_Inv[iMarker_Monitoring];
        Breakdown_file << " | Friction (";
        Breakdown_file.width(5);
        Breakdown_file
        << SU2_TYPE::Int(
                         (Surface_CSF_Visc[iMarker_Monitoring] * 100.0)
                         / (Surface_CSF[iMarker_Monitoring] + EPS));
        Breakdown_file << "%): ";
        Breakdown_file.width(11);
        Breakdown_file
        << Surface_CSF_Visc[iMarker_Monitoring];
        Breakdown_file << " | Momentum (";
        Breakdown_file.width(5);
        Breakdown_file
        << SU2_TYPE::Int(
                         (Surface_CSF_Mnt[iMarker_Monitoring] * 100.0)
                         / (Surface_CSF[iMarker_Monitoring] + EPS));
        Breakdown_file << "%): ";
        Breakdown_file.width(11);
        Breakdown_file
        << Surface_CSF_Mnt[iMarker_Monitoring] << "\n";
      }

      Breakdown_file << "Total CL/CD (";
      Breakdown_file.width(5);
      Breakdown_file
      << SU2_TYPE::Int(
                       (Surface_CEff[iMarker_Monitoring] * 100.0) / (Total_CEff + EPS));
      Breakdown_file << "%): ";
      Breakdown_file.width(11);
      Breakdown_file << Surface_CEff[iMarker_Monitoring];
      Breakdown_file << " | Pressure (";
      Breakdown_file.width(5);
      Breakdown_file
      << SU2_TYPE::Int(
                       (Surface_CEff_Inv[iMarker_Monitoring] * 100.0)
                       / (Surface_CEff[iMarker_Monitoring] + EPS));
      Breakdown_file << "%): ";
      Breakdown_file.width(11);
      Breakdown_file << Surface_CEff_Inv[iMarker_Monitoring];
      Breakdown_file << " | Friction (";
      Breakdown_file.width(5);
      Breakdown_file
      << SU2_TYPE::Int(
                       (Surface_CEff_Visc[iMarker_Monitoring] * 100.0)
                       / (Surface_CEff[iMarker_Monitoring] + EPS));
      Breakdown_file << "%): ";
      Breakdown_file.width(11);
      Breakdown_file
      << Surface_CEff_Visc[iMarker_Monitoring];
      Breakdown_file << " | Momentum (";
      Breakdown_file.width(5);
      Breakdown_file
      << SU2_TYPE::Int(
                       (Surface_CEff_Mnt[iMarker_Monitoring] * 100.0)
                       / (Surface_CEff[iMarker_Monitoring] + EPS));
      Breakdown_file << "%): ";
      Breakdown_file.width(11);
      Breakdown_file
      << Surface_CEff_Mnt[iMarker_Monitoring] << "\n";

      if (nDim == 3) {

        Breakdown_file << "Total CMx   (";
        Breakdown_file.width(5);
        Breakdown_file
        << SU2_TYPE::Int(
                         (Surface_CMx[iMarker_Monitoring] * 100.0) / (Total_CMx + EPS));
        Breakdown_file << "%): ";
        Breakdown_file.width(11);
        Breakdown_file << Surface_CMx[iMarker_Monitoring];
        Breakdown_file << " | Pressure (";
        Breakdown_file.width(5);
        Breakdown_file
        << SU2_TYPE::Int(
                         (Surface_CMx_Inv[iMarker_Monitoring] * 100.0)
                         / (Surface_CMx[iMarker_Monitoring] + EPS));
        Breakdown_file << "%): ";
        Breakdown_file.width(11);
        Breakdown_file << Surface_CMx_Inv[iMarker_Monitoring];
        Breakdown_file << " | Friction (";
        Breakdown_file.width(5);
        Breakdown_file
        << SU2_TYPE::Int(
                         (Surface_CMx_Visc[iMarker_Monitoring] * 100.0)
                         / (Surface_CMx[iMarker_Monitoring] + EPS));
        Breakdown_file << "%): ";
        Breakdown_file.width(11);
        Breakdown_file
        << Surface_CMx_Visc[iMarker_Monitoring];
        Breakdown_file << " | Momentum (";
        Breakdown_file.width(5);
        Breakdown_file
        << SU2_TYPE::Int(
                         (Surface_CMx_Mnt[iMarker_Monitoring] * 100.0)
                         / (Surface_CMx[iMarker_Monitoring] + EPS));
        Breakdown_file << "%): ";
        Breakdown_file.width(11);
        Breakdown_file
        << Surface_CMx_Mnt[iMarker_Monitoring] << "\n";

        Breakdown_file << "Total CMy   (";
        Breakdown_file.width(5);
        Breakdown_file
        << SU2_TYPE::Int(
                         (Surface_CMy[iMarker_Monitoring] * 100.0) / (Total_CMy + EPS));
        Breakdown_file << "%): ";
        Breakdown_file.width(11);
        Breakdown_file << Surface_CMy[iMarker_Monitoring];
        Breakdown_file << " | Pressure (";
        Breakdown_file.width(5);
        Breakdown_file
        << SU2_TYPE::Int(
                         (Surface_CMy_Inv[iMarker_Monitoring] * 100.0)
                         / (Surface_CMy[iMarker_Monitoring] + EPS));
        Breakdown_file << "%): ";
        Breakdown_file.width(11);
        Breakdown_file << Surface_CMy_Inv[iMarker_Monitoring];
        Breakdown_file << " | Friction (";
        Breakdown_file.width(5);
        Breakdown_file
        << SU2_TYPE::Int(
                         (Surface_CMy_Visc[iMarker_Monitoring] * 100.0)
                         / (Surface_CMy[iMarker_Monitoring] + EPS));
        Breakdown_file << "%): ";
        Breakdown_file.width(11);
        Breakdown_file
        << Surface_CMy_Visc[iMarker_Monitoring];
        Breakdown_file << " | Momentum (";
        Breakdown_file.width(5);
        Breakdown_file
        << SU2_TYPE::Int(
                         (Surface_CMy_Mnt[iMarker_Monitoring] * 100.0)
                         / (Surface_CMy[iMarker_Monitoring] + EPS));
        Breakdown_file << "%): ";
        Breakdown_file.width(11);
        Breakdown_file
        << Surface_CMy_Mnt[iMarker_Monitoring] << "\n";
      }

      Breakdown_file << "Total CMz   (";
      Breakdown_file.width(5);
      Breakdown_file
      << SU2_TYPE::Int((Surface_CMz[iMarker_Monitoring] * 100.0) / (Total_CMz + EPS));
      Breakdown_file << "%): ";
      Breakdown_file.width(11);
      Breakdown_file << Surface_CMz[iMarker_Monitoring];
      Breakdown_file << " | Pressure (";
      Breakdown_file.width(5);
      Breakdown_file
      << SU2_TYPE::Int(
                       (Surface_CMz_Inv[iMarker_Monitoring] * 100.0)
                       / (Surface_CMz[iMarker_Monitoring] + EPS));
      Breakdown_file << "%): ";
      Breakdown_file.width(11);
      Breakdown_file << Surface_CMz_Inv[iMarker_Monitoring];
      Breakdown_file << " | Friction (";
      Breakdown_file.width(5);
      Breakdown_file
      << SU2_TYPE::Int(
                       (Surface_CMz_Visc[iMarker_Monitoring] * 100.0)
                       / (Surface_CMz[iMarker_Monitoring] + EPS));
      Breakdown_file << "%): ";
      Breakdown_file.width(11);
      Breakdown_file
      << Surface_CMz_Visc[iMarker_Monitoring];
      Breakdown_file << " | Momentum (";
      Breakdown_file.width(5);
      Breakdown_file
      << SU2_TYPE::Int(
                       (Surface_CMz_Mnt[iMarker_Monitoring] * 100.0)
                       / (Surface_CMz[iMarker_Monitoring] + EPS));
      Breakdown_file << "%): ";
      Breakdown_file.width(11);
      Breakdown_file
      << Surface_CMz_Mnt[iMarker_Monitoring] << "\n";

      Breakdown_file << "Total CFx   (";
      Breakdown_file.width(5);
      Breakdown_file
      << SU2_TYPE::Int((Surface_CFx[iMarker_Monitoring] * 100.0) / (Total_CFx + EPS));
      Breakdown_file << "%): ";
      Breakdown_file.width(11);
      Breakdown_file << Surface_CFx[iMarker_Monitoring];
      Breakdown_file << " | Pressure (";
      Breakdown_file.width(5);
      Breakdown_file
      << SU2_TYPE::Int(
                       (Surface_CFx_Inv[iMarker_Monitoring] * 100.0)
                       / (Surface_CFx[iMarker_Monitoring] + EPS));
      Breakdown_file << "%): ";
      Breakdown_file.width(11);
      Breakdown_file << Surface_CFx_Inv[iMarker_Monitoring];
      Breakdown_file << " | Friction (";
      Breakdown_file.width(5);
      Breakdown_file
      << SU2_TYPE::Int(
                       (Surface_CFx_Visc[iMarker_Monitoring] * 100.0)
                       / (Surface_CFx[iMarker_Monitoring] + EPS));
      Breakdown_file << "%): ";
      Breakdown_file.width(11);
      Breakdown_file
      << Surface_CFx_Visc[iMarker_Monitoring];
      Breakdown_file << " | Momentum (";
      Breakdown_file.width(5);
      Breakdown_file
      << SU2_TYPE::Int(
                       (Surface_CFx_Mnt[iMarker_Monitoring] * 100.0)
                       / (Surface_CFx[iMarker_Monitoring] + EPS));
      Breakdown_file << "%): ";
      Breakdown_file.width(11);
      Breakdown_file
      << Surface_CFx_Mnt[iMarker_Monitoring] << "\n";

      Breakdown_file << "Total CFy   (";
      Breakdown_file.width(5);
      Breakdown_file
      << SU2_TYPE::Int((Surface_CFy[iMarker_Monitoring] * 100.0) / (Total_CFy + EPS));
      Breakdown_file << "%): ";
      Breakdown_file.width(11);
      Breakdown_file << Surface_CFy[iMarker_Monitoring];
      Breakdown_file << " | Pressure (";
      Breakdown_file.width(5);
      Breakdown_file
      << SU2_TYPE::Int(
                       (Surface_CFy_Inv[iMarker_Monitoring] * 100.0)
                       / (Surface_CFy[iMarker_Monitoring] + EPS));
      Breakdown_file << "%): ";
      Breakdown_file.width(11);
      Breakdown_file << Surface_CFy_Inv[iMarker_Monitoring];
      Breakdown_file << " | Friction (";
      Breakdown_file.width(5);
      Breakdown_file
      << SU2_TYPE::Int(
                       (Surface_CFy_Visc[iMarker_Monitoring] * 100.0)
                       / (Surface_CFy[iMarker_Monitoring] + EPS));
      Breakdown_file << "%): ";
      Breakdown_file.width(11);
      Breakdown_file
      << Surface_CFy_Visc[iMarker_Monitoring];
      Breakdown_file << " | Momentum (";
      Breakdown_file.width(5);
      Breakdown_file
      << SU2_TYPE::Int(
                       (Surface_CFy_Mnt[iMarker_Monitoring] * 100.0)
                       / (Surface_CFy[iMarker_Monitoring] + EPS));
      Breakdown_file << "%): ";
      Breakdown_file.width(11);
      Breakdown_file
      << Surface_CFy_Mnt[iMarker_Monitoring] << "\n";

      if (nDim == 3) {
        Breakdown_file << "Total CFz   (";
        Breakdown_file.width(5);
        Breakdown_file
        << SU2_TYPE::Int(
                         (Surface_CFz[iMarker_Monitoring] * 100.0) / (Total_CFz + EPS));
        Breakdown_file << "%): ";
        Breakdown_file.width(11);
        Breakdown_file << Surface_CFz[iMarker_Monitoring];
        Breakdown_file << " | Pressure (";
        Breakdown_file.width(5);
        Breakdown_file
        << SU2_TYPE::Int(
                         (Surface_CFz_Inv[iMarker_Monitoring] * 100.0)
                         / (Surface_CFz[iMarker_Monitoring] + EPS));
        Breakdown_file << "%): ";
        Breakdown_file.width(11);
        Breakdown_file << Surface_CFz_Inv[iMarker_Monitoring];
        Breakdown_file << " | Friction (";
        Breakdown_file.width(5);
        Breakdown_file
        << SU2_TYPE::Int(
                         (Surface_CFz_Visc[iMarker_Monitoring] * 100.0)
                         / (Surface_CFz[iMarker_Monitoring] + EPS));
        Breakdown_file << "%): ";
        Breakdown_file.width(11);
        Breakdown_file
        << Surface_CFz_Visc[iMarker_Monitoring];
        Breakdown_file << " | Momentum (";
        Breakdown_file.width(5);
        Breakdown_file
        << SU2_TYPE::Int(
                         (Surface_CFz_Mnt[iMarker_Monitoring] * 100.0)
                         / (Surface_CFz[iMarker_Monitoring] + EPS));
        Breakdown_file << "%): ";
        Breakdown_file.width(11);
        Breakdown_file
        << Surface_CFz_Mnt[iMarker_Monitoring] << "\n";

      }

      Breakdown_file << "\n";


    }

    delete [] Surface_CL;
    delete [] Surface_CD;
    delete [] Surface_CSF;
    delete [] Surface_CEff;
    delete [] Surface_CFx;
    delete [] Surface_CFy;
    delete [] Surface_CFz;
    delete [] Surface_CMx;
    delete [] Surface_CMy;
    delete [] Surface_CMz;

    delete [] Surface_CL_Inv;
    delete [] Surface_CD_Inv;
    delete [] Surface_CSF_Inv;
    delete [] Surface_CEff_Inv;
    delete [] Surface_CFx_Inv;
    delete [] Surface_CFy_Inv;
    delete [] Surface_CFz_Inv;
    delete [] Surface_CMx_Inv;
    delete [] Surface_CMy_Inv;
    delete [] Surface_CMz_Inv;

    delete [] Surface_CL_Visc;
    delete [] Surface_CD_Visc;
    delete [] Surface_CSF_Visc;
    delete [] Surface_CEff_Visc;
    delete [] Surface_CFx_Visc;
    delete [] Surface_CFy_Visc;
    delete [] Surface_CFz_Visc;
    delete [] Surface_CMx_Visc;
    delete [] Surface_CMy_Visc;
    delete [] Surface_CMz_Visc;

    delete [] Surface_CL_Mnt;
    delete [] Surface_CD_Mnt;
    delete [] Surface_CSF_Mnt;
    delete [] Surface_CEff_Mnt;
    delete [] Surface_CFx_Mnt;
    delete [] Surface_CFy_Mnt;
    delete [] Surface_CFz_Mnt;
    delete [] Surface_CMx_Mnt;
    delete [] Surface_CMy_Mnt;
    delete [] Surface_CMz_Mnt;

  }

}


bool CFlowOutput::WriteVolume_Output(CConfig *config, unsigned long Iter, bool force_writing){

  if (config->GetTime_Domain()){
    if (((config->GetTime_Marching() == DT_STEPPING_1ST) || (config->GetTime_Marching() == TIME_STEPPING)) &&
        ((Iter == 0) || (Iter % config->GetVolume_Wrt_Freq() == 0))){
      return true;
    }

    if ((config->GetTime_Marching() == DT_STEPPING_2ND) &&
        ((Iter == 0) ||
         (Iter % config->GetVolume_Wrt_Freq() == 0) ||
         ((Iter+1) % config->GetVolume_Wrt_Freq() == 0) || // Restarts need 2 old solution.
         ((Iter+2) == config->GetnTime_Iter()))){ // The last timestep is written anyways but again one needs the step before for restarts.
      return true;
    }
  } else {
    if (config->GetFixed_CL_Mode() && config->GetFinite_Difference_Mode()) return false;
    return ((Iter > 0) && Iter % config->GetVolume_Wrt_Freq() == 0) || force_writing;
  }

  return false || force_writing;
}

void CFlowOutput::SetTimeAveragedFields(){
  AddVolumeOutput("MEAN_DENSITY", "MeanDensity", "TIME_AVERAGE", "Mean density");
  AddVolumeOutput("MEAN_VELOCITY-X", "MeanVelocity_x", "TIME_AVERAGE", "Mean velocity x-component");
  AddVolumeOutput("MEAN_VELOCITY-Y", "MeanVelocity_y", "TIME_AVERAGE", "Mean velocity y-component");
  if (nDim == 3)
    AddVolumeOutput("MEAN_VELOCITY-Z", "MeanVelocity_z", "TIME_AVERAGE", "Mean velocity z-component");

  AddVolumeOutput("MEAN_PRESSURE", "MeanPressure", "TIME_AVERAGE", "Mean pressure");
  AddVolumeOutput("RMS_U",   "RMS[u]", "TIME_AVERAGE", "RMS u");
  AddVolumeOutput("RMS_V",   "RMS[v]", "TIME_AVERAGE", "RMS v");
  AddVolumeOutput("RMS_UV",  "RMS[uv]", "TIME_AVERAGE", "RMS uv");
  AddVolumeOutput("RMS_P",   "RMS[Pressure]",   "TIME_AVERAGE", "RMS Pressure");
  AddVolumeOutput("UUPRIME", "u'u'", "TIME_AVERAGE", "Mean Reynolds-stress component u'u'");
  AddVolumeOutput("VVPRIME", "v'v'", "TIME_AVERAGE", "Mean Reynolds-stress component v'v'");
  AddVolumeOutput("UVPRIME", "u'v'", "TIME_AVERAGE", "Mean Reynolds-stress component u'v'");
  AddVolumeOutput("PPRIME",  "p'p'",   "TIME_AVERAGE", "Mean pressure fluctuation p'p'");
  if (nDim == 3){
    AddVolumeOutput("RMS_W",   "RMS[w]", "TIME_AVERAGE", "RMS u");
    AddVolumeOutput("RMS_UW", "RMS[uw]", "TIME_AVERAGE", "RMS uw");
    AddVolumeOutput("RMS_VW", "RMS[vw]", "TIME_AVERAGE", "RMS vw");
    AddVolumeOutput("WWPRIME", "w'w'", "TIME_AVERAGE", "Mean Reynolds-stress component w'w'");
    AddVolumeOutput("UWPRIME", "w'u'", "TIME_AVERAGE", "Mean Reynolds-stress component w'u'");
    AddVolumeOutput("VWPRIME", "w'v'", "TIME_AVERAGE", "Mean Reynolds-stress component w'v'");
  }
}

void CFlowOutput::LoadTimeAveragedData(unsigned long iPoint, CVariable *Node_Flow){
  SetAvgVolumeOutputValue("MEAN_DENSITY", iPoint, Node_Flow->GetDensity(iPoint));
  SetAvgVolumeOutputValue("MEAN_VELOCITY-X", iPoint, Node_Flow->GetVelocity(iPoint,0));
  SetAvgVolumeOutputValue("MEAN_VELOCITY-Y", iPoint, Node_Flow->GetVelocity(iPoint,1));
  if (nDim == 3)
    SetAvgVolumeOutputValue("MEAN_VELOCITY-Z", iPoint, Node_Flow->GetVelocity(iPoint,2));

  SetAvgVolumeOutputValue("MEAN_PRESSURE", iPoint, Node_Flow->GetPressure(iPoint));

  SetAvgVolumeOutputValue("RMS_U", iPoint, pow(Node_Flow->GetVelocity(iPoint,0),2));
  SetAvgVolumeOutputValue("RMS_V", iPoint, pow(Node_Flow->GetVelocity(iPoint,1),2));
  SetAvgVolumeOutputValue("RMS_UV", iPoint, Node_Flow->GetVelocity(iPoint,0) * Node_Flow->GetVelocity(iPoint,1));
  SetAvgVolumeOutputValue("RMS_P", iPoint, pow(Node_Flow->GetPressure(iPoint),2));
  if (nDim == 3){
    SetAvgVolumeOutputValue("RMS_W", iPoint, pow(Node_Flow->GetVelocity(iPoint,2),2));
    SetAvgVolumeOutputValue("RMS_VW", iPoint, Node_Flow->GetVelocity(iPoint,2) * Node_Flow->GetVelocity(iPoint,1));
    SetAvgVolumeOutputValue("RMS_UW", iPoint,  Node_Flow->GetVelocity(iPoint,2) * Node_Flow->GetVelocity(iPoint,0));
  }

  const su2double umean  = GetVolumeOutputValue("MEAN_VELOCITY-X", iPoint);
  const su2double uumean = GetVolumeOutputValue("RMS_U", iPoint);
  const su2double vmean  = GetVolumeOutputValue("MEAN_VELOCITY-Y", iPoint);
  const su2double vvmean = GetVolumeOutputValue("RMS_V", iPoint);
  const su2double uvmean = GetVolumeOutputValue("RMS_UV", iPoint);
  const su2double pmean  = GetVolumeOutputValue("MEAN_PRESSURE", iPoint);
  const su2double ppmean = GetVolumeOutputValue("RMS_P", iPoint);

  SetVolumeOutputValue("UUPRIME", iPoint, -(umean*umean - uumean));
  SetVolumeOutputValue("VVPRIME", iPoint, -(vmean*vmean - vvmean));
  SetVolumeOutputValue("UVPRIME", iPoint, -(umean*vmean - uvmean));
  SetVolumeOutputValue("PPRIME",  iPoint, -(pmean*pmean - ppmean));
  if (nDim == 3){
    const su2double wmean  = GetVolumeOutputValue("MEAN_VELOCITY-Z", iPoint);
    const su2double wwmean = GetVolumeOutputValue("RMS_W", iPoint);
    const su2double uwmean = GetVolumeOutputValue("RMS_UW", iPoint);
    const su2double vwmean = GetVolumeOutputValue("RMS_VW", iPoint);
    SetVolumeOutputValue("WWPRIME", iPoint, -(wmean*wmean - wwmean));
    SetVolumeOutputValue("UWPRIME", iPoint, -(umean*wmean - uwmean));
    SetVolumeOutputValue("VWPRIME",  iPoint, -(vmean*wmean - vwmean));
  }
}<|MERGE_RESOLUTION|>--- conflicted
+++ resolved
@@ -67,15 +67,11 @@
   /// DESCRIPTION: Average total pressure
   AddHistoryOutput("SURFACE_TOTAL_PRESSURE",   "Avg_TotalPress",            ScreenOutputFormat::SCIENTIFIC, "FLOW_COEFF", "Total average total pressure on all markers set in MARKER_ANALYZE", HistoryFieldType::COEFFICIENT);
   /// DESCRIPTION: Pressure drop
-<<<<<<< HEAD
-  AddHistoryOutput("PRESSURE_DROP",            "Pressure_Drop",             ScreenOutputFormat::SCIENTIFIC, "FLOW_COEFF", "Total pressure drop on all markers set in MARKER_ANALYZE", HistoryFieldType::COEFFICIENT);
+  AddHistoryOutput("SURFACE_PRESSURE_DROP",    "Pressure_Drop",             ScreenOutputFormat::SCIENTIFIC, "FLOW_COEFF", "Total pressure drop on all markers set in MARKER_ANALYZE", HistoryFieldType::COEFFICIENT);
   /// DESCRIPTION: Average mass fraction of CO    
   AddHistoryOutput("AVG_CO",                   "Avg_CO",                    ScreenOutputFormat::SCIENTIFIC, "FLOW_COEFF", "Total average mass fraction of CO on all markers set in MARKER_ANALYZE", HistoryFieldType::COEFFICIENT);
   /// DESCRIPTION: Average mass fraction of NO    
   AddHistoryOutput("AVG_NOX",                  "Avg_NOx",                   ScreenOutputFormat::SCIENTIFIC, "FLOW_COEFF", "Total average mass fraction of NO on all markers set in MARKER_ANALYZE", HistoryFieldType::COEFFICIENT);
-=======
-  AddHistoryOutput("SURFACE_PRESSURE_DROP",    "Pressure_Drop",             ScreenOutputFormat::SCIENTIFIC, "FLOW_COEFF", "Total pressure drop on all markers set in MARKER_ANALYZE", HistoryFieldType::COEFFICIENT);
->>>>>>> 0baf91d9
   /// END_GROUP
 
 
@@ -112,16 +108,11 @@
   /// DESCRIPTION: Average total pressure
   AddHistoryOutputPerSurface("SURFACE_TOTAL_PRESSURE",   "Avg_TotalPress",            ScreenOutputFormat::SCIENTIFIC, "FLOW_COEFF_SURF", Marker_Analyze, HistoryFieldType::COEFFICIENT);
   /// DESCRIPTION: Pressure drop
-<<<<<<< HEAD
-  AddHistoryOutputPerSurface("PRESSURE_DROP",            "Pressure_Drop",             ScreenOutputFormat::SCIENTIFIC, "FLOW_COEFF_SURF", Marker_Analyze, HistoryFieldType::COEFFICIENT);
+  AddHistoryOutputPerSurface("SURFACE_PRESSURE_DROP",    "Pressure_Drop",             ScreenOutputFormat::SCIENTIFIC, "FLOW_COEFF_SURF", Marker_Analyze, HistoryFieldType::COEFFICIENT);
   /// DESCRIPTION: Average mass fraction of CO    
   AddHistoryOutputPerSurface("AVG_CO",                   "Avg_CO",                    ScreenOutputFormat::SCIENTIFIC, "FLOW_COEFF_SURF", Marker_Analyze, HistoryFieldType::COEFFICIENT);
   /// DESCRIPTION: Average mass fraction of NO    
   AddHistoryOutputPerSurface("AVG_NOX",                  "Avg_NOx",                   ScreenOutputFormat::SCIENTIFIC, "FLOW_COEFF_SURF", Marker_Analyze, HistoryFieldType::COEFFICIENT);
-  /// DESCRIPTION: Average of scalar 0
-=======
-  AddHistoryOutputPerSurface("SURFACE_PRESSURE_DROP",    "Pressure_Drop",             ScreenOutputFormat::SCIENTIFIC, "FLOW_COEFF_SURF", Marker_Analyze, HistoryFieldType::COEFFICIENT);
->>>>>>> 0baf91d9
   /// END_GROUP
 
 }
@@ -656,17 +647,6 @@
   SetHistoryOutputValue("AVG_DENSITY", Tot_Surface_Density);
   SetHistoryOutputValue("AVG_ENTHALPY", Tot_Surface_Enthalpy);
   SetHistoryOutputValue("AVG_NORMALVEL", Tot_Surface_Enthalpy);
-<<<<<<< HEAD
-  SetHistoryOutputValue("UNIFORMITY", Tot_Surface_StreamVelocity2);
-  SetHistoryOutputValue("SECONDARY_STRENGTH", Tot_Surface_TransvVelocity2);
-  SetHistoryOutputValue("MOMENTUM_DISTORTION", Tot_Momentum_Distortion);
-  SetHistoryOutputValue("SECONDARY_OVER_UNIFORMITY", Tot_SecondOverUniformity);
-  SetHistoryOutputValue("AVG_TOTALTEMP", Tot_Surface_TotalTemperature);
-  SetHistoryOutputValue("AVG_TOTALPRESS", Tot_Surface_TotalPressure);
-  SetHistoryOutputValue("PRESSURE_DROP",  Tot_Surface_PressureDrop);
-  SetHistoryOutputValue("AVG_CO",  Tot_Surface_CO);
-  SetHistoryOutputValue("AVG_NOX",  Tot_Surface_NOx);
-=======
   SetHistoryOutputValue("SURFACE_UNIFORMITY", Tot_Surface_StreamVelocity2);
   SetHistoryOutputValue("SURFACE_SECONDARY", Tot_Surface_TransvVelocity2);
   SetHistoryOutputValue("SURFACE_MOM_DISTORTION", Tot_Momentum_Distortion);
@@ -674,7 +654,8 @@
   SetHistoryOutputValue("SURFACE_TOTAL_TEMPERATURE", Tot_Surface_TotalTemperature);
   SetHistoryOutputValue("SURFACE_TOTAL_PRESSURE", Tot_Surface_TotalPressure);
   SetHistoryOutputValue("SURFACE_PRESSURE_DROP",  Tot_Surface_PressureDrop);
->>>>>>> 0baf91d9
+  SetHistoryOutputValue("AVG_CO",  Tot_Surface_CO);
+  SetHistoryOutputValue("AVG_NOX",  Tot_Surface_NOx);
 
   if ((rank == MASTER_NODE) && !config->GetDiscrete_Adjoint() && output) {
 
