/*!
 * \file integration_time.cpp
 * \brief Time dependent numerical methods
 * \author F. Palacios, T. Economon
 * \version 6.2.0 "Falcon"
 *
 * The current SU2 release has been coordinated by the
 * SU2 International Developers Society <www.su2devsociety.org>
 * with selected contributions from the open-source community.
 *
 * The main research teams contributing to the current release are:
 *  - Prof. Juan J. Alonso's group at Stanford University.
 *  - Prof. Piero Colonna's group at Delft University of Technology.
 *  - Prof. Nicolas R. Gauger's group at Kaiserslautern University of Technology.
 *  - Prof. Alberto Guardone's group at Polytechnic University of Milan.
 *  - Prof. Rafael Palacios' group at Imperial College London.
 *  - Prof. Vincent Terrapon's group at the University of Liege.
 *  - Prof. Edwin van der Weide's group at the University of Twente.
 *  - Lab. of New Concepts in Aeronautics at Tech. Institute of Aeronautics.
 *
 * Copyright 2012-2019, Francisco D. Palacios, Thomas D. Economon,
 *                      Tim Albring, and the SU2 contributors.
 *
 * SU2 is free software; you can redistribute it and/or
 * modify it under the terms of the GNU Lesser General Public
 * License as published by the Free Software Foundation; either
 * version 2.1 of the License, or (at your option) any later version.
 *
 * SU2 is distributed in the hope that it will be useful,
 * but WITHOUT ANY WARRANTY; without even the implied warranty of
 * MERCHANTABILITY or FITNESS FOR A PARTICULAR PURPOSE. See the GNU
 * Lesser General Public License for more details.
 *
 * You should have received a copy of the GNU Lesser General Public
 * License along with SU2. If not, see <http://www.gnu.org/licenses/>.
 */

#include "../include/integration_structure.hpp"

CMultiGridIntegration::CMultiGridIntegration(CConfig *config) : CIntegration(config) {}

CMultiGridIntegration::~CMultiGridIntegration(void) { }

void CMultiGridIntegration::MultiGrid_Iteration(CGeometry ****geometry,
                                                CSolver *****solver_container,
                                                CNumerics ******numerics_container,
                                                CConfig **config,
                                                unsigned short RunTime_EqSystem,
                                                unsigned short iZone,
                                                unsigned short iInst) {
  unsigned short FinestMesh;
  su2double monitor = 1.0;
  bool FullMG = false;
  
  const bool direct = ((config[iZone]->GetKind_Solver() == EULER)                         ||
                       (config[iZone]->GetKind_Solver() == NAVIER_STOKES)                 ||
                       (config[iZone]->GetKind_Solver() == RANS)                          ||
                       (config[iZone]->GetKind_Solver() == FEM_EULER)                     ||
                       (config[iZone]->GetKind_Solver() == FEM_NAVIER_STOKES)             ||
                       (config[iZone]->GetKind_Solver() == FEM_RANS)                      ||
                       (config[iZone]->GetKind_Solver() == FEM_LES)                       ||
                       (config[iZone]->GetKind_Solver() == DISC_ADJ_EULER)                ||
                       (config[iZone]->GetKind_Solver() == DISC_ADJ_NAVIER_STOKES)        ||
                       (config[iZone]->GetKind_Solver() == DISC_ADJ_FEM_EULER)            ||
                       (config[iZone]->GetKind_Solver() == DISC_ADJ_FEM_NS)               ||
                       (config[iZone]->GetKind_Solver() == DISC_ADJ_RANS));
  const unsigned short SolContainer_Position = config[iZone]->GetContainerPosition(RunTime_EqSystem);
  unsigned short RecursiveParam = config[iZone]->GetMGCycle();
  
  if (config[iZone]->GetMGCycle() == FULLMG_CYCLE) {
    RecursiveParam = V_CYCLE;
    FullMG = true;
  }
	
  /*--- Full multigrid strategy and start up with fine grid only works with the direct problem ---*/

  if (!config[iZone]->GetRestart() && FullMG && direct && ( Convergence_FullMG && (config[iZone]->GetFinestMesh() != MESH_0 ))) {
    SetProlongated_Solution(RunTime_EqSystem, solver_container[iZone][iInst][config[iZone]->GetFinestMesh()-1][SolContainer_Position],
                            solver_container[iZone][iInst][config[iZone]->GetFinestMesh()][SolContainer_Position],
                            geometry[iZone][iInst][config[iZone]->GetFinestMesh()-1], geometry[iZone][iInst][config[iZone]->GetFinestMesh()],
                            config[iZone]);
    config[iZone]->SubtractFinestMesh();
  }

  /*--- Set the current finest grid (full multigrid strategy) ---*/
  
  FinestMesh = config[iZone]->GetFinestMesh();

  /*--- Perform the Full Approximation Scheme multigrid ---*/
  
  MultiGrid_Cycle(geometry, solver_container, numerics_container, config,
                  FinestMesh, RecursiveParam, RunTime_EqSystem,
                  iZone, iInst);

  /*--- Computes primitive variables and gradients in the finest mesh (useful for the next solver (turbulence) and output ---*/

   solver_container[iZone][iInst][MESH_0][SolContainer_Position]->Preprocessing(geometry[iZone][iInst][MESH_0],
                                                                         solver_container[iZone][iInst][MESH_0], config[iZone],
                                                                         MESH_0, NO_RK_ITER, RunTime_EqSystem, true);
  
  /*--- Compute non-dimensional parameters and the convergence monitor ---*/
  
  NonDimensional_Parameters(geometry[iZone][iInst], solver_container[iZone][iInst],
                            numerics_container[iZone][iInst], config[iZone],
                            FinestMesh, RunTime_EqSystem, &monitor);
  
}

void CMultiGridIntegration::MultiGrid_Cycle(CGeometry ****geometry,
                                            CSolver *****solver_container,
                                            CNumerics ******numerics_container,
                                            CConfig **config,
                                            unsigned short iMesh,
                                            unsigned short RecursiveParam,
                                            unsigned short RunTime_EqSystem,
                                            unsigned short iZone,
                                            unsigned short iInst) {
  
  unsigned short iPreSmooth, iPostSmooth, iRKStep, iRKLimit = 1;
    unsigned short SolContainer_Position = config[iZone]->GetContainerPosition(RunTime_EqSystem);
  
  /*--- Do a presmoothing on the grid iMesh to be restricted to the grid iMesh+1 ---*/
  
  for (iPreSmooth = 0; iPreSmooth < config[iZone]->GetMG_PreSmooth(iMesh); iPreSmooth++) {
    
    switch (config[iZone]->GetKind_TimeIntScheme()) {
      case RUNGE_KUTTA_EXPLICIT: iRKLimit = config[iZone]->GetnRKStep(); break;
      case CLASSICAL_RK4_EXPLICIT: iRKLimit = 4; break;
      case EULER_EXPLICIT: case EULER_IMPLICIT: iRKLimit = 1; break; }

    /*--- Time and space integration ---*/
    
    for (iRKStep = 0; iRKStep < iRKLimit; iRKStep++) {
      
      /*--- Send-Receive boundary conditions, and preprocessing ---*/
      
      solver_container[iZone][iInst][iMesh][SolContainer_Position]->Preprocessing(geometry[iZone][iInst][iMesh], solver_container[iZone][iInst][iMesh], config[iZone], iMesh, iRKStep, RunTime_EqSystem, false);
      
      if (iRKStep == 0) {
        
        /*--- Set the old solution ---*/
        
        solver_container[iZone][iInst][iMesh][SolContainer_Position]->Set_OldSolution(geometry[iZone][iInst][iMesh]);

        if (config[iZone]->GetKind_TimeIntScheme() == CLASSICAL_RK4_EXPLICIT)
          solver_container[iZone][iInst][iMesh][SolContainer_Position]->Set_NewSolution(geometry[iZone][iInst][iMesh]);

        /*--- Compute time step, max eigenvalue, and integration scheme (steady and unsteady problems) ---*/
        
        solver_container[iZone][iInst][iMesh][SolContainer_Position]->SetTime_Step(geometry[iZone][iInst][iMesh], solver_container[iZone][iInst][iMesh], config[iZone], iMesh,  config[iZone]->GetTimeIter());
        
        /*--- Restrict the solution and gradient for the adjoint problem ---*/
        
        Adjoint_Setup(geometry, solver_container, config, RunTime_EqSystem, config[iZone]->GetTimeIter(), iZone);
        
      }
      
      /*--- Space integration ---*/
      
      Space_Integration(geometry[iZone][iInst][iMesh], solver_container[iZone][iInst][iMesh], numerics_container[iZone][iInst][iMesh][SolContainer_Position], config[iZone], iMesh, iRKStep, RunTime_EqSystem);
      
      /*--- Time integration, update solution using the old solution plus the solution increment ---*/
      
      Time_Integration(geometry[iZone][iInst][iMesh], solver_container[iZone][iInst][iMesh], config[iZone], iRKStep, RunTime_EqSystem);
      
      /*--- Send-Receive boundary conditions, and postprocessing ---*/
      
      solver_container[iZone][iInst][iMesh][SolContainer_Position]->Postprocessing(geometry[iZone][iInst][iMesh], solver_container[iZone][iInst][iMesh], config[iZone], iMesh);
      
    }
    
  }
  
  /*--- Compute Forcing Term $P_(k+1) = I^(k+1)_k(P_k+F_k(u_k))-F_(k+1)(I^(k+1)_k u_k)$ and update solution for multigrid ---*/
    if ( iMesh < config[iZone]->GetnMGLevels() ) {
    /*--- Compute $r_k = P_k + F_k(u_k)$ ---*/
    
    solver_container[iZone][iInst][iMesh][SolContainer_Position]->Preprocessing(geometry[iZone][iInst][iMesh], solver_container[iZone][iInst][iMesh], config[iZone], iMesh, NO_RK_ITER, RunTime_EqSystem, false);
    Space_Integration(geometry[iZone][iInst][iMesh], solver_container[iZone][iInst][iMesh], numerics_container[iZone][iInst][iMesh][SolContainer_Position], config[iZone], iMesh, NO_RK_ITER, RunTime_EqSystem);
    SetResidual_Term(geometry[iZone][iInst][iMesh], solver_container[iZone][iInst][iMesh][SolContainer_Position]);
    
    /*--- Compute $r_(k+1) = F_(k+1)(I^(k+1)_k u_k)$ ---*/
    
    SetRestricted_Solution(RunTime_EqSystem, solver_container[iZone][iInst][iMesh][SolContainer_Position], solver_container[iZone][iInst][iMesh+1][SolContainer_Position], geometry[iZone][iInst][iMesh], geometry[iZone][iInst][iMesh+1], config[iZone]);
    solver_container[iZone][iInst][iMesh+1][SolContainer_Position]->Preprocessing(geometry[iZone][iInst][iMesh+1], solver_container[iZone][iInst][iMesh+1], config[iZone], iMesh+1, NO_RK_ITER, RunTime_EqSystem, false);
    Space_Integration(geometry[iZone][iInst][iMesh+1], solver_container[iZone][iInst][iMesh+1], numerics_container[iZone][iInst][iMesh+1][SolContainer_Position], config[iZone], iMesh+1, NO_RK_ITER, RunTime_EqSystem);
    
    /*--- Compute $P_(k+1) = I^(k+1)_k(r_k) - r_(k+1) ---*/
    
    SetForcing_Term(solver_container[iZone][iInst][iMesh][SolContainer_Position], solver_container[iZone][iInst][iMesh+1][SolContainer_Position], geometry[iZone][iInst][iMesh], geometry[iZone][iInst][iMesh+1], config[iZone], iMesh+1);
    
    /*--- Recursive call to MultiGrid_Cycle ---*/
    
    for (unsigned short imu = 0; imu <= RecursiveParam; imu++) {
      if (iMesh == config[iZone]->GetnMGLevels()-2) MultiGrid_Cycle(geometry, solver_container, numerics_container, config, iMesh+1, 0, RunTime_EqSystem, iZone, iInst);
      else MultiGrid_Cycle(geometry, solver_container, numerics_container, config, iMesh+1, RecursiveParam, RunTime_EqSystem, iZone, iInst);
    }
    
    /*--- Compute prolongated solution, and smooth the correction $u^(new)_k = u_k +  Smooth(I^k_(k+1)(u_(k+1)-I^(k+1)_k u_k))$ ---*/
    
    GetProlongated_Correction(RunTime_EqSystem, solver_container[iZone][iInst][iMesh][SolContainer_Position], solver_container[iZone][iInst][iMesh+1][SolContainer_Position],
                              geometry[iZone][iInst][iMesh], geometry[iZone][iInst][iMesh+1], config[iZone]);
    SmoothProlongated_Correction(RunTime_EqSystem, solver_container[iZone][iInst][iMesh][SolContainer_Position], geometry[iZone][iInst][iMesh],
                                 config[iZone]->GetMG_CorrecSmooth(iMesh), 1.25, config[iZone]);
    SetProlongated_Correction(solver_container[iZone][iInst][iMesh][SolContainer_Position], geometry[iZone][iInst][iMesh], config[iZone], iMesh);
    
    /*--- Solution postsmoothing in the prolongated grid ---*/
    
    for (iPostSmooth = 0; iPostSmooth < config[iZone]->GetMG_PostSmooth(iMesh); iPostSmooth++) {
      
      switch (config[iZone]->GetKind_TimeIntScheme()) {
        case RUNGE_KUTTA_EXPLICIT: iRKLimit = config[iZone]->GetnRKStep(); break;
        case CLASSICAL_RK4_EXPLICIT: iRKLimit = 4; break;
        case EULER_EXPLICIT: case EULER_IMPLICIT: iRKLimit = 1; break; }

      for (iRKStep = 0; iRKStep < iRKLimit; iRKStep++) {
        
        solver_container[iZone][iInst][iMesh][SolContainer_Position]->Preprocessing(geometry[iZone][iInst][iMesh], solver_container[iZone][iInst][iMesh], config[iZone], iMesh, iRKStep, RunTime_EqSystem, false);
        
        if (iRKStep == 0) {
          solver_container[iZone][iInst][iMesh][SolContainer_Position]->Set_OldSolution(geometry[iZone][iInst][iMesh]);
          if (config[iZone]->GetKind_TimeIntScheme() == CLASSICAL_RK4_EXPLICIT)
            solver_container[iZone][iInst][iMesh][SolContainer_Position]->Set_NewSolution(geometry[iZone][iInst][iMesh]);
          solver_container[iZone][iInst][iMesh][SolContainer_Position]->SetTime_Step(geometry[iZone][iInst][iMesh], solver_container[iZone][iInst][iMesh], config[iZone], iMesh,  config[iZone]->GetTimeIter());
        }
        
        Space_Integration(geometry[iZone][iInst][iMesh], solver_container[iZone][iInst][iMesh], numerics_container[iZone][iInst][iMesh][SolContainer_Position], config[iZone], iMesh, iRKStep, RunTime_EqSystem);
        Time_Integration(geometry[iZone][iInst][iMesh], solver_container[iZone][iInst][iMesh], config[iZone], iRKStep, RunTime_EqSystem);
        
        solver_container[iZone][iInst][iMesh][SolContainer_Position]->Postprocessing(geometry[iZone][iInst][iMesh], solver_container[iZone][iInst][iMesh], config[iZone], iMesh);
        
      }
    }
  }
  
}

void CMultiGridIntegration::GetProlongated_Correction(unsigned short RunTime_EqSystem, CSolver *sol_fine, CSolver *sol_coarse, CGeometry *geo_fine,
                                                      CGeometry *geo_coarse, CConfig *config) {
  unsigned long Point_Fine, Point_Coarse, iVertex;
  unsigned short Boundary, iMarker, iChildren, iVar;
  su2double Area_Parent, Area_Children, *Solution_Fine, *Solution_Coarse;
  
  const unsigned short nVar = sol_coarse->GetnVar();
  
  su2double *Solution = new su2double[nVar];
  
  for (Point_Coarse = 0; Point_Coarse < geo_coarse->GetnPointDomain(); Point_Coarse++) {
    
    Area_Parent = geo_coarse->node[Point_Coarse]->GetVolume();
    
    for (iVar = 0; iVar < nVar; iVar++) Solution[iVar] = 0.0;
    
    for (iChildren = 0; iChildren < geo_coarse->node[Point_Coarse]->GetnChildren_CV(); iChildren++) {
      Point_Fine = geo_coarse->node[Point_Coarse]->GetChildren_CV(iChildren);
      Area_Children = geo_fine->node[Point_Fine]->GetVolume();
      Solution_Fine = sol_fine->node[Point_Fine]->GetSolution();
      for (iVar = 0; iVar < nVar; iVar++)
        Solution[iVar] -= Solution_Fine[iVar]*Area_Children/Area_Parent;
    }
    
    Solution_Coarse = sol_coarse->node[Point_Coarse]->GetSolution();
    
    for (iVar = 0; iVar < nVar; iVar++)
      Solution[iVar] += Solution_Coarse[iVar];
    
    for (iVar = 0; iVar < nVar; iVar++)
      sol_coarse->node[Point_Coarse]->SetSolution_Old(Solution);
    
  }
  
  /*--- Remove any contributions from no-slip walls. ---*/
  
  for (iMarker = 0; iMarker < config->GetnMarker_All(); iMarker++) {
    Boundary = config->GetMarker_All_KindBC(iMarker);
    if ((Boundary == HEAT_FLUX             ) ||
        (Boundary == ISOTHERMAL            ) ||
        (Boundary == CHT_WALL_INTERFACE    )) {
      
      for (iVertex = 0; iVertex < geo_coarse->nVertex[iMarker]; iVertex++) {
        
        Point_Coarse = geo_coarse->vertex[iMarker][iVertex]->GetNode();
        
        /*--- For dirichlet boundary condtions, set the correction to zero.
         Note that Solution_Old stores the correction not the actual value ---*/
        
        sol_coarse->node[Point_Coarse]->SetVelSolutionOldZero();
        
      }
      
    }
  }
  
  /*--- MPI the set solution old ---*/
  
  sol_coarse->InitiateComms(geo_coarse, config, SOLUTION_OLD);
  sol_coarse->CompleteComms(geo_coarse, config, SOLUTION_OLD);

  for (Point_Coarse = 0; Point_Coarse < geo_coarse->GetnPointDomain(); Point_Coarse++) {
    for (iChildren = 0; iChildren < geo_coarse->node[Point_Coarse]->GetnChildren_CV(); iChildren++) {
      Point_Fine = geo_coarse->node[Point_Coarse]->GetChildren_CV(iChildren);
      sol_fine->LinSysRes.SetBlock(Point_Fine, sol_coarse->node[Point_Coarse]->GetSolution_Old());
    }
  }
  
  delete [] Solution;
  
}

void CMultiGridIntegration::SmoothProlongated_Correction (unsigned short RunTime_EqSystem, CSolver *solver, CGeometry *geometry,
                                                          unsigned short val_nSmooth, su2double val_smooth_coeff, CConfig *config) {
  su2double *Residual_Old, *Residual_Sum, *Residual, *Residual_i, *Residual_j;
  unsigned short iVar, iSmooth, iMarker, nneigh;
  unsigned long iEdge, iPoint, jPoint, iVertex;
  
  const unsigned short nVar = solver->GetnVar();
  
  if (val_nSmooth > 0) {
    
    Residual = new su2double [nVar];
    
    for (iPoint = 0; iPoint < geometry->GetnPoint(); iPoint++) {
      Residual_Old = solver->LinSysRes.GetBlock(iPoint);
      solver->node[iPoint]->SetResidual_Old(Residual_Old);
    }
    
    /*--- Jacobi iterations ---*/
    
    for (iSmooth = 0; iSmooth < val_nSmooth; iSmooth++) {
      for (iPoint = 0; iPoint < geometry->GetnPoint(); iPoint++)
        solver->node[iPoint]->SetResidualSumZero();
      
      /*--- Loop over Interior edges ---*/
      
      for (iEdge = 0; iEdge < geometry->GetnEdge(); iEdge++) {
        iPoint = geometry->edge[iEdge]->GetNode(0);
        jPoint = geometry->edge[iEdge]->GetNode(1);
        
        Residual_i = solver->LinSysRes.GetBlock(iPoint);
        Residual_j = solver->LinSysRes.GetBlock(jPoint);
        
        /*--- Accumulate nearest neighbor Residual to Res_sum for each variable ---*/
        
        solver->node[iPoint]->AddResidual_Sum(Residual_j);
        solver->node[jPoint]->AddResidual_Sum(Residual_i);
      }
      
      /*--- Loop over all mesh points (Update Residuals with averaged sum) ---*/
      
      for (iPoint = 0; iPoint < geometry->GetnPoint(); iPoint++) {
        nneigh = geometry->node[iPoint]->GetnPoint();
        Residual_Sum = solver->node[iPoint]->GetResidual_Sum();
        Residual_Old = solver->node[iPoint]->GetResidual_Old();
        for (iVar = 0; iVar < nVar; iVar++) {
          Residual[iVar] =(Residual_Old[iVar] + val_smooth_coeff*Residual_Sum[iVar])
          /(1.0 + val_smooth_coeff*su2double(nneigh));
        }
        solver->LinSysRes.SetBlock(iPoint, Residual);
      }
      
      /*--- Copy boundary values ---*/
      
      for (iMarker = 0; iMarker < geometry->GetnMarker(); iMarker++)
        if ((config->GetMarker_All_KindBC(iMarker) != INTERNAL_BOUNDARY) &&
            (config->GetMarker_All_KindBC(iMarker) != PERIODIC_BOUNDARY)) {
          for (iVertex = 0; iVertex < geometry->GetnVertex(iMarker); iVertex++) {
          iPoint = geometry->vertex[iMarker][iVertex]->GetNode();
          Residual_Old = solver->node[iPoint]->GetResidual_Old();
          solver->LinSysRes.SetBlock(iPoint, Residual_Old);
        }
        }
    }
    
    delete [] Residual;
    
  }
}

void CMultiGridIntegration::Smooth_Solution(unsigned short RunTime_EqSystem, CSolver *solver, CGeometry *geometry,
                                            unsigned short val_nSmooth, su2double val_smooth_coeff, CConfig *config) {
  su2double *Solution_Old, *Solution_Sum, *Solution, *Solution_i, *Solution_j;
  unsigned short iVar, iSmooth, iMarker, nneigh;
  unsigned long iEdge, iPoint, jPoint, iVertex;
  
  const unsigned short nVar = solver->GetnVar();
  
  if (val_nSmooth > 0) {
    
    Solution = new su2double [nVar];
    
    for (iPoint = 0; iPoint < geometry->GetnPoint(); iPoint++) {
      Solution_Old = solver->node[iPoint]->GetSolution();
      solver->node[iPoint]->SetResidual_Old(Solution_Old);
    }
    
    /*--- Jacobi iterations ---*/
    
    for (iSmooth = 0; iSmooth < val_nSmooth; iSmooth++) {
      for (iPoint = 0; iPoint < geometry->GetnPoint(); iPoint++)
        solver->node[iPoint]->SetResidualSumZero();
      
      /*--- Loop over Interior edges ---*/
      
      for (iEdge = 0; iEdge < geometry->GetnEdge(); iEdge++) {
        iPoint = geometry->edge[iEdge]->GetNode(0);
        jPoint = geometry->edge[iEdge]->GetNode(1);
        
        Solution_i = solver->node[iPoint]->GetSolution();
        Solution_j = solver->node[jPoint]->GetSolution();
        
        /*--- Accumulate nearest neighbor Residual to Res_sum for each variable ---*/
        
        solver->node[iPoint]->AddResidual_Sum(Solution_j);
        solver->node[jPoint]->AddResidual_Sum(Solution_i);
      }
      
      /*--- Loop over all mesh points (Update Residuals with averaged sum) ---*/
      
      for (iPoint = 0; iPoint < geometry->GetnPoint(); iPoint++) {
        nneigh = geometry->node[iPoint]->GetnPoint();
        Solution_Sum = solver->node[iPoint]->GetResidual_Sum();
        Solution_Old = solver->node[iPoint]->GetResidual_Old();
        for (iVar = 0; iVar < nVar; iVar++) {
          Solution[iVar] =(Solution_Old[iVar] + val_smooth_coeff*Solution_Sum[iVar])
          /(1.0 + val_smooth_coeff*su2double(nneigh));
        }
        solver->node[iPoint]->SetSolution(Solution);
      }
      
      /*--- Copy boundary values ---*/
      
      for (iMarker = 0; iMarker < geometry->GetnMarker(); iMarker++)
        if ((config->GetMarker_All_KindBC(iMarker) != INTERNAL_BOUNDARY) &&
            (config->GetMarker_All_KindBC(iMarker) != PERIODIC_BOUNDARY)) {
          for (iVertex = 0; iVertex < geometry->GetnVertex(iMarker); iVertex++) {
          iPoint = geometry->vertex[iMarker][iVertex]->GetNode();
          Solution_Old = solver->node[iPoint]->GetResidual_Old();
          solver->node[iPoint]->SetSolution(Solution_Old);
        }
        }
    }
    
    delete [] Solution;
    
  }
  
}

void CMultiGridIntegration::SetProlongated_Correction(CSolver *sol_fine, CGeometry *geo_fine, CConfig *config, unsigned short iMesh) {
  unsigned long Point_Fine;
  unsigned short iVar;
  su2double *Solution_Fine, *Residual_Fine;
  
  const unsigned short nVar = sol_fine->GetnVar();
  su2double factor = config->GetDamp_Correc_Prolong(); //pow(config->GetDamp_Correc_Prolong(), iMesh+1);
  
  su2double *Solution = new su2double [nVar];
  
  for (Point_Fine = 0; Point_Fine < geo_fine->GetnPointDomain(); Point_Fine++) {
    Residual_Fine = sol_fine->LinSysRes.GetBlock(Point_Fine);
    Solution_Fine = sol_fine->node[Point_Fine]->GetSolution();
    for (iVar = 0; iVar < nVar; iVar++) {
      /*--- Prevent a fine grid divergence due to a coarse grid divergence ---*/
      if (Residual_Fine[iVar] != Residual_Fine[iVar]) Residual_Fine[iVar] = 0.0;
      Solution[iVar] = Solution_Fine[iVar]+factor*Residual_Fine[iVar];
    }
    sol_fine->node[Point_Fine]->SetSolution(Solution);
  }
  
  /*--- MPI the new interpolated solution ---*/
  
  sol_fine->InitiateComms(geo_fine, config, SOLUTION);
  sol_fine->CompleteComms(geo_fine, config, SOLUTION);
  
  delete [] Solution;
}


void CMultiGridIntegration::SetProlongated_Solution(unsigned short RunTime_EqSystem, CSolver *sol_fine, CSolver *sol_coarse, CGeometry *geo_fine, CGeometry *geo_coarse, CConfig *config) {
  unsigned long Point_Fine, Point_Coarse;
  unsigned short iChildren;
  
  for (Point_Coarse = 0; Point_Coarse < geo_coarse->GetnPointDomain(); Point_Coarse++) {
    for (iChildren = 0; iChildren < geo_coarse->node[Point_Coarse]->GetnChildren_CV(); iChildren++) {
      Point_Fine = geo_coarse->node[Point_Coarse]->GetChildren_CV(iChildren);
      sol_fine->node[Point_Fine]->SetSolution(sol_coarse->node[Point_Coarse]->GetSolution());
    }
  }
}

void CMultiGridIntegration::SetForcing_Term(CSolver *sol_fine, CSolver *sol_coarse, CGeometry *geo_fine, CGeometry *geo_coarse, CConfig *config, unsigned short iMesh) {
  unsigned long Point_Fine, Point_Coarse, iVertex;
  unsigned short iMarker, iVar, iChildren;
  su2double *Residual_Fine;
  
  const unsigned short nVar = sol_coarse->GetnVar();
  su2double factor = config->GetDamp_Res_Restric(); //pow(config->GetDamp_Res_Restric(), iMesh);
  
  su2double *Residual = new su2double[nVar];
  
  for (Point_Coarse = 0; Point_Coarse < geo_coarse->GetnPointDomain(); Point_Coarse++) {
    sol_coarse->node[Point_Coarse]->SetRes_TruncErrorZero();
    
    for (iVar = 0; iVar < nVar; iVar++) Residual[iVar] = 0.0;
    for (iChildren = 0; iChildren < geo_coarse->node[Point_Coarse]->GetnChildren_CV(); iChildren++) {
      Point_Fine = geo_coarse->node[Point_Coarse]->GetChildren_CV(iChildren);
      Residual_Fine = sol_fine->LinSysRes.GetBlock(Point_Fine);
      for (iVar = 0; iVar < nVar; iVar++)
        Residual[iVar] += factor*Residual_Fine[iVar];
    }
    sol_coarse->node[Point_Coarse]->AddRes_TruncError(Residual);
  }
  
  for (iMarker = 0; iMarker < config->GetnMarker_All(); iMarker++) {
    if ((config->GetMarker_All_KindBC(iMarker) == HEAT_FLUX              ) ||
        (config->GetMarker_All_KindBC(iMarker) == ISOTHERMAL             ) ||
        (config->GetMarker_All_KindBC(iMarker) == CHT_WALL_INTERFACE    )) {
      for (iVertex = 0; iVertex < geo_coarse->nVertex[iMarker]; iVertex++) {
        Point_Coarse = geo_coarse->vertex[iMarker][iVertex]->GetNode();
        sol_coarse->node[Point_Coarse]->SetVel_ResTruncError_Zero();
      }
    }
  }
  
  for (Point_Coarse = 0; Point_Coarse < geo_coarse->GetnPointDomain(); Point_Coarse++) {
    sol_coarse->node[Point_Coarse]->SubtractRes_TruncError(sol_coarse->LinSysRes.GetBlock(Point_Coarse));
  }
  
  delete [] Residual;
}

void CMultiGridIntegration::SetResidual_Term(CGeometry *geometry, CSolver *solver) {
  unsigned long iPoint;
  
  for (iPoint = 0; iPoint < geometry->GetnPointDomain(); iPoint++)
    solver->LinSysRes.AddBlock(iPoint, solver->node[iPoint]->GetResTruncError());
  
}

void CMultiGridIntegration::SetRestricted_Residual(CSolver *sol_fine, CSolver *sol_coarse, CGeometry *geo_fine, CGeometry *geo_coarse, CConfig *config) {
  unsigned long iVertex, Point_Fine, Point_Coarse;
  unsigned short iMarker, iVar, iChildren;
  su2double *Residual_Fine;
  
  const unsigned short nVar = sol_coarse->GetnVar();
  
  su2double *Residual = new su2double[nVar];
  
  for (Point_Coarse = 0; Point_Coarse < geo_coarse->GetnPointDomain(); Point_Coarse++) {
    sol_coarse->node[Point_Coarse]->SetRes_TruncErrorZero();
    
    for (iVar = 0; iVar < nVar; iVar++) Residual[iVar] = 0.0;
    for (iChildren = 0; iChildren < geo_coarse->node[Point_Coarse]->GetnChildren_CV(); iChildren++) {
      Point_Fine = geo_coarse->node[Point_Coarse]->GetChildren_CV(iChildren);
      Residual_Fine = sol_fine->LinSysRes.GetBlock(Point_Fine);
      for (iVar = 0; iVar < nVar; iVar++)
        Residual[iVar] += Residual_Fine[iVar];
    }
    sol_coarse->node[Point_Coarse]->AddRes_TruncError(Residual);
  }
  
  for (iMarker = 0; iMarker < config->GetnMarker_All(); iMarker++) {
    if ((config->GetMarker_All_KindBC(iMarker) == HEAT_FLUX              ) ||
        (config->GetMarker_All_KindBC(iMarker) == ISOTHERMAL             ) ||
        (config->GetMarker_All_KindBC(iMarker) == CHT_WALL_INTERFACE    )) {
      for (iVertex = 0; iVertex<geo_coarse->nVertex[iMarker]; iVertex++) {
        Point_Coarse = geo_coarse->vertex[iMarker][iVertex]->GetNode();
        sol_coarse->node[Point_Coarse]->SetVel_ResTruncError_Zero();
      }
    }
  }
  
  delete [] Residual;
}

void CMultiGridIntegration::SetRestricted_Solution(unsigned short RunTime_EqSystem, CSolver *sol_fine, CSolver *sol_coarse, CGeometry *geo_fine, CGeometry *geo_coarse, CConfig *config) {
  unsigned long iVertex, Point_Fine, Point_Coarse;
  unsigned short iMarker, iVar, iChildren, iDim;
  su2double Area_Parent, Area_Children, *Solution_Fine, *Grid_Vel, Vector[3];
  
  const unsigned short SolContainer_Position = config->GetContainerPosition(RunTime_EqSystem);
  const unsigned short nVar = sol_coarse->GetnVar();
  const unsigned short nDim = geo_fine->GetnDim();
  const bool grid_movement  = config->GetGrid_Movement();
  
  su2double *Solution = new su2double[nVar];
  
  /*--- Compute coarse solution from fine solution ---*/
  
  for (Point_Coarse = 0; Point_Coarse < geo_coarse->GetnPointDomain(); Point_Coarse++) {
    Area_Parent = geo_coarse->node[Point_Coarse]->GetVolume();
    
    for (iVar = 0; iVar < nVar; iVar++) Solution[iVar] = 0.0;
    
    for (iChildren = 0; iChildren < geo_coarse->node[Point_Coarse]->GetnChildren_CV(); iChildren++) {
      
      Point_Fine = geo_coarse->node[Point_Coarse]->GetChildren_CV(iChildren);
      Area_Children = geo_fine->node[Point_Fine]->GetVolume();
      Solution_Fine = sol_fine->node[Point_Fine]->GetSolution();
      for (iVar = 0; iVar < nVar; iVar++) {
        Solution[iVar] += Solution_Fine[iVar]*Area_Children/Area_Parent;
      }
    }
    
    sol_coarse->node[Point_Coarse]->SetSolution(Solution);
    
  }
  
  /*--- Update the solution at the no-slip walls ---*/
  
  for (iMarker = 0; iMarker < config->GetnMarker_All(); iMarker++) {
    if ((config->GetMarker_All_KindBC(iMarker) == HEAT_FLUX              ) ||
        (config->GetMarker_All_KindBC(iMarker) == ISOTHERMAL             ) ||
        (config->GetMarker_All_KindBC(iMarker) == CHT_WALL_INTERFACE    )) {
      
      for (iVertex = 0; iVertex < geo_coarse->nVertex[iMarker]; iVertex++) {
        Point_Coarse = geo_coarse->vertex[iMarker][iVertex]->GetNode();
        
        if (SolContainer_Position == FLOW_SOL) {
          
          /*--- At moving walls, set the solution based on the new density and wall velocity ---*/
          
          if (grid_movement) {
            Grid_Vel = geo_coarse->node[Point_Coarse]->GetGridVel();
            for (iDim = 0; iDim < nDim; iDim++)
              Vector[iDim] = sol_coarse->node[Point_Coarse]->GetSolution(0)*Grid_Vel[iDim];
            sol_coarse->node[Point_Coarse]->SetVelSolutionVector(Vector);
          } else {
            
            /*--- For stationary no-slip walls, set the velocity to zero. ---*/
            
            sol_coarse->node[Point_Coarse]->SetVelSolutionZero();
          }
          
        }
        
        if (SolContainer_Position == ADJFLOW_SOL) {
          sol_coarse->node[Point_Coarse]->SetVelSolutionDVector();
        }
        
      }
    }
  }
  
  /*--- MPI the new interpolated solution ---*/
  
  sol_coarse->InitiateComms(geo_coarse, config, SOLUTION);
  sol_coarse->CompleteComms(geo_coarse, config, SOLUTION);
  
  delete [] Solution;
  
}

void CMultiGridIntegration::SetRestricted_Gradient(unsigned short RunTime_EqSystem, CSolver *sol_fine, CSolver *sol_coarse, CGeometry *geo_fine,
                                                   CGeometry *geo_coarse, CConfig *config) {
  unsigned long Point_Fine, Point_Coarse;
  unsigned short iVar, iDim, iChildren;
  su2double Area_Parent, Area_Children, **Gradient_fine;
  
  const unsigned short nDim = geo_coarse->GetnDim();
  const unsigned short nVar = sol_coarse->GetnVar();
  
  su2double **Gradient = new su2double* [nVar];
  for (iVar = 0; iVar < nVar; iVar++)
    Gradient[iVar] = new su2double [nDim];
  
  for (Point_Coarse = 0; Point_Coarse < geo_coarse->GetnPoint(); Point_Coarse++) {
    Area_Parent = geo_coarse->node[Point_Coarse]->GetVolume();
    
    for (iVar = 0; iVar < nVar; iVar++)
      for (iDim = 0; iDim < nDim; iDim++)
        Gradient[iVar][iDim] = 0.0;
    
    for (iChildren = 0; iChildren < geo_coarse->node[Point_Coarse]->GetnChildren_CV(); iChildren++) {
      Point_Fine = geo_coarse->node[Point_Coarse]->GetChildren_CV(iChildren);
      Area_Children = geo_fine->node[Point_Fine]->GetVolume();
      Gradient_fine = sol_fine->node[Point_Fine]->GetGradient();
      
      for (iVar = 0; iVar < nVar; iVar++)
        for (iDim = 0; iDim < nDim; iDim++)
          Gradient[iVar][iDim] += Gradient_fine[iVar][iDim]*Area_Children/Area_Parent;
    }
    sol_coarse->node[Point_Coarse]->SetGradient(Gradient);
  }
  
  for (iVar = 0; iVar < nVar; iVar++)
    delete [] Gradient[iVar];
  delete [] Gradient;
  
}

void CMultiGridIntegration::NonDimensional_Parameters(CGeometry **geometry, CSolver ***solver_container, CNumerics ****numerics_container,
                                                      CConfig *config, unsigned short FinestMesh, unsigned short RunTime_EqSystem, 
                                                      su2double *monitor) {
  
  const unsigned short nDim = geometry[FinestMesh]->GetnDim();
  
  switch (RunTime_EqSystem) {
      
    case RUNTIME_FLOW_SYS:
      
      /*--- Calculate the inviscid and viscous forces ---*/
      
      solver_container[FinestMesh][FLOW_SOL]->Pressure_Forces(geometry[FinestMesh], config);
      solver_container[FinestMesh][FLOW_SOL]->Momentum_Forces(geometry[FinestMesh], config);
      solver_container[FinestMesh][FLOW_SOL]->Friction_Forces(geometry[FinestMesh], config);
          
      /*--- Evaluate the buffet metric if requested ---*/
      
      if(config->GetBuffet_Monitoring() || config->GetKind_ObjFunc() == BUFFET_SENSOR){
          solver_container[FinestMesh][FLOW_SOL]->Buffet_Monitoring(geometry[FinestMesh], config);
      }
      
      break;
      
    case RUNTIME_ADJFLOW_SYS:
      
      /*--- Calculate the inviscid and viscous sensitivities ---*/
      
      solver_container[FinestMesh][ADJFLOW_SOL]->Inviscid_Sensitivity(geometry[FinestMesh], solver_container[FinestMesh], numerics_container[FinestMesh][ADJFLOW_SOL][CONV_BOUND_TERM], config);
      solver_container[FinestMesh][ADJFLOW_SOL]->Viscous_Sensitivity(geometry[FinestMesh], solver_container[FinestMesh], numerics_container[FinestMesh][ADJFLOW_SOL][CONV_BOUND_TERM], config);
      
      /*--- Smooth the inviscid and viscous sensitivities ---*/
      
      if (config->GetKind_SensSmooth() != NONE) solver_container[FinestMesh][ADJFLOW_SOL]->Smooth_Sensitivity(geometry[FinestMesh], solver_container[FinestMesh], numerics_container[FinestMesh][ADJFLOW_SOL][CONV_BOUND_TERM], config);
      
      break;
          
  }
  
}

CSingleGridIntegration::CSingleGridIntegration(CConfig *config) : CIntegration(config) { }

CSingleGridIntegration::~CSingleGridIntegration(void) { }

void CSingleGridIntegration::SingleGrid_Iteration(CGeometry ****geometry, CSolver *****solver_container,
                                                  CNumerics ******numerics_container, CConfig **config, unsigned short RunTime_EqSystem, unsigned short iZone, unsigned short iInst) {
  unsigned short iMesh;
  
  unsigned short SolContainer_Position = config[iZone]->GetContainerPosition(RunTime_EqSystem);

  unsigned short FinestMesh = config[iZone]->GetFinestMesh();

  /*--- Preprocessing ---*/
  
  solver_container[iZone][iInst][FinestMesh][SolContainer_Position]->Preprocessing(geometry[iZone][iInst][FinestMesh], solver_container[iZone][iInst][FinestMesh], config[iZone], FinestMesh, 0, RunTime_EqSystem, false);
  
  /*--- Set the old solution ---*/
  
  solver_container[iZone][iInst][FinestMesh][SolContainer_Position]->Set_OldSolution(geometry[iZone][iInst][FinestMesh]);
  
  /*--- Time step evaluation ---*/
  
  solver_container[iZone][iInst][FinestMesh][SolContainer_Position]->SetTime_Step(geometry[iZone][iInst][FinestMesh], solver_container[iZone][iInst][FinestMesh], config[iZone], FinestMesh, config[iZone]->GetTimeIter());
  
  /*--- Space integration ---*/
  
  Space_Integration(geometry[iZone][iInst][FinestMesh], solver_container[iZone][iInst][FinestMesh], numerics_container[iZone][iInst][FinestMesh][SolContainer_Position],
                    config[iZone], FinestMesh, NO_RK_ITER, RunTime_EqSystem);
  
  /*--- Time integration ---*/
  
  Time_Integration(geometry[iZone][iInst][FinestMesh], solver_container[iZone][iInst][FinestMesh], config[iZone], NO_RK_ITER,
                   RunTime_EqSystem);
  
  /*--- Postprocessing ---*/
  
  solver_container[iZone][iInst][FinestMesh][SolContainer_Position]->Postprocessing(geometry[iZone][iInst][FinestMesh], solver_container[iZone][iInst][FinestMesh], config[iZone], FinestMesh);
  
  if (RunTime_EqSystem == RUNTIME_HEAT_SYS) {
    solver_container[iZone][iInst][FinestMesh][HEAT_SOL]->Heat_Fluxes(geometry[iZone][iInst][FinestMesh], solver_container[iZone][iInst][FinestMesh], config[iZone]);
  }
  
  /*--- If turbulence model, copy the turbulence variables to the coarse levels ---*/
  
  if (RunTime_EqSystem == RUNTIME_TURB_SYS) {
    for (iMesh = FinestMesh; iMesh < config[iZone]->GetnMGLevels(); iMesh++) {
      SetRestricted_Solution(RunTime_EqSystem, solver_container[iZone][iInst][iMesh][SolContainer_Position], solver_container[iZone][iInst][iMesh+1][SolContainer_Position], geometry[iZone][iInst][iMesh], geometry[iZone][iInst][iMesh+1], config[iZone]);
      SetRestricted_EddyVisc(RunTime_EqSystem, solver_container[iZone][iInst][iMesh][SolContainer_Position], solver_container[iZone][iInst][iMesh+1][SolContainer_Position], geometry[iZone][iInst][iMesh], geometry[iZone][iInst][iMesh+1], config[iZone]);
    }
  }
}

void CSingleGridIntegration::SetRestricted_Solution(unsigned short RunTime_EqSystem, CSolver *sol_fine, CSolver *sol_coarse, CGeometry *geo_fine, CGeometry *geo_coarse, CConfig *config) {
  unsigned long Point_Fine, Point_Coarse;
  unsigned short iVar, iChildren;
  su2double Area_Parent, Area_Children, *Solution_Fine, *Solution;
  
  unsigned short nVar = sol_coarse->GetnVar();
  
  Solution = new su2double[nVar];
  
  /*--- Compute coarse solution from fine solution ---*/
  
  for (Point_Coarse = 0; Point_Coarse < geo_coarse->GetnPointDomain(); Point_Coarse++) {
    Area_Parent = geo_coarse->node[Point_Coarse]->GetVolume();
    
    for (iVar = 0; iVar < nVar; iVar++) Solution[iVar] = 0.0;
    
    for (iChildren = 0; iChildren < geo_coarse->node[Point_Coarse]->GetnChildren_CV(); iChildren++) {
      
      Point_Fine = geo_coarse->node[Point_Coarse]->GetChildren_CV(iChildren);
      Area_Children = geo_fine->node[Point_Fine]->GetVolume();
      Solution_Fine = sol_fine->node[Point_Fine]->GetSolution();
      for (iVar = 0; iVar < nVar; iVar++)
        Solution[iVar] += Solution_Fine[iVar]*Area_Children/Area_Parent;
    }
    
    sol_coarse->node[Point_Coarse]->SetSolution(Solution);
    
  }
  
  /*--- MPI the new interpolated solution ---*/
  
  sol_coarse->InitiateComms(geo_coarse, config, SOLUTION);
  sol_coarse->CompleteComms(geo_coarse, config, SOLUTION);
  
  delete [] Solution;
  
}

void CSingleGridIntegration::SetRestricted_EddyVisc(unsigned short RunTime_EqSystem, CSolver *sol_fine, CSolver *sol_coarse, CGeometry *geo_fine, CGeometry *geo_coarse, CConfig *config) {
  
  unsigned long iVertex, Point_Fine, Point_Coarse;
  unsigned short iMarker, iChildren;
  su2double Area_Parent, Area_Children, EddyVisc_Fine, EddyVisc;
  
  /*--- Compute coarse Eddy Viscosity from fine solution ---*/
  
  for (Point_Coarse = 0; Point_Coarse < geo_coarse->GetnPointDomain(); Point_Coarse++) {
    Area_Parent = geo_coarse->node[Point_Coarse]->GetVolume();
    
    EddyVisc = 0.0;
    
    for (iChildren = 0; iChildren < geo_coarse->node[Point_Coarse]->GetnChildren_CV(); iChildren++) {
      Point_Fine = geo_coarse->node[Point_Coarse]->GetChildren_CV(iChildren);
      Area_Children = geo_fine->node[Point_Fine]->GetVolume();
      EddyVisc_Fine = sol_fine->node[Point_Fine]->GetmuT();
      EddyVisc += EddyVisc_Fine*Area_Children/Area_Parent;
    }
    
    sol_coarse->node[Point_Coarse]->SetmuT(EddyVisc);
    
  }
  
  /*--- Update solution at the no slip wall boundary, only the first
   variable (nu_tilde -in SA and SA_NEG- and k -in SST-), to guarantee that the eddy viscoisty
   is zero on the surface ---*/
  
  for (iMarker = 0; iMarker < config->GetnMarker_All(); iMarker++) {
    if ((config->GetMarker_All_KindBC(iMarker) == HEAT_FLUX              ) ||
        (config->GetMarker_All_KindBC(iMarker) == ISOTHERMAL             ) ||
        (config->GetMarker_All_KindBC(iMarker) == CHT_WALL_INTERFACE     )) {
      for (iVertex = 0; iVertex < geo_coarse->nVertex[iMarker]; iVertex++) {
        Point_Coarse = geo_coarse->vertex[iMarker][iVertex]->GetNode();
        sol_coarse->node[Point_Coarse]->SetmuT(0);
      }
    }
  }

  /*--- MPI the new interpolated solution (this also includes the eddy viscosity) ---*/
    
  sol_coarse->InitiateComms(geo_coarse, config, SOLUTION_EDDY);
  sol_coarse->CompleteComms(geo_coarse, config, SOLUTION_EDDY);
  
}


CStructuralIntegration::CStructuralIntegration(CConfig *config) : CIntegration(config) { }

CStructuralIntegration::~CStructuralIntegration(void) { }

void CStructuralIntegration::Structural_Iteration(CGeometry ****geometry, CSolver *****solver_container,
                                                  CNumerics ******numerics_container, CConfig **config, unsigned short RunTime_EqSystem, unsigned short iZone, unsigned short iInst) {

  unsigned short SolContainer_Position = config[iZone]->GetContainerPosition(RunTime_EqSystem);

  /*--- Preprocessing ---*/

  solver_container[iZone][iInst][MESH_0][SolContainer_Position]->Preprocessing(geometry[iZone][iInst][MESH_0], solver_container[iZone][iInst][MESH_0],
      config[iZone], numerics_container[iZone][iInst][MESH_0][SolContainer_Position], MESH_0, NO_RK_ITER, RunTime_EqSystem, false);


  /*--- Space integration ---*/

  Space_Integration_FEM(geometry[iZone][iInst][MESH_0], solver_container[iZone][iInst][MESH_0], numerics_container[iZone][iInst][MESH_0][SolContainer_Position],
                    config[iZone], RunTime_EqSystem);

  /*--- Time integration ---*/

  Time_Integration_FEM(geometry[iZone][iInst][MESH_0], solver_container[iZone][iInst][MESH_0], numerics_container[iZone][iInst][MESH_0][SolContainer_Position],
                config[iZone], RunTime_EqSystem);

  /*--- Postprocessing ---*/

  solver_container[iZone][iInst][MESH_0][SolContainer_Position]->Postprocessing(geometry[iZone][iInst][MESH_0], solver_container[iZone][iInst][MESH_0],
      config[iZone], numerics_container[iZone][iInst][MESH_0][SolContainer_Position],  MESH_0);

}

CFEM_DG_Integration::CFEM_DG_Integration(CConfig *config) : CIntegration(config) { }

CFEM_DG_Integration::~CFEM_DG_Integration(void) { }

void CFEM_DG_Integration::SingleGrid_Iteration(CGeometry ****geometry,
                                               CSolver *****solver_container,
                                               CNumerics ******numerics_container,
                                               CConfig **config,
                                               unsigned short RunTime_EqSystem,
                                               unsigned short iZone,
                                               unsigned short iInst) {

  unsigned short iMesh, iStep, iLimit = 1;
  unsigned short SolContainer_Position = config[iZone]->GetContainerPosition(RunTime_EqSystem);
  unsigned short FinestMesh = config[iZone]->GetFinestMesh();

  /*--- For now, we assume no geometric multigrid. ---*/
  iMesh = FinestMesh;

  /*--- Check if only the Jacobian of the spatial discretization must
        be computed. If so, call the appropriate function and return. ---*/
  if (config[iZone]->GetJacobian_Spatial_Discretization_Only()) {
    solver_container[iZone][iInst][iMesh][SolContainer_Position]->ComputeSpatialJacobian(geometry[iZone][iInst][iMesh], solver_container[iZone][iInst][iMesh],
                                                                                         numerics_container[iZone][iInst][iMesh][SolContainer_Position],
                                                                                         config[iZone], iMesh, RunTime_EqSystem);
    return;
  }

  /*--- Determine the number of stages in the time stepping algorithm.
        For the Runge-Kutta schemes this is the number of RK stages,
        while for ADER-DG this information is not used, because a more
        complicated algorithm must be used to facilitate time accurate
        local time stepping.  Note that we are currently hard-coding
        the classical RK4 scheme. ---*/
  bool useADER = false;
  switch (config[iZone]->GetKind_TimeIntScheme()) {
    case RUNGE_KUTTA_EXPLICIT: iLimit = config[iZone]->GetnRKStep(); break;
    case CLASSICAL_RK4_EXPLICIT: iLimit = 4; break;
    case ADER_DG: iLimit = 1; useADER = true; break;
    case EULER_EXPLICIT: case EULER_IMPLICIT: iLimit = 1; break; }

  /*--- In case an unsteady simulation is carried out, it is possible that a
        synchronization time step is specified. If so, set the boolean
        TimeSynSpecified to true, which leads to an outer loop in the
        algorithm below. ---*/
  bool TimeSyncSpecified   = false;
  const su2double TimeSync = config[iZone]->GetTime_Step()/config[iZone]->GetTime_Ref();
<<<<<<< HEAD
  if(config[iZone]->GetUnsteady_Simulation() == TIME_STEPPING &&
=======
  if(config[iZone]->GetTime_Marching() == TIME_STEPPING &&
>>>>>>> 9977c3e7
     config[iZone]->GetUnst_CFL()            != 0.0           &&
     TimeSync                                != 0.0) TimeSyncSpecified = true;

  /*--- Outer loop, which is only active when a synchronization time has been
        specified for an unsteady simulation. ---*/
  bool syncTimeReached = false;
  su2double timeEvolved = 0.0;
  while( !syncTimeReached ) {

    /* Compute the time step for stability. */
    solver_container[iZone][iInst][iMesh][SolContainer_Position]->SetTime_Step(geometry[iZone][iInst][iMesh],
                                                                               solver_container[iZone][iInst][iMesh],
                                                                               config[iZone], iMesh, config[iZone]->GetTimeIter());
    /* Possibly overrule the specified time step when a synchronization time was
       specified and determine whether or not the time loop must be continued.
       When TimeSyncSpecified is false, the loop is always terminated. */
    if( TimeSyncSpecified )
      solver_container[iZone][iInst][iMesh][SolContainer_Position]->CheckTimeSynchronization(config[iZone],
                                                                                             TimeSync, timeEvolved,
                                                                                             syncTimeReached);
    else
      syncTimeReached = true;

    /*--- For ADER in combination with time accurate local time stepping, the
          space and time integration are tightly coupled and cannot be treated
          segregatedly. Therefore a different function is called for ADER to
          carry out the space and time integration. ---*/
    if( useADER ) {
      solver_container[iZone][iInst][iMesh][SolContainer_Position]->ADER_SpaceTimeIntegration(geometry[iZone][iInst][iMesh], solver_container[iZone][iInst][iMesh],
                                                                                              numerics_container[iZone][iInst][iMesh][SolContainer_Position],
                                                                                              config[iZone], iMesh, RunTime_EqSystem);
    }
    else {

      /*--- Time and space integration can be decoupled. ---*/
      for (iStep = 0; iStep < iLimit; iStep++) {

        /*--- Preprocessing ---*/
        solver_container[iZone][iInst][iMesh][SolContainer_Position]->Preprocessing(geometry[iZone][iInst][iMesh], solver_container[iZone][iInst][iMesh],
                                                                                    config[iZone], iMesh, iStep, RunTime_EqSystem, false);

        /*--- Space integration ---*/
        Space_Integration(geometry[iZone][iInst][iMesh], solver_container[iZone][iInst][iMesh],
                          numerics_container[iZone][iInst][iMesh][SolContainer_Position],
                          config[iZone], iMesh, iStep, RunTime_EqSystem);

        /*--- Time integration, update solution using the old solution plus the solution increment ---*/
        Time_Integration(geometry[iZone][iInst][iMesh], solver_container[iZone][iInst][iMesh],
                         config[iZone], iStep, RunTime_EqSystem);

        /*--- Postprocessing ---*/
        solver_container[iZone][iInst][iMesh][SolContainer_Position]->Postprocessing(geometry[iZone][iInst][iMesh], solver_container[iZone][iInst][iMesh],
                                                                                     config[iZone], iMesh);
      }
    }
  }

  /*--- Calculate the inviscid and viscous forces ---*/
  solver_container[iZone][iInst][FinestMesh][SolContainer_Position]->Pressure_Forces(geometry[iZone][iInst][iMesh], config[iZone]);

  solver_container[iZone][iInst][FinestMesh][SolContainer_Position]->Friction_Forces(geometry[iZone][iInst][iMesh], config[iZone]);

  /*--- Convergence strategy ---*/

  //Convergence_Monitoring(geometry[iZone][iInst][FinestMesh], config[iZone], Iteration, monitor, FinestMesh);
}

void CFEM_DG_Integration::Space_Integration(CGeometry *geometry,
                                            CSolver **solver_container,
                                            CNumerics **numerics,
                                            CConfig *config, unsigned short iMesh,
                                            unsigned short iStep,
                                            unsigned short RunTime_EqSystem) {

  unsigned short MainSolver = config->GetContainerPosition(RunTime_EqSystem);

  /*--- Runge-Kutta type of time integration schemes. In the first step, i.e.
        if iStep == 0, set the old solution (working solution for the DG part),
        and if needed, the new solution. ---*/
  if (iStep == 0) {
    solver_container[MainSolver]->Set_OldSolution(geometry);

    if (config->GetKind_TimeIntScheme() == CLASSICAL_RK4_EXPLICIT) {
      solver_container[MainSolver]->Set_NewSolution(geometry);
    }
  }

  /*--- Compute the spatial residual by processing the task list. ---*/
  solver_container[MainSolver]->ProcessTaskList_DG(geometry, solver_container, numerics, config, iMesh);
}

void CFEM_DG_Integration::Time_Integration(CGeometry *geometry, CSolver **solver_container, CConfig *config, unsigned short iStep,
                                    unsigned short RunTime_EqSystem) {

  unsigned short MainSolver = config->GetContainerPosition(RunTime_EqSystem);

  /*--- Perform the time integration ---*/
  switch (config->GetKind_TimeIntScheme()) {
    case (RUNGE_KUTTA_EXPLICIT):
      solver_container[MainSolver]->ExplicitRK_Iteration(geometry, solver_container, config, iStep);
      break;
    case (CLASSICAL_RK4_EXPLICIT):
      solver_container[MainSolver]->ClassicalRK4_Iteration(geometry, solver_container, config, iStep);
      break;
    default:
      SU2_MPI::Error("Time integration scheme not implemented.", CURRENT_FUNCTION);
  }
}<|MERGE_RESOLUTION|>--- conflicted
+++ resolved
@@ -946,11 +946,7 @@
         algorithm below. ---*/
   bool TimeSyncSpecified   = false;
   const su2double TimeSync = config[iZone]->GetTime_Step()/config[iZone]->GetTime_Ref();
-<<<<<<< HEAD
-  if(config[iZone]->GetUnsteady_Simulation() == TIME_STEPPING &&
-=======
   if(config[iZone]->GetTime_Marching() == TIME_STEPPING &&
->>>>>>> 9977c3e7
      config[iZone]->GetUnst_CFL()            != 0.0           &&
      TimeSync                                != 0.0) TimeSyncSpecified = true;
 
