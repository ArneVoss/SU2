--- conflicted
+++ resolved
@@ -117,16 +117,7 @@
                                             unsigned short iInst) {
   
   unsigned short iPreSmooth, iPostSmooth, iRKStep, iRKLimit = 1;
-<<<<<<< HEAD
-  
-  bool startup_multigrid = (config[iZone]->GetRestart_Flow() &&
-                            (RunTime_EqSystem == RUNTIME_FLOW_SYS ||
-                             RunTime_EqSystem == RUNTIME_SCALAR_SYS) &&
-                            (Iteration == 0));
   unsigned short SolContainer_Position = config[iZone]->GetContainerPosition(RunTime_EqSystem);
-=======
-    unsigned short SolContainer_Position = config[iZone]->GetContainerPosition(RunTime_EqSystem);
->>>>>>> 972606f5
   
   /*--- Do a presmoothing on the grid iMesh to be restricted to the grid iMesh+1 ---*/
   
