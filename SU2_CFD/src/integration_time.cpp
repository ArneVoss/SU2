--- conflicted
+++ resolved
@@ -394,14 +394,9 @@
       /*--- Copy boundary values ---*/
       
       for (iMarker = 0; iMarker < geometry->GetnMarker(); iMarker++)
-<<<<<<< HEAD
-        if ((config->GetMarker_All_KindBC(iMarker) != INTERNAL_BOUNDARY)) {
-        for (iVertex = 0; iVertex < geometry->GetnVertex(iMarker); iVertex++) {
-=======
         if ((config->GetMarker_All_KindBC(iMarker) != INTERNAL_BOUNDARY) &&
             (config->GetMarker_All_KindBC(iMarker) != PERIODIC_BOUNDARY)) {
           for (iVertex = 0; iVertex < geometry->GetnVertex(iMarker); iVertex++) {
->>>>>>> c128b3b6
           iPoint = geometry->vertex[iMarker][iVertex]->GetNode();
           Residual_Old = solver->node[iPoint]->GetResidual_Old();
           solver->LinSysRes.SetBlock(iPoint, Residual_Old);
@@ -468,14 +463,9 @@
       /*--- Copy boundary values ---*/
       
       for (iMarker = 0; iMarker < geometry->GetnMarker(); iMarker++)
-<<<<<<< HEAD
-        if ((config->GetMarker_All_KindBC(iMarker) != INTERNAL_BOUNDARY)) {
-        for (iVertex = 0; iVertex < geometry->GetnVertex(iMarker); iVertex++) {
-=======
         if ((config->GetMarker_All_KindBC(iMarker) != INTERNAL_BOUNDARY) &&
             (config->GetMarker_All_KindBC(iMarker) != PERIODIC_BOUNDARY)) {
           for (iVertex = 0; iVertex < geometry->GetnVertex(iMarker); iVertex++) {
->>>>>>> c128b3b6
           iPoint = geometry->vertex[iMarker][iVertex]->GetNode();
           Solution_Old = solver->node[iPoint]->GetResidual_Old();
           solver->node[iPoint]->SetSolution(Solution_Old);
