/*!
 * \file CSU2TCLib.cpp
 * \brief Source of user defined 2T nonequilibrium gas model.
<<<<<<< HEAD
 * \author C. Garbacz, W. Maier, S. R. Copeland, J. Needels
 * \version 7.5.0 "Blackbird"
=======
 * \author C. Garbacz, W. Maier, S. R. Copeland
 * \version 7.5.1 "Blackbird"
>>>>>>> 58cf2d4a
 *
 * SU2 Project Website: https://su2code.github.io
 *
 * The SU2 Project is maintained by the SU2 Foundation
 * (http://su2foundation.org)
 *
 * Copyright 2012-2023, SU2 Contributors (cf. AUTHORS.md)
 *
 * SU2 is free software; you can redistribute it and/or
 * modify it under the terms of the GNU Lesser General Public
 * License as published by the Free Software Foundation; either
 * version 2.1 of the License, or (at your option) any later version.
 *
 * SU2 is distributed in the hope that it will be useful,
 * but WITHOUT ANY WARRANTY; without even the implied warranty of
 * MERCHANTABILITY or FITNESS FOR A PARTICULAR PURPOSE. See the GNU
 * Lesser General Public License for more details.
 *
 * You should have received a copy of the GNU Lesser General Public
 * License along with SU2. If not, see <http://www.gnu.org/licenses/>.
 */

#include "../../include/fluid/CSU2TCLib.hpp"
#include "../../../Common/include/option_structure.hpp"

CSU2TCLib::CSU2TCLib(const CConfig* config, unsigned short val_nDim, bool viscous): CNEMOGas(config, val_nDim){

  unsigned short maxEl = 0;
  su2double mf = 0.0;

  const auto MassFrac_Freestream = config->GetGas_Composition();

  for (iSpecies = 0; iSpecies < nSpecies; iSpecies++)
    mf += MassFrac_Freestream[iSpecies];

  /*--- Allocate vectors for gas properties ---*/
  nElStates.resize(nSpecies,0);
  CharVibTemp.resize(nSpecies,0.0);
  RotationModes.resize(nSpecies,0.0);
  Diss.resize(nSpecies,0.0);
  A.resize(5,0.0);
  Omega11.resize(nSpecies,nSpecies,4,0.0);
  Omega22.resize(nSpecies,nSpecies,4,0.0);
  RxnConstantTable.resize(6,5) = su2double(0.0);
  CatRecombTable.resize(nSpecies,2) = 0;
  Blottner.resize(nSpecies,3)  = su2double(0.0);
  taus.resize(nSpecies,0.0);
  eve_eq.resize(nSpecies,0.0);
  eve.resize(nSpecies,0.0);

  if (viscous) {
    MolarFracWBE.resize(nSpecies,0.0);
    phis.resize(nSpecies,0.0);
    mus.resize(nSpecies,0.0);
  }

  if (gas_model =="ARGON"){
    if (nSpecies != 1) {
      SU2_MPI::Error("CONFIG ERROR: nSpecies mismatch between gas model & gas composition", CURRENT_FUNCTION);
    }
    mf = 0.0;
    for (iSpecies = 0; iSpecies < nSpecies; iSpecies++)
      mf += MassFrac_Freestream[iSpecies];
    if (mf != 1.0) {
      SU2_MPI::Error("CONFIG ERROR: Intial gas mass fractions do not sum to 1!", CURRENT_FUNCTION);
    }

    /*--- Define parameters of the gas model ---*/
    gamma       = 1.667;
    nReactions  = 0;

    // Molar mass [kg/kmol]
    MolarMass[0] = 39.948;
    // Rotational modes of energy storage
    RotationModes[0] = 0.0;
    // Characteristic vibrational temperatures
    CharVibTemp[0] = 0.0;

    Enthalpy_Formation[0] = 0.0;
    Ref_Temperature[0] = 0.0;
    nElStates[0] = 7;

    for (iSpecies = 0; iSpecies < nSpecies; iSpecies++)
      maxEl = max(maxEl, nElStates[iSpecies]);

    /*--- Allocate and initialize electron data arrays ---*/
    CharElTemp.resize(nSpecies,maxEl) = su2double(0.0);
    ElDegeneracy.resize(nSpecies,maxEl) = su2double(0.0);

    /*--- AR: Blottner coefficients. ---*/
    Blottner(0,0) = 3.83444322E-03;   Blottner(0,1) = 6.74718764E-01;   Blottner(0,2) = -1.24290388E+01;

    /*--- AR: 7 states ---*/
    CharElTemp(0,0) = 0.000000000000000E+00;
    CharElTemp(0,1) = 1.611135736988230E+05;
    CharElTemp(0,2) = 1.625833076870950E+05;
    CharElTemp(0,3) = 1.636126382960720E+05;
    CharElTemp(0,4) = 1.642329518358000E+05;
    CharElTemp(0,5) = 1.649426852542080E+05;
    CharElTemp(0,6) = 1.653517702884570E+05;
    ElDegeneracy(0,0) = 1;
    ElDegeneracy(0,1) = 9;
    ElDegeneracy(0,2) = 21;
    ElDegeneracy(0,3) = 7;
    ElDegeneracy(0,4) = 3;
    ElDegeneracy(0,5) = 5;
    ElDegeneracy(0,6) = 15;

    /*--- Catayltic wall table---*/
    // Creation/Destruction (+1/-1), Index of monoatomic reactants.
    // Argon not used.
    CatRecombTable(0,0) = 0; CatRecombTable(0,1) = 0;

    /*--- Values used in the Sutherland's formula. ---*/
    if (viscous) {
      //F.M. White, Viscous Fluid Flow, 3rd ed., McGraw-Hill, 2006.
      mu_ref[0] = 2.125E-5;
      k_ref[0] = 0.0163;
      Sm_ref[0] = 114.0;
      Sk_ref[0] = 170;
    }

  } else if (gas_model == "N2"){
    /*--- Check for errors in the initialization ---*/
    if (nSpecies != 2) {
      SU2_MPI::Error("CONFIG ERROR: nSpecies mismatch between gas model & gas composition", CURRENT_FUNCTION);
    }
    mf = 0.0;
    for (iSpecies = 0; iSpecies < nSpecies; iSpecies++)
      mf += MassFrac_Freestream[iSpecies];
    if (mf != 1.0) {
      SU2_MPI::Error("CONFIG ERROR: Intial gas mass fractions do not sum to 1!", CURRENT_FUNCTION);
    }

    /*--- Define parameters of the gas model ---*/
    gamma       = 1.4;
    nReactions  = 2;

    Reactions.resize(nReactions,2,6,0.0);
    ArrheniusCoefficient.resize(nReactions,0.0);
    ArrheniusEta.resize(nReactions,0.0);
    ArrheniusTheta.resize(nReactions,0.0);
    Tcf_a.resize(nReactions,0.0);
    Tcf_b.resize(nReactions,0.0);
    Tcb_a.resize(nReactions,0.0);
    Tcb_b.resize(nReactions,0.0);

    /*--- Assign gas properties ---*/
    // Rotational modes of energy storage
    RotationModes[0] = 2.0;
    RotationModes[1] = 0.0;
    // Molar mass [kg/kmol]
    MolarMass[0] = 2.0*14.0067;
    MolarMass[1] = 14.0067;
    // Characteristic vibrational temperatures
    CharVibTemp[0] = 3395.0;
    CharVibTemp[1] = 0.0;
    // Formation enthalpy: (JANAF values [KJ/Kmol])
    // J/kg - from Scalabrin
    Enthalpy_Formation[0] = 0.0;      //N2
    Enthalpy_Formation[1] = 3.36E7;   //N
    // Reference temperature (JANAF values, [K])
    Ref_Temperature[0] = 0.0;
    Ref_Temperature[1] = 0.0;
    // Blottner viscosity coefficients
    // A                       // B                       // C
    Blottner(0,0) = 2.68E-2;   Blottner(0,1) = 3.18E-1;   Blottner(0,2) = -1.13E1;  // N2
    Blottner(1,0) = 1.16E-2;   Blottner(1,1) = 6.03E-1;   Blottner(1,2) = -1.24E1;  // N
    // Number of electron states
    nElStates[0] = 15;                    // N2
    nElStates[1] = 3;                     // N
    for (iSpecies = 0; iSpecies < nSpecies; iSpecies++)
      maxEl = max(maxEl, nElStates[iSpecies]);

    /*--- Allocate and initialize electron data arrays ---*/
    CharElTemp.resize(nSpecies,maxEl) = su2double(0.0);
    ElDegeneracy.resize(nSpecies,maxEl) = su2double(0.0);

    /*--- Assign values to data structures ---*/
    // N2: 15 states
    CharElTemp(0,0)  = 0.000000000000000E+00;
    CharElTemp(0,1)  = 7.223156514095200E+04;
    CharElTemp(0,2)  = 8.577862640384000E+04;
    CharElTemp(0,3)  = 8.605026716160000E+04;
    CharElTemp(0,4)  = 9.535118627874400E+04;
    CharElTemp(0,5)  = 9.805635702203200E+04;
    CharElTemp(0,6)  = 9.968267656935200E+04;
    CharElTemp(0,7)  = 1.048976467715200E+05;
    CharElTemp(0,8)  = 1.116489555200000E+05;
    CharElTemp(0,9)  = 1.225836470400000E+05;
    CharElTemp(0,10) = 1.248856873600000E+05;
    CharElTemp(0,11) = 1.282476158188320E+05;
    CharElTemp(0,12) = 1.338060936000000E+05;
    CharElTemp(0,13) = 1.404296391107200E+05;
    CharElTemp(0,14) = 1.504958859200000E+05;
    ElDegeneracy(0,0)  = 1;
    ElDegeneracy(0,1)  = 3;
    ElDegeneracy(0,2)  = 6;
    ElDegeneracy(0,3)  = 6;
    ElDegeneracy(0,4)  = 3;
    ElDegeneracy(0,5)  = 1;
    ElDegeneracy(0,6)  = 2;
    ElDegeneracy(0,7)  = 2;
    ElDegeneracy(0,8)  = 5;
    ElDegeneracy(0,9)  = 1;
    ElDegeneracy(0,10) = 6;
    ElDegeneracy(0,11) = 6;
    ElDegeneracy(0,12) = 10;
    ElDegeneracy(0,13) = 6;
    ElDegeneracy(0,14) = 6;
    // N: 3 states
    CharElTemp(1,0) = 0.000000000000000E+00;
    CharElTemp(1,1) = 2.766469645581980E+04;
    CharElTemp(1,2) = 4.149309313560210E+04;
    ElDegeneracy(1,0) = 4;
    ElDegeneracy(1,1) = 10;
    ElDegeneracy(1,2) = 6;
    /*--- Set Arrhenius coefficients for chemical reactions ---*/
    // Note: Data lists coefficients in (cm^3/mol-s) units, need to convert
    //       to (m^3/kmol-s) to be consistent with the rest of the code
    // Pre-exponential factor
    ArrheniusCoefficient[0]  = 7.0E21;
    ArrheniusCoefficient[1]  = 3.0E22;
    // Rate-controlling temperature exponent
    ArrheniusEta[0]  = -1.60;
    ArrheniusEta[1]  = -1.60;
    // Characteristic temperature
    ArrheniusTheta[0] = 113200.0;
    ArrheniusTheta[1] = 113200.0;
    /*--- Set reaction maps ---*/
    // N2 + N2 -> 2N + N2
    Reactions(0,0,0)=0;   Reactions(0,0,1)=0;   Reactions(0,0,2)=nSpecies;
    Reactions(0,1,0)=1;   Reactions(0,1,1)=1;   Reactions(0,1,2) =0;
    // N2 + N -> 2N + N
    Reactions(1,0,0)=0;   Reactions(1,0,1)=1;   Reactions(1,0,2)=nSpecies;
    Reactions(1,1,0)=1;   Reactions(1,1,1)=1;   Reactions(1,1,2)=1;
    /*--- Set rate-controlling temperature exponents ---*/
    //  -----------  Tc = Ttr^a * Tve^b  -----------
    //
    // Forward Reactions
    //   Dissociation:      a = 0.5, b = 0.5  (OR a = 0.7, b =0.3)
    //   Exchange:          a = 1,   b = 0
    //   Impact ionization: a = 0,   b = 1
    //
    // Backward Reactions
    //   Recomb ionization:      a = 0, b = 1
    //   Impact ionization:      a = 0, b = 1
    //   N2 impact dissociation: a = 0, b = 1
    //   Others:                 a = 1, b = 0
    Tcf_a[0] = 0.5; Tcf_b[0] = 0.5; Tcb_a[0] = 1;  Tcb_b[0] = 0;
    Tcf_a[1] = 0.5; Tcf_b[1] = 0.5; Tcb_a[1] = 1;  Tcb_b[1] = 0;

    /*--- Dissociation potential [KJ/kg] ---*/
    Diss[0] = 3.36E4;
    Diss[1] = 0.0;

    /*--- Collision integral data ---*/
    // Index 1: collider
    // Index 2: partner
    // Index 3: A1, A2, A3
    Omega11(0,0,0) = -6.0614558E-03;  Omega11(0,0,1) = 1.2689102E-01;   Omega11(0,0,2) = -1.0616948E+00;  Omega11(0,0,3) = 8.0955466E+02;
    Omega11(0,1,0) = -1.0796249E-02;  Omega11(0,1,1) = 2.2656509E-01;   Omega11(0,1,2) = -1.7910602E+00;  Omega11(0,1,3) = 4.0455218E+03;
    Omega11(1,0,0) = -1.0796249E-02;  Omega11(1,0,1) = 2.2656509E-01;   Omega11(1,0,2) = -1.7910602E+00;  Omega11(1,0,3) = 4.0455218E+03;
    Omega11(1,1,0) = -9.6083779E-03;  Omega11(1,1,1) = 2.0938971E-01;   Omega11(1,1,2) = -1.7386904E+00;  Omega11(1,1,3) = 3.3587983E+03;
    Omega22(0,0,0) = -7.6303990E-03;  Omega22(0,0,1) = 1.6878089E-01;   Omega22(0,0,2) = -1.4004234E+00;  Omega22(0,0,3) = 2.1427708E+03;
    Omega22(0,1,0) = -8.3493693E-03;  Omega22(0,1,1) = 1.7808911E-01;   Omega22(0,1,2) = -1.4466155E+00;  Omega22(0,1,3) = 1.9324210E+03;
    Omega22(1,0,0) = -8.3493693E-03;  Omega22(1,0,1) = 1.7808911E-01;   Omega22(1,0,2) = -1.4466155E+00;  Omega22(1,0,3) = 1.9324210E+03;
    Omega22(1,1,0) = -7.7439615E-03;  Omega22(1,1,1) = 1.7129007E-01;   Omega22(1,1,2) = -1.4809088E+00;  Omega22(1,1,3) = 2.1284951E+03;

    /*--- Catayltic wall table---*/
    // Creation/Destruction (+1/-1), Index of monoatomic reactants.
    // Monoatomic species (N,O) recombine into diaatomic (N2, O2)
    CatRecombTable(0,0) =  1; CatRecombTable(0,1) = 1;
    CatRecombTable(1,0) = -1; CatRecombTable(1,1) = 1;

    /*--- Values used in the Sutherland's formula. ---*/
    if (viscous) {
      //F.M. White, Viscous Fluid Flow, 3rd ed., McGraw-Hill, 2006.
      k_ref[0] = 0.0242;
      mu_ref[0] = 1.663E-5;
      Sm_ref[0] = 107.0;
      Sk_ref[0] = 150.0;
    }

  } else if (gas_model == "AIR-5"){

    /*--- Check for errors in the initialization ---*/
    if (nSpecies != 5) {
      SU2_MPI::Error("CONFIG ERROR: nSpecies mismatch between gas model & gas composition",CURRENT_FUNCTION);
    }
    mf = 0.0;
    for (iSpecies = 0; iSpecies < nSpecies; iSpecies++)
      mf += MassFrac_Freestream[iSpecies];
    if (mf != 1.0) {
      SU2_MPI::Error("CONFIG ERROR: Intial gas mass fractions do not sum to 1!", CURRENT_FUNCTION);
    }

    /*--- Define parameters of the gas model ---*/
    gamma       = 1.4;
    nReactions  = 17;

    Reactions.resize(nReactions,2,6,0.0);
    ArrheniusCoefficient.resize(nReactions,0.0);
    ArrheniusEta.resize(nReactions,0.0);
    ArrheniusTheta.resize(nReactions,0.0);
    Tcf_a.resize(nReactions,0.0);
    Tcf_b.resize(nReactions,0.0);
    Tcb_a.resize(nReactions,0.0);
    Tcb_b.resize(nReactions,0.0);

    /*--- Assign gas properties ---*/
    // Rotational modes of energy storage
    RotationModes[0] = 2.0;
    RotationModes[1] = 2.0;
    RotationModes[2] = 2.0;
    RotationModes[3] = 0.0;
    RotationModes[4] = 0.0;
    // Molar mass [kg/kmol]
    MolarMass[0] = 2.0*14.0067;
    MolarMass[1] = 2.0*15.9994;
    MolarMass[2] = 14.0067+15.9994;
    MolarMass[3] = 14.0067;
    MolarMass[4] = 15.9994;
    //Characteristic vibrational temperatures
    CharVibTemp[0] = 3395.0;
    CharVibTemp[1] = 2239.0;
    CharVibTemp[2] = 2817.0;
    CharVibTemp[3] = 0.0;
    CharVibTemp[4] = 0.0;
    // Formation enthalpy: (Scalabrin values, J/kg)
    Enthalpy_Formation[0] = 0.0;      //N2
    Enthalpy_Formation[1] = 0.0;      //O2
    Enthalpy_Formation[2] = 3.0E6;    //NO
    Enthalpy_Formation[3] = 3.36E7;   //N
    Enthalpy_Formation[4] = 1.54E7;   //O
    // Reference temperature (JANAF values, [K])
    Ref_Temperature[0] = 0.0;
    Ref_Temperature[1] = 0.0;
    Ref_Temperature[2] = 0.0;
    Ref_Temperature[3] = 0.0;
    Ref_Temperature[4] = 0.0;
    // Blottner viscosity coefficients
    // A                        // B                        // C
    Blottner(0,0) = 2.68E-2;   Blottner(0,1) =  3.18E-1;  Blottner(0,2) = -1.13E1;  // N2
    Blottner(1,0) = 4.49E-2;   Blottner(1,1) = -8.26E-2;  Blottner(1,2) = -9.20E0;  // O2
    Blottner(2,0) = 4.36E-2;   Blottner(2,1) = -3.36E-2;  Blottner(2,2) = -9.58E0;  // NO
    Blottner(3,0) = 1.16E-2;   Blottner(3,1) =  6.03E-1;  Blottner(3,2) = -1.24E1;  // N
    Blottner(4,0) = 2.03E-2;   Blottner(4,1) =  4.29E-1;  Blottner(4,2) = -1.16E1;  // O
    // Number of electron states
    nElStates[0] = 15;                    // N2
    nElStates[1] = 7;                     // O2
    nElStates[2] = 16;                    // NO
    nElStates[3] = 3;                     // N
    nElStates[4] = 5;                     // O
    for (iSpecies = 0; iSpecies < nSpecies; iSpecies++)
      maxEl = max(maxEl, nElStates[iSpecies]);
    /*--- Allocate and initialize electron data arrays ---*/
    CharElTemp.resize(nSpecies,maxEl) = su2double(0.0);
    ElDegeneracy.resize(nSpecies,maxEl) = su2double(0.0);

    //N2: 15 states
    CharElTemp(0,0)  = 0.000000000000000E+00;
    CharElTemp(0,1)  = 7.223156514095200E+04;
    CharElTemp(0,2)  = 8.577862640384000E+04;
    CharElTemp(0,3)  = 8.605026716160000E+04;
    CharElTemp(0,4)  = 9.535118627874400E+04;
    CharElTemp(0,5)  = 9.805635702203200E+04;
    CharElTemp(0,6)  = 9.968267656935200E+04;
    CharElTemp(0,7)  = 1.048976467715200E+05;
    CharElTemp(0,8)  = 1.116489555200000E+05;
    CharElTemp(0,9)  = 1.225836470400000E+05;
    CharElTemp(0,10) = 1.248856873600000E+05;
    CharElTemp(0,11) = 1.282476158188320E+05;
    CharElTemp(0,12) = 1.338060936000000E+05;
    CharElTemp(0,13) = 1.404296391107200E+05;
    CharElTemp(0,14) = 1.504958859200000E+05;
    ElDegeneracy(0,0)  = 1;
    ElDegeneracy(0,1)  = 3;
    ElDegeneracy(0,2)  = 6;
    ElDegeneracy(0,3)  = 6;
    ElDegeneracy(0,4)  = 3;
    ElDegeneracy(0,5)  = 1;
    ElDegeneracy(0,6)  = 2;
    ElDegeneracy(0,7)  = 2;
    ElDegeneracy(0,8)  = 5;
    ElDegeneracy(0,9)  = 1;
    ElDegeneracy(0,10) = 6;
    ElDegeneracy(0,11) = 6;
    ElDegeneracy(0,12) = 10;
    ElDegeneracy(0,13) = 6;
    ElDegeneracy(0,14) = 6;
    // O2: 7 states
    CharElTemp(1,0) = 0.000000000000000E+00;
    CharElTemp(1,1) = 1.139156019700800E+04;
    CharElTemp(1,2) = 1.898473947826400E+04;
    CharElTemp(1,3) = 4.755973576639200E+04;
    CharElTemp(1,4) = 4.991242097343200E+04;
    CharElTemp(1,5) = 5.092268575561600E+04;
    CharElTemp(1,6) = 7.189863255967200E+04;
    ElDegeneracy(1,0) = 3;
    ElDegeneracy(1,1) = 2;
    ElDegeneracy(1,2) = 1;
    ElDegeneracy(1,3) = 1;
    ElDegeneracy(1,4) = 6;
    ElDegeneracy(1,5) = 3;
    ElDegeneracy(1,6) = 3;
    // NO: 16 states
    CharElTemp(2,0)  = 0.000000000000000E+00;
    CharElTemp(2,1)  = 5.467345760000000E+04;
    CharElTemp(2,2)  = 6.317139627802400E+04;
    CharElTemp(2,3)  = 6.599450342445600E+04;
    CharElTemp(2,4)  = 6.906120960000000E+04;
    CharElTemp(2,5)  = 7.049998480000000E+04;
    CharElTemp(2,6)  = 7.491055017560000E+04;
    CharElTemp(2,7)  = 7.628875293968000E+04;
    CharElTemp(2,8)  = 8.676188537552000E+04;
    CharElTemp(2,9)  = 8.714431182368000E+04;
    CharElTemp(2,10) = 8.886077063728000E+04;
    CharElTemp(2,11) = 8.981755614528000E+04;
    CharElTemp(2,12) = 8.988445919208000E+04;
    CharElTemp(2,13) = 9.042702132000000E+04;
    CharElTemp(2,14) = 9.064283760000000E+04;
    CharElTemp(2,15) = 9.111763341600000E+04;
    ElDegeneracy(2,0)  = 4;
    ElDegeneracy(2,1)  = 8;
    ElDegeneracy(2,2)  = 2;
    ElDegeneracy(2,3)  = 4;
    ElDegeneracy(2,4)  = 4;
    ElDegeneracy(2,5)  = 4;
    ElDegeneracy(2,6)  = 4;
    ElDegeneracy(2,7)  = 2;
    ElDegeneracy(2,8)  = 4;
    ElDegeneracy(2,9)  = 2;
    ElDegeneracy(2,10) = 4;
    ElDegeneracy(2,11) = 4;
    ElDegeneracy(2,12) = 2;
    ElDegeneracy(2,13) = 2;
    ElDegeneracy(2,14) = 2;
    ElDegeneracy(2,15) = 4;
    // N: 3 states
    CharElTemp(3,0) = 0.000000000000000E+00;
    CharElTemp(3,1) = 2.766469645581980E+04;
    CharElTemp(3,2) = 4.149309313560210E+04;
    ElDegeneracy(3,0)= 4;
    ElDegeneracy(3,1)= 10;
    ElDegeneracy(3,2)= 6;
    // O: 5 states
    CharElTemp(4,0) = 0.000000000000000E+00;
    CharElTemp(4,1) = 2.277077570280000E+02;
    CharElTemp(4,2) = 3.265688785704000E+02;
    CharElTemp(4,3) = 2.283028632262240E+04;
    CharElTemp(4,4) = 4.861993036434160E+04;
    ElDegeneracy(4,0) = 5;
    ElDegeneracy(4,1) = 3;
    ElDegeneracy(4,2) = 1;
    ElDegeneracy(4,3) = 5;
    ElDegeneracy(4,4) = 1;
    /*--- Set reaction maps ---*/
    // N2 dissociation
    Reactions(0,0,0)=0;    Reactions(0,0,1)=0;   Reactions(0,0,2)=nSpecies;    Reactions(0,1,0)=3;   Reactions(0,1,1)=3;   Reactions(0,1,2) =0;
    Reactions(1,0,0)=0;    Reactions(1,0,1)=1;   Reactions(1,0,2)=nSpecies;    Reactions(1,1,0)=3;   Reactions(1,1,1)=3;   Reactions(1,1,2) =1;
    Reactions(2,0,0)=0;    Reactions(2,0,1)=2;   Reactions(2,0,2)=nSpecies;    Reactions(2,1,0)=3;   Reactions(2,1,1)=3;   Reactions(2,1,2) =2;
    Reactions(3,0,0)=0;    Reactions(3,0,1)=3;   Reactions(3,0,2)=nSpecies;    Reactions(3,1,0)=3;   Reactions(3,1,1)=3;   Reactions(3,1,2) =3;
    Reactions(4,0,0)=0;    Reactions(4,0,1)=4;   Reactions(4,0,2)=nSpecies;    Reactions(4,1,0)=3;   Reactions(4,1,1)=3;   Reactions(4,1,2) =4;
    // O2 dissociation
    Reactions(5,0,0)=1;    Reactions(5,0,1)=0;   Reactions(5,0,2)=nSpecies;    Reactions(5,1,0)=4;   Reactions(5,1,1)=4;   Reactions(5,1,2) =0;
    Reactions(6,0,0)=1;    Reactions(6,0,1)=1;   Reactions(6,0,2)=nSpecies;    Reactions(6,1,0)=4;   Reactions(6,1,1)=4;   Reactions(6,1,2) =1;
    Reactions(7,0,0)=1;    Reactions(7,0,1)=2;   Reactions(7,0,2)=nSpecies;    Reactions(7,1,0)=4;   Reactions(7,1,1)=4;   Reactions(7,1,2) =2;
    Reactions(8,0,0)=1;    Reactions(8,0,1)=3;   Reactions(8,0,2)=nSpecies;    Reactions(8,1,0)=4;   Reactions(8,1,1)=4;   Reactions(8,1,2) =3;
    Reactions(9,0,0)=1;    Reactions(9,0,1)=4;   Reactions(9,0,2)=nSpecies;    Reactions(9,1,0)=4;   Reactions(9,1,1)=4;   Reactions(9,1,2) =4;
    // NO dissociation
    Reactions(10,0,0)=2;   Reactions(10,0,1)=0;  Reactions(10,0,2)=nSpecies;   Reactions(10,1,0)=3;  Reactions(10,1,1)=4;    Reactions(10,1,2) =0;
    Reactions(11,0,0)=2;   Reactions(11,0,1)=1;  Reactions(11,0,2)=nSpecies;   Reactions(11,1,0)=3;  Reactions(11,1,1)=4;    Reactions(11,1,2) =1;
    Reactions(12,0,0)=2;   Reactions(12,0,1)=2;  Reactions(12,0,2)=nSpecies;   Reactions(12,1,0)=3;  Reactions(12,1,1)=4;    Reactions(12,1,2) =2;
    Reactions(13,0,0)=2;   Reactions(13,0,1)=3;  Reactions(13,0,2)=nSpecies;   Reactions(13,1,0)=3;  Reactions(13,1,1)=4;    Reactions(13,1,2) =3;
    Reactions(14,0,0)=2;   Reactions(14,0,1)=4;  Reactions(14,0,2)=nSpecies;   Reactions(14,1,0)=3;  Reactions(14,1,1)=4;    Reactions(14,1,2) =4;
    // N2 + O -> NO + N
    Reactions(15,0,0)=0;   Reactions(15,0,1)=4;  Reactions(15,0,2)=nSpecies;   Reactions(15,1,0)=2;  Reactions(15,1,1)=3;    Reactions(15,1,2)= nSpecies;
    // NO + O -> O2 + N
    Reactions(16,0,0)=2;   Reactions(16,0,1)=4;  Reactions(16,0,2)=nSpecies;   Reactions(16,1,0)=1;  Reactions(16,1,1)=3;    Reactions(16,1,2)= nSpecies;
    /*--- Set Arrhenius coefficients for reactions ---*/
    // Pre-exponential factor
    ArrheniusCoefficient[0]  = 7.0E21;
    ArrheniusCoefficient[1]  = 7.0E21;
    ArrheniusCoefficient[2]  = 7.0E21;
    ArrheniusCoefficient[3]  = 3.0E22;
    ArrheniusCoefficient[4]  = 3.0E22;
    ArrheniusCoefficient[5]  = 2.0E21;
    ArrheniusCoefficient[6]  = 2.0E21;
    ArrheniusCoefficient[7]  = 2.0E21;
    ArrheniusCoefficient[8]  = 1.0E22;
    ArrheniusCoefficient[9]  = 1.0E22;
    ArrheniusCoefficient[10] = 5.0E15;
    ArrheniusCoefficient[11] = 5.0E15;
    ArrheniusCoefficient[12] = 5.0E15;
    ArrheniusCoefficient[13] = 1.1E17;
    ArrheniusCoefficient[14] = 1.1E17;
    ArrheniusCoefficient[15] = 6.4E17;
    ArrheniusCoefficient[16] = 8.4E12;
    // Rate-controlling temperature exponent
    ArrheniusEta[0]  = -1.60;
    ArrheniusEta[1]  = -1.60;
    ArrheniusEta[2]  = -1.60;
    ArrheniusEta[3]  = -1.60;
    ArrheniusEta[4]  = -1.60;
    ArrheniusEta[5]  = -1.50;
    ArrheniusEta[6]  = -1.50;
    ArrheniusEta[7]  = -1.50;
    ArrheniusEta[8]  = -1.50;
    ArrheniusEta[9]  = -1.50;
    ArrheniusEta[10] = 0.0;
    ArrheniusEta[11] = 0.0;
    ArrheniusEta[12] = 0.0;
    ArrheniusEta[13] = 0.0;
    ArrheniusEta[14] = 0.0;
    ArrheniusEta[15] = -1.0;
    ArrheniusEta[16] = 0.0;
    // Characteristic temperature
    ArrheniusTheta[0]  = 113200.0;
    ArrheniusTheta[1]  = 113200.0;
    ArrheniusTheta[2]  = 113200.0;
    ArrheniusTheta[3]  = 113200.0;
    ArrheniusTheta[4]  = 113200.0;
    ArrheniusTheta[5]  = 59500.0;
    ArrheniusTheta[6]  = 59500.0;
    ArrheniusTheta[7]  = 59500.0;
    ArrheniusTheta[8]  = 59500.0;
    ArrheniusTheta[9]  = 59500.0;
    ArrheniusTheta[10] = 75500.0;
    ArrheniusTheta[11] = 75500.0;
    ArrheniusTheta[12] = 75500.0;
    ArrheniusTheta[13] = 75500.0;
    ArrheniusTheta[14] = 75500.0;
    ArrheniusTheta[15] = 38400.0;
    ArrheniusTheta[16] = 19450.0;
    /*--- Set rate-controlling temperature exponents ---*/
    //  -----------  Tc = Ttr^a * Tve^b  -----------
    //
    // Forward Reactions
    //   Dissociation:      a = 0.5, b = 0.5  (OR a = 0.7, b =0.3)
    //   Exchange:          a = 1,   b = 0
    //   Impact ionization: a = 0,   b = 1
    //
    // Backward Reactions
    //   Recomb ionization:      a = 0, b = 1
    //   Impact ionization:      a = 0, b = 1
    //   N2 impact dissociation: a = 0, b = 1
    //   Others:                 a = 1, b = 0
    Tcf_a[0]  = 0.5; Tcf_b[0]  = 0.5; Tcb_a[0]  = 1;  Tcb_b[0] = 0;
    Tcf_a[1]  = 0.5; Tcf_b[1]  = 0.5; Tcb_a[1]  = 1;  Tcb_b[1] = 0;
    Tcf_a[2]  = 0.5; Tcf_b[2]  = 0.5; Tcb_a[2]  = 1;  Tcb_b[2] = 0;
    Tcf_a[3]  = 0.5; Tcf_b[3]  = 0.5; Tcb_a[3]  = 1;  Tcb_b[3] = 0;
    Tcf_a[4]  = 0.5; Tcf_b[4]  = 0.5; Tcb_a[4]  = 1;  Tcb_b[4] = 0;
    Tcf_a[5]  = 0.5; Tcf_b[5]  = 0.5; Tcb_a[5]  = 1;  Tcb_b[5] = 0;
    Tcf_a[6]  = 0.5; Tcf_b[6]  = 0.5; Tcb_a[6]  = 1;  Tcb_b[6] = 0;
    Tcf_a[7]  = 0.5; Tcf_b[7]  = 0.5; Tcb_a[7]  = 1;  Tcb_b[7] = 0;
    Tcf_a[8]  = 0.5; Tcf_b[8]  = 0.5; Tcb_a[8]  = 1;  Tcb_b[8] = 0;
    Tcf_a[9]  = 0.5; Tcf_b[9]  = 0.5; Tcb_a[9]  = 1;  Tcb_b[9] = 0;
    Tcf_a[10] = 0.5; Tcf_b[10] = 0.5; Tcb_a[10] = 1;  Tcb_b[10] = 0;
    Tcf_a[11] = 0.5; Tcf_b[11] = 0.5; Tcb_a[11] = 1;  Tcb_b[11] = 0;
    Tcf_a[12] = 0.5; Tcf_b[12] = 0.5; Tcb_a[12] = 1;  Tcb_b[12] = 0;
    Tcf_a[13] = 0.5; Tcf_b[13] = 0.5; Tcb_a[13] = 1;  Tcb_b[13] = 0;
    Tcf_a[14] = 0.5; Tcf_b[14] = 0.5; Tcb_a[14] = 1;  Tcb_b[14] = 0;
    Tcf_a[15] = 1.0; Tcf_b[15] = 0.0; Tcb_a[15] = 1;  Tcb_b[15] = 0;
    Tcf_a[16] = 1.0; Tcf_b[16] = 0.0; Tcb_a[16] = 1;  Tcb_b[16] = 0;
    /*--- Collision integral data ---*/
    // Index 1: collider
    // Index 2: partner
    // Index 3: A1, A2, A3
    // Omega^(1,1) ----------------------
    //N2
    Omega11(0,0,0) = -6.0614558E-03;  Omega11(0,0,1) = 1.2689102E-01;   Omega11(0,0,2) = -1.0616948E+00;  Omega11(0,0,3) = 8.0955466E+02;
    Omega11(0,1,0) = -3.7959091E-03;  Omega11(0,1,1) = 9.5708295E-02;   Omega11(0,1,2) = -1.0070611E+00;  Omega11(0,1,3) = 8.9392313E+02;
    Omega11(0,2,0) = -1.9295666E-03;  Omega11(0,2,1) = 2.7995735E-02;   Omega11(0,2,2) = -3.1588514E-01;  Omega11(0,2,3) = 1.2880734E+02;
    Omega11(0,3,0) = -1.0796249E-02;  Omega11(0,3,1) = 2.2656509E-01;   Omega11(0,3,2) = -1.7910602E+00;  Omega11(0,3,3) = 4.0455218E+03;
    Omega11(0,4,0) = -2.7244269E-03;  Omega11(0,4,1) = 6.9587171E-02;   Omega11(0,4,2) = -7.9538667E-01;  Omega11(0,4,3) = 4.0673730E+02;
    //O2
    Omega11(1,0,0) = -3.7959091E-03;  Omega11(1,0,1) = 9.5708295E-02;   Omega11(1,0,2) = -1.0070611E+00;  Omega11(1,0,3) = 8.9392313E+02;
    Omega11(1,1,0) = -8.0682650E-04;  Omega11(1,1,1) = 1.6602480E-02;   Omega11(1,1,2) = -3.1472774E-01;  Omega11(1,1,3) = 1.4116458E+02;
    Omega11(1,2,0) = -6.4433840E-04;  Omega11(1,2,1) = 8.5378580E-03;   Omega11(1,2,2) = -2.3225102E-01;  Omega11(1,2,3) = 1.1371608E+02;
    Omega11(1,3,0) = -1.1453028E-03;  Omega11(1,3,1) = 1.2654140E-02;   Omega11(1,3,2) = -2.2435218E-01;  Omega11(1,3,3) = 7.7201588E+01;
    Omega11(1,4,0) = -4.8405803E-03;  Omega11(1,4,1) = 1.0297688E-01;   Omega11(1,4,2) = -9.6876576E-01;  Omega11(1,4,3) = 6.1629812E+02;
    //NO
    Omega11(2,0,0) = -1.9295666E-03;  Omega11(2,0,1) = 2.7995735E-02;   Omega11(2,0,2) = -3.1588514E-01;  Omega11(2,0,3) = 1.2880734E+02;
    Omega11(2,1,0) = -6.4433840E-04;  Omega11(2,1,1) = 8.5378580E-03;   Omega11(2,1,2) = -2.3225102E-01;  Omega11(2,1,3) = 1.1371608E+02;
    Omega11(2,2,0) = -0.0000000E+00;  Omega11(2,2,1) = -1.1056066E-02;  Omega11(2,2,2) = -5.9216250E-02;  Omega11(2,2,3) = 7.2542367E+01;
    Omega11(2,3,0) = -1.5770918E-03;  Omega11(2,3,1) = 1.9578381E-02;   Omega11(2,3,2) = -2.7873624E-01;  Omega11(2,3,3) = 9.9547944E+01;
    Omega11(2,4,0) = -1.0885815E-03;  Omega11(2,4,1) = 1.1883688E-02;   Omega11(2,4,2) = -2.1844909E-01;  Omega11(2,4,3) = 7.5512560E+01;
    //N
    Omega11(3,0,0) = -1.0796249E-02;  Omega11(3,0,1) = 2.2656509E-01;   Omega11(3,0,2) = -1.7910602E+00;  Omega11(3,0,3) = 4.0455218E+03;
    Omega11(3,1,0) = -1.1453028E-03;  Omega11(3,1,1) = 1.2654140E-02;   Omega11(3,1,2) = -2.2435218E-01;  Omega11(3,1,3) = 7.7201588E+01;
    Omega11(3,2,0) = -1.5770918E-03;  Omega11(3,2,1) = 1.9578381E-02;   Omega11(3,2,2) = -2.7873624E-01;  Omega11(3,2,3) = 9.9547944E+01;
    Omega11(3,3,0) = -9.6083779E-03;  Omega11(3,3,1) = 2.0938971E-01;   Omega11(3,3,2) = -1.7386904E+00;  Omega11(3,3,3) = 3.3587983E+03;
    Omega11(3,4,0) = -7.8147689E-03;  Omega11(3,4,1) = 1.6792705E-01;   Omega11(3,4,2) = -1.4308628E+00;  Omega11(3,4,3) = 1.6628859E+03;
    //O
    Omega11(4,0,0) = -2.7244269E-03;  Omega11(4,0,1) = 6.9587171E-02;   Omega11(4,0,2) = -7.9538667E-01;  Omega11(4,0,3) = 4.0673730E+02;
    Omega11(4,1,0) = -4.8405803E-03;  Omega11(4,1,1) = 1.0297688E-01;   Omega11(4,1,2) = -9.6876576E-01;  Omega11(4,1,3) = 6.1629812E+02;
    Omega11(4,2,0) = -1.0885815E-03;  Omega11(4,2,1) = 1.1883688E-02;   Omega11(4,2,2) = -2.1844909E-01;  Omega11(4,2,3) = 7.5512560E+01;
    Omega11(4,3,0) = -7.8147689E-03;  Omega11(4,3,1) = 1.6792705E-01;   Omega11(4,3,2) = -1.4308628E+00;  Omega11(4,3,3) = 1.6628859E+03;
    Omega11(4,4,0) = -6.4040535E-03;  Omega11(4,4,1) = 1.4629949E-01;   Omega11(4,4,2) = -1.3892121E+00;  Omega11(4,4,3) = 2.0903441E+03;
 
    // Omega^(2,2) ----------------------
    //N2
    Omega22(0,0,0) = -7.6303990E-03;  Omega22(0,0,1) = 1.6878089E-01;   Omega22(0,0,2) = -1.4004234E+00;  Omega22(0,0,3) = 2.1427708E+03;
    Omega22(0,1,0) = -8.0457321E-03;  Omega22(0,1,1) = 1.9228905E-01;   Omega22(0,1,2) = -1.7102854E+00;  Omega22(0,1,3) = 5.2213857E+03;
    Omega22(0,2,0) = -6.8237776E-03;  Omega22(0,2,1) = 1.4360616E-01;   Omega22(0,2,2) = -1.1922240E+00;  Omega22(0,2,3) = 1.2433086E+03;
    Omega22(0,3,0) = -8.3493693E-03;  Omega22(0,3,1) = 1.7808911E-01;   Omega22(0,3,2) = -1.4466155E+00;  Omega22(0,3,3) = 1.9324210E+03;
    Omega22(0,4,0) = -8.3110691E-03;  Omega22(0,4,1) = 1.9617877E-01;   Omega22(0,4,2) = -1.7205427E+00;  Omega22(0,4,3) = 4.0812829E+03;
    //O2
    Omega22(1,0,0) = -8.0457321E-03;  Omega22(1,0,1) = 1.9228905E-01;   Omega22(1,0,2) = -1.7102854E+00;  Omega22(1,0,3) = 5.2213857E+03;
    Omega22(1,1,0) = -6.2931612E-03;  Omega22(1,1,1) = 1.4624645E-01;   Omega22(1,1,2) = -1.3006927E+00;  Omega22(1,1,3) = 1.8066892E+03;
    Omega22(1,2,0) = -6.8508672E-03;  Omega22(1,2,1) = 1.5524564E-01;   Omega22(1,2,2) = -1.3479583E+00;  Omega22(1,2,3) = 2.0037890E+03;
    Omega22(1,3,0) = -1.0608832E-03;  Omega22(1,3,1) = 1.1782595E-02;   Omega22(1,3,2) = -2.1246301E-01;  Omega22(1,3,3) = 8.4561598E+01;
    Omega22(1,4,0) = -3.7969686E-03;  Omega22(1,4,1) = 7.6789981E-02;   Omega22(1,4,2) = -7.3056809E-01;  Omega22(1,4,3) = 3.3958171E+02;
    //NO
    Omega22(2,0,0) = -6.8237776E-03;  Omega22(2,0,1) = 1.4360616E-01;   Omega22(2,0,2) = -1.1922240E+00;  Omega22(2,0,3) = 1.2433086E+03;
    Omega22(2,1,0) = -6.8508672E-03;  Omega22(2,1,1) = 1.5524564E-01;   Omega22(2,1,2) = -1.3479583E+00;  Omega22(2,1,3) = 2.0037890E+03;
    Omega22(2,2,0) = -7.4942466E-03;  Omega22(2,2,1) = 1.6626193E-01;   Omega22(2,2,2) = -1.4107027E+00;  Omega22(2,2,3) = 2.3097604E+03;
    Omega22(2,3,0) = -1.4719259E-03;  Omega22(2,3,1) = 1.8446968E-02;   Omega22(2,3,2) = -2.6460411E-01;  Omega22(2,3,3) = 1.0911124E+02;
    Omega22(2,4,0) = -1.0066279E-03;  Omega22(2,4,1) = 1.1029264E-02;   Omega22(2,4,2) = -2.0671266E-01;  Omega22(2,4,3) = 8.2644384E+01;
    //N
    Omega22(3,0,0) = -8.3493693E-03;  Omega22(3,0,1) = 1.7808911E-01;   Omega22(3,0,2) = -1.4466155E+00;  Omega22(3,0,3) = 1.9324210E+03;
    Omega22(3,1,0) = -1.0608832E-03;  Omega22(3,1,1) = 1.1782595E-02;   Omega22(3,1,2) = -2.1246301E-01;  Omega22(3,1,3) = 8.4561598E+01;
    Omega22(3,2,0) = -1.4719259E-03;  Omega22(3,2,1) = 1.8446968E-02;   Omega22(3,2,2) = -2.6460411E-01;  Omega22(3,2,3) = 1.0911124E+02;
    Omega22(3,3,0) = -7.7439615E-03;  Omega22(3,3,1) = 1.7129007E-01;   Omega22(3,3,2) = -1.4809088E+00;  Omega22(3,3,3) = 2.1284951E+03;
    Omega22(3,4,0) = -5.0478143E-03;  Omega22(3,4,1) = 1.0236186E-01;   Omega22(3,4,2) = -9.0058935E-01;  Omega22(3,4,3) = 4.4472565E+02;
    //O
    Omega22(4,0,0) = -8.3110691E-03;  Omega22(4,0,1) = 1.9617877E-01;   Omega22(4,0,2) = -1.7205427E+00;  Omega22(4,0,3) = 4.0812829E+03;
    Omega22(4,1,0) = -3.7969686E-03;  Omega22(4,1,1) = 7.6789981E-02;   Omega22(4,1,2) = -7.3056809E-01;  Omega22(4,1,3) = 3.3958171E+02;
    Omega22(4,2,0) = -1.0066279E-03;  Omega22(4,2,1) = 1.1029264E-02;   Omega22(4,2,2) = -2.0671266E-01;  Omega22(4,2,3) = 8.2644384E+01;
    Omega22(4,3,0) = -5.0478143E-03;  Omega22(4,3,1) = 1.0236186E-01;   Omega22(4,3,2) = -9.0058935E-01;  Omega22(4,3,3) = 4.4472565E+02;
    Omega22(4,4,0) = -4.2451096E-03;  Omega22(4,4,1) = 9.6820337E-02;   Omega22(4,4,2) = -9.9770795E-01;  Omega22(4,4,3) = 8.3320644E+02;

    // Creation/Destruction (+1/-1), Index of monoatomic reactants
    // Monoatomic species (N,O) recombine into diaatomic (N2, O2)
    CatRecombTable(0,0) =  1; CatRecombTable(0,1) = 3;
    CatRecombTable(1,0) =  1; CatRecombTable(1,1) = 4;
    CatRecombTable(2,0) =  0; CatRecombTable(2,1) = 0;
    CatRecombTable(3,0) = -1; CatRecombTable(3,1) = 3;
    CatRecombTable(4,0) = -1; CatRecombTable(4,1) = 4;

    /*--- Values used in the Sutherland's formula. ---*/
    if (viscous) {
      //F.M. White, Viscous Fluid Flow, 3rd ed., McGraw-Hill, 2006.
      k_ref[0] = 0.0241;
      mu_ref[0] = 1.716E-5;
      Sm_ref[0] = 111.0;
      Sk_ref[0] = 194.0;
    }

  } else if (gas_model == "AIR-7"){

    /*--- Check for errors in the initialization ---*/
    if (nSpecies != 7) {
      SU2_MPI::Error("CONFIG ERROR: nSpecies mismatch between gas model & gas composition", CURRENT_FUNCTION);
    }

    mf = 0.0;
    for (iSpecies = 0; iSpecies < nSpecies; iSpecies++)
      mf += MassFrac_Freestream[iSpecies];
    if (mf != 1.0) {
      SU2_MPI::Error("CONFIG ERROR: Intial gas mass fractions do not sum to 1!", CURRENT_FUNCTION);
    }

    /*--- Define parameters of the gas model ---*/
    gamma       = 1.4;
    nReactions  = 22;
    ionization  = true;

    Reactions.resize(nReactions,2,6,0.0);
    ArrheniusCoefficient.resize(nReactions,0.0);
    ArrheniusEta.resize(nReactions,0.0);
    ArrheniusTheta.resize(nReactions,0.0);
    Tcf_a.resize(nReactions,0.0);
    Tcf_b.resize(nReactions,0.0);
    Tcb_a.resize(nReactions,0.0);
    Tcb_b.resize(nReactions,0.0);

    /*--- Assign gas properties ---*/
    // Rotational modes of energy storage
    RotationModes[0] = 0.0; // e-
    RotationModes[1] = 2.0; // N2
    RotationModes[2] = 2.0; // O2
    RotationModes[3] = 2.0; // NO
    RotationModes[4] = 0.0; // N
    RotationModes[5] = 0.0; // O
    RotationModes[6] = 2.0; // NO+

    // Molar mass [kg/kmol]
    MolarMass[0] = 5.4858E-04;      // e-
    MolarMass[1] = 2.0*14.0067;     // N2
    MolarMass[2] = 2.0*15.9994;     // O2
    MolarMass[3] = 14.0067+15.9994; // NO
    MolarMass[4] = 14.0067;         // N
    MolarMass[5] = 15.9994;         // O
    MolarMass[6] = 14.0067+15.9994; // NO+

    //Characteristic vibrational temperatures
    CharVibTemp[0] = 0.0;    // e-
    CharVibTemp[1] = 3395.0; // N2
    CharVibTemp[2] = 2239.0; // O2
    CharVibTemp[3] = 2817.0; // NO
    CharVibTemp[4] = 0.0;    // N
    CharVibTemp[5] = 0.0;    // O
    CharVibTemp[6] = 2817.0; // NO+

    // Formation enthalpy: (Scalabrin values, J/kg)
    Enthalpy_Formation[0] = 0.0;    // e-
    Enthalpy_Formation[1] = 0.0;    // N2
    Enthalpy_Formation[2] = 0.0;    // O2
    Enthalpy_Formation[3] = 3.0E6;  // NO
    Enthalpy_Formation[4] = 3.36E7; // N
    Enthalpy_Formation[5] = 1.54E7; // O
    Enthalpy_Formation[6] = 3.28E7; // NO+

    // Reference temperature (JANAF values, [K])
    Ref_Temperature[0] = 0.0;
    Ref_Temperature[1] = 0.0;
    Ref_Temperature[2] = 0.0;
    Ref_Temperature[3] = 0.0;
    Ref_Temperature[4] = 0.0;
    Ref_Temperature[5] = 0.0;
    Ref_Temperature[6] = 0.0;

    // Blottner viscosity coefficients
    // A                        // B                        // C
    Blottner(0,0) = 0.00E+0;   Blottner(0,1) =  0.00E+0;  Blottner(0,2) = -1.20E1;  // e-
    Blottner(1,0) = 2.68E-2;   Blottner(1,1) =  3.18E-1;  Blottner(1,2) = -1.13E1;  // N2
    Blottner(2,0) = 4.49E-2;   Blottner(2,1) = -8.26E-2;  Blottner(2,2) = -9.20E0;  // O2
    Blottner(3,0) = 4.36E-2;   Blottner(3,1) = -3.36E-2;  Blottner(3,2) = -9.58E0;  // NO
    Blottner(4,0) = 1.16E-2;   Blottner(4,1) =  6.03E-1;  Blottner(4,2) = -1.24E1;  // N
    Blottner(5,0) = 2.03E-2;   Blottner(5,1) =  4.29E-1;  Blottner(5,2) = -1.16E1;  // O
    Blottner(6,0) = 3.02E-1;   Blottner(6,1) =  -3.50E0;  Blottner(6,2) = -3.74E0;  // NO+

    // Number of electron states
    nElStates[0] = 1;  // e-
    nElStates[1] = 15; // N2
    nElStates[2] = 7;  // O2
    nElStates[3] = 16; // NO
    nElStates[4] = 3;  // N
    nElStates[5] = 5;  // O
    nElStates[6] = 8;  // NO+

    for (iSpecies = 0; iSpecies < nSpecies; iSpecies++)
      maxEl = max(maxEl, nElStates[iSpecies]);

    /*--- Allocate and initialize electron data arrays ---*/
    CharElTemp.resize(nSpecies,maxEl) = su2double(0.0);
    ElDegeneracy.resize(nSpecies,maxEl) = su2double(0.0);      
   
    // e: 1 state
    CharElTemp(0,0) = 0.000000000000000E+00;
    ElDegeneracy(0,0) = 1;

    //N2: 15 states
    CharElTemp(1,0)  = 0.000000000000000E+00;
    CharElTemp(1,1)  = 7.223156514095200E+04;
    CharElTemp(1,2)  = 8.577862640384000E+04;
    CharElTemp(1,3)  = 8.605026716160000E+04;
    CharElTemp(1,4)  = 9.535118627874400E+04;
    CharElTemp(1,5)  = 9.805635702203200E+04;
    CharElTemp(1,6)  = 9.968267656935200E+04;
    CharElTemp(1,7)  = 1.048976467715200E+05;
    CharElTemp(1,8)  = 1.116489555200000E+05;
    CharElTemp(1,9)  = 1.225836470400000E+05;
    CharElTemp(1,10) = 1.248856873600000E+05;
    CharElTemp(1,11) = 1.282476158188320E+05;
    CharElTemp(1,12) = 1.338060936000000E+05;
    CharElTemp(1,13) = 1.404296391107200E+05;
    CharElTemp(1,14) = 1.504958859200000E+05;
    ElDegeneracy(1,0)  = 1;
    ElDegeneracy(1,1)  = 3;
    ElDegeneracy(1,2)  = 6;
    ElDegeneracy(1,3)  = 6;
    ElDegeneracy(1,4)  = 3;
    ElDegeneracy(1,5)  = 1;
    ElDegeneracy(1,6)  = 2;
    ElDegeneracy(1,7)  = 2;
    ElDegeneracy(1,8)  = 5;
    ElDegeneracy(1,9)  = 1;
    ElDegeneracy(1,10) = 6;
    ElDegeneracy(1,11) = 6;
    ElDegeneracy(1,12) = 10;
    ElDegeneracy(1,13) = 6;
    ElDegeneracy(1,14) = 6;
    // O2: 7 states
    CharElTemp(2,0) = 0.000000000000000E+00;
    CharElTemp(2,1) = 1.139156019700800E+04;
    CharElTemp(2,2) = 1.898473947826400E+04;
    CharElTemp(2,3) = 4.755973576639200E+04;
    CharElTemp(2,4) = 4.991242097343200E+04;
    CharElTemp(2,5) = 5.092268575561600E+04;
    CharElTemp(2,6) = 7.189863255967200E+04;
    ElDegeneracy(2,0) = 3;
    ElDegeneracy(2,1) = 2;
    ElDegeneracy(2,2) = 1;
    ElDegeneracy(2,3) = 1;
    ElDegeneracy(2,4) = 6;
    ElDegeneracy(2,5) = 3;
    ElDegeneracy(2,6) = 3;
    // NO: 16 states
    CharElTemp(3,0)  = 0.000000000000000E+00;
    CharElTemp(3,1)  = 5.467345760000000E+04;
    CharElTemp(3,2)  = 6.317139627802400E+04;
    CharElTemp(3,3)  = 6.599450342445600E+04;
    CharElTemp(3,4)  = 6.906120960000000E+04;
    CharElTemp(3,5)  = 7.049998480000000E+04;
    CharElTemp(3,6)  = 7.491055017560000E+04;
    CharElTemp(3,7)  = 7.628875293968000E+04;
    CharElTemp(3,8)  = 8.676188537552000E+04;
    CharElTemp(3,9)  = 8.714431182368000E+04;
    CharElTemp(3,10) = 8.886077063728000E+04;
    CharElTemp(3,11) = 8.981755614528000E+04;
    CharElTemp(3,12) = 8.988445919208000E+04;
    CharElTemp(3,13) = 9.042702132000000E+04;
    CharElTemp(3,14) = 9.064283760000000E+04;
    CharElTemp(3,15) = 9.111763341600000E+04;
    ElDegeneracy(3,0)  = 4;
    ElDegeneracy(3,1)  = 8;
    ElDegeneracy(3,2)  = 2;
    ElDegeneracy(3,3)  = 4;
    ElDegeneracy(3,4)  = 4;
    ElDegeneracy(3,5)  = 4;
    ElDegeneracy(3,6)  = 4;
    ElDegeneracy(3,7)  = 2;
    ElDegeneracy(3,8)  = 4;
    ElDegeneracy(3,9)  = 2;
    ElDegeneracy(3,10) = 4;
    ElDegeneracy(3,11) = 4;
    ElDegeneracy(3,12) = 2;
    ElDegeneracy(3,13) = 2;
    ElDegeneracy(3,14) = 2;
    ElDegeneracy(3,15) = 4;
    // N: 3 states
    CharElTemp(4,0) = 0.000000000000000E+00;
    CharElTemp(4,1) = 2.766469645581980E+04;
    CharElTemp(4,2) = 4.149309313560210E+04;
    ElDegeneracy(4,0)= 4;
    ElDegeneracy(4,1)= 10;
    ElDegeneracy(4,2)= 6;
    // O: 5 states
    CharElTemp(5,0) = 0.000000000000000E+00;
    CharElTemp(5,1) = 2.277077570280000E+02;
    CharElTemp(5,2) = 3.265688785704000E+02;
    CharElTemp(5,3) = 2.283028632262240E+04;
    CharElTemp(5,4) = 4.861993036434160E+04;
    ElDegeneracy(5,0) = 5;
    ElDegeneracy(5,1) = 3;
    ElDegeneracy(5,2) = 1;
    ElDegeneracy(5,3) = 5;
    ElDegeneracy(5,4) = 1;
    // NO+: 8 states
    CharElTemp(6,0) = 0.000000000000000E+00;
    CharElTemp(6,1) = 7.508967768800000E+04;
    CharElTemp(6,2) = 8.525462447600000E+04;
    CharElTemp(6,3) = 8.903572570160000E+04;
    CharElTemp(6,4) = 9.746982592400000E+04;
    CharElTemp(6,5) = 1.000553049584000E+05;
    CharElTemp(6,6) = 1.028033655904000E+05;
    CharElTemp(6,7) = 1.057138639424800E+05;
    ElDegeneracy(6,0) = 1;
    ElDegeneracy(6,1) = 3;
    ElDegeneracy(6,2) = 6;
    ElDegeneracy(6,3) = 6;
    ElDegeneracy(6,4) = 3;
    ElDegeneracy(6,5) = 1;
    ElDegeneracy(6,6) = 2;
    ElDegeneracy(6,7) = 2;

    /*--- Set reaction maps ---*/
    // N2 dissociation
    Reactions(0,0,0)=1;    Reactions(0,0,1)=1;   Reactions(0,0,2)=nSpecies;    Reactions(0,1,0)=4;   Reactions(0,1,1)=4;   Reactions(0,1,2) =1;
    Reactions(1,0,0)=1;    Reactions(1,0,1)=2;   Reactions(1,0,2)=nSpecies;    Reactions(1,1,0)=4;   Reactions(1,1,1)=4;   Reactions(1,1,2) =2;
    Reactions(2,0,0)=1;    Reactions(2,0,1)=3;   Reactions(2,0,2)=nSpecies;    Reactions(2,1,0)=4;   Reactions(2,1,1)=4;   Reactions(2,1,2) =3;
    Reactions(3,0,0)=1;    Reactions(3,0,1)=4;   Reactions(3,0,2)=nSpecies;    Reactions(3,1,0)=4;   Reactions(3,1,1)=4;   Reactions(3,1,2) =4;
    Reactions(4,0,0)=1;    Reactions(4,0,1)=5;   Reactions(4,0,2)=nSpecies;    Reactions(4,1,0)=4;   Reactions(4,1,1)=4;   Reactions(4,1,2) =5;
    Reactions(5,0,0)=1;    Reactions(5,0,1)=6;   Reactions(5,0,2)=nSpecies;    Reactions(5,1,0)=4;   Reactions(5,1,1)=4;   Reactions(5,1,2) =6;
    // O2 dissociation
    Reactions(6,0,0)=2;    Reactions(6,0,1)=1;   Reactions(6,0,2)=nSpecies;    Reactions(6,1,0)=5;   Reactions(6,1,1)=5;   Reactions(6,1,2) =1;
    Reactions(7,0,0)=2;    Reactions(7,0,1)=2;   Reactions(7,0,2)=nSpecies;    Reactions(7,1,0)=5;   Reactions(7,1,1)=5;   Reactions(7,1,2) =2;
    Reactions(8,0,0)=2;    Reactions(8,0,1)=3;   Reactions(8,0,2)=nSpecies;    Reactions(8,1,0)=5;   Reactions(8,1,1)=5;   Reactions(8,1,2) =3;
    Reactions(9,0,0)=2;    Reactions(9,0,1)=4;   Reactions(9,0,2)=nSpecies;    Reactions(9,1,0)=5;   Reactions(9,1,1)=5;   Reactions(9,1,2) =4;
    Reactions(10,0,0)=2;   Reactions(10,0,1)=5;  Reactions(10,0,2)=nSpecies;   Reactions(10,1,0)=5;  Reactions(10,1,1)=5;  Reactions(10,1,2) =5;
    Reactions(11,0,0)=2;   Reactions(11,0,1)=6;  Reactions(11,0,2)=nSpecies;   Reactions(11,1,0)=5;  Reactions(11,1,1)=5;  Reactions(11,1,2) =6;
    // NO dissociation
    Reactions(12,0,0)=3;   Reactions(12,0,1)=1;  Reactions(12,0,2)=nSpecies;   Reactions(12,1,0)=4;  Reactions(12,1,1)=5;  Reactions(12,1,2) =1;
    Reactions(13,0,0)=3;   Reactions(13,0,1)=2;  Reactions(13,0,2)=nSpecies;   Reactions(13,1,0)=4;  Reactions(13,1,1)=5;  Reactions(13,1,2) =2;
    Reactions(14,0,0)=3;   Reactions(14,0,1)=3;  Reactions(14,0,2)=nSpecies;   Reactions(14,1,0)=4;  Reactions(14,1,1)=5;  Reactions(14,1,2) =3;
    Reactions(15,0,0)=3;   Reactions(15,0,1)=4;  Reactions(15,0,2)=nSpecies;   Reactions(15,1,0)=4;  Reactions(15,1,1)=5;  Reactions(15,1,2) =4;
    Reactions(16,0,0)=3;   Reactions(16,0,1)=5;  Reactions(16,0,2)=nSpecies;   Reactions(16,1,0)=4;  Reactions(16,1,1)=5;  Reactions(16,1,2) =5;
    Reactions(17,0,0)=3;   Reactions(17,0,1)=6;  Reactions(17,0,2)=nSpecies;   Reactions(17,1,0)=4;  Reactions(17,1,1)=5;  Reactions(17,1,2) =6;
    // N2 + O -> NO + N
    Reactions(18,0,0)=1;   Reactions(18,0,1)=5;  Reactions(18,0,2)=nSpecies;   Reactions(18,1,0)=3;  Reactions(18,1,1)=4;  Reactions(18,1,2)= nSpecies;
    // NO + O -> O2 + N
    Reactions(19,0,0)=3;   Reactions(19,0,1)=5;  Reactions(19,0,2)=nSpecies;   Reactions(19,1,0)=2;  Reactions(19,1,1)=4;  Reactions(19,1,2)= nSpecies;
    //N + O -> NO+ + e
    Reactions(20,0,0)=4;   Reactions(20,0,1)=5;  Reactions(20,0,2)=nSpecies;   Reactions(20,1,0)=6;  Reactions(20,1,1)=0;  Reactions(20,1,2)= nSpecies;
    //N2 + e -> N + N + e
    Reactions(21,0,0)=1;   Reactions(21,0,1)=0;  Reactions(21,0,2)=nSpecies;   Reactions(21,1,0)=4;  Reactions(21,1,1)=4;  Reactions(21,1,2)= 0;

    /*--- Set Arrhenius coefficients for reactions ---*/
    // Pre-exponential factor
    ArrheniusCoefficient[0]  = 7.0E21;
    ArrheniusCoefficient[1]  = 7.0E21;
    ArrheniusCoefficient[2]  = 7.0E21;
    ArrheniusCoefficient[3]  = 3.0E22;
    ArrheniusCoefficient[4]  = 3.0E22;
    ArrheniusCoefficient[5]  = 7.0E21;
    ArrheniusCoefficient[6]  = 2.0E21;
    ArrheniusCoefficient[7]  = 2.0E21;
    ArrheniusCoefficient[8]  = 2.0E21;
    ArrheniusCoefficient[9]  = 1.0E22;
    ArrheniusCoefficient[10] = 1.0E22;
    ArrheniusCoefficient[11] = 2.0E21;
    ArrheniusCoefficient[12] = 5.0E15;
    ArrheniusCoefficient[13] = 5.0E15;
    ArrheniusCoefficient[14] = 5.0E15;
    ArrheniusCoefficient[15] = 1.1E17;
    ArrheniusCoefficient[16] = 1.1E17;
    ArrheniusCoefficient[17] = 5.0E15;
    ArrheniusCoefficient[18] = 6.4E17;
    ArrheniusCoefficient[19] = 8.4E12;
    ArrheniusCoefficient[20] = 5.3E12;
    ArrheniusCoefficient[21] = 3.0E24;

    // Rate-controlling temperature exponent
    ArrheniusEta[0]  = -1.60;
    ArrheniusEta[1]  = -1.60;
    ArrheniusEta[2]  = -1.60;
    ArrheniusEta[3]  = -1.60;
    ArrheniusEta[4]  = -1.60;
    ArrheniusEta[5]  = -1.60;
    ArrheniusEta[6]  = -1.50;
    ArrheniusEta[7]  = -1.50;
    ArrheniusEta[8]  = -1.50;
    ArrheniusEta[9]  = -1.50;
    ArrheniusEta[10] = -1.50;
    ArrheniusEta[11] = -1.50;
    ArrheniusEta[12] = 0.0;
    ArrheniusEta[13] = 0.0;
    ArrheniusEta[14] = 0.0;
    ArrheniusEta[15] = 0.0;
    ArrheniusEta[16] = 0.0;
    ArrheniusEta[17] = 0.0;
    ArrheniusEta[18] = -1.0;
    ArrheniusEta[19] = 0.0;
    ArrheniusEta[20] = 0.0;
    ArrheniusEta[21] = -1.60;

    // Characteristic temperature
    ArrheniusTheta[0]  = 113200.0;
    ArrheniusTheta[1]  = 113200.0;
    ArrheniusTheta[2]  = 113200.0;
    ArrheniusTheta[3]  = 113200.0;
    ArrheniusTheta[4]  = 113200.0;
    ArrheniusTheta[5]  = 113200.0;
    ArrheniusTheta[6]  = 59500.0;
    ArrheniusTheta[7]  = 59500.0;
    ArrheniusTheta[8]  = 59500.0;
    ArrheniusTheta[9]  = 59500.0;
    ArrheniusTheta[10]  = 59500.0;
    ArrheniusTheta[11]  = 59500.0;
    ArrheniusTheta[12] = 75500.0;
    ArrheniusTheta[13] = 75500.0;
    ArrheniusTheta[14] = 75500.0;
    ArrheniusTheta[15] = 75500.0;
    ArrheniusTheta[16] = 75500.0;
    ArrheniusTheta[17] = 75500.0;
    ArrheniusTheta[18] = 38400.0;
    ArrheniusTheta[19] = 19450.0;
    ArrheniusTheta[20] = 31900.0;
    ArrheniusTheta[21] = 113200.0;

    /*--- Set rate-controlling temperature exponents ---*/
    //  -----------  Tc = Ttr^a * Tve^b  -----------
    //
    // Forward Reactions
    //   Dissociation:         a = 0.5, b = 0.5  (OR a = 0.7, b =0.3)
    //   Exchange:             a = 1,   b = 0
    //   Associative ion...    a = 1,   b = 0  ???
    //   E Impact dissociation a = 0,   b = 1
    //   E Impact ionization:  a = 0,   b = 1
    //
    // Backward Reactions
    //   Dissociation:           a = 1,   b = 0
    //   Exchange:               a = 1,   b = 0
    //   Associative  ion...     a = 0.5, b = 0.5
    //   E Impact ionization:    a = 0,   b = 1
    //   E Impact dissocitation: a = 0.5, b = 0.5 ???
    //   N2 impact dissociation: a = 0,   b = 1
    //   Others:                 a = 1,   b = 0
    Tcf_a[0]  = 0.5; Tcf_b[0]  = 0.5; Tcb_a[0]  = 1;   Tcb_b[0] = 0;
    Tcf_a[1]  = 0.5; Tcf_b[1]  = 0.5; Tcb_a[1]  = 1;   Tcb_b[1] = 0;
    Tcf_a[2]  = 0.5; Tcf_b[2]  = 0.5; Tcb_a[2]  = 1;   Tcb_b[2] = 0;
    Tcf_a[3]  = 0.5; Tcf_b[3]  = 0.5; Tcb_a[3]  = 1;   Tcb_b[3] = 0;
    Tcf_a[4]  = 0.5; Tcf_b[4]  = 0.5; Tcb_a[4]  = 1;   Tcb_b[4] = 0;
    Tcf_a[5]  = 0.5; Tcf_b[5]  = 0.5; Tcb_a[5]  = 1;   Tcb_b[5] = 0;
    Tcf_a[6]  = 0.5; Tcf_b[6]  = 0.5; Tcb_a[6]  = 1;   Tcb_b[6] = 0;
    Tcf_a[7]  = 0.5; Tcf_b[7]  = 0.5; Tcb_a[7]  = 1;   Tcb_b[7] = 0;
    Tcf_a[8]  = 0.5; Tcf_b[8]  = 0.5; Tcb_a[8]  = 1;   Tcb_b[8] = 0;
    Tcf_a[9]  = 0.5; Tcf_b[9]  = 0.5; Tcb_a[9]  = 1;   Tcb_b[9] = 0;
    Tcf_a[10] = 0.5; Tcf_b[10] = 0.5; Tcb_a[10] = 1;   Tcb_b[10] = 0;
    Tcf_a[11] = 0.5; Tcf_b[11] = 0.5; Tcb_a[11] = 1;   Tcb_b[11] = 0;
    Tcf_a[12] = 0.5; Tcf_b[12] = 0.5; Tcb_a[12] = 1;   Tcb_b[12] = 0;
    Tcf_a[13] = 0.5; Tcf_b[13] = 0.5; Tcb_a[13] = 1;   Tcb_b[13] = 0;
    Tcf_a[14] = 0.5; Tcf_b[14] = 0.5; Tcb_a[14] = 1;   Tcb_b[14] = 0;
    Tcf_a[15] = 0.5; Tcf_b[15] = 0.5; Tcb_a[15] = 1;   Tcb_b[15] = 0;
    Tcf_a[16] = 0.5; Tcf_b[16] = 0.5; Tcb_a[16] = 1;   Tcb_b[16] = 0;
    Tcf_a[17] = 0.5; Tcf_b[17] = 0.5; Tcb_a[17] = 1;   Tcb_b[17] = 0;
    Tcf_a[18] = 1.0; Tcf_b[18] = 0.0; Tcb_a[18] = 1;   Tcb_b[18] = 0;
    Tcf_a[19] = 1.0; Tcf_b[19] = 0.0; Tcb_a[19] = 1;   Tcb_b[19] = 0;
    Tcf_a[20] = 1.0; Tcf_b[20] = 0.0; Tcb_a[20] = 0.5; Tcb_b[20] = 0.5;
    Tcf_a[21] = 0.0; Tcf_b[21] = 1.0; Tcb_a[21] = 0;   Tcb_b[21] = 1;

    /*--- Collision integral data ---*/
    // Index 1: collider
    // Index 2: partner
    // Index 3: A1, A2, A3

    // Omega^(1,1) ----------------------
    Omega11(0,0,0) = -1.000000E+00;  Omega11(0,0,1) = -1.000000E+00;  Omega11(0,0,2) = -1.000000E+00;  Omega11(0,0,3) = -1.000000E+00;
    Omega11(0,1,0) = -1.0525124E-02; Omega11(0,1,1) = 1.3498950E-01;  Omega11(0,1,2) = 1.2524805E-01;  Omega11(0,1,3) = 1.5066506E-01;
    Omega11(0,2,0) = 2.3527001E-02;  Omega11(0,2,1) = -6.9632323E-01; Omega11(0,2,2) = 6.8035475E+00;  Omega11(0,2,3) = 1.8335509E-09;
    Omega11(0,3,0) = 1.0414818E-01;  Omega11(0,3,1) = -2.8369126E+00; Omega11(0,3,2) = 2.5323135E+01;  Omega11(0,3,3) = 7.7138358E-32;
    Omega11(0,4,0) = 0.0000000E+00;  Omega11(0,4,1) = 1.6554247E-01;  Omega11(0,4,2) = -3.4986344E+00; Omega11(0,4,3) = 5.9268038E+08;
    Omega11(0,5,0) = 9.9865506E-03;  Omega11(0,5,1) = -2.7407431E-01; Omega11(0,5,2) = 2.6561032E+00;  Omega11(0,5,3) = 4.3080676E-04;
    Omega11(0,6,0) = 1.0000000E+00;  Omega11(0,6,1) = 1.0000000E+00;  Omega11(0,6,2) = 1.0000000E+00;  Omega11(0,6,3) = 1.0000000E+00;
    //N2
    Omega11(1,0,0) = -1.0525124E-02; Omega11(1,0,1) = 1.3498950E-01;  Omega11(1,0,2) = 1.2524805E-01;  Omega11(1,0,3) = 1.5066506E-01;
    Omega11(1,1,0) = -6.0614558E-03; Omega11(1,1,1) = 1.2689102E-01;  Omega11(1,1,2) = -1.0616948E+00; Omega11(1,1,3) = 8.0955466E+02;
    Omega11(1,2,0) = -3.7959091E-03; Omega11(1,2,1) = 9.5708295E-02;  Omega11(1,2,2) = -1.0070611E+00; Omega11(1,2,3) = 8.9392313E+02;
    Omega11(1,3,0) = -1.9295666E-03; Omega11(1,3,1) = 2.7995735E-02;  Omega11(1,3,2) = -3.1588514E-01; Omega11(1,3,3) = 1.2880734E+02;
    Omega11(1,4,0) = -1.0796249E-02; Omega11(1,4,1) = 2.2656509E-01;  Omega11(1,4,2) = -1.7910602E+00; Omega11(1,4,3) = 4.0455218E+03;
    Omega11(1,5,0) = -2.7244269E-03; Omega11(1,5,1) = 6.9587171E-02;  Omega11(1,5,2) = -7.9538667E-01; Omega11(1,5,3) = 4.0673730E+02;
    Omega11(1,6,0) = 0.0000000E+00;  Omega11(1,6,1) = 9.1205839E-02;  Omega11(1,6,2) = -1.8728231E+00; Omega11(1,6,3) = 2.4432020E+05;
    //O2
    Omega11(2,0,0) = 2.3527001E-02;  Omega11(2,0,1) = -6.9632323E-01; Omega11(2,0,2) = 6.8035475E+00;  Omega11(2,0,3) = 1.8335509E-09;
    Omega11(2,1,0) = -3.7959091E-03; Omega11(2,1,1) = 9.5708295E-02;  Omega11(2,1,2) = -1.0070611E+00; Omega11(2,1,3) = 8.9392313E+02;
    Omega11(2,2,0) = -8.0682650E-04; Omega11(2,2,1) = 1.6602480E-02;  Omega11(2,2,2) = -3.1472774E-01; Omega11(2,2,3) = 1.4116458E+02;
    Omega11(2,3,0) = -6.4433840E-04; Omega11(2,3,1) = 8.5378580E-03;  Omega11(2,3,2) = -2.3225102E-01; Omega11(2,3,3) = 1.1371608E+02;
    Omega11(2,4,0) = -1.1453028E-03; Omega11(2,4,1) = 1.2654140E-02;  Omega11(2,4,2) = -2.2435218E-01; Omega11(2,4,3) = 7.7201588E+01;
    Omega11(2,5,0) = -4.8405803E-03; Omega11(2,5,1) = 1.0297688E-01;  Omega11(2,5,2) = -9.6876576E-01; Omega11(2,5,3) = 6.1629812E+02;
    Omega11(2,6,0) = -3.7822765E-03; Omega11(2,6,1) = 1.7967016E-01;  Omega11(2,6,2) = -2.5409098E+00; Omega11(2,6,3) = 1.1840435E+06;
    //NO
    Omega11(3,0,0) = 1.0414818E-01;  Omega11(3,0,1) = -2.8369126E+00; Omega11(3,0,2) = 2.5323135E+01;  Omega11(3,0,3) = 7.7138358E-32;
    Omega11(3,1,0) = -1.9295666E-03; Omega11(3,1,1) = 2.7995735E-02;  Omega11(3,1,2) = -3.1588514E-01; Omega11(3,1,3) = 1.2880734E+02;
    Omega11(3,2,0) = -6.4433840E-04; Omega11(3,2,1) = 8.5378580E-03;  Omega11(3,2,2) = -2.3225102E-01; Omega11(3,2,3) = 1.1371608E+02;
    Omega11(3,3,0) = -0.0000000E+00; Omega11(3,3,1) = -1.1056066E-02; Omega11(3,3,2) = -5.9216250E-02; Omega11(3,3,3) = 7.2542367E+01;
    Omega11(3,4,0) = -1.5770918E-03; Omega11(3,4,1) = 1.9578381E-02;  Omega11(3,4,2) = -2.7873624E-01; Omega11(3,4,3) = 9.9547944E+01;
    Omega11(3,5,0) = -1.0885815E-03; Omega11(3,5,1) = 1.1883688E-02;  Omega11(3,5,2) = -2.1844909E-01; Omega11(3,5,3) = 7.5512560E+01;
    Omega11(3,6,0) = -8.1158474E-03; Omega11(3,6,1) = 2.1474280E-01;  Omega11(3,6,2) = -2.0148450E+00; Omega11(3,6,3) = 6.2986385E+04;
    //N
    Omega11(4,0,0) = 0.0000000E+00;  Omega11(4,0,1) = 1.6554247E-01;  Omega11(4,0,2) = -3.4986344E+00; Omega11(4,0,3) = 5.9268038E+08;
    Omega11(4,1,0) = -1.0796249E-02; Omega11(4,1,1) = 2.2656509E-01;  Omega11(4,1,2) = -1.7910602E+00; Omega11(4,1,3) = 4.0455218E+03;
    Omega11(4,2,0) = -1.1453028E-03; Omega11(4,2,1) = 1.2654140E-02;  Omega11(4,2,2) = -2.2435218E-01; Omega11(4,2,3) = 7.7201588E+01;
    Omega11(4,3,0) = -1.5770918E-03; Omega11(4,3,1) = 1.9578381E-02;  Omega11(4,3,2) = -2.7873624E-01; Omega11(4,3,3) = 9.9547944E+01;
    Omega11(4,4,0) = -9.6083779E-03; Omega11(4,4,1) = 2.0938971E-01;  Omega11(4,4,2) = -1.7386904E+00; Omega11(4,4,3) = 3.3587983E+03;
    Omega11(4,5,0) = -7.8147689E-03; Omega11(4,5,1) = 1.6792705E-01;  Omega11(4,5,2) = -1.4308628E+00; Omega11(4,5,3) = 1.6628859E+03;
    Omega11(4,6,0) = -1.9605234E-02; Omega11(4,6,1) = 5.5570872E-01;  Omega11(4,6,2) = -5.4285702E+00; Omega11(4,6,3) = 1.3574446E+09;
    //O
    Omega11(5,0,0) = 9.9865506E-03;  Omega11(5,0,1) = -2.7407431E-01; Omega11(5,0,2) = 2.6561032E+00;  Omega11(5,0,3) = 4.3080676E-04;
    Omega11(5,1,0) = -2.7244269E-03; Omega11(5,1,1) = 6.9587171E-02;  Omega11(5,1,2) = -7.9538667E-01; Omega11(5,1,3) = 4.0673730E+02;
    Omega11(5,2,0) = -4.8405803E-03; Omega11(5,2,1) = 1.0297688E-01;  Omega11(5,2,2) = -9.6876576E-01; Omega11(5,2,3) = 6.1629812E+02;
    Omega11(5,3,0) = -1.0885815E-03; Omega11(5,3,1) = 1.1883688E-02;  Omega11(5,3,2) = -2.1844909E-01; Omega11(5,3,3) = 7.5512560E+01;
    Omega11(5,4,0) = -7.8147689E-03; Omega11(5,4,1) = 1.6792705E-01;  Omega11(5,4,2) = -1.4308628E+00; Omega11(5,4,3) = 1.6628859E+03;
    Omega11(5,5,0) = -6.4040535E-03; Omega11(5,5,1) = 1.4629949E-01;  Omega11(5,5,2) = -1.3892121E+00; Omega11(5,5,3) = 2.0903441E+03;
    Omega11(5,6,0) = -1.6409054E-02; Omega11(5,6,1) = 4.6352852E-01;  Omega11(5,6,2) = -4.5479735E+00; Omega11(5,6,3) = 7.4250671E+07;
    //NO+
    Omega11(6,0,0) = 1.0000000E+00;  Omega11(6,0,1) = 1.0000000E+00;  Omega11(6,0,2) = 1.0000000E+00;  Omega11(6,0,3) = 1.0000000E+00;
    Omega11(6,1,0) = 0.0000000E+00;  Omega11(6,1,1) = 9.1205839E-02;  Omega11(6,1,2) = -1.8728231E+00; Omega11(6,1,3) = 2.4432020E+05;
    Omega11(6,2,0) = -3.7822765E-03; Omega11(6,2,1) = 1.7967016E-01;  Omega11(6,2,2) = -2.5409098E+00; Omega11(6,2,3) = 1.1840435E+06;
    Omega11(6,3,0) = -8.1158474E-03; Omega11(6,3,1) = 2.1474280E-01;  Omega11(6,3,2) = -2.0148450E+00; Omega11(6,3,3) = 6.2986385E+04;
    Omega11(6,4,0) = -1.9605234E-02; Omega11(6,4,1) = 5.5570872E-01;  Omega11(6,4,2) = -5.4285702E+00; Omega11(6,4,3) = 1.3574446E+09;
    Omega11(6,5,0) = -1.6409054E-02; Omega11(6,5,1) = 4.6352852E-01;  Omega11(6,5,2) = -4.5479735E+00; Omega11(6,5,3) = 7.4250671E+07;
    Omega11(6,6,0) = -1.000000E+00;  Omega11(6,6,1) = -1.000000E+00;  Omega11(6,6,2) = -1.000000E+00;  Omega11(6,6,3) = -1.000000E+00;


    // Omega^(2,2) ----------------------
    Omega22(0,0,0) = -1.000000E+00;  Omega22(0,0,1) = -1.000000E+00;  Omega22(0,0,2) = -1.000000E+00;  Omega22(0,0,3) = -1.000000E+00;
    Omega22(0,1,0) = -4.2254948E-03; Omega22(0,1,1) = -5.2965163E-02; Omega22(0,1,2) = 1.9157708E+00;  Omega22(0,1,3) = 6.3263309E-04;
    Omega22(0,2,0) = 9.6744867E-03;  Omega22(0,2,1) = -3.3759583E-01; Omega22(0,2,2) = 3.7952121E+00;  Omega22(0,2,3) = 6.8468036E-06;
    Omega22(0,3,0) = 0.0000000E+00;  Omega22(0,3,1) = 5.4444485E-02;  Omega22(0,3,2) = -1.2854128E+00; Omega22(0,3,3) = 1.3857556E+04;
    Omega22(0,4,0) = -1.0903638E-01; Omega22(0,4,1) = 2.8678381E+00;  Omega22(0,4,2) = -2.5297550E+01; Omega22(0,4,3) = 3.4838798E+33;
    Omega22(0,5,0) = -1.7924100E-02; Omega22(0,5,1) = 4.0402656E-01;  Omega22(0,5,2) = -2.6712374E+00; Omega22(0,5,3) = 4.1447669E+02;
    Omega22(0,6,0) = 1.0000000E+00;  Omega22(0,6,1) = 1.0000000E+00;  Omega22(0,6,2) = 1.0000000E+00;  Omega22(0,6,3) = 1.0000000E+00;
    //N2
    Omega22(1,0,0) = -4.2254948E-03; Omega22(1,0,1) = -5.2965163E-02; Omega22(1,0,2) = 1.9157708E+00;  Omega22(1,0,3) = 6.3263309E-04;
    Omega22(1,1,0) = -7.6303990E-03; Omega22(1,1,1) = 1.6878089E-01;  Omega22(1,1,2) = -1.4004234E+00; Omega22(1,1,3) = 2.1427708E+03;
    Omega22(1,2,0) = -8.0457321E-03; Omega22(1,2,1) = 1.9228905E-01;  Omega22(1,2,2) = -1.7102854E+00; Omega22(1,2,3) = 5.2213857E+03;
    Omega22(1,3,0) = -6.8237776E-03; Omega22(1,3,1) = 1.4360616E-01;  Omega22(1,3,2) = -1.1922240E+00; Omega22(1,3,3) = 1.2433086E+03;
    Omega22(1,4,0) = -8.3493693E-03; Omega22(1,4,1) = 1.7808911E-01;  Omega22(1,4,2) = -1.4466155E+00; Omega22(1,4,3) = 1.9324210E+03;
    Omega22(1,5,0) = -8.3110691E-03; Omega22(1,5,1) = 1.9617877E-01;  Omega22(1,5,2) = -1.7205427E+00; Omega22(1,5,3) = 4.0812829E+03;
    Omega22(1,6,0) = 0.0000000E+00;  Omega22(1,6,1) = 8.5112236E-02;  Omega22(1,6,2) = -1.7460044E+00; Omega22(1,6,3) = 1.4498969E+05;
    //O2
    Omega22(2,0,0) = 9.6744867E-03;  Omega22(2,0,1) = -3.3759583E-01; Omega22(2,0,2) = 3.7952121E+00;  Omega22(2,0,3) = 6.8468036E-06;
    Omega22(2,1,0) = -8.0457321E-03; Omega22(2,1,1) = 1.9228905E-01;  Omega22(2,1,2) = -1.7102854E+00; Omega22(2,1,3) = 5.2213857E+03;
    Omega22(2,2,0) = -6.2931612E-03; Omega22(2,2,1) = 1.4624645E-01;  Omega22(2,2,2) = -1.3006927E+00; Omega22(2,2,3) = 1.8066892E+03;
    Omega22(2,3,0) = -6.8508672E-03; Omega22(2,3,1) = 1.5524564E-01;  Omega22(2,3,2) = -1.3479583E+00; Omega22(2,3,3) = 2.0037890E+03;
    Omega22(2,4,0) = -1.0608832E-03; Omega22(2,4,1) = 1.1782595E-02;  Omega22(2,4,2) = -2.1246301E-01; Omega22(2,4,3) = 8.4561598E+01;
    Omega22(2,5,0) = -3.7969686E-03; Omega22(2,5,1) = 7.6789981E-02;  Omega22(2,5,2) = -7.3056809E-01; Omega22(2,5,3) = 3.3958171E+02;
    Omega22(2,6,0) = 0.0000000E+00;  Omega22(2,6,1) = 8.4737359E-02;  Omega22(2,6,2) = -1.7290488E+00; Omega22(2,6,3) = 1.2485194E+05;
    //NO
    Omega22(3,0,0) = 0.0000000E+00;  Omega22(0,3,1) = 5.4444485E-02;  Omega22(0,3,2) = -1.2854128E+00; Omega22(0,3,3) = 1.3857556E+04;
    Omega22(3,1,0) = -6.8237776E-03; Omega22(3,1,1) = 1.4360616E-01;  Omega22(3,1,2) = -1.1922240E+00; Omega22(3,1,3) = 1.2433086E+03;
    Omega22(3,2,0) = -6.8508672E-03; Omega22(3,2,1) = 1.5524564E-01;  Omega22(3,2,2) = -1.3479583E+00; Omega22(3,2,3) = 2.0037890E+03;
    Omega22(3,3,0) = -7.4942466E-03; Omega22(3,3,1) = 1.6626193E-01;  Omega22(3,3,2) = -1.4107027E+00; Omega22(3,3,3) = 2.3097604E+03;
    Omega22(3,4,0) = -1.4719259E-03; Omega22(3,4,1) = 1.8446968E-02;  Omega22(3,4,2) = -2.6460411E-01; Omega22(3,4,3) = 1.0911124E+02;
    Omega22(3,5,0) = -1.0066279E-03; Omega22(3,5,1) = 1.1029264E-02;  Omega22(3,5,2) = -2.0671266E-01; Omega22(3,5,3) = 8.2644384E+01;
    Omega22(3,6,0) = 1.1055777E-02;  Omega22(3,6,1) = -1.6621846E-01; Omega22(3,6,2) = 1.4372166E-01;  Omega22(3,6,3) = 1.3182061E+03;
    //N
    Omega22(4,0,0) = -1.0903638E-01; Omega22(4,0,1) = 2.8678381E+00;  Omega22(4,0,2) = -2.5297550E+01; Omega22(4,0,3) = 3.4838798E+33;
    Omega22(4,1,0) = -8.3493693E-03; Omega22(4,1,1) = 1.7808911E-01;  Omega22(4,1,2) = -1.4466155E+00; Omega22(4,1,3) = 1.9324210E+03;
    Omega22(4,2,0) = -1.0608832E-03; Omega22(4,2,1) = 1.1782595E-02;  Omega22(4,2,2) = -2.1246301E-01; Omega22(4,2,3) = 8.4561598E+01;
    Omega22(4,3,0) = -1.4719259E-03; Omega22(4,3,1) = 1.8446968E-02;  Omega22(4,3,2) = -2.6460411E-01; Omega22(4,3,3) = 1.0911124E+02;
    Omega22(4,4,0) = -7.7439615E-03; Omega22(4,4,1) = 1.7129007E-01;  Omega22(4,4,2) = -1.4809088E+00; Omega22(4,4,3) = 2.1284951E+03;
    Omega22(4,5,0) = -5.0478143E-03; Omega22(4,5,1) = 1.0236186E-01;  Omega22(4,5,2) = -9.0058935E-01; Omega22(4,5,3) = 4.4472565E+02;
    Omega22(4,6,0) = -2.1009546E-02; Omega22(4,6,1) = 5.8910426E-01;  Omega22(4,6,2) = -5.6681361E+00; Omega22(4,6,3) = 2.4486594E+09;
    //O
    Omega22(5,0,0) = -1.7924100E-02; Omega22(5,0,1) = 4.0402656E-01;  Omega22(5,0,2) = -2.6712374E+00; Omega22(5,0,3) = 4.1447669E+02;
    Omega22(5,1,0) = -8.3110691E-03; Omega22(5,1,1) = 1.9617877E-01;  Omega22(5,1,2) = -1.7205427E+00; Omega22(5,1,3) = 4.0812829E+03;
    Omega22(5,2,0) = -3.7969686E-03; Omega22(5,2,1) = 7.6789981E-02;  Omega22(5,2,2) = -7.3056809E-01; Omega22(5,2,3) = 3.3958171E+02;
    Omega22(5,3,0) = -1.0066279E-03; Omega22(5,3,1) = 1.1029264E-02;  Omega22(5,3,2) = -2.0671266E-01; Omega22(5,3,3) = 8.2644384E+01;
    Omega22(5,4,0) = -5.0478143E-03; Omega22(5,4,1) = 1.0236186E-01;  Omega22(5,4,2) = -9.0058935E-01; Omega22(5,4,3) = 4.4472565E+02;
    Omega22(5,5,0) = -4.2451096E-03; Omega22(5,5,1) = 9.6820337E-02;  Omega22(5,5,2) = -9.9770795E-01; Omega22(5,5,3) = 8.3320644E+02;
    Omega22(5,6,0) = -1.5315132E-02; Omega22(5,6,1) = 4.3541627E-01;  Omega22(5,6,2) = -4.2864279E+00; Omega22(5,6,3) = 3.5125207E+07;
    //NO+
    Omega22(6,0,0) = 1.0000000E+00;  Omega22(6,0,1) = 1.0000000E+00;  Omega22(6,0,2) = 1.0000000E+00;  Omega22(6,0,3) = 1.0000000E+00;
    Omega22(6,1,0) = 0.0000000E+00;  Omega22(6,1,1) = 8.5112236E-02;  Omega22(6,1,2) = -1.7460044E+00; Omega22(6,1,3) = 1.4498969E+05;
    Omega22(6,2,0) = 0.0000000E+00;  Omega22(6,2,1) = 8.4737359E-02;  Omega22(6,2,2) = -1.7290488E+00; Omega22(6,2,3) = 1.2485194E+05;
    Omega22(6,3,0) = 1.1055777E-02;  Omega22(6,3,1) = -1.6621846E-01; Omega22(6,3,2) = 1.4372166E-01;  Omega22(6,3,3) = 1.3182061E+03;
    Omega22(6,4,0) = -2.1009546E-02; Omega22(6,4,1) = 5.8910426E-01;  Omega22(6,4,2) = -5.6681361E+00; Omega22(6,4,3) = 2.4486594E+09;
    Omega22(6,5,0) = -1.5315132E-02; Omega22(6,5,1) = 4.3541627E-01;  Omega22(6,5,2) = -4.2864279E+00; Omega22(6,5,3) = 3.5125207E+07;
    Omega22(6,6,0) = -1.000000E+00;  Omega22(6,6,1) = -1.000000E+00;  Omega22(6,6,2) = -1.000000E+00;  Omega22(6,6,3) = -1.000000E+00;

    // Creation/Destruction (+1/-1), Index of monoatomic reactants
    // Monoatomic species (N,O) recombine into diaatomic (N2, O2)
    CatRecombTable(0,0) =  0; CatRecombTable(0,1) = 1;
    CatRecombTable(1,0) =  1; CatRecombTable(1,1) = 4;
    CatRecombTable(2,0) =  1; CatRecombTable(2,1) = 5;
    CatRecombTable(3,0) =  0; CatRecombTable(3,1) = 1;
    CatRecombTable(4,0) = -1; CatRecombTable(4,1) = 4;
    CatRecombTable(5,0) = -1; CatRecombTable(5,1) = 5;
    CatRecombTable(6,0) =  0; CatRecombTable(6,1) = 1;

    /*--- Values for Sutherland's formula. ---*/
    if (viscous) {
      //F.M. White, Viscous Fluid Flow, 3rd ed., McGraw-Hill, 2006.
      k_ref[0] = 0.0241;
      mu_ref[0] = 1.716E-5;
      Sm_ref[0] = 111.0;
      Sk_ref[0] = 194.0;
    }
  }

  if (ionization) { nHeavy = nSpecies-1; nEl = 1; }
  else            { nHeavy = nSpecies;   nEl = 0; }
}

CSU2TCLib::~CSU2TCLib(){}

void CSU2TCLib::SetTDStateRhosTTv(vector<su2double>& val_rhos, su2double val_temperature, su2double val_temperature_ve){

  rhos = val_rhos;
  T    = val_temperature;
  Tve  = val_temperature_ve;

  Density = 0.0;
  for (iSpecies = 0; iSpecies < nSpecies; iSpecies++)
    Density += rhos[iSpecies];

  Pressure = ComputePressure();

}

vector<su2double>& CSU2TCLib::GetSpeciesCvTraRot(){

  if(ionization) Cvtrs[0] = 0.0;

  for (iSpecies = nEl; iSpecies < nHeavy; iSpecies++)
    Cvtrs[iSpecies] = (3.0/2.0 + RotationModes[iSpecies]/2.0) * Ru/MolarMass[iSpecies];

  return Cvtrs;
}

vector<su2double>& CSU2TCLib::ComputeSpeciesCvVibEle(su2double val_T){

  su2double thoTve, exptv, num, num2, num3, denom, Cvvs, Cves;
  unsigned short iElectron = 0;

  /*--- Loop through species ---*/
  for(iSpecies = 0; iSpecies < nSpecies; iSpecies++){

    /*--- If requesting electron specific heat ---*/
    if (ionization && iSpecies == iElectron) {
      Cvvs = 0.0;
      Cves = 3.0/2.0 * Ru/MolarMass[iSpecies];
    }

    /*--- Heavy particle specific heat ---*/
    else {

      /*--- Vibrational energy ---*/
      if (CharVibTemp[iSpecies] != 0.0) {
        thoTve = CharVibTemp[iSpecies]/val_T;
        exptv = exp(CharVibTemp[iSpecies]/val_T);
        Cvvs  = Ru/MolarMass[iSpecies] * thoTve*thoTve * exptv / ((exptv-1.0)*(exptv-1.0));
      } else {
        Cvvs = 0.0;
      }

      /*--- Electronic energy ---*/
      if (nElStates[iSpecies] != 0) {
        num = 0.0; num2 = 0.0;
        denom = ElDegeneracy[iSpecies][0] * exp(-CharElTemp[iSpecies][0]/val_T);
        num3  = ElDegeneracy[iSpecies][0] * (CharElTemp[iSpecies][0]/(val_T*val_T))*exp(-CharElTemp[iSpecies][0]/val_T);
        for (iEl = 1; iEl < nElStates[iSpecies]; iEl++) {
          thoTve = CharElTemp[iSpecies][iEl]/val_T;
          exptv = exp(-CharElTemp[iSpecies][iEl]/val_T);

          num   += ElDegeneracy[iSpecies][iEl] * CharElTemp[iSpecies][iEl] * exptv;
          denom += ElDegeneracy[iSpecies][iEl] * exptv;
          num2  += ElDegeneracy[iSpecies][iEl] * (thoTve*thoTve) * exptv;
          num3  += ElDegeneracy[iSpecies][iEl] * thoTve/val_T * exptv;
        }
        Cves = Ru/MolarMass[iSpecies] * (num2/denom - num*num3/(denom*denom));
      } else {
        Cves = 0.0;
      }
    }

    Cvves[iSpecies] = Cvvs + Cves;
  }

  return Cvves;
}

vector<su2double>& CSU2TCLib::ComputeMixtureEnergies(){

  su2double Ev, Ee, Ef, num;

  su2double rhoEmix = 0.0;
  su2double rhoEve  = 0.0;
  su2double denom   = 0.0;

  // Electrons
  for (iSpecies = 0; iSpecies < nEl; iSpecies++) {

    // Species formation energy
    Ef = Enthalpy_Formation[iSpecies] - Ru/MolarMass[iSpecies] * Ref_Temperature[iSpecies];

    // Electron t-r mode contributes to mixture vib-el energy
    rhoEve += rhos[iSpecies]*((3.0/2.0) * Ru/MolarMass[iSpecies] * (Tve - Ref_Temperature[iSpecies]));
  }

  for (iSpecies = nEl; iSpecies < nSpecies; iSpecies++){

    // Species formation energy
    Ef = Enthalpy_Formation[iSpecies] - Ru/MolarMass[iSpecies]*Ref_Temperature[iSpecies];

    // Species vibrational energy
    if (CharVibTemp[iSpecies] != 0.0)
      Ev = Ru/MolarMass[iSpecies] * CharVibTemp[iSpecies] / (exp(CharVibTemp[iSpecies]/Tve)-1.0);
    else
      Ev = 0.0;

    // Species electronic energy
    num = 0.0;
    denom = ElDegeneracy(iSpecies,0) * exp(-CharElTemp(iSpecies,0)/Tve);
    for (iEl = 1; iEl < nElStates[iSpecies]; iEl++) {
      num   += ElDegeneracy(iSpecies,iEl) * CharElTemp(iSpecies,iEl) * exp(-CharElTemp(iSpecies,iEl)/Tve);
      denom += ElDegeneracy(iSpecies,iEl) * exp(-CharElTemp(iSpecies,iEl)/Tve);
    }
    Ee = Ru/MolarMass[iSpecies] * (num/denom);

    // Mixture total energy
    rhoEmix += rhos[iSpecies] * ((3.0/2.0+RotationModes[iSpecies]/2.0) * Ru/MolarMass[iSpecies] * (T-Ref_Temperature[iSpecies]) + Ev + Ee + Ef);

    // Mixture vibrational-electronic energy
    rhoEve += rhos[iSpecies] * (Ev + Ee);

  }

  energies[0] = rhoEmix/Density;
  energies[1] = rhoEve/Density;

  return energies;

}

vector<su2double>& CSU2TCLib::ComputeSpeciesEve(su2double val_T, bool vibe_only){

  su2double Ev, Eel, Ef, num, denom;
  unsigned short iElectron = 0;

  for (iSpecies = 0; iSpecies < nSpecies; iSpecies++){

    /*--- Electron species energy ---*/
    if ( ionization && (iSpecies == iElectron)) {

      /*--- Calculate formation energy ---*/
      Ef = Enthalpy_Formation[iSpecies] - Ru/MolarMass[iSpecies] * Ref_Temperature[iSpecies];

      /*--- Electron t-r mode contributes to mixture vib-el energy ---*/
      Eel = (3.0/2.0) * Ru/MolarMass[iSpecies] * (val_T - Ref_Temperature[iSpecies]) + Ef;
      Ev  = 0.0;
    }
    /*--- Heavy particle energy ---*/
    else {

      /*--- Calculate vibrational energy (harmonic-oscillator model) ---*/
      if (CharVibTemp[iSpecies] != 0.0)
        Ev = Ru/MolarMass[iSpecies] * CharVibTemp[iSpecies] / (exp(CharVibTemp[iSpecies]/val_T)-1.0);
      else
        Ev = 0.0;

      /*--- Calculate electronic energy ---*/
      num = 0.0;
      denom = ElDegeneracy[iSpecies][0] * exp(-CharElTemp[iSpecies][0]/val_T);
      for (iEl = 1; iEl < nElStates[iSpecies]; iEl++) {
        num   += ElDegeneracy[iSpecies][iEl] * CharElTemp[iSpecies][iEl] * exp(-CharElTemp[iSpecies][iEl]/val_T);
        denom += ElDegeneracy[iSpecies][iEl] * exp(-CharElTemp[iSpecies][iEl]/val_T);
      }
      Eel = Ru/MolarMass[iSpecies] * (num/denom);
    }
    if (vibe_only == true) {eves[iSpecies] = Ev;}
    else {eves[iSpecies] = Ev + Eel;}
  }

  return eves;
}

vector<su2double>& CSU2TCLib::ComputeNetProductionRates(bool implicit, const su2double *V, const su2double* eve,
                                                        const su2double* cvve, const su2double* dTdU, const su2double* dTvedU,
                                                        su2double **val_jacobian){

  /*---                          ---*/
  /*--- Nonequilibrium chemistry ---*/
  /*---                          ---*/

  /*--- Initialize variables ---*/
  unsigned short ii, iReaction;
  ws.resize(nSpecies,0.0);
  for (iSpecies = 0; iSpecies < nSpecies; iSpecies ++)
    ws[iSpecies] = 0.0;

  /*--- Define artificial chemistry parameters ---*/
  // Note: These parameters artificially increase the rate-controlling reaction
  //       temperature.  This relaxes some of the stiffness in the chemistry
  //       source term.
  const su2double T_min   = 800.0;
  const su2double epsilon = 80;

  /*--- Define preferential dissociation coefficient ---*/
  //alpha = 0.3; //TODO: make this a config option?

  /*--- Loop over all reactions ---*/
  for (iReaction = 0; iReaction < nReactions; iReaction++) {

    /*--- Determine the rate-controlling temperature ---*/
    af = Tcf_a[iReaction];
    bf = Tcf_b[iReaction];
    ab = Tcb_a[iReaction];
    bb = Tcb_b[iReaction];
    Trxnf = pow(T, af)*pow(Tve, bf);
    Trxnb = pow(T, ab)*pow(Tve, bb);

    /*--- Calculate the modified temperature ---*/
    Thf = 0.5 * (Trxnf+T_min + sqrt((Trxnf-T_min)*(Trxnf-T_min)+epsilon*epsilon));
    Thb = 0.5 * (Trxnb+T_min + sqrt((Trxnb-T_min)*(Trxnb-T_min)+epsilon*epsilon));

    /*--- Get the Keq & Arrhenius coefficients ---*/
    ComputeKeqConstants(iReaction);

    /*--- Calculate Keq ---*/
    const su2double Keq = exp(  A[0]*(Thb/1E4) + A[1] + A[2]*log(1E4/Thb)
        + A[3]*(1E4/Thb) + A[4]*(1E4/Thb)*(1E4/Thb) );

    /*--- Calculate rate coefficients ---*/
    kf  = ArrheniusCoefficient[iReaction] * exp(ArrheniusEta[iReaction]*log(Thf)) * exp(-ArrheniusTheta[iReaction]/Thf);
    kfb = ArrheniusCoefficient[iReaction] * exp(ArrheniusEta[iReaction]*log(Thb)) * exp(-ArrheniusTheta[iReaction]/Thb);
    kb  = kfb / Keq;

    /*--- Determine production & destruction of each species ---*/
    fwdRxn = 1.0;
    bkwRxn = 1.0;
    for (ii = 0; ii < 3; ii++) {

      /*--- Reactants ---*/
      iSpecies = Reactions(iReaction,0,ii);
      if ( iSpecies != nSpecies)
        fwdRxn *= 0.001*rhos[iSpecies]/MolarMass[iSpecies];

      /*--- Products ---*/
      jSpecies = Reactions(iReaction,1,ii);
      if (jSpecies != nSpecies) {
        bkwRxn *= 0.001*rhos[jSpecies]/MolarMass[jSpecies];
      }
    }

    fwdRxn = 1000.0 * kf * fwdRxn;
    bkwRxn = 1000.0 * kb * bkwRxn;

    for (ii = 0; ii < 3; ii++) {

      /*--- Products ---*/
      iSpecies = Reactions(iReaction,1,ii);
      if (iSpecies != nSpecies)
        ws[iSpecies] += MolarMass[iSpecies] * (fwdRxn-bkwRxn);

      /*--- Reactants ---*/
      iSpecies = Reactions(iReaction,0,ii);
      if (iSpecies != nSpecies)
        ws[iSpecies] -= MolarMass[iSpecies] * (fwdRxn-bkwRxn);
    }

    if (implicit) {
      ChemistryJacobian(iReaction, V, eve, cvve, dTdU, dTvedU, val_jacobian);
    }
  } //iReaction

  return ws;
}

void CSU2TCLib::ChemistryJacobian(unsigned short iReaction, const su2double *V,
                                  const su2double* eve, const su2double *cvve,
                                  const su2double* dTdU, const su2double* dTvedU,
                                  su2double **val_jacobian) {

  unsigned short ii, iVar, jVar, iSpecies;
  unsigned short nEve = nSpecies+nDim+1;
  unsigned short nVar = nSpecies+nDim+2;

  su2double T_min   = 800.0;
  su2double epsilon = 80;

  /*--- Initializing derivative variables ---*/
  dkf.resize(nVar,0.0);      dkb.resize(nVar,0.0);
  dRfok.resize(nVar,0.0);    dRbok.resize(nVar,0.0);
  alphak.resize(nSpecies,0); betak.resize(nSpecies,0);

  for (iVar=0;iVar<nVar;iVar++){
   dkf[iVar]=0.0; dRfok[iVar]=0.0;
   dkb[iVar]=0.0; dRbok[iVar]=0.0;
  }

  for (iSpecies=0;iSpecies<nSpecies;iSpecies++){
   alphak[iSpecies]=0; betak[iSpecies]=0;
  }

  /*--- Extract additional Arrhenius information ---*/
  su2double eta   = ArrheniusEta[iReaction];
  su2double theta = ArrheniusTheta[iReaction];

  /*--- Derivative of modified temperature wrt Trxnf ---*/
  dThf = 0.5 * (1.0 + (Trxnf-T_min)/sqrt((Trxnf-T_min)*(Trxnf-T_min)
                                                  + epsilon*epsilon));
  dThb = 0.5 * (1.0 + (Trxnb-T_min)/sqrt((Trxnb-T_min)*(Trxnb-T_min)
                                                  + epsilon*epsilon));

  /*--- Fwd rate coefficient derivatives ---*/
  coeff = kf * (eta/Thf+theta/(Thf*Thf)) * dThf;
  for (iVar = 0; iVar < nVar; iVar++) {
    dkf[iVar] = coeff * ( af*Trxnf/T*dTdU[iVar] +
                          bf*Trxnf/Tve*dTvedU[iVar] );
  }

  /*--- Bkwd rate coefficient derivatives ---*/
  coeff = kb * (eta/Thb+theta/(Thb*Thb)) * dThb;
  for (iVar = 0; iVar < nVar; iVar++) {
    dkb[iVar] = coeff*( ab*Trxnb/T*dTdU[iVar] + bb*Trxnb/Tve*dTvedU[iVar])
                      - kb*((A[0]*Thb/1E4 - A[2] - A[3]*1E4/Thb
                      - 2*A[4]*(1E4/Thb)*(1E4/Thb))/Thb) * dThb *
                      ( ab*Trxnb/T*dTdU[iVar] + bb*Trxnb/Tve*dTvedU[iVar]);
  }

  /*--- Rxn rate derivatives ---*/
  for (ii = 0; ii < 3; ii++) {

    /*--- Products ---*/
    iSpecies = Reactions(iReaction,1,ii);
    if (iSpecies != nSpecies)
      betak[iSpecies]++;

    /*--- Reactants ---*/
    iSpecies = Reactions(iReaction,0,ii);
    if (iSpecies != nSpecies)
      alphak[iSpecies]++;
  }

  for (iSpecies = 0; iSpecies < nSpecies; iSpecies++) {

    // Fwd
    dRfok[iSpecies] =  0.001*alphak[iSpecies]/MolarMass[iSpecies] *
                       pow(0.001*rhos[iSpecies]/MolarMass[iSpecies],
                       max(0, alphak[iSpecies]-1));

    for (jSpecies = 0; jSpecies < nSpecies; jSpecies++)
      if (jSpecies != iSpecies)
        dRfok[iSpecies] *= pow(0.001*rhos[jSpecies]/MolarMass[jSpecies],
                                                       alphak[jSpecies]);
    dRfok[iSpecies] *= 1000.0;

    // Bkw
    dRbok[iSpecies] =  0.001*betak[iSpecies]/MolarMass[iSpecies] *
                       pow(0.001*rhos[iSpecies]/MolarMass[iSpecies],
                       max(0, betak[iSpecies]-1));

    for (jSpecies = 0; jSpecies < nSpecies; jSpecies++)
      if (jSpecies != iSpecies)
        dRbok[iSpecies] *= pow(0.001*rhos[jSpecies]/MolarMass[jSpecies],
                                                        betak[jSpecies]);
    dRbok[iSpecies] *= 1000.0;
  }

  for (ii = 0; ii < 3; ii++) {

    /*--- Products ---*/
    iSpecies = Reactions(iReaction,1,ii);
    if (iSpecies != nSpecies) {
      for (iVar = 0; iVar < nVar; iVar++) {
        val_jacobian[iSpecies][iVar] += MolarMass[iSpecies] * ( dkf[iVar]*(fwdRxn/kf) + kf*dRfok[iVar] -
                                                                dkb[iVar]*(bkwRxn/kb) - kb*dRbok[iVar]); //TODO * Volume;
        val_jacobian[nEve][iVar]     += MolarMass[iSpecies] * ( dkf[iVar]*(fwdRxn/kf) + kf*dRfok[iVar] -
                                                                dkb[iVar]*(bkwRxn/kb) - kb*dRbok[iVar]) *
                                                                eve[iSpecies];//TODO * Volume;
      }

      for (jVar = 0; jVar < nVar; jVar++) {
        val_jacobian[nEve][jVar] += MolarMass[iSpecies] * (fwdRxn-bkwRxn)* cvve[iSpecies] *
                                                                             dTvedU[jVar];//TODO * Volume;
      }
    }

    /*--- Reactants ---*/
    iSpecies = Reactions(iReaction,0,ii);
    if (iSpecies != nSpecies) {
      for (iVar = 0; iVar < nVar; iVar++) {
        val_jacobian[iSpecies][iVar] -= MolarMass[iSpecies] * ( dkf[iVar]*(fwdRxn/kf) + kf*dRfok[iVar] -
                                                                dkb[iVar]*(bkwRxn/kb) - kb*dRbok[iVar]);//TODO * Volume;
        val_jacobian[nEve][iVar] -=     MolarMass[iSpecies] * ( dkf[iVar]*(fwdRxn/kf) + kf*dRfok[iVar] -
                                                                dkb[iVar]*(bkwRxn/kb) - kb*dRbok[iVar]) *
                                                                                         eve[iSpecies];//TODO * Volume;
      }

      for (jVar = 0; jVar < nVar; jVar++) {
        val_jacobian[nEve][jVar] -= MolarMass[iSpecies] * (fwdRxn-bkwRxn) * cvve[iSpecies] *
                                                                              dTvedU[jVar];//TODO * Volume;
      }
    }
  } // ii
}

void CSU2TCLib::ComputeKeqConstants(unsigned short val_Reaction) {

  unsigned short ii;

  /*--- Acquire database constants from CConfig ---*/
  GetChemistryEquilConstants(val_Reaction);

  /*--- Calculate mixture number density ---*/
  su2double N = 0.0;
  for (iSpecies =0 ; iSpecies < nSpecies; iSpecies++) {
    N += rhos[iSpecies]/MolarMass[iSpecies]*AVOGAD_CONSTANT;
  }

  /*--- Convert number density from 1/m^3 to 1/cm^3 for table look-up ---*/
  N = N*(1E-6);

  /*--- Determine table index based on mixture N ---*/
  unsigned short tbl_offset = 14;
  unsigned short pwr        = floor(log10(N));

  /*--- Bound the interpolation to table limit values ---*/
  unsigned short iIndex = int(pwr) - tbl_offset;
  if (iIndex <= 0) {
    for (ii = 0; ii < 5; ii++)
      A[ii] = RxnConstantTable(0,ii);
    return;
  } else if (iIndex >= 5) {
    for (ii = 0; ii < 5; ii++)
      A[ii] = RxnConstantTable(5,ii);
    return;
  }

  /*--- Calculate interpolation denominator terms avoiding pow() ---*/
  su2double tmp1 = 1.0;
  su2double tmp2 = 1.0;
  for (ii = 0; ii < pwr; ii++) {
    tmp1 *= 10.0;
    tmp2 *= 10.0;
  }
  tmp2 *= 10.0;

  /*--- Interpolate ---*/
  for (ii = 0; ii < 5; ii++) {
    A[ii] =  (RxnConstantTable(iIndex+1,ii) - RxnConstantTable(iIndex,ii))
        / (tmp2 - tmp1) * (N - tmp1)
        + RxnConstantTable(iIndex,ii);
  }
}

su2double CSU2TCLib::ComputeEveSourceTerm(){

  /*---                                                                    ---*/
  /*--- Trans.-rot. & vibrational energy exchange via inelastic collisions ---*/
  /*---                                                                    ---*/
  // Note: Electronic energy not implemented
  // Note: Landau-Teller formulation
  // Note: Millikan & White relaxation time (requires P in Atm.)
  // Note: Park limiting cross section

  su2activematrix mu;
  vector<su2double> MolarFrac;

  MolarFrac.resize(nSpecies,0.0);
  mu.resize(nSpecies,nSpecies)=su2double(0.0);

  su2double omegaVT = 0.0;
  su2double omegaCV = 0.0;

  /*--- Calculate mole fractions ---*/
  su2double N    = 0.0;
  su2double conc = 0.0;
  for (iSpecies = 0; iSpecies < nSpecies; iSpecies++) {
    conc += rhos[iSpecies] / MolarMass[iSpecies];
    N    += rhos[iSpecies] / MolarMass[iSpecies] * AVOGAD_CONSTANT;
  }

  for (iSpecies = 0; iSpecies < nSpecies; iSpecies++)
    MolarFrac[iSpecies] = (rhos[iSpecies] / MolarMass[iSpecies]) / conc;

  /*--- Compute Eve and Eve* ---*/
  eve_eq = ComputeSpeciesEve(T, true);
  eve    = ComputeSpeciesEve(Tve, true);

  /*--- Loop over species to calculate source term --*/
  for (iSpecies = 0; iSpecies < nSpecies; iSpecies++) {

    /*--- Millikan & White relaxation time ---*/
    su2double num   = 0.0;
    su2double denom = 0.0;
    for (jSpecies = 0; jSpecies < nSpecies; jSpecies++) {
      mu(iSpecies,jSpecies) = MolarMass[iSpecies]*MolarMass[jSpecies] / (MolarMass[iSpecies] + MolarMass[jSpecies]);
      const su2double A_sr   = 1.16 * 1E-3 * sqrt(mu(iSpecies,jSpecies)) * pow(CharVibTemp[iSpecies], 4.0/3.0);
      const su2double B_sr   = 0.015 * pow(mu(iSpecies,jSpecies), 0.25);
      const su2double tau_sr = 101325.0/Pressure * exp(A_sr*(pow(T,-1.0/3.0) - B_sr) - 18.42);

      num   += MolarFrac[jSpecies];
      denom += MolarFrac[jSpecies] / tau_sr;
    }

    const su2double tauMW = num / denom;

    /*--- Park limiting cross section ---*/
    const su2double Cs    = sqrt((8.0*Ru*T)/(PI_NUMBER*MolarMass[iSpecies]));
    const su2double sig_s = 3E-21*(2.5E9)/(T*T);

    const su2double tauP = 1/(sig_s*Cs*N);

    /*--- Species relaxation time ---*/
    taus[iSpecies] = tauMW + tauP;

    /*--- Add species contribution to residual ---*/
    omegaVT += rhos[iSpecies] * (eve_eq[iSpecies] -
                                 eve[iSpecies]) / taus[iSpecies];
  }

  /*--- Vibrational energy change due to chemical reactions ---*/
  if(!frozen){
    for (iSpecies = 0; iSpecies < nSpecies; iSpecies++)
      omegaCV += ws[iSpecies]*eve[iSpecies];
  }

  omega = omegaVT + omegaCV;

  return omega;
}

void CSU2TCLib::GetEveSourceTermJacobian(const su2double *V, const su2double *eve, const su2double *cvve, const su2double *dTdU, const su2double* dTvedU, su2double **val_jacobian){

  unsigned short iVar;
  unsigned short nEv  = nSpecies+nDim+1;
  unsigned short nVar = nSpecies+nDim+2;

  /*--- Compute Cvvs ---*/
  const auto& cvve_eq = ComputeSpeciesCvVibEle(T);

  /*--- Loop through species ---*/
  for (iSpecies = 0; iSpecies < nSpecies; iSpecies++){

    for (iVar = 0; iVar < nVar; iVar++) {
        val_jacobian[nEv][iVar] += rhos[iSpecies]/taus[iSpecies]*(cvve_eq[iSpecies]*dTdU[iVar]-cvve[iSpecies]*dTvedU[iVar]);//TODO*Volume;
    }
  }

  for (iSpecies = 0; iSpecies < nSpecies; iSpecies++)
      val_jacobian[nEv][iSpecies] += (eve_eq[iSpecies]-eve[iSpecies])/taus[iSpecies];//TODO *Volume;
}

vector<su2double>& CSU2TCLib::ComputeSpeciesEnthalpy(su2double val_T, su2double val_Tve, su2double *val_eves){

  vector<su2double> cvtrs;
  //TODO: ADD Electrons?
  cvtrs = GetSpeciesCvTraRot();

  for (iSpecies = 0; iSpecies < nSpecies; iSpecies++){
    eves[iSpecies] = val_eves[iSpecies];
    hs[iSpecies] = Ru/MolarMass[iSpecies]*val_T + cvtrs[iSpecies]*val_T + Enthalpy_Formation[iSpecies] + eves[iSpecies];
  }

  return hs;
}

vector<su2double>& CSU2TCLib::GetDiffusionCoeff(){

  if(Kind_TransCoeffModel == TRANSCOEFFMODEL::WILKE)
   DiffusionCoeffWBE();
  if(Kind_TransCoeffModel == TRANSCOEFFMODEL::GUPTAYOS)
   DiffusionCoeffGY();
  if(Kind_TransCoeffModel == TRANSCOEFFMODEL::SUTHERLAND)
   DiffusionCoeffWBE();

  return DiffusionCoeff;
}

su2double CSU2TCLib::GetViscosity(){

  if(Kind_TransCoeffModel == TRANSCOEFFMODEL::WILKE)
    ViscosityWBE();
  if(Kind_TransCoeffModel == TRANSCOEFFMODEL::GUPTAYOS)
    ViscosityGY();
  if(Kind_TransCoeffModel == TRANSCOEFFMODEL::SUTHERLAND)
    ViscositySuth();

  return Mu;

}

vector<su2double>& CSU2TCLib::GetThermalConductivities(){

  if(Kind_TransCoeffModel == TRANSCOEFFMODEL::WILKE)
    ThermalConductivitiesWBE();
  if(Kind_TransCoeffModel == TRANSCOEFFMODEL::GUPTAYOS)
    ThermalConductivitiesGY();
  if(Kind_TransCoeffModel == TRANSCOEFFMODEL::SUTHERLAND)
    ThermalConductivitiesSuth();

  return ThermalConductivities;
}

void CSU2TCLib::DiffusionCoeffWBE(){

  /*--- Calculate species mole fraction ---*/
  su2double conc = 0.0;
  for (iSpecies = 0; iSpecies < nSpecies; iSpecies++) {
    MolarFracWBE[iSpecies] = rhos[iSpecies]/MolarMass[iSpecies];
    conc += MolarFracWBE[iSpecies];
  }
  for (iSpecies = 0; iSpecies < nSpecies; iSpecies++)
    MolarFracWBE[iSpecies] = MolarFracWBE[iSpecies]/conc;

  /*--- Calculate mixture molar mass (kg/mol) ---*/
  // Note: Species molar masses stored as kg/kmol, need 1E-3 conversion
  su2double M = 0.0;
  for (iSpecies = 0; iSpecies < nSpecies; iSpecies++)
    M += MolarMass[iSpecies]*MolarFracWBE[iSpecies];
  M = M*1E-3;

  /*---+++                  +++---*/
  /*--- Diffusion coefficients ---*/
  /*---+++                  +++---*/
  /*--- Solve for binary diffusion coefficients ---*/
  // Note: Dij = Dji, so only loop through req'd indices
  // Note: Correlation requires kg/mol, hence 1E-3 conversion from kg/kmol
  su2activematrix Dij;
  Dij.resize(nSpecies, nSpecies) = su2double(0.0);

  for (iSpecies = 0; iSpecies < nSpecies; iSpecies++) {
    const su2double Mi = MolarMass[iSpecies]*1E-3;
    for (jSpecies = iSpecies; jSpecies < nSpecies; jSpecies++) {
      const su2double Mj = MolarMass[jSpecies]*1E-3;

      /*--- Calculate the Omega^(1,1)_ij collision cross section ---*/

      /*--- If collisions between electrons/ion, used Coloumb potentials ---*/
      bool coulomb = false;
      if (abs(Omega11(iSpecies, jSpecies, 0)) == 1.0 && ionization) coulomb = true;

      // Used Tve for electron collisions
      const su2double T_col = (iSpecies == 0 && ionization) ? Tve : T; 

      /*--- Compute the collisional cross section (omega_ij) ---*/
      const su2double Omega_ij = ComputeCollisionCrossSection(iSpecies, jSpecies, T_col, true, coulomb) / PI_NUMBER;

      /*--- Calculate and populate diffusion coefficients ---*/
      Dij(iSpecies,jSpecies) = 7.1613E-25*M*sqrt(T*(1/Mi+1/Mj))/(Density*Omega_ij);
      Dij(jSpecies,iSpecies) = 7.1613E-25*M*sqrt(T*(1/Mi+1/Mj))/(Density*Omega_ij);
    }
  }

  /*--- Calculate species-mixture diffusion coefficient --*/
  for (iSpecies = 0; iSpecies < nSpecies; iSpecies++) {
    DiffusionCoeff[iSpecies] = 0.0;
    su2double denom = 0.0;
    for (jSpecies = 0; jSpecies < nSpecies; jSpecies++) {
      if (jSpecies != iSpecies) {
        denom += MolarFracWBE[jSpecies]/Dij(iSpecies,jSpecies);
      }
    }

    if (nSpecies==1) DiffusionCoeff[0] = 0;
    else DiffusionCoeff[iSpecies] = (1-MolarFracWBE[iSpecies])/denom;
  }
}

void CSU2TCLib::ViscosityWBE(){

  /*--- Calculate species mole fraction ---*/
  su2double conc = 0.0;
  for (iSpecies = 0; iSpecies < nSpecies; iSpecies++) {
    MolarFracWBE[iSpecies] = rhos[iSpecies]/MolarMass[iSpecies];
    conc += MolarFracWBE[iSpecies];
  }
  for (iSpecies = 0; iSpecies < nSpecies; iSpecies++)
    MolarFracWBE[iSpecies] = MolarFracWBE[iSpecies]/conc;

  for (iSpecies = 0; iSpecies < nSpecies; iSpecies++)
    mus[iSpecies] = 0.1*exp((Blottner[iSpecies][0]*log(T)  +
                             Blottner[iSpecies][1])*log(T) +
                             Blottner[iSpecies][2]);

  /*--- Determine species 'phi' value for Blottner model ---*/
  for (iSpecies = 0; iSpecies < nSpecies; iSpecies++) {
    phis[iSpecies] = 0.0;
    for (jSpecies = 0; jSpecies < nSpecies; jSpecies++) {
      const su2double tmp1 = 1.0 + sqrt(mus[iSpecies]/mus[jSpecies])*pow(MolarMass[jSpecies]/MolarMass[iSpecies], 0.25);
      const su2double tmp2 = sqrt(8.0*(1.0+MolarMass[iSpecies]/MolarMass[jSpecies]));
      phis[iSpecies] += MolarFracWBE[jSpecies]*tmp1*tmp1/tmp2;
    }
  }

  /*--- Calculate mixture laminar viscosity ---*/
  Mu = 0.0;
  for (iSpecies = 0; iSpecies < nSpecies; iSpecies++){
    Mu += MolarFracWBE[iSpecies]*mus[iSpecies]/phis[iSpecies];
  }
}

void CSU2TCLib::ThermalConductivitiesWBE(){

  vector<su2double> ks, kves;

  ks.resize(nSpecies,0.0);
  kves.resize(nSpecies,0.0);

  Cvves = ComputeSpeciesCvVibEle(Tve);

  for (iSpecies = 0; iSpecies < nSpecies; iSpecies++) {
    ks[iSpecies] = mus[iSpecies]*(15.0/4.0 + RotationModes[iSpecies]/2.0)*Ru/MolarMass[iSpecies];
    kves[iSpecies] = mus[iSpecies]*Cvves[iSpecies];
  }

  /*--- Calculate mixture tr & ve conductivities ---*/
  ThermalCond_tr = 0.0;
  ThermalCond_ve = 0.0;
  for (iSpecies = 0; iSpecies < nSpecies; iSpecies++) {
    ThermalCond_tr += MolarFracWBE[iSpecies]*ks[iSpecies]/phis[iSpecies];
    ThermalCond_ve += MolarFracWBE[iSpecies]*kves[iSpecies]/phis[iSpecies];
  }

  ThermalConductivities[0] = ThermalCond_tr;
  ThermalConductivities[1] = ThermalCond_ve;
}

su2double CSU2TCLib::ComputeCollisionCrossSection(unsigned iSpecies, unsigned jSpecies, su2double T, bool d1, bool coulomb) {

  const su2double pi = PI_NUMBER;
  const su2double Na = AVOGAD_CONSTANT;
  
  if (coulomb) {
    
    const su2double e_cgs = FUND_ELEC_CHARGE_CGS; // CGS unit of fundamental electric charge 
    const su2double kb_cgs = BOLTZMANN_CONSTANT * 1E7; // CGS unit of Boltzmann Constant 
    const su2double ne_cgs = Na * rhos[0] / MolarMass[0] * 1E-6; // CGS unit of electron number density
        
    const su2double debyeLength = sqrt(kb_cgs * T / 4 / pi / ne_cgs / pow(e_cgs,2));
    const su2double T_star = debyeLength / (pow(e_cgs,2) / (kb_cgs * T));

    if (Omega11(iSpecies, jSpecies, 0) == 1.0 && d1) {
      return 1E-20 * 5E15 * pi * pow((debyeLength / T), 2) * log(D1_a*T_star*(1 - C1_a * exp(-c1_a * T_star))+1);
    } else if (Omega11(iSpecies, jSpecies, 0) == -1.0 && d1) {
      return 1E-20 * 5E15 * pi * pow((debyeLength / T), 2) * log(D1_r*T_star*(1 - C1_r * exp(-c1_r * T_star))+1);
    } else if (Omega22(iSpecies, jSpecies, 0) == 1.0 && !d1) {
      return 1E-20 * 5E15 * pi * pow((debyeLength / T), 2) * log(D2_a*T_star*(1 - C2_a * exp(-c2_a * T_star))+1);
    } else {
      return 1E-20 * 5E15 * pi * pow((debyeLength / T), 2) * log(D2_r*T_star*(1 - C2_r * exp(-c2_r * T_star))+1);
    }

  } else {
    if (d1) {
      return 1E-20 * Omega11(iSpecies,jSpecies,3) * pow(T, Omega11(iSpecies,jSpecies,0)*log(T)*log(T) + Omega11(iSpecies,jSpecies,1)*log(T) + Omega11(iSpecies,jSpecies,2));
    } else {
      return 1E-20 * Omega22(iSpecies,jSpecies,3) * pow(T, Omega22(iSpecies,jSpecies,0)*log(T)*log(T) + Omega22(iSpecies,jSpecies,1)*log(T) + Omega22(iSpecies,jSpecies,2));
    }
  }
}

su2double CSU2TCLib::ComputeCollisionDelta(unsigned iSpecies, unsigned jSpecies, su2double Mi, su2double Mj, su2double T, bool d1) {

  bool coulomb = false;
  if (abs(Omega11(iSpecies, jSpecies, 0)) == 1.0 && ionization) {
    coulomb = true;
  } 

  const su2double Omega_ij = ComputeCollisionCrossSection(iSpecies, jSpecies, T, d1, coulomb);
  
  const su2double pi = PI_NUMBER;

  if (d1) {
    return 8.0/3.0 * sqrt((2.0*Mi*Mj) / (pi*Ru*T*(Mi+Mj))) * Omega_ij; // d1_ij
  } else {
    return 16.0/5.0 * sqrt((2.0*Mi*Mj) / (pi*Ru*T*(Mi+Mj))) * Omega_ij; // d2_ij
  }
}

void CSU2TCLib::DiffusionCoeffGY(){

  /*--- Calculate mixture gas constant ---*/
  su2double gam_t = 0.0;
  for (iSpecies = 0; iSpecies < nSpecies; iSpecies++) {
    gam_t += rhos[iSpecies] / (Density*MolarMass[iSpecies]);
  }

  /*--- Mixture thermal conductivity via Gupta-Yos approximation ---*/
  for (iSpecies = 0; iSpecies < nSpecies; iSpecies++) {

    /*--- Initialize the species diffusion coefficient ---*/
    DiffusionCoeff[iSpecies] = 0.0;

    /*--- Calculate molar concentration ---*/
    const su2double Mi    = MolarMass[iSpecies];
    const su2double gam_i = rhos[iSpecies] / (Density*Mi);
    su2double denom = 0.0;

    for (jSpecies = 0; jSpecies < nSpecies; jSpecies++) {
      if (jSpecies != iSpecies) { 

        const su2double Mj    = MolarMass[jSpecies];
        const su2double gam_j = rhos[jSpecies] / (Density*Mj);

        const su2double kb = BOLTZMANN_CONSTANT;

        const su2double T_col = (iSpecies == 0 && ionization) ? Tve : T; 

        const su2double d1_ij = ComputeCollisionDelta(iSpecies, jSpecies, Mi, Mj, T_col, true);
        const su2double D_ij = kb*T_col/(Pressure*d1_ij);
        denom += gam_j/D_ij;
      }
    }
    /*--- Calculate species diffusion coefficient ---*/
    DiffusionCoeff[iSpecies] = (gam_t*gam_t*Mi*(1-Mi*gam_i) / denom);
  }
}

void CSU2TCLib::ViscosityGY(){

  const su2double Na = AVOGAD_CONSTANT;
  Mu = 0.0;

  /*--- Mixture viscosity via Gupta-Yos approximation ---*/
  for (iSpecies = 0; iSpecies < nSpecies; iSpecies++) {

    su2double denom = 0.0;

    /*--- Calculate molar concentration ---*/
    const su2double Mi    = MolarMass[iSpecies];
    const su2double gam_i = rhos[iSpecies] / (Density*Mi);

    for (jSpecies = 0; jSpecies < nSpecies; jSpecies++) {
      const su2double Mj    = MolarMass[jSpecies];
      const su2double gam_j = rhos[jSpecies] / (Density*Mj);

      const su2double T_col = (iSpecies == 0 && ionization) ? Tve : T; 

      const su2double d2_ij = ComputeCollisionDelta(iSpecies, jSpecies, Mi, Mj, T_col, false);
      denom += gam_j*d2_ij;
    }
    /*--- Calculate species laminar viscosity ---*/
    Mu += (Mi/Na * gam_i) / denom;
  }
}

void CSU2TCLib::ThermalConductivitiesGY(){

  const su2double Na   = AVOGAD_CONSTANT;
  const su2double kb   = BOLTZMANN_CONSTANT;

  /*--- Mixture vibrational-electronic specific heat ---*/
  const auto Cvves = ComputeSpeciesCvVibEle(Tve);
  su2double rhoCvve = 0.0;
  for (iSpecies = 0; iSpecies < nSpecies; iSpecies++)
    rhoCvve += rhos[iSpecies]*Cvves[iSpecies];
  const su2double Cvve = rhoCvve/Density;

  /*--- Calculate mixture gas constant ---*/
  su2double R = 0.0;
  for (iSpecies = 0; iSpecies < nSpecies; iSpecies++) {
    R += Ru / MolarMass[iSpecies] * rhos[iSpecies]/Density;
  }

  /*--- Mixture thermal conductivity via Gupta-Yos approximation ---*/
  su2double ThermalCond_tr = 0.0;
  su2double ThermalCond_ve = 0.0;
  for (iSpecies = 0; iSpecies < nSpecies; iSpecies++) {

    /*--- Calculate molar concentration ---*/
    const su2double Mi      = MolarMass[iSpecies];
    const su2double mi      = Mi/Na;
    const su2double gam_i   = rhos[iSpecies] / (Density*Mi);
    su2double denom_t = 0.0;
    su2double denom_r = 0.0;
    su2double denom_re = 0.0;

    for (jSpecies = 0; jSpecies < nSpecies; jSpecies++) {
      const su2double Mj    = MolarMass[jSpecies];
      const su2double mj    = Mj/Na;
      const su2double gam_j = rhos[iSpecies] / (Density*Mj);
      const su2double a_ij = 1.0 + (1.0 - mi/mj)*(0.45 - 2.54*mi/mj) / ((1.0 + mi/mj)*(1.0 + mi/mj));

      const su2double T_col = ((iSpecies == 0 && ionization) || (jSpecies == 0 && ionization)) ? Tve : T; 

      const su2double d1_ij = ComputeCollisionDelta(iSpecies, jSpecies, Mi, Mj, T_col, true);
      const su2double d2_ij = ComputeCollisionDelta(iSpecies, jSpecies, Mi, Mj, T_col, false);
      
      if (jSpecies == 0 && ionization) {
        denom_t += 3.54*gam_j*d2_ij;
      } else {
        denom_t += a_ij*gam_j*d2_ij;
      }
      denom_r += gam_j*d1_ij;
      denom_re += gam_j*d2_ij;
    }

    /*--- Translational contribution to thermal conductivity ---*/
    if (!(ionization && iSpecies == 0)) ThermalCond_tr += ((15.0/4.0)*kb*gam_i/denom_t);

    /*--- Rotational contribution to thermal conductivity ---*/
    if (RotationModes[iSpecies] != 0.0) ThermalCond_tr += (kb*gam_i/denom_r);

    /*--- Vibrational-electronic contribution to thermal conductivity ---*/
    if (!(ionization && iSpecies == 0) && RotationModes[iSpecies] != 0.0) ThermalCond_ve += (kb*Cvve/R*gam_i / denom_r);
    
    if (ionization && iSpecies == 0) ThermalCond_ve += ((15.0/4.0)*kb*gam_i/(1.45*denom_re));
  }

  ThermalConductivities[0] = ThermalCond_tr;
  ThermalConductivities[1] = ThermalCond_ve;
}

void CSU2TCLib::ViscositySuth(){

  su2double T_nd = T / T_ref_suth;

  /*--- Calculate mixture laminar viscosity ---*/
  Mu = mu_ref[0] * T_nd * sqrt(T_nd) * ((T_ref_suth + Sm_ref[0]) / (T + Sm_ref[0]));
}

void CSU2TCLib::ThermalConductivitiesSuth(){

  /*--- Compute mixture quantities ---*/
  su2double mass = 0.0, rho = 0.0;
  for (unsigned short ii=0; ii<nSpecies; ii++) rho  += rhos[ii];
  for (unsigned short ii=0; ii<nSpecies; ii++) mass += rhos[ii]/rho*MolarMass[ii];

  su2double Cvtr = ComputerhoCvtr()/rho;
  su2double Cvve = ComputerhoCvve()/rho;

  /*--- Compute simple Kve scaling factor ---*/
  su2double scl  = Cvve/Cvtr;

  /*--- Compute k's using Sutherland's law ---*/
  su2double T_nd = T / T_ref_suth;
  su2double k = k_ref[0] * T_nd * sqrt(T_nd) * ((T_ref_suth + Sk_ref[0]) / (T + Sk_ref[0]));
  su2double kve = scl*k;

  ThermalConductivities[0] = k;
  ThermalConductivities[1] = kve;
}

vector<su2double>& CSU2TCLib::ComputeTemperatures(vector<su2double>& val_rhos, su2double rhoE, su2double rhoEve, su2double rhoEvel, su2double Tve_old) {

  rhos = val_rhos;

  /*----------Translational temperature----------*/
  su2double rhoE_f   = 0.0;
  su2double rhoE_ref = 0.0;
  su2double rhoCvtr  = 0.0;
  for (iSpecies = nEl; iSpecies < nSpecies; iSpecies++) {
    rhoCvtr  += rhos[iSpecies] * Cvtrs[iSpecies];
    rhoE_ref += rhos[iSpecies] * Cvtrs[iSpecies] * Ref_Temperature[iSpecies];
    rhoE_f   += rhos[iSpecies] * (Enthalpy_Formation[iSpecies] - Ru/MolarMass[iSpecies]*Ref_Temperature[iSpecies]);
  }

  T = (rhoE - rhoEve - rhoE_f + rhoE_ref - rhoEvel) / rhoCvtr;

  /*--- Set temperature clipping values ---*/
  const su2double Tmin   = 50.0; const su2double Tmax   = 8E4;
  const su2double Tvemin = 50.0; const su2double Tvemax = 8E4;
  su2double Tve_o  = 50.0; su2double Tve2  = 8E4;

  /* Determine if the temperature lies within the acceptable range */
  if (Tve_old < 1) Tve_old = T;                           //For first fluid iteration
  if (T < Tmin) T = Tmin;  else if (T > Tmax) T = Tmax;
  if (Tve_old<Tvemin) Tve_old = Tvemin; else if (Tve_old>Tvemax) Tve_old = Tvemax;

  /*--- Set vibrational temperature algorithm parameters ---*/
  const su2double NRtol         = 1.0E-6;    // Tolerance for the Newton-Raphson method
  const su2double Btol          = 1.0E-6;    // Tolerance for the Bisection method
  const unsigned short maxBIter = 100;        // Maximum Bisection method iterations
  const unsigned short maxNIter = 100;        // Maximum Newton-Raphson iterations
  const su2double scale         = 0.9;       // Scaling factor for Newton-Raphson step

  /*--- Execute a Newton-Raphson root-finding method for Tve ---*/
  //Initialize solution
  Tve = Tve_old;

  bool Bconvg = false;
  bool NRconvg = false;
  su2double rhoEve_t = 0.0, rhoCvve = 0.0;

  /*--- Newton-Raphson Method --*/
  for (unsigned short iIter = 0; iIter < maxNIter; iIter++) {
    rhoEve_t = rhoCvve = 0.0;
    const auto& val_eves  = ComputeSpeciesEve(Tve);
    const auto& val_cvves = ComputeSpeciesCvVibEle(Tve);

    for (iSpecies = 0; iSpecies < nSpecies; iSpecies++){
      rhoEve_t += rhos[iSpecies] * val_eves[iSpecies];
      rhoCvve += rhos[iSpecies] * val_cvves[iSpecies];
    }

    /*--- Find the roots ---*/
    su2double f  = rhoEve - rhoEve_t;
    su2double df = -rhoCvve;
    Tve2 = Tve - (f/df)*scale;

    /*--- Check for convergence ---*/
    if ((fabs(Tve2-Tve) < NRtol) && (Tve > Tvemin) && (Tve < Tvemax)) {
      NRconvg = true;
      Tve = Tve2;
      break;
    } else {
      Tve = Tve2;
    }
  }

  // If the Newton-Raphson method has converged, assign the value of Tve.
  // Otherwise, execute a bisection root-finding method
  Tve_o = Tvemin; Tve2 = Tvemax;
  if (!NRconvg) {
    for (unsigned short iIter = 0; iIter < maxBIter; iIter++) {
      Tve      = (Tve_o+Tve2)/2.0;
      const auto& val_eves = ComputeSpeciesEve(Tve);
      rhoEve_t = 0.0;
      for (iSpecies = 0; iSpecies < nSpecies; iSpecies++) rhoEve_t += rhos[iSpecies] * val_eves[iSpecies];
      if (fabs(rhoEve_t - rhoEve) < Btol) {
        Bconvg = true;
        break;
      } else {
        if (rhoEve_t > rhoEve) Tve2 = Tve;
        else                  Tve_o = Tve;
      }
    }
  }

  // If absolutely no convergence, then assign to the TR temperature
  if (!NRconvg && !Bconvg ) {
    Tve = T;
  }

  temperatures[0] = T;
  temperatures[1] = Tve;

  return temperatures;
}

void CSU2TCLib::GetChemistryEquilConstants(unsigned short iReaction){

  if (gas_model == "O2"){
    // THESE ARE UNUSED.  SHOULD WE KEEP????  Good for future?
    //O2 + M -> 2O + M
    RxnConstantTable(0,0) = 1.8103;  RxnConstantTable(0,1) = 1.9607;  RxnConstantTable(0,2) = 3.5716;  RxnConstantTable(0,3) = -7.3623;   RxnConstantTable(0,4) = 0.083861;
    RxnConstantTable(1,0) = 0.91354; RxnConstantTable(1,1) = 2.3160;  RxnConstantTable(1,2) = 2.2885;  RxnConstantTable(1,3) = -6.7969;   RxnConstantTable(1,4) = 0.046338;
    RxnConstantTable(2,0) = 0.64183; RxnConstantTable(2,1) = 2.4253;  RxnConstantTable(2,2) = 1.9026;  RxnConstantTable(2,3) = -6.6277;   RxnConstantTable(2,4) = 0.035151;
    RxnConstantTable(3,0) = 0.55388; RxnConstantTable(3,1) = 2.4600;  RxnConstantTable(3,2) = 1.7763;  RxnConstantTable(3,3) = -6.5720;   RxnConstantTable(3,4) = 0.031445;
    RxnConstantTable(4,0) = 0.52455; RxnConstantTable(4,1) = 2.4715;  RxnConstantTable(4,2) = 1.7342;  RxnConstantTable(4,3) = -6.55534;  RxnConstantTable(4,4) = 0.030209;
    RxnConstantTable(5,0) = 0.50989; RxnConstantTable(5,1) = 2.4773;  RxnConstantTable(5,2) = 1.7132;  RxnConstantTable(5,3) = -6.5441;   RxnConstantTable(5,4) = 0.029591;

  } else if (gas_model == "N2"){

    //N2 + M -> 2N + M
    RxnConstantTable(0,0) = 3.4907;  RxnConstantTable(0,1) = 0.83133; RxnConstantTable(0,2) = 4.0978;  RxnConstantTable(0,3) = -12.728; RxnConstantTable(0,4) = 0.07487;   //n = 1E14
    RxnConstantTable(1,0) = 2.0723;  RxnConstantTable(1,1) = 1.38970; RxnConstantTable(1,2) = 2.0617;  RxnConstantTable(1,3) = -11.828; RxnConstantTable(1,4) = 0.015105;  //n = 1E15
    RxnConstantTable(2,0) = 1.6060;  RxnConstantTable(2,1) = 1.57320; RxnConstantTable(2,2) = 1.3923;  RxnConstantTable(2,3) = -11.533; RxnConstantTable(2,4) = -0.004543; //n = 1E16
    RxnConstantTable(3,0) = 1.5351;  RxnConstantTable(3,1) = 1.60610; RxnConstantTable(3,2) = 1.2993;  RxnConstantTable(3,3) = -11.494; RxnConstantTable(3,4) = -0.00698;  //n = 1E17
    RxnConstantTable(4,0) = 1.4766;  RxnConstantTable(4,1) = 1.62910; RxnConstantTable(4,2) = 1.2153;  RxnConstantTable(4,3) = -11.457; RxnConstantTable(4,4) = -0.00944;  //n = 1E18
    RxnConstantTable(5,0) = 1.4766;  RxnConstantTable(5,1) = 1.62910; RxnConstantTable(5,2) = 1.2153;  RxnConstantTable(5,3) = -11.457; RxnConstantTable(5,4) = -0.00944;  //n = 1E19

  } else if (gas_model == "AIR-5"){

    if (iReaction <= 4) {

      //N2 + M -> 2N + M
      RxnConstantTable(0,0) = 3.4907;  RxnConstantTable(0,1) = 0.83133; RxnConstantTable(0,2) = 4.0978;  RxnConstantTable(0,3) = -12.728; RxnConstantTable(0,4) = 0.07487;   //n = 1E14
      RxnConstantTable(1,0) = 2.0723;  RxnConstantTable(1,1) = 1.38970; RxnConstantTable(1,2) = 2.0617;  RxnConstantTable(1,3) = -11.828; RxnConstantTable(1,4) = 0.015105;  //n = 1E15
      RxnConstantTable(2,0) = 1.6060;  RxnConstantTable(2,1) = 1.57320; RxnConstantTable(2,2) = 1.3923;  RxnConstantTable(2,3) = -11.533; RxnConstantTable(2,4) = -0.004543; //n = 1E16
      RxnConstantTable(3,0) = 1.5351;  RxnConstantTable(3,1) = 1.60610; RxnConstantTable(3,2) = 1.2993;  RxnConstantTable(3,3) = -11.494; RxnConstantTable(3,4) = -0.00698;  //n = 1E17
      RxnConstantTable(4,0) = 1.4766;  RxnConstantTable(4,1) = 1.62910; RxnConstantTable(4,2) = 1.2153;  RxnConstantTable(4,3) = -11.457; RxnConstantTable(4,4) = -0.00944;  //n = 1E18
      RxnConstantTable(5,0) = 1.4766;  RxnConstantTable(5,1) = 1.62910; RxnConstantTable(5,2) = 1.2153;  RxnConstantTable(5,3) = -11.457; RxnConstantTable(5,4) = -0.00944;  //n = 1E19

    } else if (iReaction > 4 && iReaction <= 9) {

      //O2 + M -> 2O + M
      RxnConstantTable(0,0) = 1.8103;  RxnConstantTable(0,1) = 1.9607;  RxnConstantTable(0,2) = 3.5716;  RxnConstantTable(0,3) = -7.3623;   RxnConstantTable(0,4) = 0.083861;
      RxnConstantTable(1,0) = 0.91354; RxnConstantTable(1,1) = 2.3160;  RxnConstantTable(1,2) = 2.2885;  RxnConstantTable(1,3) = -6.7969;   RxnConstantTable(1,4) = 0.046338;
      RxnConstantTable(2,0) = 0.64183; RxnConstantTable(2,1) = 2.4253;  RxnConstantTable(2,2) = 1.9026;  RxnConstantTable(2,3) = -6.6277;   RxnConstantTable(2,4) = 0.035151;
      RxnConstantTable(3,0) = 0.55388; RxnConstantTable(3,1) = 2.4600;  RxnConstantTable(3,2) = 1.7763;  RxnConstantTable(3,3) = -6.5720;   RxnConstantTable(3,4) = 0.031445;
      RxnConstantTable(4,0) = 0.52455; RxnConstantTable(4,1) = 2.4715;  RxnConstantTable(4,2) = 1.7342;  RxnConstantTable(4,3) = -6.55534;  RxnConstantTable(4,4) = 0.030209;
      RxnConstantTable(5,0) = 0.50989; RxnConstantTable(5,1) = 2.4773;  RxnConstantTable(5,2) = 1.7132;  RxnConstantTable(5,3) = -6.5441;   RxnConstantTable(5,4) = 0.029591;

    } else if (iReaction > 9 && iReaction <= 14) {

      //NO + M -> N + O + M
      RxnConstantTable(0,0) = 2.1649;  RxnConstantTable(0,1) = 0.078577;  RxnConstantTable(0,2) = 2.8508;  RxnConstantTable(0,3) = -8.5422; RxnConstantTable(0,4) = 0.053043;
      RxnConstantTable(1,0) = 1.0072;  RxnConstantTable(1,1) = 0.53545;   RxnConstantTable(1,2) = 1.1911;  RxnConstantTable(1,3) = -7.8098; RxnConstantTable(1,4) = 0.004394;
      RxnConstantTable(2,0) = 0.63817; RxnConstantTable(2,1) = 0.68189;   RxnConstantTable(2,2) = 0.66336; RxnConstantTable(2,3) = -7.5773; RxnConstantTable(2,4) = -0.011025;
      RxnConstantTable(3,0) = 0.55889; RxnConstantTable(3,1) = 0.71558;   RxnConstantTable(3,2) = 0.55396; RxnConstantTable(3,3) = -7.5304; RxnConstantTable(3,4) = -0.014089;
      RxnConstantTable(4,0) = 0.5150;  RxnConstantTable(4,1) = 0.73286;   RxnConstantTable(4,2) = 0.49096; RxnConstantTable(4,3) = -7.5025; RxnConstantTable(4,4) = -0.015938;
      RxnConstantTable(5,0) = 0.50765; RxnConstantTable(5,1) = 0.73575;   RxnConstantTable(5,2) = 0.48042; RxnConstantTable(5,3) = -7.4979; RxnConstantTable(5,4) = -0.016247;

    } else if (iReaction == 15) {

      //N2 + O -> NO + N
      RxnConstantTable(0,0) = 1.3261;  RxnConstantTable(0,1) = 0.75268; RxnConstantTable(0,2) = 1.2474;  RxnConstantTable(0,3) = -4.1857; RxnConstantTable(0,4) = 0.02184;
      RxnConstantTable(1,0) = 1.0653;  RxnConstantTable(1,1) = 0.85417; RxnConstantTable(1,2) = 0.87093; RxnConstantTable(1,3) = -4.0188; RxnConstantTable(1,4) = 0.010721;
      RxnConstantTable(2,0) = 0.96794; RxnConstantTable(2,1) = 0.89131; RxnConstantTable(2,2) = 0.7291;  RxnConstantTable(2,3) = -3.9555; RxnConstantTable(2,4) = 0.006488;
      RxnConstantTable(3,0) = 0.97646; RxnConstantTable(3,1) = 0.89043; RxnConstantTable(3,2) = 0.74572; RxnConstantTable(3,3) = -3.9642; RxnConstantTable(3,4) = 0.007123;
      RxnConstantTable(4,0) = 0.96188; RxnConstantTable(4,1) = 0.89617; RxnConstantTable(4,2) = 0.72479; RxnConstantTable(4,3) = -3.955;  RxnConstantTable(4,4) = 0.006509;
      RxnConstantTable(5,0) = 0.96921; RxnConstantTable(5,1) = 0.89329; RxnConstantTable(5,2) = 0.73531; RxnConstantTable(5,3) = -3.9596; RxnConstantTable(5,4) = 0.006818;

    } else if (iReaction == 16) {

      //NO + O -> O2 + N
      RxnConstantTable(0,0) = 0.35438;   RxnConstantTable(0,1) = -1.8821; RxnConstantTable(0,2) = -0.72111;  RxnConstantTable(0,3) = -1.1797;   RxnConstantTable(0,4) = -0.030831;
      RxnConstantTable(1,0) = 0.093613;  RxnConstantTable(1,1) = -1.7806; RxnConstantTable(1,2) = -1.0975;   RxnConstantTable(1,3) = -1.0128;   RxnConstantTable(1,4) = -0.041949;
      RxnConstantTable(2,0) = -0.003732; RxnConstantTable(2,1) = -1.7434; RxnConstantTable(2,2) = -1.2394;   RxnConstantTable(2,3) = -0.94952;  RxnConstantTable(2,4) = -0.046182;
      RxnConstantTable(3,0) = 0.004815;  RxnConstantTable(3,1) = -1.7443; RxnConstantTable(3,2) = -1.2227;   RxnConstantTable(3,3) = -0.95824;  RxnConstantTable(3,4) = -0.045545;
      RxnConstantTable(4,0) = -0.009758; RxnConstantTable(4,1) = -1.7386; RxnConstantTable(4,2) = -1.2436;   RxnConstantTable(4,3) = -0.949;    RxnConstantTable(4,4) = -0.046159;
      RxnConstantTable(5,0) = -0.002428; RxnConstantTable(5,1) = -1.7415; RxnConstantTable(5,2) = -1.2331;   RxnConstantTable(5,3) = -0.95365;  RxnConstantTable(5,4) = -0.04585;
    }

  } else if (gas_model == "AIR-7"){

    if (iReaction <= 5) {

      //N2 + M -> 2N + M
      RxnConstantTable(0,0) = 3.4907;  RxnConstantTable(0,1) = 0.83133; RxnConstantTable(0,2) = 4.0978;  RxnConstantTable(0,3) = -12.728; RxnConstantTable(0,4) = 0.07487;   //n = 1E14
      RxnConstantTable(1,0) = 2.0723;  RxnConstantTable(1,1) = 1.38970; RxnConstantTable(1,2) = 2.0617;  RxnConstantTable(1,3) = -11.828; RxnConstantTable(1,4) = 0.015105;  //n = 1E15
      RxnConstantTable(2,0) = 1.6060;  RxnConstantTable(2,1) = 1.57320; RxnConstantTable(2,2) = 1.3923;  RxnConstantTable(2,3) = -11.533; RxnConstantTable(2,4) = -0.004543; //n = 1E16
      RxnConstantTable(3,0) = 1.5351;  RxnConstantTable(3,1) = 1.60610; RxnConstantTable(3,2) = 1.2993;  RxnConstantTable(3,3) = -11.494; RxnConstantTable(3,4) = -0.00698;  //n = 1E17
      RxnConstantTable(4,0) = 1.4766;  RxnConstantTable(4,1) = 1.62910; RxnConstantTable(4,2) = 1.2153;  RxnConstantTable(4,3) = -11.457; RxnConstantTable(4,4) = -0.00944;  //n = 1E18
      RxnConstantTable(5,0) = 1.4766;  RxnConstantTable(5,1) = 1.62910; RxnConstantTable(5,2) = 1.2153;  RxnConstantTable(5,3) = -11.457; RxnConstantTable(5,4) = -0.00944;  //n = 1E19

    } else if (iReaction > 5 && iReaction <= 11) {

      //O2 + M -> 2O + M
      RxnConstantTable(0,0) = 1.8103;  RxnConstantTable(0,1) = 1.9607;  RxnConstantTable(0,2) = 3.5716;  RxnConstantTable(0,3) = -7.3623;   RxnConstantTable(0,4) = 0.083861;
      RxnConstantTable(1,0) = 0.91354; RxnConstantTable(1,1) = 2.3160;  RxnConstantTable(1,2) = 2.2885;  RxnConstantTable(1,3) = -6.7969;   RxnConstantTable(1,4) = 0.046338;
      RxnConstantTable(2,0) = 0.64183; RxnConstantTable(2,1) = 2.4253;  RxnConstantTable(2,2) = 1.9026;  RxnConstantTable(2,3) = -6.6277;   RxnConstantTable(2,4) = 0.035151;
      RxnConstantTable(3,0) = 0.55388; RxnConstantTable(3,1) = 2.4600;  RxnConstantTable(3,2) = 1.7763;  RxnConstantTable(3,3) = -6.5720;   RxnConstantTable(3,4) = 0.031445;
      RxnConstantTable(4,0) = 0.52455; RxnConstantTable(4,1) = 2.4715;  RxnConstantTable(4,2) = 1.7342;  RxnConstantTable(4,3) = -6.55534;  RxnConstantTable(4,4) = 0.030209;
      RxnConstantTable(5,0) = 0.50989; RxnConstantTable(5,1) = 2.4773;  RxnConstantTable(5,2) = 1.7132;  RxnConstantTable(5,3) = -6.5441;   RxnConstantTable(5,4) = 0.029591;

    } else if (iReaction > 11 && iReaction <= 17) {

      //NO + M -> N + O + M
      RxnConstantTable(0,0) = 2.1649;  RxnConstantTable(0,1) = 0.078577;  RxnConstantTable(0,2) = 2.8508;  RxnConstantTable(0,3) = -8.5422; RxnConstantTable(0,4) = 0.053043;
      RxnConstantTable(1,0) = 1.0072;  RxnConstantTable(1,1) = 0.53545;   RxnConstantTable(1,2) = 1.1911;  RxnConstantTable(1,3) = -7.8098; RxnConstantTable(1,4) = 0.004394;
      RxnConstantTable(2,0) = 0.63817; RxnConstantTable(2,1) = 0.68189;   RxnConstantTable(2,2) = 0.66336; RxnConstantTable(2,3) = -7.5773; RxnConstantTable(2,4) = -0.011025;
      RxnConstantTable(3,0) = 0.55889; RxnConstantTable(3,1) = 0.71558;   RxnConstantTable(3,2) = 0.55396; RxnConstantTable(3,3) = -7.5304; RxnConstantTable(3,4) = -0.014089;
      RxnConstantTable(4,0) = 0.5150;  RxnConstantTable(4,1) = 0.73286;   RxnConstantTable(4,2) = 0.49096; RxnConstantTable(4,3) = -7.5025; RxnConstantTable(4,4) = -0.015938;
      RxnConstantTable(5,0) = 0.50765; RxnConstantTable(5,1) = 0.73575;   RxnConstantTable(5,2) = 0.48042; RxnConstantTable(5,3) = -7.4979; RxnConstantTable(5,4) = -0.016247;

    } else if (iReaction == 18) {

      //N2 + O -> NO + N
      RxnConstantTable(0,0) = 1.3261;  RxnConstantTable(0,1) = 0.75268; RxnConstantTable(0,2) = 1.2474;  RxnConstantTable(0,3) = -4.1857; RxnConstantTable(0,4) = 0.02184;
      RxnConstantTable(1,0) = 1.0653;  RxnConstantTable(1,1) = 0.85417; RxnConstantTable(1,2) = 0.87093; RxnConstantTable(1,3) = -4.0188; RxnConstantTable(1,4) = 0.010721;
      RxnConstantTable(2,0) = 0.96794; RxnConstantTable(2,1) = 0.89131; RxnConstantTable(2,2) = 0.7291;  RxnConstantTable(2,3) = -3.9555; RxnConstantTable(2,4) = 0.006488;
      RxnConstantTable(3,0) = 0.97646; RxnConstantTable(3,1) = 0.89043; RxnConstantTable(3,2) = 0.74572; RxnConstantTable(3,3) = -3.9642; RxnConstantTable(3,4) = 0.007123;
      RxnConstantTable(4,0) = 0.96188; RxnConstantTable(4,1) = 0.89617; RxnConstantTable(4,2) = 0.72479; RxnConstantTable(4,3) = -3.955;  RxnConstantTable(4,4) = 0.006509;
      RxnConstantTable(5,0) = 0.96921; RxnConstantTable(5,1) = 0.89329; RxnConstantTable(5,2) = 0.73531; RxnConstantTable(5,3) = -3.9596; RxnConstantTable(5,4) = 0.006818;

    } else if (iReaction == 19) {

      //NO + O -> O2 + N
      RxnConstantTable(0,0) = 0.35438;   RxnConstantTable(0,1) = -1.8821; RxnConstantTable(0,2) = -0.72111;  RxnConstantTable(0,3) = -1.1797;   RxnConstantTable(0,4) = -0.030831;
      RxnConstantTable(1,0) = 0.093613;  RxnConstantTable(1,1) = -1.7806; RxnConstantTable(1,2) = -1.0975;   RxnConstantTable(1,3) = -1.0128;   RxnConstantTable(1,4) = -0.041949;
      RxnConstantTable(2,0) = -0.003732; RxnConstantTable(2,1) = -1.7434; RxnConstantTable(2,2) = -1.2394;   RxnConstantTable(2,3) = -0.94952;  RxnConstantTable(2,4) = -0.046182;
      RxnConstantTable(3,0) = 0.004815;  RxnConstantTable(3,1) = -1.7443; RxnConstantTable(3,2) = -1.2227;   RxnConstantTable(3,3) = -0.95824;  RxnConstantTable(3,4) = -0.045545;
      RxnConstantTable(4,0) = -0.009758; RxnConstantTable(4,1) = -1.7386; RxnConstantTable(4,2) = -1.2436;   RxnConstantTable(4,3) = -0.949;    RxnConstantTable(4,4) = -0.046159;
      RxnConstantTable(5,0) = -0.002428; RxnConstantTable(5,1) = -1.7415; RxnConstantTable(5,2) = -1.2331;   RxnConstantTable(5,3) = -0.95365;  RxnConstantTable(5,4) = -0.04585;

    } else if (iReaction == 20) {

      //N + O -> NO+ + e-
      RxnConstantTable(0,0) = -2.1852;   RxnConstantTable(0,1) = -6.6709; RxnConstantTable(0,2) = -4.2968; RxnConstantTable(0,3) = -2.2175; RxnConstantTable(0,4) = -0.050748;
      RxnConstantTable(1,0) = -1.0276;   RxnConstantTable(1,1) = -7.1278; RxnConstantTable(1,2) = -2.637;  RxnConstantTable(1,3) = -2.95;   RxnConstantTable(1,4) = -0.0021;
      RxnConstantTable(2,0) = -0.65871;  RxnConstantTable(2,1) = -7.2742; RxnConstantTable(2,2) = -2.1096; RxnConstantTable(2,3) = -3.1823; RxnConstantTable(2,4) = 0.01331;
      RxnConstantTable(3,0) = -0.57924;  RxnConstantTable(3,1) = -7.3079; RxnConstantTable(3,2) = -1.9999; RxnConstantTable(3,3) = -3.2294; RxnConstantTable(3,4) = 0.016382;
      RxnConstantTable(4,0) = -0.53538;  RxnConstantTable(4,1) = -7.3252; RxnConstantTable(4,2) = -1.937;  RxnConstantTable(4,3) = -3.2572; RxnConstantTable(4,4) = 0.01823;
      RxnConstantTable(5,0) = -0.52801;  RxnConstantTable(5,1) = -7.3281; RxnConstantTable(5,2) = -1.9264; RxnConstantTable(5,3) = -3.2618; RxnConstantTable(5,4) = 0.01854;

    } else if (iReaction == 21) {

      //N2 + e -> N + N + e
      RxnConstantTable(0,0) = 3.4907;  RxnConstantTable(0,1) = 0.83133; RxnConstantTable(0,2) = 4.0978; RxnConstantTable(0,3) = -12.728; RxnConstantTable(0,4) = 0.07487;
      RxnConstantTable(1,0) = 2.0723;  RxnConstantTable(1,1) = 1.3897;  RxnConstantTable(1,2) = 2.0617; RxnConstantTable(1,3) = -11.828; RxnConstantTable(1,4) = 0.015105;
      RxnConstantTable(2,0) = 1.6060;  RxnConstantTable(2,1) = 1.5732;  RxnConstantTable(2,2) = 1.3923; RxnConstantTable(2,3) = -11.533; RxnConstantTable(2,4) = -0.004543;
      RxnConstantTable(3,0) = 1.5351;  RxnConstantTable(3,1) = 1.6061;  RxnConstantTable(3,2) = 1.2993; RxnConstantTable(3,3) = -11.494; RxnConstantTable(3,4) = -0.00698;
      RxnConstantTable(4,0) = 1.4766;  RxnConstantTable(4,1) = 1.6291;  RxnConstantTable(4,2) = 1.2153; RxnConstantTable(4,3) = -11.457; RxnConstantTable(4,4) = -0.009444;
      RxnConstantTable(5,0) = 1.4766;  RxnConstantTable(5,1) = 1.6291;  RxnConstantTable(5,2) = 1.2153; RxnConstantTable(5,3) = -11.457; RxnConstantTable(5,4) = -0.009444;
    }
  }
}<|MERGE_RESOLUTION|>--- conflicted
+++ resolved
@@ -1,13 +1,8 @@
 /*!
  * \file CSU2TCLib.cpp
  * \brief Source of user defined 2T nonequilibrium gas model.
-<<<<<<< HEAD
  * \author C. Garbacz, W. Maier, S. R. Copeland, J. Needels
- * \version 7.5.0 "Blackbird"
-=======
- * \author C. Garbacz, W. Maier, S. R. Copeland
  * \version 7.5.1 "Blackbird"
->>>>>>> 58cf2d4a
  *
  * SU2 Project Website: https://su2code.github.io
  *
@@ -756,8 +751,8 @@
 
     /*--- Allocate and initialize electron data arrays ---*/
     CharElTemp.resize(nSpecies,maxEl) = su2double(0.0);
-    ElDegeneracy.resize(nSpecies,maxEl) = su2double(0.0);      
-   
+    ElDegeneracy.resize(nSpecies,maxEl) = su2double(0.0);
+
     // e: 1 state
     CharElTemp(0,0) = 0.000000000000000E+00;
     ElDegeneracy(0,0) = 1;
@@ -1084,7 +1079,6 @@
     Omega11(6,5,0) = -1.6409054E-02; Omega11(6,5,1) = 4.6352852E-01;  Omega11(6,5,2) = -4.5479735E+00; Omega11(6,5,3) = 7.4250671E+07;
     Omega11(6,6,0) = -1.000000E+00;  Omega11(6,6,1) = -1.000000E+00;  Omega11(6,6,2) = -1.000000E+00;  Omega11(6,6,3) = -1.000000E+00;
 
-
     // Omega^(2,2) ----------------------
     Omega22(0,0,0) = -1.000000E+00;  Omega22(0,0,1) = -1.000000E+00;  Omega22(0,0,2) = -1.000000E+00;  Omega22(0,0,3) = -1.000000E+00;
     Omega22(0,1,0) = -4.2254948E-03; Omega22(0,1,1) = -5.2965163E-02; Omega22(0,1,2) = 1.9157708E+00;  Omega22(0,1,3) = 6.3263309E-04;
@@ -1242,6 +1236,7 @@
   }
 
   return Cvves;
+
 }
 
 vector<su2double>& CSU2TCLib::ComputeMixtureEnergies(){
@@ -1684,6 +1679,7 @@
   omega = omegaVT + omegaCV;
 
   return omega;
+
 }
 
 void CSU2TCLib::GetEveSourceTermJacobian(const su2double *V, const su2double *eve, const su2double *cvve, const su2double *dTdU, const su2double* dTvedU, su2double **val_jacobian){
@@ -1719,6 +1715,7 @@
   }
 
   return hs;
+
 }
 
 vector<su2double>& CSU2TCLib::GetDiffusionCoeff(){
@@ -1731,6 +1728,7 @@
    DiffusionCoeffWBE();
 
   return DiffusionCoeff;
+
 }
 
 su2double CSU2TCLib::GetViscosity(){
@@ -1756,6 +1754,7 @@
     ThermalConductivitiesSuth();
 
   return ThermalConductivities;
+
 }
 
 void CSU2TCLib::DiffusionCoeffWBE(){
