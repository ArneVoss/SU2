/*!
 * \file CSU2TCLib.cpp
 * \brief Source of user defined 2T nonequilibrium gas model.
 * \author C. Garbacz, W. Maier, S. R. Copeland
 * \version 7.2.0 "Blackbird"
 *
 * SU2 Project Website: https://su2code.github.io
 *
 * The SU2 Project is maintained by the SU2 Foundation
 * (http://su2foundation.org)
 *
 * Copyright 2012-2021, SU2 Contributors (cf. AUTHORS.md)
 *
 * SU2 is free software; you can redistribute it and/or
 * modify it under the terms of the GNU Lesser General Public
 * License as published by the Free Software Foundation; either
 * version 2.1 of the License, or (at your option) any later version.
 *
 * SU2 is distributed in the hope that it will be useful,
 * but WITHOUT ANY WARRANTY; without even the implied warranty of
 * MERCHANTABILITY or FITNESS FOR A PARTICULAR PURPOSE. See the GNU
 * Lesser General Public License for more details.
 *
 * You should have received a copy of the GNU Lesser General Public
 * License along with SU2. If not, see <http://www.gnu.org/licenses/>.
 */

#include "../../include/fluid/CSU2TCLib.hpp"
#include "../../../Common/include/option_structure.hpp"

CSU2TCLib::CSU2TCLib(const CConfig* config, unsigned short val_nDim, bool viscous): CNEMOGas(config, val_nDim){

  unsigned short maxEl = 0;
  su2double mf = 0.0;

  const auto MassFrac_Freestream = config->GetGas_Composition();

  for (iSpecies = 0; iSpecies < nSpecies; iSpecies++)
    mf += MassFrac_Freestream[iSpecies];

  /*--- Allocate vectors for gas properties ---*/
  nElStates.resize(nSpecies,0);
  Wall_Catalycity.resize(nSpecies,0.0);
  CharVibTemp.resize(nSpecies,0.0);
  RotationModes.resize(nSpecies,0.0);
  Diss.resize(nSpecies,0.0);
  A.resize(5,0.0);
  Omega00.resize(nSpecies,nSpecies,4,0.0);
  Omega11.resize(nSpecies,nSpecies,4,0.0);
  RxnConstantTable.resize(6,5) = su2double(0.0);
  Blottner.resize(nSpecies,3)  = su2double(0.0);
  taus.resize(nSpecies,0.0);
  eve_eq.resize(nSpecies,0.0);
  eve.resize(nSpecies,0.0);

  if(viscous){
    MolarFracWBE.resize(nSpecies,0.0);
    phis.resize(nSpecies,0.0);
    mus.resize(nSpecies,0.0);
  }

  if (gas_model =="ARGON"){
    if (nSpecies != 1) {
      SU2_MPI::Error("CONFIG ERROR: nSpecies mismatch between gas model & gas composition", CURRENT_FUNCTION);
    }
    mf = 0.0;
    for (iSpecies = 0; iSpecies < nSpecies; iSpecies++)
      mf += MassFrac_Freestream[iSpecies];
    if (mf != 1.0) {
      SU2_MPI::Error("CONFIG ERROR: Intial gas mass fractions do not sum to 1!", CURRENT_FUNCTION);
    }

    /*--- Define parameters of the gas model ---*/
    gamma       = 1.667;
    nReactions  = 0;

    // Molar mass [kg/kmol]
    MolarMass[0] = 39.948;
    // Rotational modes of energy storage
    RotationModes[0] = 0.0;
    // Characteristic vibrational temperatures
    CharVibTemp[0] = 0.0;

    Enthalpy_Formation[0] = 0.0;
    Ref_Temperature[0] = 0.0;
    nElStates[0] = 7;

    for (iSpecies = 0; iSpecies < nSpecies; iSpecies++)
      maxEl = max(maxEl, nElStates[iSpecies]);

    /*--- Allocate and initialize electron data arrays ---*/
    CharElTemp.resize(nSpecies,maxEl) = su2double(0.0);
    ElDegeneracy.resize(nSpecies,maxEl) = su2double(0.0);

    /*--- AR: Blottner coefficients. ---*/
    Blottner(0,0) = 3.83444322E-03;   Blottner(0,1) = 6.74718764E-01;   Blottner(0,2) = -1.24290388E+01;

    /*--- AR: 7 states ---*/
    CharElTemp(0,0) = 0.000000000000000E+00;
    CharElTemp(0,1) = 1.611135736988230E+05;
    CharElTemp(0,2) = 1.625833076870950E+05;
    CharElTemp(0,3) = 1.636126382960720E+05;
    CharElTemp(0,4) = 1.642329518358000E+05;
    CharElTemp(0,5) = 1.649426852542080E+05;
    CharElTemp(0,6) = 1.653517702884570E+05;
    ElDegeneracy(0,0) = 1;
    ElDegeneracy(0,1) = 9;
    ElDegeneracy(0,2) = 21;
    ElDegeneracy(0,3) = 7;
    ElDegeneracy(0,4) = 3;
    ElDegeneracy(0,5) = 5;
    ElDegeneracy(0,6) = 15;

  } else if (gas_model == "N2"){
    /*--- Check for errors in the initialization ---*/
    if (nSpecies != 2) {
      SU2_MPI::Error("CONFIG ERROR: nSpecies mismatch between gas model & gas composition", CURRENT_FUNCTION);
    }
    mf = 0.0;
    for (iSpecies = 0; iSpecies < nSpecies; iSpecies++)
      mf += MassFrac_Freestream[iSpecies];
    if (mf != 1.0) {
      SU2_MPI::Error("CONFIG ERROR: Intial gas mass fractions do not sum to 1!", CURRENT_FUNCTION);
    }

    /*--- Define parameters of the gas model ---*/
    gamma       = 1.4;
    nReactions  = 2;

    Reactions.resize(nReactions,2,6,0.0);
    ArrheniusCoefficient.resize(nReactions,0.0);
    ArrheniusEta.resize(nReactions,0.0);
    ArrheniusTheta.resize(nReactions,0.0);
    Tcf_a.resize(nReactions,0.0);
    Tcf_b.resize(nReactions,0.0);
    Tcb_a.resize(nReactions,0.0);
    Tcb_b.resize(nReactions,0.0);

    /*--- Assign gas properties ---*/
    // Wall mass fractions for catalytic boundaries
    Wall_Catalycity[0] = 0.999;
    Wall_Catalycity[1] = 0.001;
    // Rotational modes of energy storage
    RotationModes[0] = 2.0;
    RotationModes[1] = 0.0;
    // Molar mass [kg/kmol]
    MolarMass[0] = 2.0*14.0067;
    MolarMass[1] = 14.0067;
    // Characteristic vibrational temperatures
    CharVibTemp[0] = 3395.0;
    CharVibTemp[1] = 0.0;
    // Formation enthalpy: (JANAF values [KJ/Kmol])
    // J/kg - from Scalabrin
    Enthalpy_Formation[0] = 0.0;      //N2
    Enthalpy_Formation[1] = 3.36E7;   //N
    // Reference temperature (JANAF values, [K])
    Ref_Temperature[0] = 0.0;
    Ref_Temperature[1] = 0.0;
    // Blottner viscosity coefficients
    // A                       // B                       // C
    Blottner(0,0) = 2.68E-2;   Blottner(0,1) = 3.18E-1;   Blottner(0,2) = -1.13E1;  // N2
    Blottner(1,0) = 1.16E-2;   Blottner(1,1) = 6.03E-1;   Blottner(1,2) = -1.24E1;  // N
    // Number of electron states
    nElStates[0] = 15;                    // N2
    nElStates[1] = 3;                     // N
    for (iSpecies = 0; iSpecies < nSpecies; iSpecies++)
      maxEl = max(maxEl, nElStates[iSpecies]);

    /*--- Allocate and initialize electron data arrays ---*/
    CharElTemp.resize(nSpecies,maxEl) = su2double(0.0);
    ElDegeneracy.resize(nSpecies,maxEl) = su2double(0.0);

    /*--- Assign values to data structures ---*/
    // N2: 15 states
    CharElTemp(0,0)  = 0.000000000000000E+00;
    CharElTemp(0,1)  = 7.223156514095200E+04;
    CharElTemp(0,2)  = 8.577862640384000E+04;
    CharElTemp(0,3)  = 8.605026716160000E+04;
    CharElTemp(0,4)  = 9.535118627874400E+04;
    CharElTemp(0,5)  = 9.805635702203200E+04;
    CharElTemp(0,6)  = 9.968267656935200E+04;
    CharElTemp(0,7)  = 1.048976467715200E+05;
    CharElTemp(0,8)  = 1.116489555200000E+05;
    CharElTemp(0,9)  = 1.225836470400000E+05;
    CharElTemp(0,10) = 1.248856873600000E+05;
    CharElTemp(0,11) = 1.282476158188320E+05;
    CharElTemp(0,12) = 1.338060936000000E+05;
    CharElTemp(0,13) = 1.404296391107200E+05;
    CharElTemp(0,14) = 1.504958859200000E+05;
    ElDegeneracy(0,0)  = 1;
    ElDegeneracy(0,1)  = 3;
    ElDegeneracy(0,2)  = 6;
    ElDegeneracy(0,3)  = 6;
    ElDegeneracy(0,4)  = 3;
    ElDegeneracy(0,5)  = 1;
    ElDegeneracy(0,6)  = 2;
    ElDegeneracy(0,7)  = 2;
    ElDegeneracy(0,8)  = 5;
    ElDegeneracy(0,9)  = 1;
    ElDegeneracy(0,10) = 6;
    ElDegeneracy(0,11) = 6;
    ElDegeneracy(0,12) = 10;
    ElDegeneracy(0,13) = 6;
    ElDegeneracy(0,14) = 6;
    // N: 3 states
    CharElTemp(1,0) = 0.000000000000000E+00;
    CharElTemp(1,1) = 2.766469645581980E+04;
    CharElTemp(1,2) = 4.149309313560210E+04;
    ElDegeneracy(1,0) = 4;
    ElDegeneracy(1,1) = 10;
    ElDegeneracy(1,2) = 6;
    /*--- Set Arrhenius coefficients for chemical reactions ---*/
    // Note: Data lists coefficients in (cm^3/mol-s) units, need to convert
    //       to (m^3/kmol-s) to be consistent with the rest of the code
    // Pre-exponential factor
    ArrheniusCoefficient[0]  = 7.0E21;
    ArrheniusCoefficient[1]  = 3.0E22;
    // Rate-controlling temperature exponent
    ArrheniusEta[0]  = -1.60;
    ArrheniusEta[1]  = -1.60;
    // Characteristic temperature
    ArrheniusTheta[0] = 113200.0;
    ArrheniusTheta[1] = 113200.0;
    /*--- Set reaction maps ---*/
    // N2 + N2 -> 2N + N2
    Reactions(0,0,0)=0;   Reactions(0,0,1)=0;   Reactions(0,0,2)=nSpecies;
    Reactions(0,1,0)=1;   Reactions(0,1,1)=1;   Reactions(0,1,2) =0;
    // N2 + N -> 2N + N
    Reactions(1,0,0)=0;   Reactions(1,0,1)=1;   Reactions(1,0,2)=nSpecies;
    Reactions(1,1,0)=1;   Reactions(1,1,1)=1;   Reactions(1,1,2)=1;
    /*--- Set rate-controlling temperature exponents ---*/
    //  -----------  Tc = Ttr^a * Tve^b  -----------
    //
    // Forward Reactions
    //   Dissociation:      a = 0.5, b = 0.5  (OR a = 0.7, b =0.3)
    //   Exchange:          a = 1,   b = 0
    //   Impact ionization: a = 0,   b = 1
    //
    // Backward Reactions
    //   Recomb ionization:      a = 0, b = 1
    //   Impact ionization:      a = 0, b = 1
    //   N2 impact dissociation: a = 0, b = 1
    //   Others:                 a = 1, b = 0
    Tcf_a[0] = 0.5; Tcf_b[0] = 0.5; Tcb_a[0] = 1;  Tcb_b[0] = 0;
    Tcf_a[1] = 0.5; Tcf_b[1] = 0.5; Tcb_a[1] = 1;  Tcb_b[1] = 0;
    /*--- Dissociation potential [KJ/kg] ---*/
    Diss[0] = 3.36E4;
    Diss[1] = 0.0;
    /*--- Collision integral data ---*/
    Omega00(0,0,0) = -6.0614558E-03;  Omega00(0,0,1) = 1.2689102E-01;   Omega00(0,0,2) = -1.0616948E+00;  Omega00(0,0,3) = 8.0955466E+02;
    Omega00(0,1,0) = -1.0796249E-02;  Omega00(0,1,1) = 2.2656509E-01;   Omega00(0,1,2) = -1.7910602E+00;  Omega00(0,1,3) = 4.0455218E+03;
    Omega00(1,0,0) = -1.0796249E-02;  Omega00(1,0,1) = 2.2656509E-01;   Omega00(1,0,2) = -1.7910602E+00;  Omega00(1,0,3) = 4.0455218E+03;
    Omega00(1,1,0) = -9.6083779E-03;  Omega00(1,1,1) = 2.0938971E-01;   Omega00(1,1,2) = -1.7386904E+00;  Omega00(1,1,3) = 3.3587983E+03;
    Omega11(0,0,0) = -7.6303990E-03;  Omega11(0,0,1) = 1.6878089E-01;   Omega11(0,0,2) = -1.4004234E+00;  Omega11(0,0,3) = 2.1427708E+03;
    Omega11(0,1,0) = -8.3493693E-03;  Omega11(0,1,1) = 1.7808911E-01;   Omega11(0,1,2) = -1.4466155E+00;  Omega11(0,1,3) = 1.9324210E+03;
    Omega11(1,0,0) = -8.3493693E-03;  Omega11(1,0,1) = 1.7808911E-01;   Omega11(1,0,2) = -1.4466155E+00;  Omega11(1,0,3) = 1.9324210E+03;
    Omega11(1,1,0) = -7.7439615E-03;  Omega11(1,1,1) = 1.7129007E-01;   Omega11(1,1,2) = -1.4809088E+00;  Omega11(1,1,3) = 2.1284951E+03;

  } else if (gas_model == "AIR-5"){

    /*--- Check for errors in the initialization ---*/
    if (nSpecies != 5) {
      SU2_MPI::Error("CONFIG ERROR: nSpecies mismatch between gas model & gas composition",CURRENT_FUNCTION);
    }
    mf = 0.0;
    for (iSpecies = 0; iSpecies < nSpecies; iSpecies++)
      mf += MassFrac_Freestream[iSpecies];
    if (mf != 1.0) {
      SU2_MPI::Error("CONFIG ERROR: Intial gas mass fractions do not sum to 1!", CURRENT_FUNCTION);
    }

    /*--- Define parameters of the gas model ---*/
    gamma       = 1.4;
    nReactions  = 17;

    Reactions.resize(nReactions,2,6,0.0);
    ArrheniusCoefficient.resize(nReactions,0.0);
    ArrheniusEta.resize(nReactions,0.0);
    ArrheniusTheta.resize(nReactions,0.0);
    Tcf_a.resize(nReactions,0.0);
    Tcf_b.resize(nReactions,0.0);
    Tcb_a.resize(nReactions,0.0);
    Tcb_b.resize(nReactions,0.0);

    // Wall mass fractions for catalytic boundaries
    Wall_Catalycity[0] = 0.4;
    Wall_Catalycity[1] = 0.4;
    Wall_Catalycity[2] = 0.1;
    Wall_Catalycity[3] = 0.05;
    Wall_Catalycity[4] = 0.05;
    /*--- Assign gas properties ---*/
    // Rotational modes of energy storage
    RotationModes[0] = 2.0;
    RotationModes[1] = 2.0;
    RotationModes[2] = 2.0;
    RotationModes[3] = 0.0;
    RotationModes[4] = 0.0;
    // Molar mass [kg/kmol]
    MolarMass[0] = 2.0*14.0067;
    MolarMass[1] = 2.0*15.9994;
    MolarMass[2] = 14.0067+15.9994;
    MolarMass[3] = 14.0067;
    MolarMass[4] = 15.9994;
    //Characteristic vibrational temperatures
    CharVibTemp[0] = 3395.0;
    CharVibTemp[1] = 2239.0;
    CharVibTemp[2] = 2817.0;
    CharVibTemp[3] = 0.0;
    CharVibTemp[4] = 0.0;
    // Formation enthalpy: (Scalabrin values, J/kg)
    Enthalpy_Formation[0] = 0.0;      //N2
    Enthalpy_Formation[1] = 0.0;      //O2
    Enthalpy_Formation[2] = 3.0E6;    //NO
    Enthalpy_Formation[3] = 3.36E7;   //N
    Enthalpy_Formation[4] = 1.54E7;   //O
    // Reference temperature (JANAF values, [K])
    Ref_Temperature[0] = 0.0;
    Ref_Temperature[1] = 0.0;
    Ref_Temperature[2] = 0.0;
    Ref_Temperature[3] = 0.0;
    Ref_Temperature[4] = 0.0;
    //        Ref_Temperature[2] = 298.15;
    //        Ref_Temperature[3] = 298.15;
    //        Ref_Temperature[4] = 298.15
    // Blottner viscosity coefficients
    // A                        // B                        // C
    Blottner(0,0) = 2.68E-2;   Blottner(0,1) =  3.18E-1;  Blottner(0,2) = -1.13E1;  // N2
    Blottner(1,0) = 4.49E-2;   Blottner(1,1) = -8.26E-2;  Blottner(1,2) = -9.20E0;  // O2
    Blottner(2,0) = 4.36E-2;   Blottner(2,1) = -3.36E-2;  Blottner(2,2) = -9.58E0;  // NO
    Blottner(3,0) = 1.16E-2;   Blottner(3,1) =  6.03E-1;  Blottner(3,2) = -1.24E1;  // N
    Blottner(4,0) = 2.03E-2;   Blottner(4,1) =  4.29E-1;  Blottner(4,2) = -1.16E1;  // O
    // Number of electron states
    nElStates[0] = 15;                    // N2
    nElStates[1] = 7;                     // O2
    nElStates[2] = 16;                    // NO
    nElStates[3] = 3;                     // N
    nElStates[4] = 5;                     // O
    for (iSpecies = 0; iSpecies < nSpecies; iSpecies++)
      maxEl = max(maxEl, nElStates[iSpecies]);
    /*--- Allocate and initialize electron data arrays ---*/
    CharElTemp.resize(nSpecies,maxEl) = su2double(0.0);
    ElDegeneracy.resize(nSpecies,maxEl) = su2double(0.0);

    //N2: 15 states
    CharElTemp(0,0)  = 0.000000000000000E+00;
    CharElTemp(0,1)  = 7.223156514095200E+04;
    CharElTemp(0,2)  = 8.577862640384000E+04;
    CharElTemp(0,3)  = 8.605026716160000E+04;
    CharElTemp(0,4)  = 9.535118627874400E+04;
    CharElTemp(0,5)  = 9.805635702203200E+04;
    CharElTemp(0,6)  = 9.968267656935200E+04;
    CharElTemp(0,7)  = 1.048976467715200E+05;
    CharElTemp(0,8)  = 1.116489555200000E+05;
    CharElTemp(0,9)  = 1.225836470400000E+05;
    CharElTemp(0,10) = 1.248856873600000E+05;
    CharElTemp(0,11) = 1.282476158188320E+05;
    CharElTemp(0,12) = 1.338060936000000E+05;
    CharElTemp(0,13) = 1.404296391107200E+05;
    CharElTemp(0,14) = 1.504958859200000E+05;
    ElDegeneracy(0,0)  = 1;
    ElDegeneracy(0,1)  = 3;
    ElDegeneracy(0,2)  = 6;
    ElDegeneracy(0,3)  = 6;
    ElDegeneracy(0,4)  = 3;
    ElDegeneracy(0,5)  = 1;
    ElDegeneracy(0,6)  = 2;
    ElDegeneracy(0,7)  = 2;
    ElDegeneracy(0,8)  = 5;
    ElDegeneracy(0,9)  = 1;
    ElDegeneracy(0,10) = 6;
    ElDegeneracy(0,11) = 6;
    ElDegeneracy(0,12) = 10;
    ElDegeneracy(0,13) = 6;
    ElDegeneracy(0,14) = 6;
    // O2: 7 states
    CharElTemp(1,0) = 0.000000000000000E+00;
    CharElTemp(1,1) = 1.139156019700800E+04;
    CharElTemp(1,2) = 1.898473947826400E+04;
    CharElTemp(1,3) = 4.755973576639200E+04;
    CharElTemp(1,4) = 4.991242097343200E+04;
    CharElTemp(1,5) = 5.092268575561600E+04;
    CharElTemp(1,6) = 7.189863255967200E+04;
    ElDegeneracy(1,0) = 3;
    ElDegeneracy(1,1) = 2;
    ElDegeneracy(1,2) = 1;
    ElDegeneracy(1,3) = 1;
    ElDegeneracy(1,4) = 6;
    ElDegeneracy(1,5) = 3;
    ElDegeneracy(1,6) = 3;
    // NO: 16 states
    CharElTemp(2,0)  = 0.000000000000000E+00;
    CharElTemp(2,1)  = 5.467345760000000E+04;
    CharElTemp(2,2)  = 6.317139627802400E+04;
    CharElTemp(2,3)  = 6.599450342445600E+04;
    CharElTemp(2,4)  = 6.906120960000000E+04;
    CharElTemp(2,5)  = 7.049998480000000E+04;
    CharElTemp(2,6)  = 7.491055017560000E+04;
    CharElTemp(2,7)  = 7.628875293968000E+04;
    CharElTemp(2,8)  = 8.676188537552000E+04;
    CharElTemp(2,9)  = 8.714431182368000E+04;
    CharElTemp(2,10) = 8.886077063728000E+04;
    CharElTemp(2,11) = 8.981755614528000E+04;
    CharElTemp(2,12) = 8.988445919208000E+04;
    CharElTemp(2,13) = 9.042702132000000E+04;
    CharElTemp(2,14) = 9.064283760000000E+04;
    CharElTemp(2,15) = 9.111763341600000E+04;
    ElDegeneracy(2,0)  = 4;
    ElDegeneracy(2,1)  = 8;
    ElDegeneracy(2,2)  = 2;
    ElDegeneracy(2,3)  = 4;
    ElDegeneracy(2,4)  = 4;
    ElDegeneracy(2,5)  = 4;
    ElDegeneracy(2,6)  = 4;
    ElDegeneracy(2,7)  = 2;
    ElDegeneracy(2,8)  = 4;
    ElDegeneracy(2,9)  = 2;
    ElDegeneracy(2,10) = 4;
    ElDegeneracy(2,11) = 4;
    ElDegeneracy(2,12) = 2;
    ElDegeneracy(2,13) = 2;
    ElDegeneracy(2,14) = 2;
    ElDegeneracy(2,15) = 4;
    // N: 3 states
    CharElTemp(3,0) = 0.000000000000000E+00;
    CharElTemp(3,1) = 2.766469645581980E+04;
    CharElTemp(3,2) = 4.149309313560210E+04;
    ElDegeneracy(3,0)= 4;
    ElDegeneracy(3,1)= 10;
    ElDegeneracy(3,2)= 6;
    // O: 5 states
    CharElTemp(4,0) = 0.000000000000000E+00;
    CharElTemp(4,1) = 2.277077570280000E+02;
    CharElTemp(4,2) = 3.265688785704000E+02;
    CharElTemp(4,3) = 2.283028632262240E+04;
    CharElTemp(4,4) = 4.861993036434160E+04;
    ElDegeneracy(4,0) = 5;
    ElDegeneracy(4,1) = 3;
    ElDegeneracy(4,2) = 1;
    ElDegeneracy(4,3) = 5;
    ElDegeneracy(4,4) = 1;
    /*--- Set reaction maps ---*/
    // N2 dissociation
    Reactions(0,0,0)=0;    Reactions(0,0,1)=0;   Reactions(0,0,2)=nSpecies;    Reactions(0,1,0)=3;   Reactions(0,1,1)=3;   Reactions(0,1,2) =0;
    Reactions(1,0,0)=0;    Reactions(1,0,1)=1;   Reactions(1,0,2)=nSpecies;    Reactions(1,1,0)=3;   Reactions(1,1,1)=3;   Reactions(1,1,2) =1;
    Reactions(2,0,0)=0;    Reactions(2,0,1)=2;   Reactions(2,0,2)=nSpecies;    Reactions(2,1,0)=3;   Reactions(2,1,1)=3;   Reactions(2,1,2) =2;
    Reactions(3,0,0)=0;    Reactions(3,0,1)=3;   Reactions(3,0,2)=nSpecies;    Reactions(3,1,0)=3;   Reactions(3,1,1)=3;   Reactions(3,1,2) =3;
    Reactions(4,0,0)=0;    Reactions(4,0,1)=4;   Reactions(4,0,2)=nSpecies;    Reactions(4,1,0)=3;   Reactions(4,1,1)=3;   Reactions(4,1,2) =4;
    // O2 dissociation
    Reactions(5,0,0)=1;    Reactions(5,0,1)=0;   Reactions(5,0,2)=nSpecies;    Reactions(5,1,0)=4;   Reactions(5,1,1)=4;   Reactions(5,1,2) =0;
    Reactions(6,0,0)=1;    Reactions(6,0,1)=1;   Reactions(6,0,2)=nSpecies;    Reactions(6,1,0)=4;   Reactions(6,1,1)=4;   Reactions(6,1,2) =1;
    Reactions(7,0,0)=1;    Reactions(7,0,1)=2;   Reactions(7,0,2)=nSpecies;    Reactions(7,1,0)=4;   Reactions(7,1,1)=4;   Reactions(7,1,2) =2;
    Reactions(8,0,0)=1;    Reactions(8,0,1)=3;   Reactions(8,0,2)=nSpecies;    Reactions(8,1,0)=4;   Reactions(8,1,1)=4;   Reactions(8,1,2) =3;
    Reactions(9,0,0)=1;    Reactions(9,0,1)=4;   Reactions(9,0,2)=nSpecies;    Reactions(9,1,0)=4;   Reactions(9,1,1)=4;   Reactions(9,1,2) =4;
    // NO dissociation
    Reactions(10,0,0)=2;   Reactions(10,0,1)=0;  Reactions(10,0,2)=nSpecies;   Reactions(10,1,0)=3;  Reactions(10,1,1)=4;    Reactions(10,1,2) =0;
    Reactions(11,0,0)=2;   Reactions(11,0,1)=1;  Reactions(11,0,2)=nSpecies;   Reactions(11,1,0)=3;  Reactions(11,1,1)=4;    Reactions(11,1,2) =1;
    Reactions(12,0,0)=2;   Reactions(12,0,1)=2;  Reactions(12,0,2)=nSpecies;   Reactions(12,1,0)=3;  Reactions(12,1,1)=4;    Reactions(12,1,2) =2;
    Reactions(13,0,0)=2;   Reactions(13,0,1)=3;  Reactions(13,0,2)=nSpecies;   Reactions(13,1,0)=3;  Reactions(13,1,1)=4;    Reactions(13,1,2) =3;
    Reactions(14,0,0)=2;   Reactions(14,0,1)=4;  Reactions(14,0,2)=nSpecies;   Reactions(14,1,0)=3;  Reactions(14,1,1)=4;    Reactions(14,1,2) =4;
    // N2 + O -> NO + N
    Reactions(15,0,0)=0;   Reactions(15,0,1)=4;  Reactions(15,0,2)=nSpecies;   Reactions(15,1,0)=2;  Reactions(15,1,1)=3;    Reactions(15,1,2)= nSpecies;
    // NO + O -> O2 + N
    Reactions(16,0,0)=2;   Reactions(16,0,1)=4;  Reactions(16,0,2)=nSpecies;   Reactions(16,1,0)=1;  Reactions(16,1,1)=3;    Reactions(16,1,2)= nSpecies;
    /*--- Set Arrhenius coefficients for reactions ---*/
    // Pre-exponential factor
    ArrheniusCoefficient[0]  = 7.0E21;
    ArrheniusCoefficient[1]  = 7.0E21;
    ArrheniusCoefficient[2]  = 7.0E21;
    ArrheniusCoefficient[3]  = 3.0E22;
    ArrheniusCoefficient[4]  = 3.0E22;
    ArrheniusCoefficient[5]  = 2.0E21;
    ArrheniusCoefficient[6]  = 2.0E21;
    ArrheniusCoefficient[7]  = 2.0E21;
    ArrheniusCoefficient[8]  = 1.0E22;
    ArrheniusCoefficient[9]  = 1.0E22;
    ArrheniusCoefficient[10] = 5.0E15;
    ArrheniusCoefficient[11] = 5.0E15;
    ArrheniusCoefficient[12] = 5.0E15;
    ArrheniusCoefficient[13] = 1.1E17;
    ArrheniusCoefficient[14] = 1.1E17;
    ArrheniusCoefficient[15] = 6.4E17;
    ArrheniusCoefficient[16] = 8.4E12;
    // Rate-controlling temperature exponent
    ArrheniusEta[0]  = -1.60;
    ArrheniusEta[1]  = -1.60;
    ArrheniusEta[2]  = -1.60;
    ArrheniusEta[3]  = -1.60;
    ArrheniusEta[4]  = -1.60;
    ArrheniusEta[5]  = -1.50;
    ArrheniusEta[6]  = -1.50;
    ArrheniusEta[7]  = -1.50;
    ArrheniusEta[8]  = -1.50;
    ArrheniusEta[9]  = -1.50;
    ArrheniusEta[10] = 0.0;
    ArrheniusEta[11] = 0.0;
    ArrheniusEta[12] = 0.0;
    ArrheniusEta[13] = 0.0;
    ArrheniusEta[14] = 0.0;
    ArrheniusEta[15] = -1.0;
    ArrheniusEta[16] = 0.0;
    // Characteristic temperature
    ArrheniusTheta[0]  = 113200.0;
    ArrheniusTheta[1]  = 113200.0;
    ArrheniusTheta[2]  = 113200.0;
    ArrheniusTheta[3]  = 113200.0;
    ArrheniusTheta[4]  = 113200.0;
    ArrheniusTheta[5]  = 59500.0;
    ArrheniusTheta[6]  = 59500.0;
    ArrheniusTheta[7]  = 59500.0;
    ArrheniusTheta[8]  = 59500.0;
    ArrheniusTheta[9]  = 59500.0;
    ArrheniusTheta[10] = 75500.0;
    ArrheniusTheta[11] = 75500.0;
    ArrheniusTheta[12] = 75500.0;
    ArrheniusTheta[13] = 75500.0;
    ArrheniusTheta[14] = 75500.0;
    ArrheniusTheta[15] = 38400.0;
    ArrheniusTheta[16] = 19450.0;
    /*--- Set rate-controlling temperature exponents ---*/
    //  -----------  Tc = Ttr^a * Tve^b  -----------
    //
    // Forward Reactions
    //   Dissociation:      a = 0.5, b = 0.5  (OR a = 0.7, b =0.3)
    //   Exchange:          a = 1,   b = 0
    //   Impact ionization: a = 0,   b = 1
    //
    // Backward Reactions
    //   Recomb ionization:      a = 0, b = 1
    //   Impact ionization:      a = 0, b = 1
    //   N2 impact dissociation: a = 0, b = 1
    //   Others:                 a = 1, b = 0
    Tcf_a[0]  = 0.5; Tcf_b[0]  = 0.5; Tcb_a[0]  = 1;  Tcb_b[0] = 0;
    Tcf_a[1]  = 0.5; Tcf_b[1]  = 0.5; Tcb_a[1]  = 1;  Tcb_b[1] = 0;
    Tcf_a[2]  = 0.5; Tcf_b[2]  = 0.5; Tcb_a[2]  = 1;  Tcb_b[2] = 0;
    Tcf_a[3]  = 0.5; Tcf_b[3]  = 0.5; Tcb_a[3]  = 1;  Tcb_b[3] = 0;
    Tcf_a[4]  = 0.5; Tcf_b[4]  = 0.5; Tcb_a[4]  = 1;  Tcb_b[4] = 0;
    Tcf_a[5]  = 0.5; Tcf_b[5]  = 0.5; Tcb_a[5]  = 1;  Tcb_b[5] = 0;
    Tcf_a[6]  = 0.5; Tcf_b[6]  = 0.5; Tcb_a[6]  = 1;  Tcb_b[6] = 0;
    Tcf_a[7]  = 0.5; Tcf_b[7]  = 0.5; Tcb_a[7]  = 1;  Tcb_b[7] = 0;
    Tcf_a[8]  = 0.5; Tcf_b[8]  = 0.5; Tcb_a[8]  = 1;  Tcb_b[8] = 0;
    Tcf_a[9]  = 0.5; Tcf_b[9]  = 0.5; Tcb_a[9]  = 1;  Tcb_b[9] = 0;
    Tcf_a[10] = 0.5; Tcf_b[10] = 0.5; Tcb_a[10] = 1;  Tcb_b[10] = 0;
    Tcf_a[11] = 0.5; Tcf_b[11] = 0.5; Tcb_a[11] = 1;  Tcb_b[11] = 0;
    Tcf_a[12] = 0.5; Tcf_b[12] = 0.5; Tcb_a[12] = 1;  Tcb_b[12] = 0;
    Tcf_a[13] = 0.5; Tcf_b[13] = 0.5; Tcb_a[13] = 1;  Tcb_b[13] = 0;
    Tcf_a[14] = 0.5; Tcf_b[14] = 0.5; Tcb_a[14] = 1;  Tcb_b[14] = 0;
    Tcf_a[15] = 1.0; Tcf_b[15] = 0.0; Tcb_a[15] = 1;  Tcb_b[15] = 0;
    Tcf_a[16] = 1.0; Tcf_b[16] = 0.0; Tcb_a[16] = 1;  Tcb_b[16] = 0;
    /*--- Collision integral data ---*/
    // Omega(0,0) ----------------------
    //N2
    Omega00(0,0,0) = -6.0614558E-03;  Omega00(0,0,1) = 1.2689102E-01;   Omega00(0,0,2) = -1.0616948E+00;  Omega00(0,0,3) = 8.0955466E+02;
    Omega00(0,1,0) = -3.7959091E-03;  Omega00(0,1,1) = 9.5708295E-02;   Omega00(0,1,2) = -1.0070611E+00;  Omega00(0,1,3) = 8.9392313E+02;
    Omega00(0,2,0) = -1.9295666E-03;  Omega00(0,2,1) = 2.7995735E-02;   Omega00(0,2,2) = -3.1588514E-01;  Omega00(0,2,3) = 1.2880734E+02;
    Omega00(0,3,0) = -1.0796249E-02;  Omega00(0,3,1) = 2.2656509E-01;   Omega00(0,3,2) = -1.7910602E+00;  Omega00(0,3,3) = 4.0455218E+03;
    Omega00(0,4,0) = -2.7244269E-03;  Omega00(0,4,1) = 6.9587171E-02;   Omega00(0,4,2) = -7.9538667E-01;  Omega00(0,4,3) = 4.0673730E+02;
    //O2
    Omega00(1,0,0) = -3.7959091E-03;  Omega00(1,0,1) = 9.5708295E-02;   Omega00(1,0,2) = -1.0070611E+00;  Omega00(1,0,3) = 8.9392313E+02;
    Omega00(1,1,0) = -8.0682650E-04;  Omega00(1,1,1) = 1.6602480E-02;   Omega00(1,1,2) = -3.1472774E-01;  Omega00(1,1,3) = 1.4116458E+02;
    Omega00(1,2,0) = -6.4433840E-04;  Omega00(1,2,1) = 8.5378580E-03;   Omega00(1,2,2) = -2.3225102E-01;  Omega00(1,2,3) = 1.1371608E+02;
    Omega00(1,3,0) = -1.1453028E-03;  Omega00(1,3,1) = 1.2654140E-02;   Omega00(1,3,2) = -2.2435218E-01;  Omega00(1,3,3) = 7.7201588E+01;
    Omega00(1,4,0) = -4.8405803E-03;  Omega00(1,4,1) = 1.0297688E-01;   Omega00(1,4,2) = -9.6876576E-01;  Omega00(1,4,3) = 6.1629812E+02;
    //NO
    Omega00(2,0,0) = -1.9295666E-03;  Omega00(2,0,1) = 2.7995735E-02;   Omega00(2,0,2) = -3.1588514E-01;  Omega00(2,0,3) = 1.2880734E+02;
    Omega00(2,1,0) = -6.4433840E-04;  Omega00(2,1,1) = 8.5378580E-03;   Omega00(2,1,2) = -2.3225102E-01;  Omega00(2,1,3) = 1.1371608E+02;
    Omega00(2,2,0) = -0.0000000E+00;  Omega00(2,2,1) = -1.1056066E-02;  Omega00(2,2,2) = -5.9216250E-02;  Omega00(2,2,3) = 7.2542367E+01;
    Omega00(2,3,0) = -1.5770918E-03;  Omega00(2,3,1) = 1.9578381E-02;   Omega00(2,3,2) = -2.7873624E-01;  Omega00(2,3,3) = 9.9547944E+01;
    Omega00(2,4,0) = -1.0885815E-03;  Omega00(2,4,1) = 1.1883688E-02;   Omega00(2,4,2) = -2.1844909E-01;  Omega00(2,4,3) = 7.5512560E+01;
    //N
    Omega00(3,0,0) = -1.0796249E-02;  Omega00(3,0,1) = 2.2656509E-01;   Omega00(3,0,2) = -1.7910602E+00;  Omega00(3,0,3) = 4.0455218E+03;
    Omega00(3,1,0) = -1.1453028E-03;  Omega00(3,1,1) = 1.2654140E-02;   Omega00(3,1,2) = -2.2435218E-01;  Omega00(3,1,3) = 7.7201588E+01;
    Omega00(3,2,0) = -1.5770918E-03;  Omega00(3,2,1) = 1.9578381E-02;   Omega00(3,2,2) = -2.7873624E-01;  Omega00(3,2,3) = 9.9547944E+01;
    Omega00(3,3,0) = -9.6083779E-03;  Omega00(3,3,1) = 2.0938971E-01;   Omega00(3,3,2) = -1.7386904E+00;  Omega00(3,3,3) = 3.3587983E+03;
    Omega00(3,4,0) = -7.8147689E-03;  Omega00(3,4,1) = 1.6792705E-01;   Omega00(3,4,2) = -1.4308628E+00;  Omega00(3,4,3) = 1.6628859E+03;
    //O
    Omega00(4,0,0) = -2.7244269E-03;  Omega00(4,0,1) = 6.9587171E-02;   Omega00(4,0,2) = -7.9538667E-01;  Omega00(4,0,3) = 4.0673730E+02;
    Omega00(4,1,0) = -4.8405803E-03;  Omega00(4,1,1) = 1.0297688E-01;   Omega00(4,1,2) = -9.6876576E-01;  Omega00(4,1,3) = 6.1629812E+02;
    Omega00(4,2,0) = -1.0885815E-03;  Omega00(4,2,1) = 1.1883688E-02;   Omega00(4,2,2) = -2.1844909E-01;  Omega00(4,2,3) = 7.5512560E+01;
    Omega00(4,3,0) = -7.8147689E-03;  Omega00(4,3,1) = 1.6792705E-01;   Omega00(4,3,2) = -1.4308628E+00;  Omega00(4,3,3) = 1.6628859E+03;
    Omega00(4,4,0) = -6.4040535E-03;  Omega00(4,4,1) = 1.4629949E-01;   Omega00(4,4,2) = -1.3892121E+00;  Omega00(4,4,3) = 2.0903441E+03;

    // Omega(1,1) ----------------------
    //N2
    Omega11(0,0,0) = -7.6303990E-03;  Omega11(0,0,1) = 1.6878089E-01;   Omega11(0,0,2) = -1.4004234E+00;  Omega11(0,0,3) = 2.1427708E+03;
    Omega11(0,1,0) = -8.0457321E-03;  Omega11(0,1,1) = 1.9228905E-01;   Omega11(0,1,2) = -1.7102854E+00;  Omega11(0,1,3) = 5.2213857E+03;
    Omega11(0,2,0) = -6.8237776E-03;  Omega11(0,2,1) = 1.4360616E-01;   Omega11(0,2,2) = -1.1922240E+00;  Omega11(0,2,3) = 1.2433086E+03;
    Omega11(0,3,0) = -8.3493693E-03;  Omega11(0,3,1) = 1.7808911E-01;   Omega11(0,3,2) = -1.4466155E+00;  Omega11(0,3,3) = 1.9324210E+03;
    Omega11(0,4,0) = -8.3110691E-03;  Omega11(0,4,1) = 1.9617877E-01;   Omega11(0,4,2) = -1.7205427E+00;  Omega11(0,4,3) = 4.0812829E+03;
    //O2
    Omega11(1,0,0) = -8.0457321E-03;  Omega11(1,0,1) = 1.9228905E-01;   Omega11(1,0,2) = -1.7102854E+00;  Omega11(1,0,3) = 5.2213857E+03;
    Omega11(1,1,0) = -6.2931612E-03;  Omega11(1,1,1) = 1.4624645E-01;   Omega11(1,1,2) = -1.3006927E+00;  Omega11(1,1,3) = 1.8066892E+03;
    Omega11(1,2,0) = -6.8508672E-03;  Omega11(1,2,1) = 1.5524564E-01;   Omega11(1,2,2) = -1.3479583E+00;  Omega11(1,2,3) = 2.0037890E+03;
    Omega11(1,3,0) = -1.0608832E-03;  Omega11(1,3,1) = 1.1782595E-02;   Omega11(1,3,2) = -2.1246301E-01;  Omega11(1,3,3) = 8.4561598E+01;
    Omega11(1,4,0) = -3.7969686E-03;  Omega11(1,4,1) = 7.6789981E-02;   Omega11(1,4,2) = -7.3056809E-01;  Omega11(1,4,3) = 3.3958171E+02;
    //NO
    Omega11(2,0,0) = -6.8237776E-03;  Omega11(2,0,1) = 1.4360616E-01;   Omega11(2,0,2) = -1.1922240E+00;  Omega11(2,0,3) = 1.2433086E+03;
    Omega11(2,1,0) = -6.8508672E-03;  Omega11(2,1,1) = 1.5524564E-01;   Omega11(2,1,2) = -1.3479583E+00;  Omega11(2,1,3) = 2.0037890E+03;
    Omega11(2,2,0) = -7.4942466E-03;  Omega11(2,2,1) = 1.6626193E-01;   Omega11(2,2,2) = -1.4107027E+00;  Omega11(2,2,3) = 2.3097604E+03;
    Omega11(2,3,0) = -1.4719259E-03;  Omega11(2,3,1) = 1.8446968E-02;   Omega11(2,3,2) = -2.6460411E-01;  Omega11(2,3,3) = 1.0911124E+02;
    Omega11(2,4,0) = -1.0066279E-03;  Omega11(2,4,1) = 1.1029264E-02;   Omega11(2,4,2) = -2.0671266E-01;  Omega11(2,4,3) = 8.2644384E+01;
    //N
    Omega11(3,0,0) = -8.3493693E-03;  Omega11(3,0,1) = 1.7808911E-01;   Omega11(3,0,2) = -1.4466155E+00;  Omega11(3,0,3) = 1.9324210E+03;
    Omega11(3,1,0) = -1.0608832E-03;  Omega11(3,1,1) = 1.1782595E-02;   Omega11(3,1,2) = -2.1246301E-01;  Omega11(3,1,3) = 8.4561598E+01;
    Omega11(3,2,0) = -1.4719259E-03;  Omega11(3,2,1) = 1.8446968E-02;   Omega11(3,2,2) = -2.6460411E-01;  Omega11(3,2,3) = 1.0911124E+02;
    Omega11(3,3,0) = -7.7439615E-03;  Omega11(3,3,1) = 1.7129007E-01;   Omega11(3,3,2) = -1.4809088E+00;  Omega11(3,3,3) = 2.1284951E+03;
    Omega11(3,4,0) = -5.0478143E-03;  Omega11(3,4,1) = 1.0236186E-01;   Omega11(3,4,2) = -9.0058935E-01;  Omega11(3,4,3) = 4.4472565E+02;
    //O
    Omega11(4,0,0) = -8.3110691E-03;  Omega11(4,0,1) = 1.9617877E-01;   Omega11(4,0,2) = -1.7205427E+00;  Omega11(4,0,3) = 4.0812829E+03;
    Omega11(4,1,0) = -3.7969686E-03;  Omega11(4,1,1) = 7.6789981E-02;   Omega11(4,1,2) = -7.3056809E-01;  Omega11(4,1,3) = 3.3958171E+02;
    Omega11(4,2,0) = -1.0066279E-03;  Omega11(4,2,1) = 1.1029264E-02;   Omega11(4,2,2) = -2.0671266E-01;  Omega11(4,2,3) = 8.2644384E+01;
    Omega11(4,3,0) = -5.0478143E-03;  Omega11(4,3,1) = 1.0236186E-01;   Omega11(4,3,2) = -9.0058935E-01;  Omega11(4,3,3) = 4.4472565E+02;
    Omega11(4,4,0) = -4.2451096E-03;  Omega11(4,4,1) = 9.6820337E-02;   Omega11(4,4,2) = -9.9770795E-01;  Omega11(4,4,3) = 8.3320644E+02;
  }

  if (ionization) { nHeavy = nSpecies-1; nEl = 1; }
  else            { nHeavy = nSpecies;   nEl = 0; }
}

CSU2TCLib::~CSU2TCLib(){}

void CSU2TCLib::SetTDStateRhosTTv(vector<su2double>& val_rhos, su2double val_temperature, su2double val_temperature_ve){

  rhos = val_rhos;
  T    = val_temperature;
  Tve  = val_temperature_ve;

  Density = 0.0;
  for (iSpecies = 0; iSpecies < nSpecies; iSpecies++)
    Density += rhos[iSpecies];

  Pressure = ComputePressure();

}

vector<su2double>& CSU2TCLib::GetSpeciesCvTraRot(){

  // NOTE: This will be non-const with future models.
  for (iSpecies = 0; iSpecies < nHeavy; iSpecies++)
    Cvtrs[iSpecies] = (3.0/2.0 + RotationModes[iSpecies]/2.0) * Ru/MolarMass[iSpecies];

  return Cvtrs;
}

vector<su2double>& CSU2TCLib::ComputeSpeciesCvVibEle(su2double val_T){

  su2double thoTve, exptv, num, num2, num3, denom, Cvvs, Cves;
  unsigned short iElectron = nSpecies-1;

  /*--- Rename for convenience. ---*/
  Tve = val_T;

  /*--- Loop through species ---*/
  for(iSpecies = 0; iSpecies < nSpecies; iSpecies++){

    /*--- If requesting electron specific heat ---*/
    if (ionization && iSpecies == iElectron) {
      Cvvs = 0.0;
      Cves = 3.0/2.0 * Ru/MolarMass[nSpecies-1];
    }

    /*--- Heavy particle specific heat ---*/
    else {

      /*--- Vibrational energy ---*/
      if (CharVibTemp[iSpecies] != 0.0) {
        thoTve = CharVibTemp[iSpecies]/Tve;
        exptv = exp(CharVibTemp[iSpecies]/Tve);
        Cvvs  = Ru/MolarMass[iSpecies] * thoTve*thoTve * exptv / ((exptv-1.0)*(exptv-1.0));
      } else {
        Cvvs = 0.0;
      }

      /*--- Electronic energy ---*/
      if (nElStates[iSpecies] != 0) {
        num = 0.0; num2 = 0.0;
        denom = ElDegeneracy[iSpecies][0] * exp(-CharElTemp[iSpecies][0]/Tve);
        num3  = ElDegeneracy[iSpecies][0] * (CharElTemp[iSpecies][0]/(Tve*Tve))*exp(-CharElTemp[iSpecies][0]/Tve);
        for (iEl = 1; iEl < nElStates[iSpecies]; iEl++) {
          thoTve = CharElTemp[iSpecies][iEl]/Tve;
          exptv = exp(-CharElTemp[iSpecies][iEl]/Tve);

          num   += ElDegeneracy[iSpecies][iEl] * CharElTemp[iSpecies][iEl] * exptv;
          denom += ElDegeneracy[iSpecies][iEl] * exptv;
          num2  += ElDegeneracy[iSpecies][iEl] * (thoTve*thoTve) * exptv;
          num3  += ElDegeneracy[iSpecies][iEl] * thoTve/Tve * exptv;
        }
        Cves = Ru/MolarMass[iSpecies] * (num2/denom - num*num3/(denom*denom));
      } else {
        Cves = 0.0;
      }
    }

    Cvves[iSpecies] = Cvvs + Cves;
  }

  return Cvves;

}

vector<su2double>& CSU2TCLib::ComputeMixtureEnergies(){

  su2double Ev, Ee, Ef, num;

  su2double rhoEmix = 0.0;
  su2double rhoEve  = 0.0;
  su2double denom   = 0.0;

  for (iSpecies = 0; iSpecies < nHeavy; iSpecies++){

    // Species formation energy
    Ef = Enthalpy_Formation[iSpecies] - Ru/MolarMass[iSpecies]*Ref_Temperature[iSpecies];

    // Species vibrational energy
    if (CharVibTemp[iSpecies] != 0.0)
      Ev = Ru/MolarMass[iSpecies] * CharVibTemp[iSpecies] / (exp(CharVibTemp[iSpecies]/Tve)-1.0);
    else
      Ev = 0.0;

    // Species electronic energy
    num = 0.0;
    denom = ElDegeneracy(iSpecies,0) * exp(-CharElTemp(iSpecies,0)/Tve);
    for (iEl = 1; iEl < nElStates[iSpecies]; iEl++) {
      num   += ElDegeneracy(iSpecies,iEl) * CharElTemp(iSpecies,iEl) * exp(-CharElTemp(iSpecies,iEl)/Tve);
      denom += ElDegeneracy(iSpecies,iEl) * exp(-CharElTemp(iSpecies,iEl)/Tve);
    }
    Ee = Ru/MolarMass[iSpecies] * (num/denom);

    // Mixture total energy
    rhoEmix += rhos[iSpecies] * ((3.0/2.0+RotationModes[iSpecies]/2.0) * Ru/MolarMass[iSpecies] * (T-Ref_Temperature[iSpecies]) + Ev + Ee + Ef);

    // Mixture vibrational-electronic energy
    rhoEve += rhos[iSpecies] * (Ev + Ee);

  }

  for (iSpecies = 0; iSpecies < nEl; iSpecies++) {

    // Species formation energy
    Ef = Enthalpy_Formation[nSpecies-1] - Ru/MolarMass[nSpecies-1] * Ref_Temperature[nSpecies-1];

    // Electron t-r mode contributes to mixture vib-el energy
    rhoEve += (3.0/2.0) * Ru/MolarMass[nSpecies-1] * (Tve - Ref_Temperature[nSpecies-1]); //bug? not multiplying by rhos[iSpecies]
  }

  energies[0] = rhoEmix/Density;
  energies[1] = rhoEve/Density;

  return energies;

}

vector<su2double>& CSU2TCLib::ComputeSpeciesEve(su2double val_T, bool vibe_only){

  su2double Ev, Eel, Ef, num, denom;
  unsigned short iElectron = nSpecies-1;

  for (iSpecies = 0; iSpecies < nSpecies; iSpecies++){

    /*--- Electron species energy ---*/
    if ( ionization && (iSpecies == iElectron)) {
      /*--- Calculate formation energy ---*/
      Ef = Enthalpy_Formation[iSpecies] - Ru/MolarMass[iSpecies] * Ref_Temperature[iSpecies];

      /*--- Electron t-r mode contributes to mixture vib-el energy ---*/
      Eel = (3.0/2.0) * Ru/MolarMass[iSpecies] * (val_T - Ref_Temperature[iSpecies]) + Ef;
      Ev  = 0.0;
    }
    /*--- Heavy particle energy ---*/
    else {
      /*--- Calculate vibrational energy (harmonic-oscillator model) ---*/
      if (CharVibTemp[iSpecies] != 0.0)
        Ev = Ru/MolarMass[iSpecies] * CharVibTemp[iSpecies] / (exp(CharVibTemp[iSpecies]/val_T)-1.0);
      else
        Ev = 0.0;
      /*--- Calculate electronic energy ---*/
      num = 0.0;
      denom = ElDegeneracy[iSpecies][0] * exp(-CharElTemp[iSpecies][0]/val_T);
      for (iEl = 1; iEl < nElStates[iSpecies]; iEl++) {
        num   += ElDegeneracy[iSpecies][iEl] * CharElTemp[iSpecies][iEl] * exp(-CharElTemp[iSpecies][iEl]/val_T);
        denom += ElDegeneracy[iSpecies][iEl] * exp(-CharElTemp[iSpecies][iEl]/val_T);
      }
      Eel = Ru/MolarMass[iSpecies] * (num/denom);
    }
    if(vibe_only == true) {eves[iSpecies] = Ev;}
    else {eves[iSpecies] = Ev + Eel;}
  }

  return eves;
}

vector<su2double>& CSU2TCLib::ComputeNetProductionRates(bool implicit, const su2double *V, su2double* eve,
                                                        su2double* cvve, su2double* dTdU, su2double* dTvedU,
							su2double **val_jacobian){

  /*---                          ---*/
  /*--- Nonequilibrium chemistry ---*/
  /*---                          ---*/

  /*--- Initialize variables ---*/
  unsigned short ii, iReaction;
  su2double Keq;
  ws.resize(nSpecies,0.0);
  for (iSpecies = 0; iSpecies < nSpecies; iSpecies ++)
<<<<<<< HEAD
    ws[iSpecies] = 0.0;
=======
    ws[iSpecies] = 0.0; 
>>>>>>> ecb9f5c7

  /*--- Define artificial chemistry parameters ---*/
  // Note: These parameters artificially increase the rate-controlling reaction
  //       temperature.  This relaxes some of the stiffness in the chemistry
  //       source term.
  su2double T_min   = 800.0;
  su2double epsilon = 80;

  /*--- Define preferential dissociation coefficient ---*/
  //alpha = 0.3; //TODO: make this a config option?

  /*--- Loop over all reactions ---*/
  for (iReaction = 0; iReaction < nReactions; iReaction++) {

    /*--- Determine the rate-controlling temperature ---*/
    af = Tcf_a[iReaction];
    bf = Tcf_b[iReaction];
    ab = Tcb_a[iReaction];
    bb = Tcb_b[iReaction];
    Trxnf = pow(T, af)*pow(Tve, bf);
    Trxnb = pow(T, ab)*pow(Tve, bb);

    /*--- Calculate the modified temperature ---*/
    Thf = 0.5 * (Trxnf+T_min + sqrt((Trxnf-T_min)*(Trxnf-T_min)+epsilon*epsilon));
    Thb = 0.5 * (Trxnb+T_min + sqrt((Trxnb-T_min)*(Trxnb-T_min)+epsilon*epsilon));

    /*--- Get the Keq & Arrhenius coefficients ---*/
    ComputeKeqConstants(iReaction);

    /*--- Calculate Keq ---*/
    Keq = exp(  A[0]*(Thb/1E4) + A[1] + A[2]*log(1E4/Thb) +
                A[3]*(1E4/Thb) + A[4]*(1E4/Thb)*(1E4/Thb) );

    /*--- Calculate rate coefficients ---*/
    kf  = ArrheniusCoefficient[iReaction] * exp(ArrheniusEta[iReaction]*log(Thf)) * exp(-ArrheniusTheta[iReaction]/Thf);
    kfb = ArrheniusCoefficient[iReaction] * exp(ArrheniusEta[iReaction]*log(Thb)) * exp(-ArrheniusTheta[iReaction]/Thb);
    kb  = kfb / Keq;

    /*--- Determine production & destruction of each species ---*/
    fwdRxn = 1.0;
    bkwRxn = 1.0;
    for (ii = 0; ii < 3; ii++) {

      /*--- Reactants ---*/
      iSpecies = Reactions(iReaction,0,ii);
      if ( iSpecies != nSpecies)
        fwdRxn *= 0.001*rhos[iSpecies]/MolarMass[iSpecies];

      /*--- Products ---*/
      jSpecies = Reactions(iReaction,1,ii);
      if (jSpecies != nSpecies) {
        bkwRxn *= 0.001*rhos[jSpecies]/MolarMass[jSpecies];
      }
    }

    fwdRxn = 1000.0 * kf * fwdRxn;
    bkwRxn = 1000.0 * kb * bkwRxn;

    for (ii = 0; ii < 3; ii++) {

      /*--- Products ---*/
      iSpecies = Reactions(iReaction,1,ii);
      if (iSpecies != nSpecies)
        ws[iSpecies] += MolarMass[iSpecies] * (fwdRxn-bkwRxn);

      /*--- Reactants ---*/
      iSpecies = Reactions(iReaction,0,ii);
      if (iSpecies != nSpecies)
        ws[iSpecies] -= MolarMass[iSpecies] * (fwdRxn-bkwRxn);
    }

    if (implicit) {
      ChemistryJacobian(iReaction, V, eve, cvve, dTdU, dTvedU, val_jacobian);
    }
  } //iReaction

  return ws;
}

<<<<<<< HEAD
void CSU2TCLib::ChemistryJacobian(unsigned short iReaction, const su2double *V,
=======
void CSU2TCLib::ChemistryJacobian(unsigned short iReaction, const su2double *V, 
>>>>>>> ecb9f5c7
                                  su2double* eve, su2double *cvve,
                                  su2double* dTdU, su2double* dTvedU,
                                  su2double **val_jacobian) {

  unsigned short ii, iVar, jVar, iSpecies;
  unsigned short nEve = nSpecies+nDim+1;
  unsigned short nVar = nSpecies+nDim+2;

  su2double T_min   = 800.0;
  su2double epsilon = 80;
    
  /*--- Initializing derivative variables ---*/
  dkf.resize(nVar,0.0);      dkb.resize(nVar,0.0);
  dRfok.resize(nVar,0.0);    dRbok.resize(nVar,0.0);
  alphak.resize(nSpecies,0); betak.resize(nSpecies,0);

  for (iVar=0;iVar<nVar;iVar++){
   dkf[iVar]=0.0; dRfok[iVar]=0.0;
   dkb[iVar]=0.0; dRbok[iVar]=0.0;
  }
  
  for (iSpecies=0;iSpecies<nSpecies;iSpecies++){
   alphak[iSpecies]=0; betak[iSpecies]=0;
  }

  /*--- Extract additional Arrhenius information ---*/
  su2double eta   = ArrheniusEta[iReaction];
  su2double theta = ArrheniusTheta[iReaction];

  /*--- Derivative of modified temperature wrt Trxnf ---*/
  dThf = 0.5 * (1.0 + (Trxnf-T_min)/sqrt((Trxnf-T_min)*(Trxnf-T_min)
                                                  + epsilon*epsilon));
  dThb = 0.5 * (1.0 + (Trxnb-T_min)/sqrt((Trxnb-T_min)*(Trxnb-T_min)
                                                  + epsilon*epsilon));

  /*--- Fwd rate coefficient derivatives ---*/
  coeff = kf * (eta/Thf+theta/(Thf*Thf)) * dThf;
  for (iVar = 0; iVar < nVar; iVar++) {
    dkf[iVar] = coeff * ( af*Trxnf/T*dTdU[iVar] +
                          bf*Trxnf/Tve*dTvedU[iVar] );
  }

  /*--- Bkwd rate coefficient derivatives ---*/
  coeff = kb * (eta/Thb+theta/(Thb*Thb)) * dThb;
  for (iVar = 0; iVar < nVar; iVar++) {
    dkb[iVar] = coeff*( ab*Trxnb/T*dTdU[iVar] + bb*Trxnb/Tve*dTvedU[iVar])
                      - kb*((A[0]*Thb/1E4 - A[2] - A[3]*1E4/Thb
                      - 2*A[4]*(1E4/Thb)*(1E4/Thb))/Thb) * dThb *
                      ( ab*Trxnb/T*dTdU[iVar] + bb*Trxnb/Tve*dTvedU[iVar]);
  }

  /*--- Rxn rate derivatives ---*/
  for (ii = 0; ii < 3; ii++) {

    /*--- Products ---*/
    iSpecies = Reactions(iReaction,1,ii);
    if (iSpecies != nSpecies)
      betak[iSpecies]++;

    /*--- Reactants ---*/
    iSpecies = Reactions(iReaction,0,ii);
    if (iSpecies != nSpecies)
      alphak[iSpecies]++;
  }

  for (iSpecies = 0; iSpecies < nSpecies; iSpecies++) {

    // Fwd
    dRfok[iSpecies] =  0.001*alphak[iSpecies]/MolarMass[iSpecies] *
                       pow(0.001*rhos[iSpecies]/MolarMass[iSpecies],
                       max(0, alphak[iSpecies]-1));

    for (jSpecies = 0; jSpecies < nSpecies; jSpecies++)
      if (jSpecies != iSpecies)
        dRfok[iSpecies] *= pow(0.001*rhos[jSpecies]/MolarMass[jSpecies],
                                                       alphak[jSpecies]);
    dRfok[iSpecies] *= 1000.0;

    // Bkw
    dRbok[iSpecies] =  0.001*betak[iSpecies]/MolarMass[iSpecies] *
                       pow(0.001*rhos[iSpecies]/MolarMass[iSpecies],
                       max(0, betak[iSpecies]-1));

    for (jSpecies = 0; jSpecies < nSpecies; jSpecies++)
      if (jSpecies != iSpecies)
        dRbok[iSpecies] *= pow(0.001*rhos[jSpecies]/MolarMass[jSpecies],
                                                        betak[jSpecies]);
    dRbok[iSpecies] *= 1000.0;
  }

  for (ii = 0; ii < 3; ii++) {

    /*--- Products ---*/
    iSpecies = Reactions(iReaction,1,ii);
    if (iSpecies != nSpecies) {
      for (iVar = 0; iVar < nVar; iVar++) {
        val_jacobian[iSpecies][iVar] += MolarMass[iSpecies] * ( dkf[iVar]*(fwdRxn/kf) + kf*dRfok[iVar] -
                                                                dkb[iVar]*(bkwRxn/kb) - kb*dRbok[iVar]); //TODO * Volume;
        val_jacobian[nEve][iVar]     += MolarMass[iSpecies] * ( dkf[iVar]*(fwdRxn/kf) + kf*dRfok[iVar] -
                                                                dkb[iVar]*(bkwRxn/kb) - kb*dRbok[iVar]) *
                                                                eve[iSpecies];//TODO * Volume;
      }

      for (jVar = 0; jVar < nVar; jVar++) {
        val_jacobian[nEve][jVar] += MolarMass[iSpecies] * (fwdRxn-bkwRxn)* cvve[iSpecies] *
                                                                             dTvedU[jVar];//TODO * Volume;
      }
    }

    /*--- Reactants ---*/
    iSpecies = Reactions(iReaction,0,ii);
    if (iSpecies != nSpecies) {
      for (iVar = 0; iVar < nVar; iVar++) {
        val_jacobian[iSpecies][iVar] -= MolarMass[iSpecies] * ( dkf[iVar]*(fwdRxn/kf) + kf*dRfok[iVar] -
                                                                dkb[iVar]*(bkwRxn/kb) - kb*dRbok[iVar]);//TODO * Volume;
        val_jacobian[nEve][iVar] -=     MolarMass[iSpecies] * ( dkf[iVar]*(fwdRxn/kf) + kf*dRfok[iVar] -
                                                                dkb[iVar]*(bkwRxn/kb) - kb*dRbok[iVar]) *
                                                                                         eve[iSpecies];//TODO * Volume;
      }

      for (jVar = 0; jVar < nVar; jVar++) {
        val_jacobian[nEve][jVar] -= MolarMass[iSpecies] * (fwdRxn-bkwRxn) * cvve[iSpecies] *
                                                                              dTvedU[jVar];//TODO * Volume;
      }
    }
  } // ii
}
<<<<<<< HEAD

=======
>>>>>>> ecb9f5c7
void CSU2TCLib::ComputeKeqConstants(unsigned short val_Reaction) {

  unsigned short ii;

  /*--- Acquire database constants from CConfig ---*/
  GetChemistryEquilConstants(val_Reaction);

  /*--- Calculate mixture number density ---*/
  su2double N = 0.0;
  for (iSpecies =0 ; iSpecies < nSpecies; iSpecies++) {
    N += rhos[iSpecies]/MolarMass[iSpecies]*AVOGAD_CONSTANT;
  }

  /*--- Convert number density from 1/m^3 to 1/cm^3 for table look-up ---*/
  N = N*(1E-6);

  /*--- Determine table index based on mixture N ---*/
  unsigned short tbl_offset = 14;
  unsigned short pwr        = floor(log10(N));

  /*--- Bound the interpolation to table limit values ---*/
  unsigned short iIndex = int(pwr) - tbl_offset;
  if (iIndex <= 0) {
    for (ii = 0; ii < 5; ii++)
      A[ii] = RxnConstantTable(0,ii);
    return;
  } else if (iIndex >= 5) {
    for (ii = 0; ii < 5; ii++)
      A[ii] = RxnConstantTable(5,ii);
    return;
  }

  /*--- Calculate interpolation denominator terms avoiding pow() ---*/
  su2double tmp1 = 1.0;
  su2double tmp2 = 1.0;
  for (ii = 0; ii < pwr; ii++) {
    tmp1 *= 10.0;
    tmp2 *= 10.0;
  }
  tmp2 *= 10.0;

  /*--- Interpolate ---*/
  for (ii = 0; ii < 5; ii++) {
    A[ii] =  (RxnConstantTable(iIndex+1,ii) - RxnConstantTable(iIndex,ii))
        / (tmp2 - tmp1) * (N - tmp1)
        + RxnConstantTable(iIndex,ii);
  }
}

su2double CSU2TCLib::ComputeEveSourceTerm(){

  /*---                                                                    ---*/
  /*--- Trans.-rot. & vibrational energy exchange via inelastic collisions ---*/
  /*---                                                                    ---*/
  // Note: Electronic energy not implemented
  // Note: Landau-Teller formulation
  // Note: Millikan & White relaxation time (requires P in Atm.)
  // Note: Park limiting cross section

  su2double A_sr, B_sr, num, denom, Cs, sig_s, tau_sr, tauP, tauMW;
  vector<su2double> MolarFrac;
  su2activematrix mu;
<<<<<<< HEAD

  MolarFrac.resize(nSpecies,0.0);
  mu.resize(nSpecies,nSpecies)=su2double(0.0);
=======

  MolarFrac.resize(nSpecies,0.0);
  mu.resize(nSpecies,nSpecies)=su2double(0.0);

>>>>>>> ecb9f5c7
  su2double omegaVT = 0.0;
  su2double omegaCV = 0.0;

  /*--- Calculate mole fractions ---*/
  su2double N    = 0.0;
  su2double conc = 0.0;
  for (iSpecies = 0; iSpecies < nSpecies; iSpecies++) {
    conc += rhos[iSpecies] / MolarMass[iSpecies];
    N    += rhos[iSpecies] / MolarMass[iSpecies] * AVOGAD_CONSTANT;
  }
  for (iSpecies = 0; iSpecies < nSpecies; iSpecies++)
    MolarFrac[iSpecies] = (rhos[iSpecies] / MolarMass[iSpecies]) / conc;

  /*--- Compute Eve and Eve* ---*/
  eve_eq = ComputeSpeciesEve(T, true);
  eve    = ComputeSpeciesEve(Tve, true);

  /*--- Loop over species to calculate source term --*/
  for (iSpecies = 0; iSpecies < nSpecies; iSpecies++) {

    /*--- Millikan & White relaxation time ---*/
    num   = 0.0;
    denom = 0.0;
    for (jSpecies = 0; jSpecies < nSpecies; jSpecies++) {
      mu(iSpecies,jSpecies) = MolarMass[iSpecies]*MolarMass[jSpecies] / (MolarMass[iSpecies] + MolarMass[jSpecies]);
      A_sr   = 1.16 * 1E-3 * sqrt(mu(iSpecies,jSpecies)) * pow(CharVibTemp[iSpecies], 4.0/3.0);
      B_sr   = 0.015 * pow(mu(iSpecies,jSpecies), 0.25);
      tau_sr = 101325.0/Pressure * exp(A_sr*(pow(T,-1.0/3.0) - B_sr) - 18.42); 

      num   += MolarFrac[jSpecies];
      denom += MolarFrac[jSpecies] / tau_sr;
    }

    tauMW = num / denom;

    /*--- Park limiting cross section ---*/
    Cs    = sqrt((8.0*Ru*T)/(PI_NUMBER*MolarMass[iSpecies]));
    sig_s = 3E-21*(2.5E9)/(T*T);

    tauP = 1/(sig_s*Cs*N);

    /*--- Species relaxation time ---*/
    taus[iSpecies] = tauMW + tauP;

    /*--- Add species contribution to residual ---*/
    omegaVT += rhos[iSpecies] * (eve_eq[iSpecies] -
                                 eve[iSpecies]) / taus[iSpecies];
  }

  /*--- Vibrational energy change due to chemical reactions ---*/
  if(!frozen){
    for (iSpecies = 0; iSpecies < nSpecies; iSpecies++)
      omegaCV += ws[iSpecies]*eve[iSpecies];
  }

  omega = omegaVT + omegaCV;

  return omega;

}

void CSU2TCLib::GetEveSourceTermJacobian(const su2double *V, su2double *eve, su2double *cvve, su2double *dTdU, su2double* dTvedU, su2double **val_jacobian){

  unsigned short iVar;
  unsigned short nEv  = nSpecies+nDim+1;
  unsigned short nVar = nSpecies+nDim+2;

  /*--- Compute Cvvs ---*/
  cvve_eq.resize(nSpecies,0.0);
  cvve_eq = ComputeSpeciesCvVibEle(T);

  /*--- Loop through species ---*/
  for (iSpecies = 0; iSpecies < nSpecies; iSpecies++){

    for (iVar = 0; iVar < nVar; iVar++) {
        val_jacobian[nEv][iVar] += rhos[iSpecies]/taus[iSpecies]*(cvve_eq[iSpecies]*dTdU[iVar]-cvve[iSpecies]*dTvedU[iVar]);//TODO*Volume;
    }
  }

  for (iSpecies = 0; iSpecies < nSpecies; iSpecies++)
      val_jacobian[nEv][iSpecies] += (eve_eq[iSpecies]-eve[iSpecies])/taus[iSpecies];//TODO *Volume;
}
<<<<<<< HEAD

=======
>>>>>>> ecb9f5c7
vector<su2double>& CSU2TCLib::ComputeSpeciesEnthalpy(su2double val_T, su2double val_Tve, su2double *val_eves){

  vector<su2double> cvtrs;

  cvtrs = GetSpeciesCvTraRot();

  for (iSpecies = 0; iSpecies < nSpecies; iSpecies++){
    eves[iSpecies] = val_eves[iSpecies];
    hs[iSpecies] = Ru/MolarMass[iSpecies]*val_T + cvtrs[iSpecies]*val_T + Enthalpy_Formation[iSpecies] + eves[iSpecies];
  }

  return hs;

}

vector<su2double>& CSU2TCLib::GetDiffusionCoeff(){

  if(Kind_TransCoeffModel == TRANSCOEFFMODEL::WILKE)
   DiffusionCoeffWBE();
  if(Kind_TransCoeffModel == TRANSCOEFFMODEL::GUPTAYOS)
   DiffusionCoeffGY();

  return DiffusionCoeff;

}

su2double CSU2TCLib::GetViscosity(){

  if(Kind_TransCoeffModel == TRANSCOEFFMODEL::WILKE)
    ViscosityWBE();
  if(Kind_TransCoeffModel == TRANSCOEFFMODEL::GUPTAYOS)
    ViscosityGY();

  return Mu;

}

vector<su2double>& CSU2TCLib::GetThermalConductivities(){

  if(Kind_TransCoeffModel == TRANSCOEFFMODEL::WILKE)
    ThermalConductivitiesWBE();
  if(Kind_TransCoeffModel == TRANSCOEFFMODEL::GUPTAYOS)
    ThermalConductivitiesGY();

  return ThermalConductivities;

}

void CSU2TCLib::DiffusionCoeffWBE(){

  su2double Mi, Mj, Omega_ij, denom;
  su2activematrix Dij;

  Dij.resize(nSpecies, nSpecies) = su2double(0.0);

  /*--- Calculate species mole fraction ---*/
  su2double conc = 0.0;
  for (iSpecies = 0; iSpecies < nSpecies; iSpecies++) {
    MolarFracWBE[iSpecies] = rhos[iSpecies]/MolarMass[iSpecies];
    conc               += MolarFracWBE[iSpecies];
  }
  for (iSpecies = 0; iSpecies < nSpecies; iSpecies++)
    MolarFracWBE[iSpecies] = MolarFracWBE[iSpecies]/conc;

  /*--- Calculate mixture molar mass (kg/mol) ---*/
  // Note: Species molar masses stored as kg/kmol, need 1E-3 conversion
  su2double M = 0.0;
  for (iSpecies = 0; iSpecies < nSpecies; iSpecies++)
    M += MolarMass[iSpecies]*MolarFracWBE[iSpecies];
  M = M*1E-3;

  /*---+++                  +++---*/
  /*--- Diffusion coefficients ---*/
  /*---+++                  +++---*/
  /*--- Solve for binary diffusion coefficients ---*/
  // Note: Dij = Dji, so only loop through req'd indices
  // Note: Correlation requires kg/mol, hence 1E-3 conversion from kg/kmol
  for (iSpecies = 0; iSpecies < nSpecies; iSpecies++) {
    Mi = MolarMass[iSpecies]*1E-3;
    for (jSpecies = iSpecies; jSpecies < nSpecies; jSpecies++) {
      Mj = MolarMass[jSpecies]*1E-3;
      /*--- Calculate the Omega^(0,0)_ij collision cross section ---*/
      Omega_ij = 1E-20/PI_NUMBER * Omega00(iSpecies,jSpecies,3)
          * pow(T, Omega00(iSpecies,jSpecies,0)*log(T)*log(T)
          +  Omega00(iSpecies,jSpecies,1)*log(T)
          +  Omega00(iSpecies,jSpecies,2));
      Dij(iSpecies,jSpecies) = 7.1613E-25*M*sqrt(T*(1/Mi+1/Mj))/(Density*Omega_ij);
      Dij(jSpecies,iSpecies) = 7.1613E-25*M*sqrt(T*(1/Mi+1/Mj))/(Density*Omega_ij);
    }
  }

  /*--- Calculate species-mixture diffusion coefficient --*/
  for (iSpecies = 0; iSpecies < nSpecies; iSpecies++) {
    DiffusionCoeff[iSpecies] = 0.0;
    denom = 0.0;
    for (jSpecies = 0; jSpecies < nSpecies; jSpecies++) {
      if (jSpecies != iSpecies) {
        denom += MolarFracWBE[jSpecies]/Dij(iSpecies,jSpecies);
      }
    }

    if (nSpecies==1) DiffusionCoeff[0] = 0;
    else DiffusionCoeff[iSpecies] = (1-MolarFracWBE[iSpecies])/denom;
  }
}

void CSU2TCLib::ViscosityWBE(){

  su2double tmp1, tmp2;

  /*--- Calculate species mole fraction ---*/
  su2double conc = 0.0;
  for (iSpecies = 0; iSpecies < nSpecies; iSpecies++) {
    MolarFracWBE[iSpecies] = rhos[iSpecies]/MolarMass[iSpecies];
    conc               += MolarFracWBE[iSpecies];
  }
  for (iSpecies = 0; iSpecies < nSpecies; iSpecies++)
    MolarFracWBE[iSpecies] = MolarFracWBE[iSpecies]/conc;

  for (iSpecies = 0; iSpecies < nSpecies; iSpecies++)
    mus[iSpecies] = 0.1*exp((Blottner[iSpecies][0]*log(T)  +
                             Blottner[iSpecies][1])*log(T) +
                             Blottner[iSpecies][2]);

  /*--- Determine species 'phi' value for Blottner model ---*/
  for (iSpecies = 0; iSpecies < nSpecies; iSpecies++) {
    phis[iSpecies] = 0.0;
    for (jSpecies = 0; jSpecies < nSpecies; jSpecies++) {
      tmp1 = 1.0 + sqrt(mus[iSpecies]/mus[jSpecies])*pow(MolarMass[jSpecies]/MolarMass[iSpecies], 0.25);
      tmp2 = sqrt(8.0*(1.0+MolarMass[iSpecies]/MolarMass[jSpecies]));
      phis[iSpecies] += MolarFracWBE[jSpecies]*tmp1*tmp1/tmp2;
    }
  }

  /*--- Calculate mixture laminar viscosity ---*/
  Mu = 0.0;
  for (iSpecies = 0; iSpecies < nSpecies; iSpecies++){
    Mu += MolarFracWBE[iSpecies]*mus[iSpecies]/phis[iSpecies];
  }
}

void CSU2TCLib::ThermalConductivitiesWBE(){

  vector<su2double> ks, kves;

  ks.resize(nSpecies,0.0);
  kves.resize(nSpecies,0.0);

  Cvves = ComputeSpeciesCvVibEle(Tve);

  for (iSpecies = 0; iSpecies < nSpecies; iSpecies++) {
    ks[iSpecies] = mus[iSpecies]*(15.0/4.0 + RotationModes[iSpecies]/2.0)*Ru/MolarMass[iSpecies];
    kves[iSpecies] = mus[iSpecies]*Cvves[iSpecies];
  }
  /*--- Calculate mixture tr & ve conductivities ---*/
  ThermalCond_tr = 0.0;
  ThermalCond_ve = 0.0;
  for (iSpecies = 0; iSpecies < nSpecies; iSpecies++) {
    ThermalCond_tr += MolarFracWBE[iSpecies]*ks[iSpecies]/phis[iSpecies];
    ThermalCond_ve += MolarFracWBE[iSpecies]*kves[iSpecies]/phis[iSpecies];
  }

  ThermalConductivities[0] = ThermalCond_tr;
  ThermalConductivities[1] = ThermalCond_ve;
}

void CSU2TCLib::DiffusionCoeffGY(){

  su2double pi = PI_NUMBER;
  su2double kb = BOLTZMANN_CONSTANT;

  /*--- Calculate mixture gas constant ---*/
  su2double gam_t = 0.0;
  for (iSpecies = 0; iSpecies < nSpecies; iSpecies++) {
    gam_t += rhos[iSpecies] / (Density*MolarMass[iSpecies]);
  }
  /*--- Mixture thermal conductivity via Gupta-Yos approximation ---*/
  for (iSpecies = 0; iSpecies < nHeavy; iSpecies++) {

    /*--- Initialize the species diffusion coefficient ---*/
    DiffusionCoeff[iSpecies] = 0.0;

    /*--- Calculate molar concentration ---*/
    su2double Mi    = MolarMass[iSpecies];
    su2double gam_i = rhos[iSpecies] / (Density*Mi);
    su2double denom = 0.0;
    for (jSpecies = 0; jSpecies < nHeavy; jSpecies++) {
      if (jSpecies != iSpecies) {

        su2double Mj    = MolarMass[jSpecies];
        su2double gam_j = rhos[iSpecies] / (Density*Mj);

        /*--- Calculate the Omega^(0,0)_ij collision cross section ---*/
        su2double Omega_ij = 1E-20 * Omega00(iSpecies,jSpecies,3)
                            * pow(T, Omega00(iSpecies,jSpecies,0)*log(T)*log(T)
                                   + Omega00(iSpecies,jSpecies,1)*log(T)
                                   + Omega00(iSpecies,jSpecies,2));
        /*--- Calculate "delta1_ij" ---*/
        su2double d1_ij = 8.0/3.0 * sqrt((2.0*Mi*Mj) / (pi*Ru*T*(Mi+Mj))) * Omega_ij;

        /*--- Calculate heavy-particle binary diffusion coefficient ---*/
        su2double D_ij = kb*T/(Pressure*d1_ij);
        denom += gam_j/D_ij;
      }
    }
    if (ionization) {
      jSpecies = nSpecies-1;
      su2double Mj       = MolarMass[jSpecies];
      su2double gam_j    = rhos[iSpecies] / (Density*Mj);

      /*--- Calculate the Omega^(0,0)_ij collision cross section ---*/
      su2double Omega_ij = 1E-20 * Omega00(iSpecies,jSpecies,3)
          * pow(Tve, Omega00(iSpecies,jSpecies,0)*log(Tve)*log(Tve)
          + Omega00(iSpecies,jSpecies,1)*log(Tve)
          + Omega00(iSpecies,jSpecies,2));

      /*--- Calculate "delta1_ij" ---*/
      su2double d1_ij = 8.0/3.0 * sqrt((2.0*Mi*Mj) / (pi*Ru*Tve*(Mi+Mj))) * Omega_ij;
    }

    /*--- Assign species diffusion coefficient ---*/
    DiffusionCoeff[iSpecies] = gam_t*gam_t*Mi*(1-Mi*gam_i) / denom;
  }
  // if (ionization) {
  //   iSpecies = nSpecies-1;

  //   /*--- Initialize the species diffusion coefficient ---*/
  //   DiffusionCoeff[iSpecies] = 0.0;

  //   /*--- Calculate molar concentration ---*/
  //   Mi      = MolarMass[iSpecies];
  //   gam_i   = rhos[iSpecies] / (Density*Mi);
  //   denom = 0.0;
  //   for (jSpecies = 0; jSpecies < nHeavy; jSpecies++) {
  //     if (iSpecies != jSpecies) {
  //       Mj    = MolarMass[jSpecies];
  //       gam_j = rhos[iSpecies] / (Density*Mj);

  //       /*--- Calculate the Omega^(0,0)_ij collision cross section ---*/
  //       Omega_ij = 1E-20 * Omega00(iSpecies,jSpecies,3)
  //           * pow(Tve, Omega00(iSpecies,jSpecies,0)*log(Tve)*log(Tve)
  //           + Omega00(iSpecies,jSpecies,1)*log(Tve)
  //           + Omega00(iSpecies,jSpecies,2));

  //       /*--- Calculate "delta1_ij" ---*/
  //       d1_ij = 8.0/3.0 * sqrt((2.0*Mi*Mj) / (pi*Ru*Tve*(Mi+Mj))) * Omega_ij;

  //       /*--- Calculate heavy-particle binary diffusion coefficient ---*/
  //       D_ij = kb*Tve/(Pressure*d1_ij);
  //       denom += gam_j/D_ij;
  //     }
  //   }
  //   DiffusionCoeff[iSpecies] = gam_t*gam_t*MolarMass[iSpecies]*(1-MolarMass[iSpecies]*gam_i) / denom;
  // }
}

void CSU2TCLib::ViscosityGY(){

  su2double pi = PI_NUMBER;
  su2double Na = AVOGAD_CONSTANT;
  su2double Mu = 0.0;

  /*--- Mixture viscosity via Gupta-Yos approximation ---*/
  for (iSpecies = 0; iSpecies < nHeavy; iSpecies++) {

    su2double denom = 0.0;

    /*--- Calculate molar concentration ---*/
    su2double Mi    = MolarMass[iSpecies];
    su2double gam_i = rhos[iSpecies] / (Density*Mi);

    for (jSpecies = 0; jSpecies < nHeavy; jSpecies++) {
      su2double Mj    = MolarMass[jSpecies];
      su2double gam_j = rhos[jSpecies] / (Density*Mj);

      /*--- Calculate "delta" quantities ---*/
      su2double Omega_ij = 1E-20 * Omega11(iSpecies,jSpecies,3)
          * pow(T, Omega11(iSpecies,jSpecies,0)*log(T)*log(T)
          + Omega11(iSpecies,jSpecies,1)*log(T)
          + Omega11(iSpecies,jSpecies,2));
      su2double d2_ij = 16.0/5.0 * sqrt((2.0*Mi*Mj) / (pi*Ru*T*(Mi+Mj))) * Omega_ij;

      /*--- Add to denominator of viscosity ---*/
      su2double denom = gam_j*d2_ij;
    }
    if (ionization) {
      jSpecies = nSpecies-1;
      su2double Mj    = MolarMass[jSpecies];
      su2double gam_j = rhos[jSpecies] / (Density*Mj);

      /*--- Calculate "delta" quantities ---*/
      su2double Omega_ij = 1E-20 * Omega11(iSpecies,jSpecies,3)
          * pow(Tve, Omega11(iSpecies,jSpecies,0)*log(Tve)*log(Tve)
          + Omega11(iSpecies,jSpecies,1)*log(Tve)
          + Omega11(iSpecies,jSpecies,2));
      su2double d2_ij = 16.0/5.0 * sqrt((2.0*Mi*Mj) / (pi*Ru*Tve*(Mi+Mj))) * Omega_ij;
      denom += gam_j*d2_ij;
    }
    /*--- Calculate species laminar viscosity ---*/
    Mu += (Mi/Na * gam_i) / denom;
  }
  // if (ionization) {
  //   iSpecies = nSpecies-1;
  //   denom = 0.0;
  //   /*--- Calculate molar concentration ---*/
  //   Mi    = MolarMass[iSpecies];
  //   gam_i = rhos[iSpecies] / (Density*Mi);
  //   for (jSpecies = 0; jSpecies < nSpecies; jSpecies++) {
  //     Mj    = MolarMass[jSpecies];
  //     gam_j = rhos[jSpecies] / (Density*Mj);
  //     /*--- Calculate "delta" quantities ---*/
  //     Omega_ij = 1E-20 * Omega11(iSpecies,jSpecies,3)
  //         * pow(Tve, Omega11(iSpecies,jSpecies,0)*log(Tve)*log(Tve)
  //         + Omega11(iSpecies,jSpecies,1)*log(Tve)
  //         + Omega11(iSpecies,jSpecies,2));
  //     d2_ij = 16.0/5.0 * sqrt((2.0*Mi*Mj) / (pi*Ru*Tve*(Mi+Mj))) * Omega_ij;
  //     /*--- Add to denominator of viscosity ---*/
  //     denom += gam_j*d2_ij;
  //   }
  //   Mu += (Mi/Na * gam_i) / denom;
  // }
}

void CSU2TCLib::ThermalConductivitiesGY(){

  su2double Mi, Mj, mi, mj, gam_i, gam_j, denom_t, denom_r, d1_ij, d2_ij, a_ij, Omega_ij;

  su2double pi   = PI_NUMBER;
  su2double Na   = AVOGAD_CONSTANT;
  su2double kb   = BOLTZMANN_CONSTANT;

  if (ionization) {
    SU2_MPI::Error("NEEDS REVISION w/ IONIZATION",CURRENT_FUNCTION);
  }

  /*--- Mixture vibrational-electronic specific heat ---*/
  Cvves = ComputeSpeciesCvVibEle(Tve);
  su2double rhoCvve = 0.0;
<<<<<<< HEAD
    
=======
>>>>>>> ecb9f5c7
  for (iSpecies = 0; iSpecies < nSpecies; iSpecies++)
    rhoCvve += rhos[iSpecies]*Cvves[iSpecies];
  su2double Cvve = rhoCvve/Density;

  /*--- Calculate mixture gas constant ---*/
  su2double R = 0.0;
  for (iSpecies = 0; iSpecies < nSpecies; iSpecies++) {
    R += Ru * rhos[iSpecies]/Density;
  }
  /*--- Mixture thermal conductivity via Gupta-Yos approximation ---*/
  ThermalCond_tr = 0.0;
  ThermalCond_ve = 0.0;
  for (iSpecies = 0; iSpecies < nSpecies; iSpecies++) {
    /*--- Calculate molar concentration ---*/
    Mi      = MolarMass[iSpecies];
    mi      = Mi/Na;
    gam_i   = rhos[iSpecies] / (Density*Mi);
    denom_t = 0.0;
    denom_r = 0.0;
    for (jSpecies = 0; jSpecies < nSpecies; jSpecies++) {
      Mj    = MolarMass[jSpecies];
      mj    = Mj/Na;
      gam_j = rhos[iSpecies] / (Density*Mj);
      a_ij = 1.0 + (1.0 - mi/mj)*(0.45 - 2.54*mi/mj) / ((1.0 + mi/mj)*(1.0 + mi/mj));
      /*--- Calculate the Omega^(0,0)_ij collision cross section ---*/
      Omega_ij = 1E-20 * Omega00(iSpecies,jSpecies,3)
          * pow(T, Omega00(iSpecies,jSpecies,0)*log(T)*log(T)
          + Omega00(iSpecies,jSpecies,1)*log(T)
          + Omega00(iSpecies,jSpecies,2));
      /*--- Calculate "delta1_ij" ---*/
      d1_ij = 8.0/3.0 * sqrt((2.0*Mi*Mj) / (pi*Ru*T*(Mi+Mj))) * Omega_ij;
      /*--- Calculate the Omega^(1,1)_ij collision cross section ---*/
      Omega_ij = 1E-20 * Omega11(iSpecies,jSpecies,3)
          * pow(T, Omega11(iSpecies,jSpecies,0)*log(T)*log(T)
          + Omega11(iSpecies,jSpecies,1)*log(T)
          + Omega11(iSpecies,jSpecies,2));
      /*--- Calculate "delta2_ij" ---*/
      d2_ij = 16.0/5.0 * sqrt((2.0*Mi*Mj) / (pi*Ru*T*(Mi+Mj))) * Omega_ij;
      denom_t += a_ij*gam_j*d2_ij;
      denom_r += gam_j*d1_ij;
    }
    /*--- Translational contribution to thermal conductivity ---*/
    ThermalCond_tr    += (15.0/4.0)*kb*gam_i/denom_t;
    /*--- Translational contribution to thermal conductivity ---*/
    if (RotationModes[iSpecies] != 0.0)
      ThermalCond_tr  += kb*gam_i/denom_r;
    /*--- Vibrational-electronic contribution to thermal conductivity ---*/
    ThermalCond_ve += kb*Cvve/R*gam_i / denom_r;
  }

  ThermalConductivities[0] = ThermalCond_tr;
  ThermalConductivities[1] = ThermalCond_ve;

}

vector<su2double>& CSU2TCLib::ComputeTemperatures(vector<su2double>& val_rhos, su2double rhoE, su2double rhoEve, su2double rhoEvel){

  vector<su2double> val_eves;
  rhos = val_rhos;

  /*----------Translational temperature----------*/
  su2double rhoE_f   = 0.0;
  su2double rhoE_ref = 0.0;
  su2double rhoCvtr  = 0.0;
  for (iSpecies = 0; iSpecies < nHeavy; iSpecies++) {
    rhoCvtr  += rhos[iSpecies] * Cvtrs[iSpecies];
    rhoE_ref += rhos[iSpecies] * Cvtrs[iSpecies] * Ref_Temperature[iSpecies];
    rhoE_f   += rhos[iSpecies] * (Enthalpy_Formation[iSpecies] - Ru/MolarMass[iSpecies]*Ref_Temperature[iSpecies]);
  }

  T = (rhoE - rhoEve - rhoE_f + rhoE_ref - rhoEvel) / rhoCvtr;

  /*--- Set temperature clipping values ---*/
  su2double Tmin  = 50.0; su2double Tmax = 8E4;
  su2double Tve_o = 50.0; su2double Tve2 = 8E4;

  /* Determine if the temperature lies within the acceptable range */
  if      (T < Tmin) T = Tmin;
  else if (T > Tmax) T = Tmax;

  /*--- Set vibrational temperature algorithm parameters ---*/
  su2double Btol          = 1.0E-6;    // Tolerance for the Bisection method
  unsigned short maxBIter = 50;        // Maximum Bisection method iterations

  //Initialize solution
  Tve   = T;

  // Execute the root-finding method
  bool Bconvg = false;
  su2double rhoEve_t;

  for (unsigned short iIter = 0; iIter < maxBIter; iIter++) {
    Tve      = (Tve_o+Tve2)/2.0;
    val_eves = ComputeSpeciesEve(Tve);
    su2double rhoEve_t = 0.0;
    for (iSpecies = 0; iSpecies < nSpecies; iSpecies++) rhoEve_t += rhos[iSpecies] * val_eves[iSpecies];
    if (fabs(rhoEve_t - rhoEve) < Btol) {
      Bconvg = true;
      break;
    } else {
      if (rhoEve_t > rhoEve) Tve2 = Tve;
      else                  Tve_o = Tve;
    }
  }
  // If absolutely no convergence, then assign to the TR temperature
  if (!Bconvg) {
    Tve = T;
    cout <<"Warning: temperatures did not converge, error= "<< fabs(rhoEve_t-rhoEve)<<endl;
  }

  temperatures[0] = T;
  temperatures[1] = Tve;

  return temperatures;

}

void CSU2TCLib::GetChemistryEquilConstants(unsigned short iReaction){

  if (gas_model == "O2"){

    //O2 + M -> 2O + M
    RxnConstantTable(0,0) = 1.8103;  RxnConstantTable(0,1) = 1.9607;  RxnConstantTable(0,2) = 3.5716;  RxnConstantTable(0,3) = -7.3623;   RxnConstantTable(0,4) = 0.083861;
    RxnConstantTable(1,0) = 0.91354; RxnConstantTable(1,1) = 2.3160;  RxnConstantTable(1,2) = 2.2885;  RxnConstantTable(1,3) = -6.7969;   RxnConstantTable(1,4) = 0.046338;
    RxnConstantTable(2,0) = 0.64183; RxnConstantTable(2,1) = 2.4253;  RxnConstantTable(2,2) = 1.9026;  RxnConstantTable(2,3) = -6.6277;   RxnConstantTable(2,4) = 0.035151;
    RxnConstantTable(3,0) = 0.55388; RxnConstantTable(3,1) = 2.4600;  RxnConstantTable(3,2) = 1.7763;  RxnConstantTable(3,3) = -6.5720;   RxnConstantTable(3,4) = 0.031445;
    RxnConstantTable(4,0) = 0.52455; RxnConstantTable(4,1) = 2.4715;  RxnConstantTable(4,2) = 1.7342;  RxnConstantTable(4,3) = -6.55534;  RxnConstantTable(4,4) = 0.030209;
    RxnConstantTable(5,0) = 0.50989; RxnConstantTable(5,1) = 2.4773;  RxnConstantTable(5,2) = 1.7132;  RxnConstantTable(5,3) = -6.5441;   RxnConstantTable(5,4) = 0.029591;

  } else if (gas_model == "N2"){

    //N2 + M -> 2N + M
    RxnConstantTable(0,0) = 3.4907;  RxnConstantTable(0,1) = 0.83133; RxnConstantTable(0,2) = 4.0978;  RxnConstantTable(0,3) = -12.728; RxnConstantTable(0,4) = 0.07487;   //n = 1E14
    RxnConstantTable(1,0) = 2.0723;  RxnConstantTable(1,1) = 1.38970; RxnConstantTable(1,2) = 2.0617;  RxnConstantTable(1,3) = -11.828; RxnConstantTable(1,4) = 0.015105;  //n = 1E15
    RxnConstantTable(2,0) = 1.6060;  RxnConstantTable(2,1) = 1.57320; RxnConstantTable(2,2) = 1.3923;  RxnConstantTable(2,3) = -11.533; RxnConstantTable(2,4) = -0.004543; //n = 1E16
    RxnConstantTable(3,0) = 1.5351;  RxnConstantTable(3,1) = 1.60610; RxnConstantTable(3,2) = 1.2993;  RxnConstantTable(3,3) = -11.494; RxnConstantTable(3,4) = -0.00698;  //n = 1E17
    RxnConstantTable(4,0) = 1.4766;  RxnConstantTable(4,1) = 1.62910; RxnConstantTable(4,2) = 1.2153;  RxnConstantTable(4,3) = -11.457; RxnConstantTable(4,4) = -0.00944;  //n = 1E18
    RxnConstantTable(5,0) = 1.4766;  RxnConstantTable(5,1) = 1.62910; RxnConstantTable(5,2) = 1.2153;  RxnConstantTable(5,3) = -11.457; RxnConstantTable(5,4) = -0.00944;  //n = 1E19

  } else if (gas_model == "ARGON_SID"){

    //N2 + M -> 2N + M
    RxnConstantTable(0,0) = 3.4907;  RxnConstantTable(0,1) = 0.83133; RxnConstantTable(0,2) = 4.0978;  RxnConstantTable(0,3) = -12.728; RxnConstantTable(0,4) = 0.07487;   //n = 1E14
    RxnConstantTable(1,0) = 2.0723;  RxnConstantTable(1,1) = 1.38970; RxnConstantTable(1,2) = 2.0617;  RxnConstantTable(1,3) = -11.828; RxnConstantTable(1,4) = 0.015105;  //n = 1E15
    RxnConstantTable(2,0) = 1.6060;  RxnConstantTable(2,1) = 1.57320; RxnConstantTable(2,2) = 1.3923;  RxnConstantTable(2,3) = -11.533; RxnConstantTable(2,4) = -0.004543; //n = 1E16
    RxnConstantTable(3,0) = 1.5351;  RxnConstantTable(3,1) = 1.60610; RxnConstantTable(3,2) = 1.2993;  RxnConstantTable(3,3) = -11.494; RxnConstantTable(3,4) = -0.00698;  //n = 1E17
    RxnConstantTable(4,0) = 1.4766;  RxnConstantTable(4,1) = 1.62910; RxnConstantTable(4,2) = 1.2153;  RxnConstantTable(4,3) = -11.457; RxnConstantTable(4,4) = -0.00944;  //n = 1E18
    RxnConstantTable(5,0) = 1.4766;  RxnConstantTable(5,1) = 1.62910; RxnConstantTable(5,2) = 1.2153;  RxnConstantTable(5,3) = -11.457; RxnConstantTable(5,4) = -0.00944;  //n = 1E19

  } else if (gas_model == "AIR-5"){

    if (iReaction <= 4) {

      //N2 + M -> 2N + M
      RxnConstantTable(0,0) = 3.4907;  RxnConstantTable(0,1) = 0.83133; RxnConstantTable(0,2) = 4.0978;  RxnConstantTable(0,3) = -12.728; RxnConstantTable(0,4) = 0.07487;   //n = 1E14
      RxnConstantTable(1,0) = 2.0723;  RxnConstantTable(1,1) = 1.38970; RxnConstantTable(1,2) = 2.0617;  RxnConstantTable(1,3) = -11.828; RxnConstantTable(1,4) = 0.015105;  //n = 1E15
      RxnConstantTable(2,0) = 1.6060;  RxnConstantTable(2,1) = 1.57320; RxnConstantTable(2,2) = 1.3923;  RxnConstantTable(2,3) = -11.533; RxnConstantTable(2,4) = -0.004543; //n = 1E16
      RxnConstantTable(3,0) = 1.5351;  RxnConstantTable(3,1) = 1.60610; RxnConstantTable(3,2) = 1.2993;  RxnConstantTable(3,3) = -11.494; RxnConstantTable(3,4) = -0.00698;  //n = 1E17
      RxnConstantTable(4,0) = 1.4766;  RxnConstantTable(4,1) = 1.62910; RxnConstantTable(4,2) = 1.2153;  RxnConstantTable(4,3) = -11.457; RxnConstantTable(4,4) = -0.00944;  //n = 1E18
      RxnConstantTable(5,0) = 1.4766;  RxnConstantTable(5,1) = 1.62910; RxnConstantTable(5,2) = 1.2153;  RxnConstantTable(5,3) = -11.457; RxnConstantTable(5,4) = -0.00944;  //n = 1E19

    } else if (iReaction > 4 && iReaction <= 9) {

      //O2 + M -> 2O + M
      RxnConstantTable(0,0) = 1.8103;  RxnConstantTable(0,1) = 1.9607;  RxnConstantTable(0,2) = 3.5716;  RxnConstantTable(0,3) = -7.3623;   RxnConstantTable(0,4) = 0.083861;
      RxnConstantTable(1,0) = 0.91354; RxnConstantTable(1,1) = 2.3160;  RxnConstantTable(1,2) = 2.2885;  RxnConstantTable(1,3) = -6.7969;   RxnConstantTable(1,4) = 0.046338;
      RxnConstantTable(2,0) = 0.64183; RxnConstantTable(2,1) = 2.4253;  RxnConstantTable(2,2) = 1.9026;  RxnConstantTable(2,3) = -6.6277;   RxnConstantTable(2,4) = 0.035151;
      RxnConstantTable(3,0) = 0.55388; RxnConstantTable(3,1) = 2.4600;  RxnConstantTable(3,2) = 1.7763;  RxnConstantTable(3,3) = -6.5720;   RxnConstantTable(3,4) = 0.031445;
      RxnConstantTable(4,0) = 0.52455; RxnConstantTable(4,1) = 2.4715;  RxnConstantTable(4,2) = 1.7342;  RxnConstantTable(4,3) = -6.55534;  RxnConstantTable(4,4) = 0.030209;
      RxnConstantTable(5,0) = 0.50989; RxnConstantTable(5,1) = 2.4773;  RxnConstantTable(5,2) = 1.7132;  RxnConstantTable(5,3) = -6.5441;   RxnConstantTable(5,4) = 0.029591;

    } else if (iReaction > 9 && iReaction <= 14) {

      //NO + M -> N + O + M
      RxnConstantTable(0,0) = 2.1649;  RxnConstantTable(0,1) = 0.078577;  RxnConstantTable(0,2) = 2.8508;  RxnConstantTable(0,3) = -8.5422; RxnConstantTable(0,4) = 0.053043;
      RxnConstantTable(1,0) = 1.0072;  RxnConstantTable(1,1) = 0.53545;   RxnConstantTable(1,2) = 1.1911;  RxnConstantTable(1,3) = -7.8098; RxnConstantTable(1,4) = 0.004394;
      RxnConstantTable(2,0) = 0.63817; RxnConstantTable(2,1) = 0.68189;   RxnConstantTable(2,2) = 0.66336; RxnConstantTable(2,3) = -7.5773; RxnConstantTable(2,4) = -0.011025;
      RxnConstantTable(3,0) = 0.55889; RxnConstantTable(3,1) = 0.71558;   RxnConstantTable(3,2) = 0.55396; RxnConstantTable(3,3) = -7.5304; RxnConstantTable(3,4) = -0.014089;
      RxnConstantTable(4,0) = 0.5150;  RxnConstantTable(4,1) = 0.73286;   RxnConstantTable(4,2) = 0.49096; RxnConstantTable(4,3) = -7.5025; RxnConstantTable(4,4) = -0.015938;
      RxnConstantTable(5,0) = 0.50765; RxnConstantTable(5,1) = 0.73575;   RxnConstantTable(5,2) = 0.48042; RxnConstantTable(5,3) = -7.4979; RxnConstantTable(5,4) = -0.016247;

    } else if (iReaction == 15) {

      //N2 + O -> NO + N
      RxnConstantTable(0,0) = 1.3261;  RxnConstantTable(0,1) = 0.75268; RxnConstantTable(0,2) = 1.2474;  RxnConstantTable(0,3) = -4.1857; RxnConstantTable(0,4) = 0.02184;
      RxnConstantTable(1,0) = 1.0653;  RxnConstantTable(1,1) = 0.85417; RxnConstantTable(1,2) = 0.87093; RxnConstantTable(1,3) = -4.0188; RxnConstantTable(1,4) = 0.010721;
      RxnConstantTable(2,0) = 0.96794; RxnConstantTable(2,1) = 0.89131; RxnConstantTable(2,2) = 0.7291;  RxnConstantTable(2,3) = -3.9555; RxnConstantTable(2,4) = 0.006488;
      RxnConstantTable(3,0) = 0.97646; RxnConstantTable(3,1) = 0.89043; RxnConstantTable(3,2) = 0.74572; RxnConstantTable(3,3) = -3.9642; RxnConstantTable(3,4) = 0.007123;
      RxnConstantTable(4,0) = 0.96188; RxnConstantTable(4,1) = 0.89617; RxnConstantTable(4,2) = 0.72479; RxnConstantTable(4,3) = -3.955;  RxnConstantTable(4,4) = 0.006509;
      RxnConstantTable(5,0) = 0.96921; RxnConstantTable(5,1) = 0.89329; RxnConstantTable(5,2) = 0.73531; RxnConstantTable(5,3) = -3.9596; RxnConstantTable(5,4) = 0.006818;

    } else if (iReaction == 16) {

      //NO + O -> O2 + N
      RxnConstantTable(0,0) = 0.35438;   RxnConstantTable(0,1) = -1.8821; RxnConstantTable(0,2) = -0.72111;  RxnConstantTable(0,3) = -1.1797;   RxnConstantTable(0,4) = -0.030831;
      RxnConstantTable(1,0) = 0.093613;  RxnConstantTable(1,1) = -1.7806; RxnConstantTable(1,2) = -1.0975;   RxnConstantTable(1,3) = -1.0128;   RxnConstantTable(1,4) = -0.041949;
      RxnConstantTable(2,0) = -0.003732; RxnConstantTable(2,1) = -1.7434; RxnConstantTable(2,2) = -1.2394;   RxnConstantTable(2,3) = -0.94952;  RxnConstantTable(2,4) = -0.046182;
      RxnConstantTable(3,0) = 0.004815;  RxnConstantTable(3,1) = -1.7443; RxnConstantTable(3,2) = -1.2227;   RxnConstantTable(3,3) = -0.95824;  RxnConstantTable(3,4) = -0.045545;
      RxnConstantTable(4,0) = -0.009758; RxnConstantTable(4,1) = -1.7386; RxnConstantTable(4,2) = -1.2436;   RxnConstantTable(4,3) = -0.949;    RxnConstantTable(4,4) = -0.046159;
      RxnConstantTable(5,0) = -0.002428; RxnConstantTable(5,1) = -1.7415; RxnConstantTable(5,2) = -1.2331;   RxnConstantTable(5,3) = -0.95365;  RxnConstantTable(5,4) = -0.04585;
    }

  } else if (gas_model == "AIR-7"){

    if (iReaction <= 6) {

      //N2 + M -> 2N + M
      RxnConstantTable(0,0) = 3.4907;  RxnConstantTable(0,1) = 0.83133; RxnConstantTable(0,2) = 4.0978;  RxnConstantTable(0,3) = -12.728; RxnConstantTable(0,4) = 0.07487;   //n = 1E14
      RxnConstantTable(1,0) = 2.0723;  RxnConstantTable(1,1) = 1.38970; RxnConstantTable(1,2) = 2.0617;  RxnConstantTable(1,3) = -11.828; RxnConstantTable(1,4) = 0.015105;  //n = 1E15
      RxnConstantTable(2,0) = 1.6060;  RxnConstantTable(2,1) = 1.57320; RxnConstantTable(2,2) = 1.3923;  RxnConstantTable(2,3) = -11.533; RxnConstantTable(2,4) = -0.004543; //n = 1E16
      RxnConstantTable(3,0) = 1.5351;  RxnConstantTable(3,1) = 1.60610; RxnConstantTable(3,2) = 1.2993;  RxnConstantTable(3,3) = -11.494; RxnConstantTable(3,4) = -0.00698;  //n = 1E17
      RxnConstantTable(4,0) = 1.4766;  RxnConstantTable(4,1) = 1.62910; RxnConstantTable(4,2) = 1.2153;  RxnConstantTable(4,3) = -11.457; RxnConstantTable(4,4) = -0.00944;  //n = 1E18
      RxnConstantTable(5,0) = 1.4766;  RxnConstantTable(5,1) = 1.62910; RxnConstantTable(5,2) = 1.2153;  RxnConstantTable(5,3) = -11.457; RxnConstantTable(5,4) = -0.00944;  //n = 1E19

    } else if (iReaction > 6 && iReaction <= 13) {

      //O2 + M -> 2O + M
      RxnConstantTable(0,0) = 1.8103;  RxnConstantTable(0,1) = 1.9607;  RxnConstantTable(0,2) = 3.5716;  RxnConstantTable(0,3) = -7.3623;   RxnConstantTable(0,4) = 0.083861;
      RxnConstantTable(1,0) = 0.91354; RxnConstantTable(1,1) = 2.3160;  RxnConstantTable(1,2) = 2.2885;  RxnConstantTable(1,3) = -6.7969;   RxnConstantTable(1,4) = 0.046338;
      RxnConstantTable(2,0) = 0.64183; RxnConstantTable(2,1) = 2.4253;  RxnConstantTable(2,2) = 1.9026;  RxnConstantTable(2,3) = -6.6277;   RxnConstantTable(2,4) = 0.035151;
      RxnConstantTable(3,0) = 0.55388; RxnConstantTable(3,1) = 2.4600;  RxnConstantTable(3,2) = 1.7763;  RxnConstantTable(3,3) = -6.5720;   RxnConstantTable(3,4) = 0.031445;
      RxnConstantTable(4,0) = 0.52455; RxnConstantTable(4,1) = 2.4715;  RxnConstantTable(4,2) = 1.7342;  RxnConstantTable(4,3) = -6.55534;  RxnConstantTable(4,4) = 0.030209;
      RxnConstantTable(5,0) = 0.50989; RxnConstantTable(5,1) = 2.4773;  RxnConstantTable(5,2) = 1.7132;  RxnConstantTable(5,3) = -6.5441;   RxnConstantTable(5,4) = 0.029591;

    } else if (iReaction > 13 && iReaction <= 20) {

      //NO + M -> N + O + M
      RxnConstantTable(0,0) = 2.1649;  RxnConstantTable(0,1) = 0.078577;  RxnConstantTable(0,2) = 2.8508;  RxnConstantTable(0,3) = -8.5422; RxnConstantTable(0,4) = 0.053043;
      RxnConstantTable(1,0) = 1.0072;  RxnConstantTable(1,1) = 0.53545;   RxnConstantTable(1,2) = 1.1911;  RxnConstantTable(1,3) = -7.8098; RxnConstantTable(1,4) = 0.004394;
      RxnConstantTable(2,0) = 0.63817; RxnConstantTable(2,1) = 0.68189;   RxnConstantTable(2,2) = 0.66336; RxnConstantTable(2,3) = -7.5773; RxnConstantTable(2,4) = -0.011025;
      RxnConstantTable(3,0) = 0.55889; RxnConstantTable(3,1) = 0.71558;   RxnConstantTable(3,2) = 0.55396; RxnConstantTable(3,3) = -7.5304; RxnConstantTable(3,4) = -0.014089;
      RxnConstantTable(4,0) = 0.5150;  RxnConstantTable(4,1) = 0.73286;   RxnConstantTable(4,2) = 0.49096; RxnConstantTable(4,3) = -7.5025; RxnConstantTable(4,4) = -0.015938;
      RxnConstantTable(5,0) = 0.50765; RxnConstantTable(5,1) = 0.73575;   RxnConstantTable(5,2) = 0.48042; RxnConstantTable(5,3) = -7.4979; RxnConstantTable(5,4) = -0.016247;

    } else if (iReaction == 21) {

      //N2 + O -> NO + N
      RxnConstantTable(0,0) = 1.3261;  RxnConstantTable(0,1) = 0.75268; RxnConstantTable(0,2) = 1.2474;  RxnConstantTable(0,3) = -4.1857; RxnConstantTable(0,4) = 0.02184;
      RxnConstantTable(1,0) = 1.0653;  RxnConstantTable(1,1) = 0.85417; RxnConstantTable(1,2) = 0.87093; RxnConstantTable(1,3) = -4.0188; RxnConstantTable(1,4) = 0.010721;
      RxnConstantTable(2,0) = 0.96794; RxnConstantTable(2,1) = 0.89131; RxnConstantTable(2,2) = 0.7291;  RxnConstantTable(2,3) = -3.9555; RxnConstantTable(2,4) = 0.006488;
      RxnConstantTable(3,0) = 0.97646; RxnConstantTable(3,1) = 0.89043; RxnConstantTable(3,2) = 0.74572; RxnConstantTable(3,3) = -3.9642; RxnConstantTable(3,4) = 0.007123;
      RxnConstantTable(4,0) = 0.96188; RxnConstantTable(4,1) = 0.89617; RxnConstantTable(4,2) = 0.72479; RxnConstantTable(4,3) = -3.955;  RxnConstantTable(4,4) = 0.006509;
      RxnConstantTable(5,0) = 0.96921; RxnConstantTable(5,1) = 0.89329; RxnConstantTable(5,2) = 0.73531; RxnConstantTable(5,3) = -3.9596; RxnConstantTable(5,4) = 0.006818;

    } else if (iReaction == 22) {

      //NO + O -> O2 + N
      RxnConstantTable(0,0) = 0.35438;   RxnConstantTable(0,1) = -1.8821; RxnConstantTable(0,2) = -0.72111;  RxnConstantTable(0,3) = -1.1797;   RxnConstantTable(0,4) = -0.030831;
      RxnConstantTable(1,0) = 0.093613;  RxnConstantTable(1,1) = -1.7806; RxnConstantTable(1,2) = -1.0975;   RxnConstantTable(1,3) = -1.0128;   RxnConstantTable(1,4) = -0.041949;
      RxnConstantTable(2,0) = -0.003732; RxnConstantTable(2,1) = -1.7434; RxnConstantTable(2,2) = -1.2394;   RxnConstantTable(2,3) = -0.94952;  RxnConstantTable(2,4) = -0.046182;
      RxnConstantTable(3,0) = 0.004815;  RxnConstantTable(3,1) = -1.7443; RxnConstantTable(3,2) = -1.2227;   RxnConstantTable(3,3) = -0.95824;  RxnConstantTable(3,4) = -0.045545;
      RxnConstantTable(4,0) = -0.009758; RxnConstantTable(4,1) = -1.7386; RxnConstantTable(4,2) = -1.2436;   RxnConstantTable(4,3) = -0.949;    RxnConstantTable(4,4) = -0.046159;
      RxnConstantTable(5,0) = -0.002428; RxnConstantTable(5,1) = -1.7415; RxnConstantTable(5,2) = -1.2331;   RxnConstantTable(5,3) = -0.95365;  RxnConstantTable(5,4) = -0.04585;

    } else if (iReaction == 23) {

      //N + O -> NO+ + e-
      RxnConstantTable(0,0) = -2.1852;   RxnConstantTable(0,1) = -6.6709; RxnConstantTable(0,2) = -4.2968; RxnConstantTable(0,3) = -2.2175; RxnConstantTable(0,4) = -0.050748;
      RxnConstantTable(1,0) = -1.0276;   RxnConstantTable(1,1) = -7.1278; RxnConstantTable(1,2) = -2.637;  RxnConstantTable(1,3) = -2.95;   RxnConstantTable(1,4) = -0.0021;
      RxnConstantTable(2,0) = -0.65871;  RxnConstantTable(2,1) = -7.2742; RxnConstantTable(2,2) = -2.1096; RxnConstantTable(2,3) = -3.1823; RxnConstantTable(2,4) = 0.01331;
      RxnConstantTable(3,0) = -0.57924;  RxnConstantTable(3,1) = -7.3079; RxnConstantTable(3,2) = -1.9999; RxnConstantTable(3,3) = -3.2294; RxnConstantTable(3,4) = 0.016382;
      RxnConstantTable(4,0) = -0.53538;  RxnConstantTable(4,1) = -7.3252; RxnConstantTable(4,2) = -1.937;  RxnConstantTable(4,3) = -3.2572; RxnConstantTable(4,4) = 0.01823;
      RxnConstantTable(5,0) = -0.52801;  RxnConstantTable(5,1) = -7.3281; RxnConstantTable(5,2) = -1.9264; RxnConstantTable(5,3) = -3.2618; RxnConstantTable(5,4) = 0.01854;
    }
  }
}<|MERGE_RESOLUTION|>--- conflicted
+++ resolved
@@ -801,11 +801,7 @@
   su2double Keq;
   ws.resize(nSpecies,0.0);
   for (iSpecies = 0; iSpecies < nSpecies; iSpecies ++)
-<<<<<<< HEAD
     ws[iSpecies] = 0.0;
-=======
-    ws[iSpecies] = 0.0; 
->>>>>>> ecb9f5c7
 
   /*--- Define artificial chemistry parameters ---*/
   // Note: These parameters artificially increase the rate-controlling reaction
@@ -885,11 +881,7 @@
   return ws;
 }
 
-<<<<<<< HEAD
-void CSU2TCLib::ChemistryJacobian(unsigned short iReaction, const su2double *V,
-=======
 void CSU2TCLib::ChemistryJacobian(unsigned short iReaction, const su2double *V, 
->>>>>>> ecb9f5c7
                                   su2double* eve, su2double *cvve,
                                   su2double* dTdU, su2double* dTvedU,
                                   su2double **val_jacobian) {
@@ -1017,10 +1009,7 @@
     }
   } // ii
 }
-<<<<<<< HEAD
-
-=======
->>>>>>> ecb9f5c7
+
 void CSU2TCLib::ComputeKeqConstants(unsigned short val_Reaction) {
 
   unsigned short ii;
@@ -1083,16 +1072,10 @@
   su2double A_sr, B_sr, num, denom, Cs, sig_s, tau_sr, tauP, tauMW;
   vector<su2double> MolarFrac;
   su2activematrix mu;
-<<<<<<< HEAD
 
   MolarFrac.resize(nSpecies,0.0);
   mu.resize(nSpecies,nSpecies)=su2double(0.0);
-=======
-
-  MolarFrac.resize(nSpecies,0.0);
-  mu.resize(nSpecies,nSpecies)=su2double(0.0);
-
->>>>>>> ecb9f5c7
+
   su2double omegaVT = 0.0;
   su2double omegaCV = 0.0;
 
@@ -1175,10 +1158,7 @@
   for (iSpecies = 0; iSpecies < nSpecies; iSpecies++)
       val_jacobian[nEv][iSpecies] += (eve_eq[iSpecies]-eve[iSpecies])/taus[iSpecies];//TODO *Volume;
 }
-<<<<<<< HEAD
-
-=======
->>>>>>> ecb9f5c7
+
 vector<su2double>& CSU2TCLib::ComputeSpeciesEnthalpy(su2double val_T, su2double val_Tve, su2double *val_eves){
 
   vector<su2double> cvtrs;
@@ -1517,10 +1497,7 @@
   /*--- Mixture vibrational-electronic specific heat ---*/
   Cvves = ComputeSpeciesCvVibEle(Tve);
   su2double rhoCvve = 0.0;
-<<<<<<< HEAD
-    
-=======
->>>>>>> ecb9f5c7
+
   for (iSpecies = 0; iSpecies < nSpecies; iSpecies++)
     rhoCvve += rhos[iSpecies]*Cvves[iSpecies];
   su2double Cvve = rhoCvve/Density;
