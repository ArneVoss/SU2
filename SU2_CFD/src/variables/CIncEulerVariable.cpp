/*!
 * \file CIncEulerVariable.cpp
 * \brief Definition of the variable classes for incompressible flow.
 * \author F. Palacios, T. Economon
 * \version 6.2.0 "Falcon"
 *
 * The current SU2 release has been coordinated by the
 * SU2 International Developers Society <www.su2devsociety.org>
 * with selected contributions from the open-source community.
 *
 * The main research teams contributing to the current release are:
 *  - Prof. Juan J. Alonso's group at Stanford University.
 *  - Prof. Piero Colonna's group at Delft University of Technology.
 *  - Prof. Nicolas R. Gauger's group at Kaiserslautern University of Technology.
 *  - Prof. Alberto Guardone's group at Polytechnic University of Milan.
 *  - Prof. Rafael Palacios' group at Imperial College London.
 *  - Prof. Vincent Terrapon's group at the University of Liege.
 *  - Prof. Edwin van der Weide's group at the University of Twente.
 *  - Lab. of New Concepts in Aeronautics at Tech. Institute of Aeronautics.
 *
 * Copyright 2012-2019, Francisco D. Palacios, Thomas D. Economon,
 *                      Tim Albring, and the SU2 contributors.
 *
 * SU2 is free software; you can redistribute it and/or
 * modify it under the terms of the GNU Lesser General Public
 * License as published by the Free Software Foundation; either
 * version 2.1 of the License, or (at your option) any later version.
 *
 * SU2 is distributed in the hope that it will be useful,
 * but WITHOUT ANY WARRANTY; without even the implied warranty of
 * MERCHANTABILITY or FITNESS FOR A PARTICULAR PURPOSE. See the GNU
 * Lesser General Public License for more details.
 *
 * You should have received a copy of the GNU Lesser General Public
 * License along with SU2. If not, see <http://www.gnu.org/licenses/>.
 */

#include "../../include/variables/CIncEulerVariable.hpp"


CIncEulerVariable::CIncEulerVariable(su2double pressure, const su2double *velocity, su2double temperature, unsigned long npoint,
                                     unsigned long ndim, unsigned long nvar, CConfig *config) : CVariable(npoint, ndim, nvar, config) {

  bool dual_time    = (config->GetTime_Marching() == DT_STEPPING_1ST) ||
                      (config->GetTime_Marching() == DT_STEPPING_2ND);
  bool viscous      = config->GetViscous();
  bool axisymmetric = config->GetAxisymmetric();

  /*--- Allocate and initialize the primitive variables and gradients ---*/

  nPrimVar = nDim+9; nPrimVarGrad = nDim+6; //TK:: for periodic turb EddyMu

  /*--- Allocate residual structures ---*/

  Res_TruncError.resize(nPoint,nVar) = su2double(0.0);

  /*--- Only for residual smoothing (multigrid) ---*/

  for (unsigned long iMesh = 0; iMesh <= config->GetnMGLevels(); iMesh++) {
    if (config->GetMG_CorrecSmooth(iMesh) > 0) {
      Residual_Sum.resize(nPoint,nVar);
      Residual_Old.resize(nPoint,nVar);
      break;
    }
<<<<<<< HEAD
    Solution[nDim+1] = val_temperature;
    Solution_Old[nDim+1] = val_temperature;
  }

  /*--- Incompressible flow, primitive variables nDim+9, (P, vx, vy, vz, T, rho, beta, lamMu, EddyMu, Kt_eff, Cp, Cv) ---*/

  Primitive = new su2double [nPrimVar];
  for (iVar = 0; iVar < nPrimVar; iVar++) Primitive[iVar] = 0.0;

  /*--- Incompressible flow, gradients primitive variables nDim+4, (P, vx, vy, vz, T, rho, beta, lamMu, EddyMu)  //TK:: for periodic turb EddyMu
   * We need P, and rho for running the adjoint problem ---*/

  Gradient_Primitive = new su2double* [nPrimVarGrad];
  for (iVar = 0; iVar < nPrimVarGrad; iVar++) {
    Gradient_Primitive[iVar] = new su2double [nDim];
    for (iDim = 0; iDim < nDim; iDim++)
      Gradient_Primitive[iVar][iDim] = 0.0;
  }

  /*--- If axisymmetric and viscous, we need an auxiliary gradient. ---*/

  if (axisymmetric && viscous)
    Grad_AuxVar = new su2double[nDim];

}

CIncEulerVariable::CIncEulerVariable(su2double *val_solution, unsigned short val_nDim, unsigned short val_nvar,
                                     CConfig *config) : CVariable(val_nDim, val_nvar, config) {

  unsigned short iVar, iDim, iMesh, nMGSmooth = 0;

  bool dual_time    = ((config->GetTime_Marching() == DT_STEPPING_1ST) ||
                      (config->GetTime_Marching() == DT_STEPPING_2ND));
  bool viscous      = config->GetViscous();
  bool axisymmetric = config->GetAxisymmetric();

  /*--- Array initialization ---*/

  Primitive          = NULL;
  Gradient_Primitive = NULL;
  Limiter_Primitive  = NULL;

  Grad_AuxVar = NULL;

  nPrimVar     = 0;
  nPrimVarGrad = 0;

  nSecondaryVar     = 0;
  nSecondaryVarGrad = 0;

  /*--- Allocate and initialize the primitive variables and gradients ---*/

  nPrimVar = nDim+9; nPrimVarGrad = nDim+6; //TK:: for periodic turb EddyMu
  
  /*--- Allocate residual structures ---*/

  Res_TruncError = new su2double [nVar];
  for (iVar = 0; iVar < nVar; iVar++) {
    Res_TruncError[iVar] = 0.0;
  }

  /*--- Only for residual smoothing (multigrid) ---*/

  for (iMesh = 0; iMesh <= config->GetnMGLevels(); iMesh++)
    nMGSmooth += config->GetMG_CorrecSmooth(iMesh);

  if (nMGSmooth > 0) {
    Residual_Sum = new su2double [nVar];
    Residual_Old = new su2double [nVar];
=======
>>>>>>> efaf499d
  }

  /*--- Allocate undivided laplacian (centered) and limiter (upwind)---*/

  if (config->GetKind_ConvNumScheme_Flow() == SPACE_CENTERED)
    Undivided_Laplacian.resize(nPoint,nVar);

  /*--- Always allocate the slope limiter,
   and the auxiliar variables (check the logic - JST with 2nd order Turb model - ) ---*/

  Limiter_Primitive.resize(nPoint,nPrimVarGrad) = su2double(0.0);

  Limiter.resize(nPoint,nVar) = su2double(0.0);

  Solution_Max.resize(nPoint,nPrimVarGrad) = su2double(0.0);
  Solution_Min.resize(nPoint,nPrimVarGrad) = su2double(0.0);

  /*--- Solution initialization ---*/

  su2double val_solution[5] = {pressure, velocity[0], velocity[1], temperature, temperature};
  if(nDim==3) val_solution[3] = velocity[2];

  for(unsigned long iPoint=0; iPoint<nPoint; ++iPoint)
    for (unsigned long iVar = 0; iVar < nVar; iVar++)
      Solution(iPoint,iVar) = val_solution[iVar];

  Solution_Old = Solution;

  /*--- Allocate and initialize solution for dual time strategy ---*/

  if (dual_time) {
    Solution_time_n = Solution;
    Solution_time_n1 = Solution;
  }

  /*--- Incompressible flow, primitive variables nDim+9, (P, vx, vy, vz, T, rho, beta, lamMu, EddyMu, Kt_eff, Cp, Cv) ---*/

  Primitive.resize(nPoint,nPrimVar) = su2double(0.0);

  /*--- Incompressible flow, gradients primitive variables nDim+4+2, (P, vx, vy, vz, T, rho, beta, lamMu, EddyMu), //TK:: for periodic turb EddyMu
        We need P, and rho for running the adjoint problem ---*/

  Gradient_Primitive.resize(nPoint,nPrimVarGrad,nDim,0.0);

  if (config->GetKind_Gradient_Method() == WEIGHTED_LEAST_SQUARES) {
    Rmatrix.resize(nPoint,nDim,nDim,0.0);
  }

  /*--- If axisymmetric and viscous, we need an auxiliary gradient. ---*/

  if (axisymmetric && viscous) Grad_AuxVar.resize(nPoint,nDim);

  if (config->GetMultizone_Problem())
    Set_BGSSolution_k();

  Density_Old.resize(nPoint) = su2double(0.0);
  Velocity2.resize(nPoint) = su2double(0.0);
  Max_Lambda_Inv.resize(nPoint) = su2double(0.0);
  Delta_Time.resize(nPoint) = su2double(0.0);
  Lambda.resize(nPoint) = su2double(0.0);
  Sensor.resize(nPoint) = su2double(0.0);

}

void CIncEulerVariable::SetGradient_PrimitiveZero() {
  Gradient_Primitive.storage.setConstant(0.0);
}

bool CIncEulerVariable::SetPrimVar(unsigned long iPoint, CFluidModel *FluidModel) {

  unsigned long iVar;
  bool check_dens = false, check_temp = false, physical = true;

  /*--- Store the density from the previous iteration. ---*/

  Density_Old(iPoint) = GetDensity(iPoint);

  /*--- Set the value of the pressure ---*/

  SetPressure(iPoint);

  /*--- Set the value of the temperature directly ---*/

  su2double Temperature = Solution(iPoint,nDim+1);
  check_temp = SetTemperature(iPoint,Temperature);

  /*--- Use the fluid model to compute the new value of density.
  Note that the thermodynamic pressure is constant and decoupled
  from the dynamic pressure being iterated. ---*/

  /*--- Use the fluid model to compute the new value of density. ---*/

  FluidModel->SetTDState_T(Temperature);

  /*--- Set the value of the density ---*/

  check_dens = SetDensity(iPoint, FluidModel->GetDensity());

  /*--- Non-physical solution found. Revert to old values. ---*/

  if (check_dens || check_temp) {

    /*--- Copy the old solution ---*/

    for (iVar = 0; iVar < nVar; iVar++)
      Solution(iPoint, iVar) = Solution_Old(iPoint, iVar);

    /*--- Recompute the primitive variables ---*/

    Temperature = Solution(iPoint, nDim+1);
    SetTemperature(iPoint, Temperature);
    FluidModel->SetTDState_T(Temperature);
    SetDensity(iPoint, FluidModel->GetDensity());

    /*--- Flag this point as non-physical. ---*/

    physical = false;

  }

  /*--- Set the value of the velocity and velocity^2 (requires density) ---*/

  SetVelocity(iPoint);

  /*--- Set specific heats (only necessary for consistency with preconditioning). ---*/

  SetSpecificHeatCp(iPoint, FluidModel->GetCp());
  SetSpecificHeatCv(iPoint, FluidModel->GetCv());

  return physical;

}<|MERGE_RESOLUTION|>--- conflicted
+++ resolved
@@ -62,78 +62,6 @@
       Residual_Old.resize(nPoint,nVar);
       break;
     }
-<<<<<<< HEAD
-    Solution[nDim+1] = val_temperature;
-    Solution_Old[nDim+1] = val_temperature;
-  }
-
-  /*--- Incompressible flow, primitive variables nDim+9, (P, vx, vy, vz, T, rho, beta, lamMu, EddyMu, Kt_eff, Cp, Cv) ---*/
-
-  Primitive = new su2double [nPrimVar];
-  for (iVar = 0; iVar < nPrimVar; iVar++) Primitive[iVar] = 0.0;
-
-  /*--- Incompressible flow, gradients primitive variables nDim+4, (P, vx, vy, vz, T, rho, beta, lamMu, EddyMu)  //TK:: for periodic turb EddyMu
-   * We need P, and rho for running the adjoint problem ---*/
-
-  Gradient_Primitive = new su2double* [nPrimVarGrad];
-  for (iVar = 0; iVar < nPrimVarGrad; iVar++) {
-    Gradient_Primitive[iVar] = new su2double [nDim];
-    for (iDim = 0; iDim < nDim; iDim++)
-      Gradient_Primitive[iVar][iDim] = 0.0;
-  }
-
-  /*--- If axisymmetric and viscous, we need an auxiliary gradient. ---*/
-
-  if (axisymmetric && viscous)
-    Grad_AuxVar = new su2double[nDim];
-
-}
-
-CIncEulerVariable::CIncEulerVariable(su2double *val_solution, unsigned short val_nDim, unsigned short val_nvar,
-                                     CConfig *config) : CVariable(val_nDim, val_nvar, config) {
-
-  unsigned short iVar, iDim, iMesh, nMGSmooth = 0;
-
-  bool dual_time    = ((config->GetTime_Marching() == DT_STEPPING_1ST) ||
-                      (config->GetTime_Marching() == DT_STEPPING_2ND));
-  bool viscous      = config->GetViscous();
-  bool axisymmetric = config->GetAxisymmetric();
-
-  /*--- Array initialization ---*/
-
-  Primitive          = NULL;
-  Gradient_Primitive = NULL;
-  Limiter_Primitive  = NULL;
-
-  Grad_AuxVar = NULL;
-
-  nPrimVar     = 0;
-  nPrimVarGrad = 0;
-
-  nSecondaryVar     = 0;
-  nSecondaryVarGrad = 0;
-
-  /*--- Allocate and initialize the primitive variables and gradients ---*/
-
-  nPrimVar = nDim+9; nPrimVarGrad = nDim+6; //TK:: for periodic turb EddyMu
-  
-  /*--- Allocate residual structures ---*/
-
-  Res_TruncError = new su2double [nVar];
-  for (iVar = 0; iVar < nVar; iVar++) {
-    Res_TruncError[iVar] = 0.0;
-  }
-
-  /*--- Only for residual smoothing (multigrid) ---*/
-
-  for (iMesh = 0; iMesh <= config->GetnMGLevels(); iMesh++)
-    nMGSmooth += config->GetMG_CorrecSmooth(iMesh);
-
-  if (nMGSmooth > 0) {
-    Residual_Sum = new su2double [nVar];
-    Residual_Old = new su2double [nVar];
-=======
->>>>>>> efaf499d
   }
 
   /*--- Allocate undivided laplacian (centered) and limiter (upwind)---*/
@@ -195,6 +123,8 @@
   Delta_Time.resize(nPoint) = su2double(0.0);
   Lambda.resize(nPoint) = su2double(0.0);
   Sensor.resize(nPoint) = su2double(0.0);
+  Streamwise_Periodic_RecoveredPressure.resize(nPoint)    = su2double(0.0);
+  Streamwise_Periodic_RecoveredTemperature.resize(nPoint) = su2double(0.0);
 
 }
 
