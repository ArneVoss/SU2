/*!
 * \file CNEMOEulerVariable.cpp
 * \brief Definition of the solution fields.
 * \author C. Garbacz, W. Maier, S.R. Copeland
 * \version 7.2.0 "Blackbird"
 *
 * SU2 Project Website: https://su2code.github.io
 *
 * The SU2 Project is maintained by the SU2 Foundation
 * (http://su2foundation.org)
 *
 * Copyright 2012-2021, SU2 Contributors (cf. AUTHORS.md)
 *
 * SU2 is free software; you can redistribute it and/or
 * modify it under the terms of the GNU Lesser General Public
 * License as published by the Free Software Foundation; either
 * version 2.1 of the License, or (at your option) any later version.
 *
 * SU2 is distributed in the hope that it will be useful,
 * but WITHOUT ANY WARRANTY; without even the implied warranty of
 * MERCHANTABILITY or FITNESS FOR A PARTICULAR PURPOSE. See the GNU
 * Lesser General Public License for more details.
 *
 * You should have received a copy of the GNU Lesser General Public
 * License along with SU2. If not, see <http://www.gnu.org/licenses/>.
 */

#include "../../include/variables/CNEMOEulerVariable.hpp"
#include <math.h>

CNEMOEulerVariable::CNEMOEulerVariable(su2double val_pressure,
                                       const su2double *val_massfrac,
                                       su2double *val_mach,
                                       su2double val_temperature,
                                       su2double val_temperature_ve,
                                       unsigned long npoint,
                                       unsigned long ndim,
                                       unsigned long nvar,
                                       unsigned long nvarprim,
                                       unsigned long nvarprimgrad,
                                       CConfig *config,
                                       CNEMOGas *fluidmodel) : CVariable(npoint,
                                                                         ndim,
                                                                         nvar,
                                                                         config ),
                                       Gradient_Reconstruction(config->GetReconstructionGradientRequired() ? Gradient_Aux : Gradient_Primitive),
                                       implicit(config->GetKind_TimeIntScheme_Flow() == EULER_IMPLICIT) {

  unsigned short iDim, iSpecies;

  /*--- Setting variable amounts ---*/
  nDim            = ndim;
  nPrimVar        = nvarprim;
  nPrimVarGrad    = nvarprimgrad;

  nSpecies        = config->GetnSpecies();
  RHOS_INDEX      = 0;
  T_INDEX         = nSpecies;
  TVE_INDEX       = nSpecies+1;
  VEL_INDEX       = nSpecies+2;
  P_INDEX         = nSpecies+nDim+2;
  RHO_INDEX       = nSpecies+nDim+3;
  H_INDEX         = nSpecies+nDim+4;
  A_INDEX         = nSpecies+nDim+5;
  RHOCVTR_INDEX   = nSpecies+nDim+6;
  RHOCVVE_INDEX   = nSpecies+nDim+7;
  LAM_VISC_INDEX  = nSpecies+nDim+8;
  EDDY_VISC_INDEX = nSpecies+nDim+9;

  /*--- Set monoatomic flag ---*/
  if (config->GetMonoatomic()) {
    monoatomic = true;
    Tve_Freestream = config->GetTemperature_ve_FreeStream();
  }

  /*--- Allocate & initialize residual vectors ---*/
  Res_TruncError.resize(nPoint,nVar) = su2double(0.0);

  /*--- Size Grad_AuxVar for axiysmmetric ---*/
  if (config->GetAxisymmetric()){
    nAuxVar = 3;
    Grad_AuxVar.resize(nPoint,nAuxVar,nDim,0.0);
    AuxVar.resize(nPoint,nAuxVar) = su2double(0.0);
  }

  /*--- Only for residual smoothing (multigrid) ---*/
  for (unsigned long iMesh = 0; iMesh <= config->GetnMGLevels(); iMesh++) {
    if (config->GetMG_CorrecSmooth(iMesh) > 0) {
      Residual_Sum.resize(nPoint,nVar);
      Residual_Old.resize(nPoint,nVar);
      break;
    }
  }

  /*--- Allocate undivided laplacian (centered) and limiter (upwind)---*/
  if (config->GetKind_ConvNumScheme_Flow() == SPACE_CENTERED)
    Undivided_Laplacian.resize(nPoint,nVar);

  /*--- Always allocate the slope limiter,
   and the auxiliar variables (check the logic - JST with 2nd order Turb model - ) ---*/
  Limiter.resize(nPoint,nVar) = su2double(0.0);
  Limiter_Primitive.resize(nPoint,nPrimVarGrad) = su2double(0.0);

  Solution_Max.resize(nPoint,nPrimVarGrad) = su2double(0.0);
  Solution_Min.resize(nPoint,nPrimVarGrad) = su2double(0.0);

  /*--- Primitive and secondary variables ---*/
  Primitive.resize(nPoint,nPrimVar) = su2double(0.0);
  Primitive_Aux.resize(nPoint,nPrimVar) = su2double(0.0);
  Secondary.resize(nPoint,nPrimVar) = su2double(0.0);

  dPdU.resize(nPoint, nVar)      = su2double(0.0);
  dTdU.resize(nPoint, nVar)      = su2double(0.0);
  dTvedU.resize(nPoint, nVar)    = su2double(0.0);
  Cvves.resize(nPoint, nSpecies) = su2double(0.0);
  eves.resize(nPoint, nSpecies)  = su2double(0.0);
  Gamma.resize(nPoint)           = su2double(0.0);

  /*--- Compressible flow, gradients primitive variables ---*/
  Gradient_Primitive.resize(nPoint,nPrimVarGrad,nDim,0.0);
  Gradient.resize(nPoint,nVar,nDim,0.0);

  if (config->GetReconstructionGradientRequired()) {
    Gradient_Aux.resize(nPoint,nPrimVarGrad,nDim,0.0);
  }

  if (config->GetKind_Gradient_Method() == WEIGHTED_LEAST_SQUARES) {
    Rmatrix.resize(nPoint,nDim,nDim,0.0);
  }

  Velocity2.resize(nPoint) = su2double(0.0);
  Max_Lambda_Inv.resize(nPoint) = su2double(0.0);
  Delta_Time.resize(nPoint) = su2double(0.0);
  Lambda.resize(nPoint) = su2double(0.0);
  Sensor.resize(nPoint) = su2double(0.0);

  /* Non-physical point (first-order) initialization. */
  Non_Physical.resize(nPoint) = false;
  Non_Physical_Counter.resize(nPoint) = 0;

  /* Under-relaxation parameter. */
  UnderRelaxation.resize(nPoint) = su2double(1.0);
  LocalCFL.resize(nPoint) = su2double(0.0);

  /*--- Set mixture state ---*/
  fluidmodel->SetTDStatePTTv(val_pressure, val_massfrac, val_temperature, val_temperature_ve);

  /*--- Compute necessary quantities ---*/
  const su2double rho = fluidmodel->GetDensity();
  const su2double soundspeed = fluidmodel->ComputeSoundSpeed();
  const su2double sqvel = GeometryToolbox::SquaredNorm(nDim, val_mach) * pow(soundspeed,2);
  const auto& energies = fluidmodel->ComputeMixtureEnergies();
  
  /*--- Loop over all points --*/
  for(unsigned long iPoint = 0; iPoint < nPoint; ++iPoint){

    /*--- Initialize Solution & Solution_Old vectors ---*/
    for (iSpecies = 0; iSpecies < nSpecies; iSpecies++)
      Solution(iPoint,iSpecies)     = rho*val_massfrac[iSpecies];
    for (iDim = 0; iDim < nDim; iDim++)
      Solution(iPoint,nSpecies+iDim)     = rho*val_mach[iDim]*soundspeed;

    Solution(iPoint,nSpecies+nDim)       = rho*(energies[0]+0.5*sqvel);
    Solution(iPoint,nSpecies+nDim+1)     = rho*(energies[1]);
  }

  Solution_Old = Solution;
}

void CNEMOEulerVariable::SetVelocity2(unsigned long iPoint) {

  unsigned short iDim;

  Velocity2(iPoint) = 0.0;
  for (iDim = 0; iDim < nDim; iDim++) {
    Primitive(iPoint,VEL_INDEX+iDim) = Solution(iPoint,nSpecies+iDim) / Primitive(iPoint,RHO_INDEX);
    Velocity2(iPoint) +=  Solution(iPoint,nSpecies+iDim)*Solution(iPoint,nSpecies+iDim)
        / (Primitive(iPoint,RHO_INDEX)*Primitive(iPoint,RHO_INDEX));
  }
}

bool CNEMOEulerVariable::SetPrimVar(unsigned long iPoint, CFluidModel *FluidModel) {

  unsigned short iVar;

  fluidmodel = static_cast<CNEMOGas*>(FluidModel);

  /*--- Convert conserved to primitive variables ---*/
  bool nonPhys = Cons2PrimVar(Solution[iPoint], Primitive[iPoint],
                              dPdU[iPoint], dTdU[iPoint], dTvedU[iPoint], eves[iPoint], Cvves[iPoint]);

  /*--- Reset solution to previous one, if nonphys ---*/
  if (nonPhys) {
    for (iVar = 0; iVar < nVar; iVar++)
      Solution(iPoint,iVar) = Solution_Old(iPoint,iVar);

    /*--- Recompute Primitive from previous solution ---*/
    Cons2PrimVar(Solution[iPoint], Primitive[iPoint],
                   dPdU[iPoint], dTdU[iPoint], dTvedU[iPoint], eves[iPoint], Cvves[iPoint]);
  }

  /*--- Set additional point quantities ---*/
  Gamma(iPoint) = fluidmodel->ComputeGamma();

  SetVelocity2(iPoint);

  return nonPhys;
}

bool CNEMOEulerVariable::Cons2PrimVar(su2double *U, su2double *V,
                                      su2double *val_dPdU, su2double *val_dTdU,
                                      su2double *val_dTvedU, su2double *val_eves,
                                      su2double *val_Cvves) {

  unsigned short iDim, iSpecies;
  su2double Tmin, Tmax, Tvemin, Tvemax;
  vector<su2double> rhos;

  rhos.resize(nSpecies,0.0);

  /*--- Conserved & primitive vector layout ---*/
  // U:  [rho1, ..., rhoNs, rhou, rhov, rhow, rhoe, rhoeve]^T
  // V: [rho1, ..., rhoNs, T, Tve, u, v, w, P, rho, h, a, rhoCvtr, rhoCvve]^T

  /*--- Set booleans ---*/
  bool nonPhys = false;

  /*--- Set temperature clipping values ---*/
  Tmin   = 50.0; Tmax   = 8E4;
  Tvemin = 50.0; Tvemax = 8E4;

  /*--- Rename variables for convenience ---*/
  su2double rhoE   = U[nSpecies+nDim];     // Density * energy [J/m3]
  su2double rhoEve = U[nSpecies+nDim+1];   // Density * energy_ve [J/m3]

  /*--- Assign species & mixture density ---*/
  // Note: if any species densities are < 0, these values are re-assigned
  //       in the primitive AND conserved vectors to ensure positive density
  V[RHO_INDEX] = 0.0;
  for (iSpecies = 0; iSpecies < nSpecies; iSpecies++) {
    if (U[iSpecies] < 0.0) {
      U[iSpecies]            = 1E-20;
      V[RHOS_INDEX+iSpecies] = 1E-20;
      rhos[iSpecies]         = 1E-20;
    //nonPhys                = true;
    } else {
      V[RHOS_INDEX+iSpecies] = U[iSpecies];
      rhos[iSpecies]         = U[iSpecies];
    }
    V[RHO_INDEX]            += U[iSpecies];
  }

  // Rename for convenience
  su2double rho = V[RHO_INDEX];

  /*--- Assign velocity^2 ---*/
  su2double sqvel = 0.0;
  for (iDim = 0; iDim < nDim; iDim++) {
    V[VEL_INDEX+iDim] = U[nSpecies+iDim]/V[RHO_INDEX];
    sqvel            += V[VEL_INDEX+iDim]*V[VEL_INDEX+iDim];
  }

  /*--- Assign temperatures ---*/
  const auto& T = fluidmodel->ComputeTemperatures(rhos, rhoE, rhoEve, 0.5*rho*sqvel);

  /*--- Temperatures ---*/
  V[T_INDEX]   = T[0];
  V[TVE_INDEX] = T[1];

  // Determine if the temperature lies within the acceptable range
  if (V[T_INDEX] <= Tmin)      { nonPhys = true; return nonPhys;}
  else if (V[T_INDEX] >= Tmax) { nonPhys = true; return nonPhys;}
  else if (V[T_INDEX] != V[T_INDEX]){ nonPhys = true; return nonPhys;}

  if (!monoatomic){
    if (V[TVE_INDEX] <= Tvemin)      { nonPhys = true; return nonPhys;}
    else if (V[TVE_INDEX] >= Tvemax) { nonPhys = true; return nonPhys;}
    else if (V[TVE_INDEX] != V[TVE_INDEX]){ nonPhys = true; return nonPhys;}
  }
  else {V[TVE_INDEX] = Tve_Freestream;}

  // Determine other properties of the mixture at the current state
  fluidmodel->SetTDStateRhosTTv(rhos, V[T_INDEX], V[TVE_INDEX]);
<<<<<<< HEAD
  const auto& cvves = fluidmodel->ComputeSpeciesCvVibEle(V[TVE_INDEX]);
=======

  const auto& cvves = fluidmodel->ComputeSpeciesCvVibEle();
>>>>>>> 3ec1c680
  vector<su2double> eves  = fluidmodel->ComputeSpeciesEve(V[TVE_INDEX]);

  for (iSpecies = 0; iSpecies < nSpecies; iSpecies++) {
    val_eves[iSpecies]  = eves[iSpecies];
    val_Cvves[iSpecies] = cvves[iSpecies];
  }

  V[RHOCVTR_INDEX] = fluidmodel->ComputerhoCvtr();
  V[RHOCVVE_INDEX] = fluidmodel->ComputerhoCvve();

  /*--- Pressure ---*/
  V[P_INDEX] = fluidmodel->ComputePressure();

  if (V[P_INDEX] < 0.0) {
    V[P_INDEX] = 1E-20;
    nonPhys = true;
  }

  /*--- Partial derivatives of pressure and temperature ---*/
  if(implicit){
    fluidmodel->ComputedPdU  (V, eves, val_dPdU  );
    fluidmodel->ComputedTdU  (V, val_dTdU );
    fluidmodel->ComputedTvedU(V, eves, val_dTvedU);
  }

  /*--- Sound speed ---*/
  V[A_INDEX] = fluidmodel->ComputeSoundSpeed();

  /*--- Enthalpy ---*/
  V[H_INDEX] = (U[nSpecies+nDim] + V[P_INDEX])/V[RHO_INDEX];

  return nonPhys;
}

void CNEMOEulerVariable::SetSolution_New() { Solution_New = Solution; }<|MERGE_RESOLUTION|>--- conflicted
+++ resolved
@@ -281,12 +281,8 @@
 
   // Determine other properties of the mixture at the current state
   fluidmodel->SetTDStateRhosTTv(rhos, V[T_INDEX], V[TVE_INDEX]);
-<<<<<<< HEAD
+
   const auto& cvves = fluidmodel->ComputeSpeciesCvVibEle(V[TVE_INDEX]);
-=======
-
-  const auto& cvves = fluidmodel->ComputeSpeciesCvVibEle();
->>>>>>> 3ec1c680
   vector<su2double> eves  = fluidmodel->ComputeSpeciesEve(V[TVE_INDEX]);
 
   for (iSpecies = 0; iSpecies < nSpecies; iSpecies++) {
