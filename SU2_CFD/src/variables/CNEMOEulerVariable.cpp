/*!
 * \file CNEMOEulerVariable.cpp
 * \brief Definition of the solution fields.
 * \author C. Garbacz, W. Maier, S.R. Copeland
 * \version 7.2.0 "Blackbird"
 *
 * SU2 Project Website: https://su2code.github.io
 *
 * The SU2 Project is maintained by the SU2 Foundation
 * (http://su2foundation.org)
 *
 * Copyright 2012-2021, SU2 Contributors (cf. AUTHORS.md)
 *
 * SU2 is free software; you can redistribute it and/or
 * modify it under the terms of the GNU Lesser General Public
 * License as published by the Free Software Foundation; either
 * version 2.1 of the License, or (at your option) any later version.
 *
 * SU2 is distributed in the hope that it will be useful,
 * but WITHOUT ANY WARRANTY; without even the implied warranty of
 * MERCHANTABILITY or FITNESS FOR A PARTICULAR PURPOSE. See the GNU
 * Lesser General Public License for more details.
 *
 * You should have received a copy of the GNU Lesser General Public
 * License along with SU2. If not, see <http://www.gnu.org/licenses/>.
 */

#include "../../include/variables/CNEMOEulerVariable.hpp"
#include <math.h>

CNEMOEulerVariable::CNEMOEulerVariable(su2double val_pressure,
                                       const su2double *val_massfrac,
                                       su2double *val_mach,
                                       su2double val_temperature,
                                       su2double val_temperature_ve,
                                       unsigned long npoint,
                                       unsigned long ndim,
                                       unsigned long nvar,
                                       unsigned long nvarprim,
                                       unsigned long nvarprimgrad,
                                       CConfig *config,
                                       CNEMOGas *fluidmodel) : CVariable(npoint,
                                                                         ndim,
                                                                         nvar,
                                                                         config ),
                                       Gradient_Reconstruction(config->GetReconstructionGradientRequired() ? Gradient_Aux : Gradient_Primitive),
                                       implicit(config->GetKind_TimeIntScheme_Flow() == EULER_IMPLICIT) {

  unsigned short iDim, iSpecies;

  /*--- Setting variable amounts ---*/
  nDim            = ndim;
  nPrimVar        = nvarprim;
  nPrimVarGrad    = nvarprimgrad;

  nSpecies        = config->GetnSpecies();
  RHOS_INDEX      = 0;
  T_INDEX         = nSpecies;
  TVE_INDEX       = nSpecies+1;
  VEL_INDEX       = nSpecies+2;
  P_INDEX         = nSpecies+nDim+2;
  RHO_INDEX       = nSpecies+nDim+3;
  H_INDEX         = nSpecies+nDim+4;
  A_INDEX         = nSpecies+nDim+5;
  RHOCVTR_INDEX   = nSpecies+nDim+6;
  RHOCVVE_INDEX   = nSpecies+nDim+7;
  LAM_VISC_INDEX  = nSpecies+nDim+8;
  EDDY_VISC_INDEX = nSpecies+nDim+9;

  /*--- Set monoatomic flag ---*/
  if (config->GetMonoatomic()) {
    monoatomic = true;
    Tve_Freestream = config->GetTemperature_ve_FreeStream();
  }

  /*--- Allocate & initialize residual vectors ---*/
  Res_TruncError.resize(nPoint,nVar) = su2double(0.0);

  /*--- Size Grad_AuxVar for axiysmmetric ---*/
  if (config->GetAxisymmetric()){
    nAuxVar = 3;
    Grad_AuxVar.resize(nPoint,nAuxVar,nDim,0.0);
    AuxVar.resize(nPoint,nAuxVar) = su2double(0.0);
  }

  /*--- Only for residual smoothing (multigrid) ---*/
  for (unsigned long iMesh = 0; iMesh <= config->GetnMGLevels(); iMesh++) {
    if (config->GetMG_CorrecSmooth(iMesh) > 0) {
      Residual_Sum.resize(nPoint,nVar);
      Residual_Old.resize(nPoint,nVar);
      break;
    }
  }

  /*--- Allocate undivided laplacian (centered) and limiter (upwind)---*/
  if (config->GetKind_ConvNumScheme_Flow() == SPACE_CENTERED)
    Undivided_Laplacian.resize(nPoint,nVar);

  /*--- Always allocate the slope limiter,
   and the auxiliar variables (check the logic - JST with 2nd order Turb model - ) ---*/
  Limiter.resize(nPoint,nVar) = su2double(0.0);
  Limiter_Primitive.resize(nPoint,nPrimVarGrad) = su2double(0.0);

  Solution_Max.resize(nPoint,nPrimVarGrad) = su2double(0.0);
  Solution_Min.resize(nPoint,nPrimVarGrad) = su2double(0.0);

  /*--- Primitive and secondary variables ---*/
  Primitive.resize(nPoint,nPrimVar) = su2double(0.0);
  Primitive_Aux.resize(nPoint,nPrimVar) = su2double(0.0);
  Secondary.resize(nPoint,nPrimVar) = su2double(0.0);

  dPdU.resize(nPoint, nVar)      = su2double(0.0);
  dTdU.resize(nPoint, nVar)      = su2double(0.0);
  dTvedU.resize(nPoint, nVar)    = su2double(0.0);
  Cvves.resize(nPoint, nSpecies) = su2double(0.0);
  eves.resize(nPoint, nSpecies)  = su2double(0.0);
  Gamma.resize(nPoint)           = su2double(0.0);

  /*--- Compressible flow, gradients primitive variables ---*/
  Gradient_Primitive.resize(nPoint,nPrimVarGrad,nDim,0.0);
  Gradient.resize(nPoint,nVar,nDim,0.0);

  if (config->GetReconstructionGradientRequired()) {
    Gradient_Aux.resize(nPoint,nPrimVarGrad,nDim,0.0);
  }

  if (config->GetKind_Gradient_Method() == WEIGHTED_LEAST_SQUARES) {
    Rmatrix.resize(nPoint,nDim,nDim,0.0);
  }

  Velocity2.resize(nPoint) = su2double(0.0);
  Max_Lambda_Inv.resize(nPoint) = su2double(0.0);
  Delta_Time.resize(nPoint) = su2double(0.0);
  Lambda.resize(nPoint) = su2double(0.0);
  Sensor.resize(nPoint) = su2double(0.0);

  /* Non-physical point (first-order) initialization. */
  Non_Physical.resize(nPoint) = false;
  Non_Physical_Counter.resize(nPoint) = 0;

  /* Under-relaxation parameter. */
  UnderRelaxation.resize(nPoint) = su2double(1.0);
  LocalCFL.resize(nPoint) = su2double(0.0);

  /*--- Set mixture state ---*/
  fluidmodel->SetTDStatePTTv(val_pressure, val_massfrac, val_temperature, val_temperature_ve);

  /*--- Compute necessary quantities ---*/
  const su2double rho = fluidmodel->GetDensity();
  const su2double soundspeed = fluidmodel->ComputeSoundSpeed();
  const su2double sqvel = GeometryToolbox::SquaredNorm(nDim, val_mach) * pow(soundspeed,2);
  const auto& energies = fluidmodel->ComputeMixtureEnergies();
  
  /*--- Loop over all points --*/
  for(unsigned long iPoint = 0; iPoint < nPoint; ++iPoint){

    /*--- Initialize Solution & Solution_Old vectors ---*/
    for (iSpecies = 0; iSpecies < nSpecies; iSpecies++)
      Solution(iPoint,iSpecies)     = rho*val_massfrac[iSpecies];
    for (iDim = 0; iDim < nDim; iDim++)
      Solution(iPoint,nSpecies+iDim)     = rho*val_mach[iDim]*soundspeed;

    Solution(iPoint,nSpecies+nDim)       = rho*(energies[0]+0.5*sqvel);
    Solution(iPoint,nSpecies+nDim+1)     = rho*(energies[1]);
  }

  Solution_Old = Solution;
}

void CNEMOEulerVariable::SetVelocity2(unsigned long iPoint) {

  unsigned short iDim;

  Velocity2(iPoint) = 0.0;
  for (iDim = 0; iDim < nDim; iDim++) {
    Primitive(iPoint,VEL_INDEX+iDim) = Solution(iPoint,nSpecies+iDim) / Primitive(iPoint,RHO_INDEX);
    Velocity2(iPoint) +=  Solution(iPoint,nSpecies+iDim)*Solution(iPoint,nSpecies+iDim)
        / (Primitive(iPoint,RHO_INDEX)*Primitive(iPoint,RHO_INDEX));
  }
}

bool CNEMOEulerVariable::SetPrimVar(unsigned long iPoint, CFluidModel *FluidModel) {

  unsigned short iVar;

  fluidmodel = static_cast<CNEMOGas*>(FluidModel);

  /*--- Convert conserved to primitive variables ---*/
  bool nonPhys = Cons2PrimVar(Solution[iPoint], Primitive[iPoint],
                              dPdU[iPoint], dTdU[iPoint], dTvedU[iPoint], eves[iPoint], Cvves[iPoint]);

  /*--- Reset solution to previous one, if nonphys ---*/
  if (nonPhys) {
    for (iVar = 0; iVar < nVar; iVar++)
      Solution(iPoint,iVar) = Solution_Old(iPoint,iVar);

    /*--- Recompute Primitive from previous solution ---*/
    Cons2PrimVar(Solution[iPoint], Primitive[iPoint],
                   dPdU[iPoint], dTdU[iPoint], dTvedU[iPoint], eves[iPoint], Cvves[iPoint]);
  }

  /*--- Set additional point quantities ---*/
  Gamma(iPoint) = fluidmodel->ComputeGamma();

  SetVelocity2(iPoint);

  return nonPhys;
}

bool CNEMOEulerVariable::Cons2PrimVar(su2double *U, su2double *V,
                                      su2double *val_dPdU, su2double *val_dTdU,
                                      su2double *val_dTvedU, su2double *val_eves,
                                      su2double *val_Cvves) {

  unsigned short iDim, iSpecies;
  su2double Tmin, Tmax, Tvemin, Tvemax;
  vector<su2double> rhos;

  rhos.resize(nSpecies,0.0);

  /*--- Conserved & primitive vector layout ---*/
  // U:  [rho1, ..., rhoNs, rhou, rhov, rhow, rhoe, rhoeve]^T
  // V: [rho1, ..., rhoNs, T, Tve, u, v, w, P, rho, h, a, rhoCvtr, rhoCvve]^T

  /*--- Set booleans ---*/
  bool nonPhys = false;

  /*--- Set temperature clipping values ---*/
  Tmin   = 50.0; Tmax   = 8E4;
  Tvemin = 50.0; Tvemax = 8E4;

  /*--- Rename variables for convenience ---*/
  su2double rhoE   = U[nSpecies+nDim];     // Density * energy [J/m3]
  su2double rhoEve = U[nSpecies+nDim+1];   // Density * energy_ve [J/m3]

  /*--- Assign species & mixture density ---*/
  // Note: if any species densities are < 0, these values are re-assigned
  //       in the primitive AND conserved vectors to ensure positive density
  V[RHO_INDEX] = 0.0;
  for (iSpecies = 0; iSpecies < nSpecies; iSpecies++) {
    if (U[iSpecies] < 0.0) {
      U[iSpecies]            = 1E-20;
      V[RHOS_INDEX+iSpecies] = 1E-20;
      rhos[iSpecies]         = 1E-20;
    //nonPhys                = true;
    } else {
      V[RHOS_INDEX+iSpecies] = U[iSpecies];
      rhos[iSpecies]         = U[iSpecies];
    }
    V[RHO_INDEX]            += U[iSpecies];
  }

  // Rename for convenience
  su2double rho = V[RHO_INDEX];

  /*--- Assign velocity^2 ---*/
  su2double sqvel = 0.0;
  for (iDim = 0; iDim < nDim; iDim++) {
    V[VEL_INDEX+iDim] = U[nSpecies+iDim]/V[RHO_INDEX];
    sqvel            += V[VEL_INDEX+iDim]*V[VEL_INDEX+iDim];
  }

  /*--- Assign temperatures ---*/
  const auto& T = fluidmodel->ComputeTemperatures(rhos, rhoE, rhoEve, 0.5*rho*sqvel);

  /*--- Temperatures ---*/
  V[T_INDEX]   = T[0];
  V[TVE_INDEX] = T[1];

  // Determine if the temperature lies within the acceptable range
  if (V[T_INDEX] <= Tmin)      { nonPhys = true; return nonPhys;}
  else if (V[T_INDEX] >= Tmax) { nonPhys = true; return nonPhys;}
  else if (V[T_INDEX] != V[T_INDEX]){ nonPhys = true; return nonPhys;}

  if (!monoatomic){
    if (V[TVE_INDEX] <= Tvemin)      { nonPhys = true; return nonPhys;}
    else if (V[TVE_INDEX] >= Tvemax) { nonPhys = true; return nonPhys;}
    else if (V[TVE_INDEX] != V[TVE_INDEX]){ nonPhys = true; return nonPhys;}
  }
  else {V[TVE_INDEX] = Tve_Freestream;}

  // Determine other properties of the mixture at the current state
  fluidmodel->SetTDStateRhosTTv(rhos, V[T_INDEX], V[TVE_INDEX]);
<<<<<<< HEAD
  const auto& cvves = fluidmodel->ComputeSpeciesCvVibEle(V[T_INDEX]);
=======

  const auto& cvves = fluidmodel->ComputeSpeciesCvVibEle(V[TVE_INDEX]);
>>>>>>> ecb9f5c7
  vector<su2double> eves  = fluidmodel->ComputeSpeciesEve(V[TVE_INDEX]);

  for (iSpecies = 0; iSpecies < nSpecies; iSpecies++) {
    val_eves[iSpecies]  = eves[iSpecies];
    val_Cvves[iSpecies] = cvves[iSpecies];
  }

  V[RHOCVTR_INDEX] = fluidmodel->ComputerhoCvtr();
  V[RHOCVVE_INDEX] = fluidmodel->ComputerhoCvve();

  /*--- Pressure ---*/
  V[P_INDEX] = fluidmodel->ComputePressure();

  if (V[P_INDEX] < 0.0) {
    V[P_INDEX] = 1E-20;
    nonPhys = true;
  }

  /*--- Partial derivatives of pressure and temperature ---*/
  if(implicit){
    fluidmodel->ComputedPdU  (V, eves, val_dPdU  );
    fluidmodel->ComputedTdU  (V, val_dTdU );
    fluidmodel->ComputedTvedU(V, eves, val_dTvedU);
  }

  /*--- Sound speed ---*/
  V[A_INDEX] = fluidmodel->ComputeSoundSpeed();

  /*--- Enthalpy ---*/
  V[H_INDEX] = (U[nSpecies+nDim] + V[P_INDEX])/V[RHO_INDEX];

  return nonPhys;
}

void CNEMOEulerVariable::SetSolution_New() { Solution_New = Solution; }<|MERGE_RESOLUTION|>--- conflicted
+++ resolved
@@ -281,12 +281,7 @@
 
   // Determine other properties of the mixture at the current state
   fluidmodel->SetTDStateRhosTTv(rhos, V[T_INDEX], V[TVE_INDEX]);
-<<<<<<< HEAD
-  const auto& cvves = fluidmodel->ComputeSpeciesCvVibEle(V[T_INDEX]);
-=======
-
   const auto& cvves = fluidmodel->ComputeSpeciesCvVibEle(V[TVE_INDEX]);
->>>>>>> ecb9f5c7
   vector<su2double> eves  = fluidmodel->ComputeSpeciesEve(V[TVE_INDEX]);
 
   for (iSpecies = 0; iSpecies < nSpecies; iSpecies++) {
