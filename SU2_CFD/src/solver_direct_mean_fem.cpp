--- conflicted
+++ resolved
@@ -185,44 +185,44 @@
   
   /*--- Non-dimensional coefficients ---*/
   
-  CD_Inv         = new su2double[nMarker];
-  CL_Inv         = new su2double[nMarker];
-  CSF_Inv    = new su2double[nMarker];
-  CMx_Inv           = new su2double[nMarker];
-  CMy_Inv           = new su2double[nMarker];
-  CMz_Inv           = new su2double[nMarker];
-  CEff_Inv          = new su2double[nMarker];
-  CFx_Inv           = new su2double[nMarker];
-  CFy_Inv           = new su2double[nMarker];
-  CFz_Inv           = new su2double[nMarker];
-  
-  Surface_CL_Inv      = new su2double[config->GetnMarker_Monitoring()];
-  Surface_CD_Inv      = new su2double[config->GetnMarker_Monitoring()];
-  Surface_CSF_Inv = new su2double[config->GetnMarker_Monitoring()];
-  Surface_CEff_Inv       = new su2double[config->GetnMarker_Monitoring()];
-  Surface_CFx_Inv        = new su2double[config->GetnMarker_Monitoring()];
-  Surface_CFy_Inv        = new su2double[config->GetnMarker_Monitoring()];
-  Surface_CFz_Inv        = new su2double[config->GetnMarker_Monitoring()];
-  Surface_CMx_Inv        = new su2double[config->GetnMarker_Monitoring()];
-  Surface_CMy_Inv        = new su2double[config->GetnMarker_Monitoring()];
-  Surface_CMz_Inv        = new su2double[config->GetnMarker_Monitoring()];
-  Surface_CL          = new su2double[config->GetnMarker_Monitoring()];
-  Surface_CD          = new su2double[config->GetnMarker_Monitoring()];
-  Surface_CSF     = new su2double[config->GetnMarker_Monitoring()];
-  Surface_CEff           = new su2double[config->GetnMarker_Monitoring()];
-  Surface_CFx            = new su2double[config->GetnMarker_Monitoring()];
-  Surface_CFy            = new su2double[config->GetnMarker_Monitoring()];
-  Surface_CFz            = new su2double[config->GetnMarker_Monitoring()];
-  Surface_CMx            = new su2double[config->GetnMarker_Monitoring()];
-  Surface_CMy            = new su2double[config->GetnMarker_Monitoring()];
-  Surface_CMz            = new su2double[config->GetnMarker_Monitoring()];
+  CD_Inv   = new su2double[nMarker];
+  CL_Inv   = new su2double[nMarker];
+  CSF_Inv  = new su2double[nMarker];
+  CMx_Inv  = new su2double[nMarker];
+  CMy_Inv  = new su2double[nMarker];
+  CMz_Inv  = new su2double[nMarker];
+  CEff_Inv = new su2double[nMarker];
+  CFx_Inv  = new su2double[nMarker];
+  CFy_Inv  = new su2double[nMarker];
+  CFz_Inv  = new su2double[nMarker];
+  
+  Surface_CL_Inv   = new su2double[config->GetnMarker_Monitoring()];
+  Surface_CD_Inv   = new su2double[config->GetnMarker_Monitoring()];
+  Surface_CSF_Inv  = new su2double[config->GetnMarker_Monitoring()];
+  Surface_CEff_Inv = new su2double[config->GetnMarker_Monitoring()];
+  Surface_CFx_Inv  = new su2double[config->GetnMarker_Monitoring()];
+  Surface_CFy_Inv  = new su2double[config->GetnMarker_Monitoring()];
+  Surface_CFz_Inv  = new su2double[config->GetnMarker_Monitoring()];
+  Surface_CMx_Inv  = new su2double[config->GetnMarker_Monitoring()];
+  Surface_CMy_Inv  = new su2double[config->GetnMarker_Monitoring()];
+  Surface_CMz_Inv  = new su2double[config->GetnMarker_Monitoring()];
+  Surface_CL       = new su2double[config->GetnMarker_Monitoring()];
+  Surface_CD       = new su2double[config->GetnMarker_Monitoring()];
+  Surface_CSF      = new su2double[config->GetnMarker_Monitoring()];
+  Surface_CEff     = new su2double[config->GetnMarker_Monitoring()];
+  Surface_CFx      = new su2double[config->GetnMarker_Monitoring()];
+  Surface_CFy      = new su2double[config->GetnMarker_Monitoring()];
+  Surface_CFz      = new su2double[config->GetnMarker_Monitoring()];
+  Surface_CMx      = new su2double[config->GetnMarker_Monitoring()];
+  Surface_CMy      = new su2double[config->GetnMarker_Monitoring()];
+  Surface_CMz      = new su2double[config->GetnMarker_Monitoring()];
   
   /*--- Init total coefficients ---*/
   
-  Total_CD   = 0.0;	Total_CL        = 0.0;  Total_CSF   = 0.0;
-  Total_CMx     = 0.0;	Total_CMy          = 0.0;  Total_CMz          = 0.0;
-  Total_CFx     = 0.0;	Total_CFy          = 0.0;  Total_CFz          = 0.0;
-  Total_CEff    = 0.0;
+  Total_CD   = 0.0; Total_CL  = 0.0; Total_CSF = 0.0;
+  Total_CMx  = 0.0; Total_CMy = 0.0; Total_CMz = 0.0;
+  Total_CFx  = 0.0; Total_CFy = 0.0; Total_CFz = 0.0;
+  Total_CEff = 0.0;
   
   /*--- Read farfield conditions ---*/
   
@@ -615,36 +615,36 @@
   if( FluidModel) delete FluidModel;
 
   /*--- Array deallocation ---*/
-  if (CD_Inv != NULL)         delete [] CD_Inv;
-  if (CL_Inv != NULL)         delete [] CL_Inv;
-  if (CSF_Inv != NULL)    delete [] CSF_Inv;
-  if (CMx_Inv != NULL)           delete [] CMx_Inv;
-  if (CMy_Inv != NULL)           delete [] CMy_Inv;
-  if (CMz_Inv != NULL)           delete [] CMz_Inv;
-  if (CFx_Inv != NULL)           delete [] CFx_Inv;
-  if (CFy_Inv != NULL)           delete [] CFy_Inv;
-  if (CFz_Inv != NULL)           delete [] CFz_Inv;
-  if (Surface_CL_Inv != NULL) delete[] Surface_CL_Inv;
-  if (Surface_CD_Inv != NULL) delete[] Surface_CD_Inv;
-  if (Surface_CSF_Inv != NULL) delete[] Surface_CSF_Inv;
-  if (Surface_CEff_Inv != NULL) delete[] Surface_CEff_Inv;
+  if (CD_Inv != NULL)           delete [] CD_Inv;
+  if (CL_Inv != NULL)           delete [] CL_Inv;
+  if (CSF_Inv != NULL)          delete [] CSF_Inv;
+  if (CMx_Inv != NULL)          delete [] CMx_Inv;
+  if (CMy_Inv != NULL)          delete [] CMy_Inv;
+  if (CMz_Inv != NULL)          delete [] CMz_Inv;
+  if (CFx_Inv != NULL)          delete [] CFx_Inv;
+  if (CFy_Inv != NULL)          delete [] CFy_Inv;
+  if (CFz_Inv != NULL)          delete [] CFz_Inv;
+  if (Surface_CL_Inv != NULL)   delete [] Surface_CL_Inv;
+  if (Surface_CD_Inv != NULL)   delete [] Surface_CD_Inv;
+  if (Surface_CSF_Inv != NULL)  delete [] Surface_CSF_Inv;
+  if (Surface_CEff_Inv != NULL) delete [] Surface_CEff_Inv;
   if (Surface_CFx_Inv != NULL)  delete [] Surface_CFx_Inv;
   if (Surface_CFy_Inv != NULL)  delete [] Surface_CFy_Inv;
   if (Surface_CFz_Inv != NULL)  delete [] Surface_CFz_Inv;
   if (Surface_CMx_Inv != NULL)  delete [] Surface_CMx_Inv;
   if (Surface_CMy_Inv != NULL)  delete [] Surface_CMy_Inv;
   if (Surface_CMz_Inv != NULL)  delete [] Surface_CMz_Inv;
-  if (Surface_CL != NULL)    delete [] Surface_CL;
-  if (Surface_CD != NULL)    delete [] Surface_CD;
-  if (Surface_CSF != NULL) delete [] Surface_CSF;
-  if (Surface_CEff != NULL) delete [] Surface_CEff;
+  if (Surface_CL != NULL)       delete [] Surface_CL;
+  if (Surface_CD != NULL)       delete [] Surface_CD;
+  if (Surface_CSF != NULL)      delete [] Surface_CSF;
+  if (Surface_CEff != NULL)     delete [] Surface_CEff;
   if (Surface_CFx != NULL)      delete [] Surface_CFx;
   if (Surface_CFy != NULL)      delete [] Surface_CFy;
   if (Surface_CFz != NULL)      delete [] Surface_CFz;
   if (Surface_CMx != NULL)      delete [] Surface_CMx;
   if (Surface_CMy != NULL)      delete [] Surface_CMy;
   if (Surface_CMz != NULL)      delete [] Surface_CMz;
-  if (CEff_Inv != NULL)          delete [] CEff_Inv;
+  if (CEff_Inv != NULL)         delete [] CEff_Inv;
   
   if (Cauchy_Serie != NULL) delete [] Cauchy_Serie;
 
@@ -2050,22 +2050,22 @@
   Total_CMx = 0.0;   Total_CMy = 0.0;   Total_CMz = 0.0;
   Total_CFx = 0.0;   Total_CFy = 0.0;   Total_CFz = 0.0;
 
-  AllBound_CD_Inv = 0.0;  AllBound_CL_Inv = 0.0; AllBound_CSF_Inv = 0.0;
-  AllBound_CMx_Inv = 0.0;    AllBound_CMy_Inv = 0.0;   AllBound_CMz_Inv = 0.0;
-  AllBound_CFx_Inv = 0.0;    AllBound_CFy_Inv = 0.0;   AllBound_CFz_Inv = 0.0;
+  AllBound_CD_Inv   = 0.0; AllBound_CL_Inv  = 0.0; AllBound_CSF_Inv = 0.0;
+  AllBound_CMx_Inv  = 0.0; AllBound_CMy_Inv = 0.0; AllBound_CMz_Inv = 0.0;
+  AllBound_CFx_Inv  = 0.0; AllBound_CFy_Inv = 0.0; AllBound_CFz_Inv = 0.0;
   AllBound_CEff_Inv = 0.0;
 
   for(unsigned short iMarker_Monitoring=0; iMarker_Monitoring<config->GetnMarker_Monitoring(); ++iMarker_Monitoring) {
-    Surface_CL_Inv[iMarker_Monitoring]      = 0.0; Surface_CD_Inv[iMarker_Monitoring] = 0.0;
-    Surface_CSF_Inv[iMarker_Monitoring] = 0.0; Surface_CEff_Inv[iMarker_Monitoring]  = 0.0;
-    Surface_CFx_Inv[iMarker_Monitoring]        = 0.0; Surface_CFy_Inv[iMarker_Monitoring]   = 0.0;
-    Surface_CFz_Inv[iMarker_Monitoring]        = 0.0; Surface_CMx_Inv[iMarker_Monitoring]   = 0.0;
-    Surface_CMy_Inv[iMarker_Monitoring]        = 0.0; Surface_CMz_Inv[iMarker_Monitoring]   = 0.0;
-    Surface_CL[iMarker_Monitoring]          = 0.0; Surface_CD[iMarker_Monitoring]     = 0.0;
-    Surface_CSF[iMarker_Monitoring]     = 0.0; Surface_CEff[iMarker_Monitoring]      = 0.0;
-    Surface_CFx[iMarker_Monitoring]            = 0.0; Surface_CFy[iMarker_Monitoring]       = 0.0;
-    Surface_CFz[iMarker_Monitoring]            = 0.0; Surface_CMx[iMarker_Monitoring]       = 0.0;
-    Surface_CMy[iMarker_Monitoring]            = 0.0; Surface_CMz[iMarker_Monitoring]       = 0.0;
+    Surface_CL_Inv[iMarker_Monitoring]  = 0.0; Surface_CD_Inv[iMarker_Monitoring]   = 0.0;
+    Surface_CSF_Inv[iMarker_Monitoring] = 0.0; Surface_CEff_Inv[iMarker_Monitoring] = 0.0;
+    Surface_CFx_Inv[iMarker_Monitoring] = 0.0; Surface_CFy_Inv[iMarker_Monitoring]  = 0.0;
+    Surface_CFz_Inv[iMarker_Monitoring] = 0.0; Surface_CMx_Inv[iMarker_Monitoring]  = 0.0;
+    Surface_CMy_Inv[iMarker_Monitoring] = 0.0; Surface_CMz_Inv[iMarker_Monitoring]  = 0.0;
+    Surface_CL[iMarker_Monitoring]      = 0.0; Surface_CD[iMarker_Monitoring]       = 0.0;
+    Surface_CSF[iMarker_Monitoring]     = 0.0; Surface_CEff[iMarker_Monitoring]     = 0.0;
+    Surface_CFx[iMarker_Monitoring]     = 0.0; Surface_CFy[iMarker_Monitoring]      = 0.0;
+    Surface_CFz[iMarker_Monitoring]     = 0.0; Surface_CMx[iMarker_Monitoring]      = 0.0;
+    Surface_CMy[iMarker_Monitoring]     = 0.0; Surface_CMz[iMarker_Monitoring]      = 0.0;
   }
 
   /*--- Loop over the Euler and Navier-Stokes markers ---*/
@@ -2186,16 +2186,16 @@
           CFz_Inv[iMarker]        =  ForceInviscid[2];
         }
 
-        AllBound_CD_Inv        += CD_Inv[iMarker];
-        AllBound_CL_Inv        += CL_Inv[iMarker];
+        AllBound_CD_Inv    += CD_Inv[iMarker];
+        AllBound_CL_Inv    += CL_Inv[iMarker];
         AllBound_CSF_Inv   += CSF_Inv[iMarker];
-        AllBound_CEff_Inv          = AllBound_CL_Inv / (AllBound_CD_Inv + EPS);
-        AllBound_CMx_Inv          += CMx_Inv[iMarker];
-        AllBound_CMy_Inv          += CMy_Inv[iMarker];
-        AllBound_CMz_Inv          += CMz_Inv[iMarker];
-        AllBound_CFx_Inv          += CFx_Inv[iMarker];
-        AllBound_CFy_Inv          += CFy_Inv[iMarker];
-        AllBound_CFz_Inv          += CFz_Inv[iMarker];
+        AllBound_CEff_Inv   = AllBound_CL_Inv / (AllBound_CD_Inv + EPS);
+        AllBound_CMx_Inv   += CMx_Inv[iMarker];
+        AllBound_CMy_Inv   += CMy_Inv[iMarker];
+        AllBound_CMz_Inv   += CMz_Inv[iMarker];
+        AllBound_CFx_Inv   += CFx_Inv[iMarker];
+        AllBound_CFy_Inv   += CFy_Inv[iMarker];
+        AllBound_CFz_Inv   += CFz_Inv[iMarker];
 
         /*--- Compute the coefficients per surface ---*/
         for(unsigned short iMarker_Monitoring=0; iMarker_Monitoring<config->GetnMarker_Monitoring();
@@ -2203,17 +2203,17 @@
           string Monitoring_Tag = config->GetMarker_Monitoring_TagBound(iMarker_Monitoring);
           string Marker_Tag = config->GetMarker_All_TagBound(iMarker);
           if (Marker_Tag == Monitoring_Tag) {
-            Surface_CL_Inv[iMarker_Monitoring]      += CL_Inv[iMarker];
-            Surface_CD_Inv[iMarker_Monitoring]      += CD_Inv[iMarker];
-            Surface_CSF_Inv[iMarker_Monitoring] += CSF_Inv[iMarker];
-            Surface_CEff_Inv[iMarker_Monitoring]        = Surface_CL_Inv[iMarker_Monitoring]
-                                                        / (Surface_CD_Inv[iMarker_Monitoring] + EPS);
-            Surface_CFx_Inv[iMarker_Monitoring]        += CFx_Inv[iMarker];
-            Surface_CFy_Inv[iMarker_Monitoring]        += CFy_Inv[iMarker];
-            Surface_CFz_Inv[iMarker_Monitoring]        += CFz_Inv[iMarker];
-            Surface_CMx_Inv[iMarker_Monitoring]        += CMx_Inv[iMarker];
-            Surface_CMy_Inv[iMarker_Monitoring]        += CMy_Inv[iMarker];
-            Surface_CMz_Inv[iMarker_Monitoring]        += CMz_Inv[iMarker];
+            Surface_CL_Inv[iMarker_Monitoring]   += CL_Inv[iMarker];
+            Surface_CD_Inv[iMarker_Monitoring]   += CD_Inv[iMarker];
+            Surface_CSF_Inv[iMarker_Monitoring]  += CSF_Inv[iMarker];
+            Surface_CEff_Inv[iMarker_Monitoring]  = Surface_CL_Inv[iMarker_Monitoring]
+                                                  / (Surface_CD_Inv[iMarker_Monitoring] + EPS);
+            Surface_CFx_Inv[iMarker_Monitoring]  += CFx_Inv[iMarker];
+            Surface_CFy_Inv[iMarker_Monitoring]  += CFy_Inv[iMarker];
+            Surface_CFz_Inv[iMarker_Monitoring]  += CFz_Inv[iMarker];
+            Surface_CMx_Inv[iMarker_Monitoring]  += CMx_Inv[iMarker];
+            Surface_CMy_Inv[iMarker_Monitoring]  += CMy_Inv[iMarker];
+            Surface_CMz_Inv[iMarker_Monitoring]  += CMz_Inv[iMarker];
           }
         }
       }
@@ -2231,17 +2231,17 @@
   vector<su2double> locBuf(nCommSize), globBuf(nCommSize);
 
   unsigned long ii = 0;
-  locBuf[ii++] = AllBound_CD_Inv;      locBuf[ii++] = AllBound_CL_Inv;
+  locBuf[ii++] = AllBound_CD_Inv;  locBuf[ii++] = AllBound_CL_Inv;
   locBuf[ii++] = AllBound_CSF_Inv; locBuf[ii++] = AllBound_CMx_Inv;
-  locBuf[ii++] = AllBound_CMy_Inv;        locBuf[ii++] = AllBound_CMz_Inv;
-  locBuf[ii++] = AllBound_CFx_Inv;        locBuf[ii++] = AllBound_CFy_Inv;
+  locBuf[ii++] = AllBound_CMy_Inv; locBuf[ii++] = AllBound_CMz_Inv;
+  locBuf[ii++] = AllBound_CFx_Inv; locBuf[ii++] = AllBound_CFy_Inv;
   locBuf[ii++] = AllBound_CFz_Inv;
 
   for(unsigned short i=0; i<config->GetnMarker_Monitoring(); ++i) {
-    locBuf[ii++] = Surface_CL_Inv[i];      locBuf[ii++] = Surface_CD_Inv[i];
+    locBuf[ii++] = Surface_CL_Inv[i];  locBuf[ii++] = Surface_CD_Inv[i];
     locBuf[ii++] = Surface_CSF_Inv[i]; locBuf[ii++] = Surface_CFx_Inv[i];
-    locBuf[ii++] = Surface_CFy_Inv[i];        locBuf[ii++] = Surface_CFz_Inv[i];
-    locBuf[ii++] = Surface_CMx_Inv[i];        locBuf[ii++] = Surface_CMy_Inv[i];
+    locBuf[ii++] = Surface_CFy_Inv[i]; locBuf[ii++] = Surface_CFz_Inv[i];
+    locBuf[ii++] = Surface_CMx_Inv[i]; locBuf[ii++] = Surface_CMy_Inv[i];
     locBuf[ii++] = Surface_CMz_Inv[i];
   }
 
@@ -2251,20 +2251,20 @@
 
   /*--- Copy the data back from globBuf into the required variables. ---*/
   ii = 0;
-  AllBound_CD_Inv      = globBuf[ii++]; AllBound_CL_Inv = globBuf[ii++];
-  AllBound_CSF_Inv = globBuf[ii++]; AllBound_CMx_Inv   = globBuf[ii++];
-  AllBound_CMy_Inv        = globBuf[ii++]; AllBound_CMz_Inv   = globBuf[ii++]; 
-  AllBound_CFx_Inv        = globBuf[ii++]; AllBound_CFy_Inv   = globBuf[ii++];
-  AllBound_CFz_Inv        = globBuf[ii++];
+  AllBound_CD_Inv  = globBuf[ii++]; AllBound_CL_Inv  = globBuf[ii++];
+  AllBound_CSF_Inv = globBuf[ii++]; AllBound_CMx_Inv = globBuf[ii++];
+  AllBound_CMy_Inv = globBuf[ii++]; AllBound_CMz_Inv = globBuf[ii++]; 
+  AllBound_CFx_Inv = globBuf[ii++]; AllBound_CFy_Inv = globBuf[ii++];
+  AllBound_CFz_Inv = globBuf[ii++];
 
   AllBound_CEff_Inv = AllBound_CL_Inv/(AllBound_CD_Inv + EPS);
 
   for(unsigned short i=0; i<config->GetnMarker_Monitoring(); ++i) {
-    Surface_CL_Inv[i]      = globBuf[ii++]; Surface_CD_Inv[i] = globBuf[ii++];
-    Surface_CSF_Inv[i] = globBuf[ii++]; Surface_CFx_Inv[i]   = globBuf[ii++];
-    Surface_CFy_Inv[i]        = globBuf[ii++]; Surface_CFz_Inv[i]   = globBuf[ii++];
-    Surface_CMx_Inv[i]        = globBuf[ii++]; Surface_CMy_Inv[i]   = globBuf[ii++];
-    Surface_CMz_Inv[i]        = globBuf[ii++];
+    Surface_CL_Inv[i]  = globBuf[ii++]; Surface_CD_Inv[i]  = globBuf[ii++];
+    Surface_CSF_Inv[i] = globBuf[ii++]; Surface_CFx_Inv[i] = globBuf[ii++];
+    Surface_CFy_Inv[i] = globBuf[ii++]; Surface_CFz_Inv[i] = globBuf[ii++];
+    Surface_CMx_Inv[i] = globBuf[ii++]; Surface_CMy_Inv[i] = globBuf[ii++];
+    Surface_CMz_Inv[i] = globBuf[ii++];
 
     Surface_CEff_Inv[i] = Surface_CL_Inv[i]/(Surface_CD_Inv[i] + EPS);
   }
@@ -2763,37 +2763,34 @@
 CFEM_DG_NSSolver::CFEM_DG_NSSolver(void) : CFEM_DG_EulerSolver() {
   
   /*--- Basic array initialization ---*/
-  
-  CD_Visc = NULL; CL_Visc = NULL; CSF_Visc = NULL; CEff_Visc = NULL;
-  CMx_Visc = NULL;   CMy_Visc = NULL;   CMz_Visc = NULL;
-  CFx_Visc = NULL;   CFy_Visc = NULL;   CFz_Visc = NULL;
+  CD_Visc  = NULL; CL_Visc  = NULL; CSF_Visc = NULL; CEff_Visc = NULL;
+  CMx_Visc = NULL; CMy_Visc = NULL; CMz_Visc = NULL;
+  CFx_Visc = NULL; CFy_Visc = NULL; CFz_Visc = NULL;
   
   ForceViscous = NULL; MomentViscous = NULL; CSkinFriction = NULL;
   
   /*--- Surface-based array initialization ---*/
-  
-  Surface_CL_Visc = NULL; Surface_CD_Visc = NULL; Surface_CSF_Visc = NULL; Surface_CEff_Visc = NULL;
-  Surface_CFx_Visc = NULL;   Surface_CFy_Visc = NULL;   Surface_CFz_Visc = NULL;
-  Surface_CMx_Visc = NULL;   Surface_CMy_Visc = NULL;   Surface_CMz_Visc = NULL;
-  MaxHeatFlux_Visc = NULL;   Heat_Visc = NULL;
+  Surface_CL_Visc  = NULL; Surface_CD_Visc  = NULL; Surface_CSF_Visc = NULL; Surface_CEff_Visc = NULL;
+  Surface_CFx_Visc = NULL; Surface_CFy_Visc = NULL; Surface_CFz_Visc = NULL;
+  Surface_CMx_Visc = NULL; Surface_CMy_Visc = NULL; Surface_CMz_Visc = NULL;
+  MaxHeatFlux_Visc = NULL; Heat_Visc = NULL;
 }
 
 CFEM_DG_NSSolver::CFEM_DG_NSSolver(CGeometry *geometry, CConfig *config, unsigned short iMesh)
  : CFEM_DG_EulerSolver(geometry, config, iMesh) {
   
   /*--- Array initialization ---*/
-  
-  CD_Visc = NULL; CL_Visc = NULL; CSF_Visc = NULL; CEff_Visc = NULL;
-  CMx_Visc = NULL;   CMy_Visc = NULL;   CMz_Visc = NULL;
-  CFx_Visc = NULL;   CFy_Visc = NULL;   CFz_Visc = NULL;
-  
-  Surface_CL_Visc = NULL; Surface_CD_Visc = NULL; Surface_CSF_Visc = NULL; Surface_CEff_Visc = NULL;
-  Surface_CFx_Visc = NULL;   Surface_CFy_Visc = NULL;   Surface_CFz_Visc = NULL;
-  Surface_CMx_Visc = NULL;   Surface_CMy_Visc = NULL;   Surface_CMz_Visc = NULL;
-  MaxHeatFlux_Visc = NULL;   Heat_Visc = NULL;
-  
-  ForceViscous = NULL; MomentViscous = NULL;
-  CSkinFriction = NULL;    Cauchy_Serie = NULL;
+  CD_Visc = NULL;  CL_Visc = NULL;  CSF_Visc = NULL; CEff_Visc = NULL;
+  CMx_Visc = NULL; CMy_Visc = NULL; CMz_Visc = NULL;
+  CFx_Visc = NULL; CFy_Visc = NULL; CFz_Visc = NULL;
+  
+  Surface_CL_Visc  = NULL; Surface_CD_Visc = NULL;  Surface_CSF_Visc = NULL; Surface_CEff_Visc = NULL;
+  Surface_CFx_Visc = NULL; Surface_CFy_Visc = NULL; Surface_CFz_Visc = NULL;
+  Surface_CMx_Visc = NULL; Surface_CMy_Visc = NULL; Surface_CMz_Visc = NULL;
+  MaxHeatFlux_Visc = NULL; Heat_Visc = NULL;
+  
+  ForceViscous = NULL;  MomentViscous = NULL;
+  CSkinFriction = NULL; Cauchy_Serie = NULL;
 
   /*--- Initialize the solution and right hand side vectors for storing
    the residuals and updating the solution (always needed even for
@@ -2803,30 +2800,29 @@
   //LinSysRes.Initialize(nPoint, nPointDomain, nVar, 0.0);
   
   /*--- Non dimensional coefficients ---*/
-
-  ForceViscous     = new su2double[3];
-  MomentViscous    = new su2double[3];
+  ForceViscous  = new su2double[3];
+  MomentViscous = new su2double[3];
   CD_Visc       = new su2double[nMarker];
   CL_Visc       = new su2double[nMarker];
-  CSF_Visc  = new su2double[nMarker];
-  CMx_Visc         = new su2double[nMarker];
-  CMy_Visc         = new su2double[nMarker];
-  CMz_Visc         = new su2double[nMarker];
-  CEff_Visc        = new su2double[nMarker];
-  CFx_Visc         = new su2double[nMarker];
-  CFy_Visc         = new su2double[nMarker];
-  CFz_Visc         = new su2double[nMarker];
-  
-  Surface_CL_Visc      = new su2double[config->GetnMarker_Monitoring()];
-  Surface_CD_Visc      = new su2double[config->GetnMarker_Monitoring()];
-  Surface_CSF_Visc = new su2double[config->GetnMarker_Monitoring()];
-  Surface_CEff_Visc       = new su2double[config->GetnMarker_Monitoring()];
-  Surface_CFx_Visc        = new su2double[config->GetnMarker_Monitoring()];
-  Surface_CFy_Visc        = new su2double[config->GetnMarker_Monitoring()];
-  Surface_CFz_Visc        = new su2double[config->GetnMarker_Monitoring()];
-  Surface_CMx_Visc        = new su2double[config->GetnMarker_Monitoring()];
-  Surface_CMy_Visc        = new su2double[config->GetnMarker_Monitoring()];
-  Surface_CMz_Visc        = new su2double[config->GetnMarker_Monitoring()];
+  CSF_Visc      = new su2double[nMarker];
+  CMx_Visc      = new su2double[nMarker];
+  CMy_Visc      = new su2double[nMarker];
+  CMz_Visc      = new su2double[nMarker];
+  CEff_Visc     = new su2double[nMarker];
+  CFx_Visc      = new su2double[nMarker];
+  CFy_Visc      = new su2double[nMarker];
+  CFz_Visc      = new su2double[nMarker];
+  
+  Surface_CL_Visc   = new su2double[config->GetnMarker_Monitoring()];
+  Surface_CD_Visc   = new su2double[config->GetnMarker_Monitoring()];
+  Surface_CSF_Visc  = new su2double[config->GetnMarker_Monitoring()];
+  Surface_CEff_Visc = new su2double[config->GetnMarker_Monitoring()];
+  Surface_CFx_Visc  = new su2double[config->GetnMarker_Monitoring()];
+  Surface_CFy_Visc  = new su2double[config->GetnMarker_Monitoring()];
+  Surface_CFz_Visc  = new su2double[config->GetnMarker_Monitoring()];
+  Surface_CMx_Visc  = new su2double[config->GetnMarker_Monitoring()];
+  Surface_CMy_Visc  = new su2double[config->GetnMarker_Monitoring()];
+  Surface_CMz_Visc  = new su2double[config->GetnMarker_Monitoring()];
 
   Heat_Visc        = new su2double[nMarker];
   MaxHeatFlux_Visc = new su2double[nMarker];
@@ -2894,8 +2890,7 @@
                                      iRKStep, RunTime_EqSystem, Output);
 }
 
-<<<<<<< HEAD
-void CFEM_DG_NSSolver::Viscous_Forces(CGeometry *geometry, CConfig *config) {
+void CFEM_DG_NSSolver::Friction_Forces(CGeometry *geometry, CConfig *config) {
 
   /* Constant factor present in the heat flux vector. */
   const su2double factHeatFlux = Gamma/Prandtl_Lam;
@@ -2950,17 +2945,18 @@
   const su2double factor = 1.0/(0.5*RefDensity*RefAreaCoeff*RefVel2);
 
   /*--- Variables initialization ---*/
-  AllBound_CDrag_Visc = 0.0;    AllBound_CLift_Visc = 0.0;       AllBound_CSideForce_Visc = 0.0;
-  AllBound_CMx_Visc = 0.0;      AllBound_CMy_Visc = 0.0;         AllBound_CMz_Visc = 0.0;
-  AllBound_CFx_Visc = 0.0;      AllBound_CFy_Visc = 0.0;         AllBound_CFz_Visc = 0.0;
+  AllBound_CD_Visc = 0.0;  AllBound_CL_Visc  = 0.0; AllBound_CSF_Visc = 0.0;
+  AllBound_CMx_Visc = 0.0; AllBound_CMy_Visc = 0.0; AllBound_CMz_Visc = 0.0;
+  AllBound_CFx_Visc = 0.0; AllBound_CFy_Visc = 0.0; AllBound_CFz_Visc = 0.0;
+
   AllBound_HeatFlux_Visc = 0.0; AllBound_MaxHeatFlux_Visc = 0.0; AllBound_CEff_Visc = 0.0;
 
   for(unsigned short iMarker_Monitoring=0; iMarker_Monitoring<config->GetnMarker_Monitoring(); ++iMarker_Monitoring) {
-    Surface_CLift_Visc[iMarker_Monitoring]      = 0.0; Surface_CDrag_Visc[iMarker_Monitoring] = 0.0;
-    Surface_CSideForce_Visc[iMarker_Monitoring] = 0.0; Surface_CEff_Visc[iMarker_Monitoring]  = 0.0;
-    Surface_CFx_Visc[iMarker_Monitoring]        = 0.0; Surface_CFy_Visc[iMarker_Monitoring]   = 0.0;
-    Surface_CFz_Visc[iMarker_Monitoring]        = 0.0; Surface_CMx_Visc[iMarker_Monitoring]   = 0.0;
-    Surface_CMy_Visc[iMarker_Monitoring]        = 0.0; Surface_CMz_Visc[iMarker_Monitoring]   = 0.0;
+    Surface_CL_Visc[iMarker_Monitoring]  = 0.0; Surface_CD_Visc[iMarker_Monitoring]   = 0.0;
+    Surface_CSF_Visc[iMarker_Monitoring] = 0.0; Surface_CEff_Visc[iMarker_Monitoring] = 0.0;
+    Surface_CFx_Visc[iMarker_Monitoring] = 0.0; Surface_CFy_Visc[iMarker_Monitoring]  = 0.0;
+    Surface_CFz_Visc[iMarker_Monitoring] = 0.0; Surface_CMx_Visc[iMarker_Monitoring]  = 0.0;
+    Surface_CMy_Visc[iMarker_Monitoring] = 0.0; Surface_CMz_Visc[iMarker_Monitoring]  = 0.0;
   }
 
   /*--- Loop over the Navier-Stokes markers ---*/
@@ -2976,7 +2972,7 @@
       /*--- Obtain the origin for the moment computation for a particular marker ---*/
       for(unsigned short iMarker_Monitoring=0; iMarker_Monitoring<config->GetnMarker_Monitoring();
                        ++iMarker_Monitoring) {
-        string Monitoring_Tag = config->GetMarker_Monitoring(iMarker_Monitoring);
+        string Monitoring_Tag = config->GetMarker_Monitoring_TagBound(iMarker_Monitoring);
         string Marker_Tag     = config->GetMarker_All_TagBound(iMarker);
         if (Marker_Tag == Monitoring_Tag)
           Origin = config->GetRefOriginMoment(iMarker_Monitoring);
@@ -2986,13 +2982,14 @@
       if((Boundary == HEAT_FLUX) || (Boundary == ISOTHERMAL)) {
 
         /*--- Forces initialization at each Marker ---*/
-        CDrag_Visc[iMarker] = 0.0; CLift_Visc[iMarker]       = 0.0; CSideForce_Visc[iMarker] = 0.0;
-        CMx_Visc[iMarker]   = 0.0; CMy_Visc[iMarker]         = 0.0; CMz_Visc[iMarker]        = 0.0;
-        CFx_Visc[iMarker]   = 0.0; CFy_Visc[iMarker]         = 0.0; CFz_Visc[iMarker]        = 0.0;
+        CD_Visc[iMarker]  = 0.0; CL_Visc[iMarker]  = 0.0; CSF_Visc[iMarker] = 0.0;
+        CMx_Visc[iMarker] = 0.0; CMy_Visc[iMarker] = 0.0; CMz_Visc[iMarker] = 0.0;
+        CFx_Visc[iMarker] = 0.0; CFy_Visc[iMarker] = 0.0; CFz_Visc[iMarker] = 0.0;
+
         Heat_Visc[iMarker]  = 0.0; MaxHeatFlux_Visc[iMarker] = 0.0; CEff_Visc[iMarker]       = 0.0;
 
-        su2double ForceViscous[]  = {0.0, 0.0, 0.0};
-        su2double MomentViscous[] = {0.0, 0.0, 0.0};
+        for(unsigned short iDim=0; iDim<nDim; ++iDim)
+          ForceViscous[iDim] = MomentViscous[iDim] = 0.0;
 
         /* Easier storage of the boundary faces for this boundary marker. */
         const unsigned long      nSurfElem = boundaries[iMarker].surfElem.size();
@@ -3129,70 +3126,66 @@
 
         /*--- Project forces and store the non-dimensional coefficients ---*/
         if (nDim == 2) {
-          CDrag_Visc[iMarker] =  ForceViscous[0]*cos(Alpha) + ForceViscous[1]*sin(Alpha);
-          CLift_Visc[iMarker] = -ForceViscous[0]*sin(Alpha) + ForceViscous[1]*cos(Alpha);
-          CEff_Visc[iMarker]  = CLift_Visc[iMarker] / (CDrag_Visc[iMarker]+EPS);
-          CMz_Visc[iMarker]   = MomentViscous[2];
-          CFx_Visc[iMarker]   = ForceViscous[0];
-          CFy_Visc[iMarker]   = ForceViscous[1];
+          CD_Visc[iMarker]   =  ForceViscous[0]*cos(Alpha) + ForceViscous[1]*sin(Alpha);
+          CL_Visc[iMarker]   = -ForceViscous[0]*sin(Alpha) + ForceViscous[1]*cos(Alpha);
+          CEff_Visc[iMarker] = CL_Visc[iMarker] / (CD_Visc[iMarker]+EPS);
+          CMz_Visc[iMarker]  = MomentViscous[2];
+          CFx_Visc[iMarker]  = ForceViscous[0];
+          CFy_Visc[iMarker]  = ForceViscous[1];
         }
         if (nDim == 3) {
-          CDrag_Visc[iMarker]      =  ForceViscous[0]*cos(Alpha)*cos(Beta)
-                                   +  ForceViscous[1]*sin(Beta)
-                                   +  ForceViscous[2]*sin(Alpha)*cos(Beta);
-          CLift_Visc[iMarker]      = -ForceViscous[0]*sin(Alpha) + ForceViscous[2]*cos(Alpha);
-          CSideForce_Visc[iMarker] = -ForceViscous[0]*sin(Beta)*cos(Alpha)
-                                   +  ForceViscous[1]*cos(Beta)
-                                   -  ForceViscous[2]*sin(Beta)*sin(Alpha);
-          CEff_Visc[iMarker]       = CLift_Visc[iMarker]/(CDrag_Visc[iMarker] + EPS);
-          CMx_Visc[iMarker]        = MomentViscous[0];
-          CMy_Visc[iMarker]        = MomentViscous[1];
-          CMz_Visc[iMarker]        = MomentViscous[2];
-          CFx_Visc[iMarker]        = ForceViscous[0];
-          CFy_Visc[iMarker]        = ForceViscous[1];
-          CFz_Visc[iMarker]        = ForceViscous[2];
+          CD_Visc[iMarker]   =  ForceViscous[0]*cos(Alpha)*cos(Beta)
+                             +  ForceViscous[1]*sin(Beta)
+                             +  ForceViscous[2]*sin(Alpha)*cos(Beta);
+          CL_Visc[iMarker]   = -ForceViscous[0]*sin(Alpha) + ForceViscous[2]*cos(Alpha);
+          CSF_Visc[iMarker]  = -ForceViscous[0]*sin(Beta)*cos(Alpha)
+                             +  ForceViscous[1]*cos(Beta)
+                             -  ForceViscous[2]*sin(Beta)*sin(Alpha);
+          CEff_Visc[iMarker] = CL_Visc[iMarker]/(CD_Visc[iMarker] + EPS);
+          CMx_Visc[iMarker]  = MomentViscous[0];
+          CMy_Visc[iMarker]  = MomentViscous[1];
+          CMz_Visc[iMarker]  = MomentViscous[2];
+          CFx_Visc[iMarker]  = ForceViscous[0];
+          CFy_Visc[iMarker]  = ForceViscous[1];
+          CFz_Visc[iMarker]  = ForceViscous[2];
         }
 
-        AllBound_CDrag_Visc       += CDrag_Visc[iMarker];
-        AllBound_CLift_Visc       += CLift_Visc[iMarker];
-        AllBound_CSideForce_Visc  += CSideForce_Visc[iMarker];
-        AllBound_CMx_Visc         += CMx_Visc[iMarker];
-        AllBound_CMy_Visc         += CMy_Visc[iMarker];
-        AllBound_CMz_Visc         += CMz_Visc[iMarker];
-        AllBound_CFx_Visc         += CFx_Visc[iMarker];
-        AllBound_CFy_Visc         += CFy_Visc[iMarker];
-        AllBound_CFz_Visc         += CFz_Visc[iMarker];
-        AllBound_HeatFlux_Visc    += Heat_Visc[iMarker];
-        AllBound_MaxHeatFlux_Visc  = max(AllBound_MaxHeatFlux_Visc,
-                                         MaxHeatFlux_Visc[iMarker]);
+        AllBound_CD_Visc   += CD_Visc[iMarker];
+        AllBound_CL_Visc   += CL_Visc[iMarker];
+        AllBound_CSF_Visc  += CSF_Visc[iMarker];
+        AllBound_CMx_Visc  += CMx_Visc[iMarker];
+        AllBound_CMy_Visc  += CMy_Visc[iMarker];
+        AllBound_CMz_Visc  += CMz_Visc[iMarker];
+        AllBound_CFx_Visc  += CFx_Visc[iMarker];
+        AllBound_CFy_Visc  += CFy_Visc[iMarker];
+        AllBound_CFz_Visc  += CFz_Visc[iMarker];
+
+        AllBound_HeatFlux_Visc   += Heat_Visc[iMarker];
+        AllBound_MaxHeatFlux_Visc = max(AllBound_MaxHeatFlux_Visc,
+                                        MaxHeatFlux_Visc[iMarker]);
 
         /*--- Compute the coefficients per surface ---*/
         for(unsigned short iMarker_Monitoring=0; iMarker_Monitoring<config->GetnMarker_Monitoring();
                          ++iMarker_Monitoring) {
-          string Monitoring_Tag = config->GetMarker_Monitoring(iMarker_Monitoring);
+          string Monitoring_Tag = config->GetMarker_Monitoring_TagBound(iMarker_Monitoring);
           string Marker_Tag = config->GetMarker_All_TagBound(iMarker);
           if (Marker_Tag == Monitoring_Tag) {
-            Surface_CLift_Visc[iMarker_Monitoring]      += CLift_Visc[iMarker];
-            Surface_CDrag_Visc[iMarker_Monitoring]      += CDrag_Visc[iMarker];
-            Surface_CSideForce_Visc[iMarker_Monitoring] += CSideForce_Visc[iMarker];
-            Surface_CEff_Visc[iMarker_Monitoring]       += CEff_Visc[iMarker];
-            Surface_CFx_Visc[iMarker_Monitoring]        += CFx_Visc[iMarker];
-            Surface_CFy_Visc[iMarker_Monitoring]        += CFy_Visc[iMarker];
-            Surface_CFz_Visc[iMarker_Monitoring]        += CFz_Visc[iMarker];
-            Surface_CMx_Visc[iMarker_Monitoring]        += CMx_Visc[iMarker];
-            Surface_CMy_Visc[iMarker_Monitoring]        += CMy_Visc[iMarker];
-            Surface_CMz_Visc[iMarker_Monitoring]        += CMz_Visc[iMarker];
+            Surface_CL_Visc[iMarker_Monitoring]   += CL_Visc[iMarker];
+            Surface_CD_Visc[iMarker_Monitoring]   += CD_Visc[iMarker];
+            Surface_CSF_Visc[iMarker_Monitoring]  += CSF_Visc[iMarker];
+            Surface_CEff_Visc[iMarker_Monitoring] += CEff_Visc[iMarker];
+            Surface_CFx_Visc[iMarker_Monitoring]  += CFx_Visc[iMarker];
+            Surface_CFy_Visc[iMarker_Monitoring]  += CFy_Visc[iMarker];
+            Surface_CFz_Visc[iMarker_Monitoring]  += CFz_Visc[iMarker];
+            Surface_CMx_Visc[iMarker_Monitoring]  += CMx_Visc[iMarker];
+            Surface_CMy_Visc[iMarker_Monitoring]  += CMy_Visc[iMarker];
+            Surface_CMz_Visc[iMarker_Monitoring]  += CMz_Visc[iMarker];
           }
         }
       }
     }
   }
 
-=======
-void CFEM_DG_NSSolver::Friction_Forces(CGeometry *geometry, CConfig *config) {
-  
-  int rank = MASTER_NODE;
->>>>>>> 137fd919
 #ifdef HAVE_MPI
 
   /*--- Parallel mode. The data from all ranks must be gathered.
@@ -3204,17 +3197,17 @@
   vector<su2double> locBuf(nCommSize), globBuf(nCommSize);
 
   unsigned long ii = 0;
-  locBuf[ii++] = AllBound_CDrag_Visc;      locBuf[ii++] = AllBound_CLift_Visc;
-  locBuf[ii++] = AllBound_CSideForce_Visc; locBuf[ii++] = AllBound_CMx_Visc;
-  locBuf[ii++] = AllBound_CMy_Visc;        locBuf[ii++] = AllBound_CMz_Visc;
-  locBuf[ii++] = AllBound_CFx_Visc;        locBuf[ii++] = AllBound_CFy_Visc;
-  locBuf[ii++] = AllBound_CFz_Visc;        locBuf[ii++] = AllBound_HeatFlux_Visc;
+  locBuf[ii++] = AllBound_CD_Visc;  locBuf[ii++] = AllBound_CL_Visc;
+  locBuf[ii++] = AllBound_CSF_Visc; locBuf[ii++] = AllBound_CMx_Visc;
+  locBuf[ii++] = AllBound_CMy_Visc; locBuf[ii++] = AllBound_CMz_Visc;
+  locBuf[ii++] = AllBound_CFx_Visc; locBuf[ii++] = AllBound_CFy_Visc;
+  locBuf[ii++] = AllBound_CFz_Visc; locBuf[ii++] = AllBound_HeatFlux_Visc;
 
   for(unsigned short i=0; i<config->GetnMarker_Monitoring(); ++i) {
-    locBuf[ii++] = Surface_CLift_Visc[i];      locBuf[ii++] = Surface_CDrag_Visc[i];
-    locBuf[ii++] = Surface_CSideForce_Visc[i]; locBuf[ii++] = Surface_CFx_Visc[i];
-    locBuf[ii++] = Surface_CFy_Visc[i];        locBuf[ii++] = Surface_CFz_Visc[i];
-    locBuf[ii++] = Surface_CMx_Visc[i];        locBuf[ii++] = Surface_CMy_Visc[i];
+    locBuf[ii++] = Surface_CL_Visc[i];  locBuf[ii++] = Surface_CD_Visc[i];
+    locBuf[ii++] = Surface_CSF_Visc[i]; locBuf[ii++] = Surface_CFx_Visc[i];
+    locBuf[ii++] = Surface_CFy_Visc[i]; locBuf[ii++] = Surface_CFz_Visc[i];
+    locBuf[ii++] = Surface_CMx_Visc[i]; locBuf[ii++] = Surface_CMy_Visc[i];
     locBuf[ii++] = Surface_CMz_Visc[i];
   }
 
@@ -3224,22 +3217,22 @@
 
   /*--- Copy the data back from globBuf into the required variables. ---*/
   ii = 0;
-  AllBound_CDrag_Visc      = globBuf[ii++]; AllBound_CLift_Visc    = globBuf[ii++];
-  AllBound_CSideForce_Visc = globBuf[ii++]; AllBound_CMx_Visc      = globBuf[ii++];
-  AllBound_CMy_Visc        = globBuf[ii++]; AllBound_CMz_Visc      = globBuf[ii++]; 
-  AllBound_CFx_Visc        = globBuf[ii++]; AllBound_CFy_Visc      = globBuf[ii++];
-  AllBound_CFz_Visc        = globBuf[ii++]; AllBound_HeatFlux_Visc = globBuf[ii++];
-
-  AllBound_CEff_Visc = AllBound_CLift_Visc/(AllBound_CDrag_Visc + EPS);
+  AllBound_CD_Visc  = globBuf[ii++]; AllBound_CL_Visc       = globBuf[ii++];
+  AllBound_CSF_Visc = globBuf[ii++]; AllBound_CMx_Visc      = globBuf[ii++];
+  AllBound_CMy_Visc = globBuf[ii++]; AllBound_CMz_Visc      = globBuf[ii++]; 
+  AllBound_CFx_Visc = globBuf[ii++]; AllBound_CFy_Visc      = globBuf[ii++];
+  AllBound_CFz_Visc = globBuf[ii++]; AllBound_HeatFlux_Visc = globBuf[ii++];
+
+  AllBound_CEff_Visc = AllBound_CL_Visc/(AllBound_CD_Visc + EPS);
 
   for(unsigned short i=0; i<config->GetnMarker_Monitoring(); ++i) {
-    Surface_CLift_Visc[i]      = globBuf[ii++]; Surface_CDrag_Visc[i] = globBuf[ii++];
-    Surface_CSideForce_Visc[i] = globBuf[ii++]; Surface_CFx_Visc[i]   = globBuf[ii++];
-    Surface_CFy_Visc[i]        = globBuf[ii++]; Surface_CFz_Visc[i]   = globBuf[ii++];
-    Surface_CMx_Visc[i]        = globBuf[ii++]; Surface_CMy_Visc[i]   = globBuf[ii++];
-    Surface_CMz_Visc[i]        = globBuf[ii++];
-
-    Surface_CEff_Visc[i] = Surface_CLift_Visc[i]/(Surface_CDrag_Visc[i] + EPS);
+    Surface_CL_Visc[i]  = globBuf[ii++]; Surface_CD_Visc[i]  = globBuf[ii++];
+    Surface_CSF_Visc[i] = globBuf[ii++]; Surface_CFx_Visc[i] = globBuf[ii++];
+    Surface_CFy_Visc[i] = globBuf[ii++]; Surface_CFz_Visc[i] = globBuf[ii++];
+    Surface_CMx_Visc[i] = globBuf[ii++]; Surface_CMy_Visc[i] = globBuf[ii++];
+    Surface_CMz_Visc[i] = globBuf[ii++];
+
+    Surface_CEff_Visc[i] = Surface_CL_Visc[i]/(Surface_CD_Visc[i] + EPS);
   }
 
   /* Determine the maximum heat flux over all ranks. */
@@ -3249,30 +3242,30 @@
 #endif
 
   /*--- Update the total coefficients (note that all the nodes have the same value)---*/
-  Total_CDrag       += AllBound_CDrag_Visc;
-  Total_CLift       += AllBound_CLift_Visc;
-  Total_CSideForce  += AllBound_CSideForce_Visc;
-  Total_CEff         = Total_CLift / (Total_CDrag + EPS);
-  Total_CMx         += AllBound_CMx_Visc;
-  Total_CMy         += AllBound_CMy_Visc;
-  Total_CMz         += AllBound_CMz_Visc;
-  Total_CFx         += AllBound_CFx_Visc;
-  Total_CFy         += AllBound_CFy_Visc;
-  Total_CFz         += AllBound_CFz_Visc;
+  Total_CD   += AllBound_CD_Visc;
+  Total_CL   += AllBound_CL_Visc;
+  Total_CSF  += AllBound_CSF_Visc;
+  Total_CEff  = Total_CL / (Total_CD + EPS);
+  Total_CMx  += AllBound_CMx_Visc;
+  Total_CMy  += AllBound_CMy_Visc;
+  Total_CMz  += AllBound_CMz_Visc;
+  Total_CFx  += AllBound_CFx_Visc;
+  Total_CFy  += AllBound_CFy_Visc;
+  Total_CFz  += AllBound_CFz_Visc;
 
   /*--- Update the total coefficients per surface (note that all the nodes have the same value)---*/
   for (unsigned short iMarker_Monitoring=0; iMarker_Monitoring<config->GetnMarker_Monitoring();
                     ++iMarker_Monitoring) {
-    Surface_CLift[iMarker_Monitoring]      += Surface_CLift_Visc[iMarker_Monitoring];
-    Surface_CDrag[iMarker_Monitoring]      += Surface_CDrag_Visc[iMarker_Monitoring];
-    Surface_CSideForce[iMarker_Monitoring] += Surface_CSideForce_Visc[iMarker_Monitoring];
-    Surface_CEff[iMarker_Monitoring]        = Surface_CLift[iMarker_Monitoring] / (Surface_CDrag[iMarker_Monitoring] + EPS);
-    Surface_CFx[iMarker_Monitoring]        += Surface_CFx_Visc[iMarker_Monitoring];
-    Surface_CFy[iMarker_Monitoring]        += Surface_CFy_Visc[iMarker_Monitoring];
-    Surface_CFz[iMarker_Monitoring]        += Surface_CFz_Visc[iMarker_Monitoring];
-    Surface_CMx[iMarker_Monitoring]        += Surface_CMx_Visc[iMarker_Monitoring];
-    Surface_CMy[iMarker_Monitoring]        += Surface_CMy_Visc[iMarker_Monitoring];
-    Surface_CMz[iMarker_Monitoring]        += Surface_CMz_Visc[iMarker_Monitoring];
+    Surface_CL[iMarker_Monitoring]   += Surface_CL_Visc[iMarker_Monitoring];
+    Surface_CD[iMarker_Monitoring]   += Surface_CD_Visc[iMarker_Monitoring];
+    Surface_CSF[iMarker_Monitoring]  += Surface_CSF_Visc[iMarker_Monitoring];
+    Surface_CEff[iMarker_Monitoring]  = Surface_CL[iMarker_Monitoring] / (Surface_CD[iMarker_Monitoring] + EPS);
+    Surface_CFx[iMarker_Monitoring]  += Surface_CFx_Visc[iMarker_Monitoring];
+    Surface_CFy[iMarker_Monitoring]  += Surface_CFy_Visc[iMarker_Monitoring];
+    Surface_CFz[iMarker_Monitoring]  += Surface_CFz_Visc[iMarker_Monitoring];
+    Surface_CMx[iMarker_Monitoring]  += Surface_CMx_Visc[iMarker_Monitoring];
+    Surface_CMy[iMarker_Monitoring]  += Surface_CMy_Visc[iMarker_Monitoring];
+    Surface_CMz[iMarker_Monitoring]  += Surface_CMz_Visc[iMarker_Monitoring];
   }
 
   /*--- If the MKL is used the temporary storage must be released again. ---*/
