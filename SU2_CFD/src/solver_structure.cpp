--- conflicted
+++ resolved
@@ -1,4 +1,4 @@
-﻿/*!
+/*!
  * \file solver_structure.cpp
  * \brief Main subroutines for solving primal and adjoint problems.
  * \author F. Palacios, T. Economon
@@ -283,74 +283,74 @@
   /*--- Set the size of the data packet and type depending on quantity. ---*/
   
   switch (commType) {
-  case PERIODIC_VOLUME:
-    COUNT_PER_POINT  = 1;
-    MPI_TYPE         = COMM_TYPE_DOUBLE;
-    break;
-  case PERIODIC_NEIGHBORS:
-    COUNT_PER_POINT  = 1;
-    MPI_TYPE         = COMM_TYPE_UNSIGNED_SHORT;
-    break;
-  case PERIODIC_RESIDUAL:
-    COUNT_PER_POINT  = nVar + nVar*nVar + 1;
-    MPI_TYPE         = COMM_TYPE_DOUBLE;
-    break;
-  case PERIODIC_IMPLICIT:
-    COUNT_PER_POINT  = nVar;
-    MPI_TYPE         = COMM_TYPE_DOUBLE;
-    break;
-  case PERIODIC_LAPLACIAN:
-    COUNT_PER_POINT  = nVar;
-    MPI_TYPE         = COMM_TYPE_DOUBLE;
-    break;
-  case PERIODIC_MAX_EIG:
-    COUNT_PER_POINT  = 1;
-    MPI_TYPE         = COMM_TYPE_DOUBLE;
-    break;
-  case PERIODIC_SENSOR:
-    COUNT_PER_POINT  = 2;
-    MPI_TYPE         = COMM_TYPE_DOUBLE;
-    break;
-  case PERIODIC_SOL_GG:
-    COUNT_PER_POINT  = nVar*nDim;
-    MPI_TYPE         = COMM_TYPE_DOUBLE;
-    ICOUNT           = nVar;
-    JCOUNT           = nDim;
-    break;
-  case PERIODIC_PRIM_GG:
-    COUNT_PER_POINT  = nPrimVarGrad*nDim;
-    MPI_TYPE         = COMM_TYPE_DOUBLE;
-    ICOUNT           = nPrimVarGrad;
-    JCOUNT           = nDim;
-    break;
-  case PERIODIC_SOL_LS:
-    COUNT_PER_POINT  = nDim*nDim + nVar*nDim;
-    MPI_TYPE         = COMM_TYPE_DOUBLE;
-    break;
-  case PERIODIC_PRIM_LS:
-    COUNT_PER_POINT  = nDim*nDim + nPrimVarGrad*nDim;
-    MPI_TYPE         = COMM_TYPE_DOUBLE;
-    break;
-  case PERIODIC_LIM_PRIM_1:
-    COUNT_PER_POINT  = nPrimVarGrad*2;
-    MPI_TYPE         = COMM_TYPE_DOUBLE;
-    break;
-  case PERIODIC_LIM_PRIM_2:
-    COUNT_PER_POINT  = nPrimVarGrad;
-    MPI_TYPE         = COMM_TYPE_DOUBLE;
-    break;
-  case PERIODIC_LIM_SOL_1:
-    COUNT_PER_POINT  = nVar*2;
-    MPI_TYPE         = COMM_TYPE_DOUBLE;
-    break;
-  case PERIODIC_LIM_SOL_2:
-    COUNT_PER_POINT  = nVar;
-    MPI_TYPE         = COMM_TYPE_DOUBLE;
-    break;
-  default:
-    SU2_MPI::Error("Unrecognized quantity for periodic communication.",
-                   CURRENT_FUNCTION);
-    break;
+    case PERIODIC_VOLUME:
+      COUNT_PER_POINT  = 1;
+      MPI_TYPE         = COMM_TYPE_DOUBLE;
+      break;
+    case PERIODIC_NEIGHBORS:
+      COUNT_PER_POINT  = 1;
+      MPI_TYPE         = COMM_TYPE_UNSIGNED_SHORT;
+      break;
+    case PERIODIC_RESIDUAL:
+      COUNT_PER_POINT  = nVar + nVar*nVar + 1;
+      MPI_TYPE         = COMM_TYPE_DOUBLE;
+      break;
+    case PERIODIC_IMPLICIT:
+      COUNT_PER_POINT  = nVar;
+      MPI_TYPE         = COMM_TYPE_DOUBLE;
+      break;
+    case PERIODIC_LAPLACIAN:
+      COUNT_PER_POINT  = nVar;
+      MPI_TYPE         = COMM_TYPE_DOUBLE;
+      break;
+    case PERIODIC_MAX_EIG:
+      COUNT_PER_POINT  = 1;
+      MPI_TYPE         = COMM_TYPE_DOUBLE;
+      break;
+    case PERIODIC_SENSOR:
+      COUNT_PER_POINT  = 2;
+      MPI_TYPE         = COMM_TYPE_DOUBLE;
+      break;
+    case PERIODIC_SOL_GG:
+      COUNT_PER_POINT  = nVar*nDim;
+      MPI_TYPE         = COMM_TYPE_DOUBLE;
+      ICOUNT           = nVar;
+      JCOUNT           = nDim;
+      break;
+    case PERIODIC_PRIM_GG:
+      COUNT_PER_POINT  = nPrimVarGrad*nDim;
+      MPI_TYPE         = COMM_TYPE_DOUBLE;
+      ICOUNT           = nPrimVarGrad;
+      JCOUNT           = nDim;
+      break;
+    case PERIODIC_SOL_LS:
+      COUNT_PER_POINT  = nDim*nDim + nVar*nDim;
+      MPI_TYPE         = COMM_TYPE_DOUBLE;
+      break;
+    case PERIODIC_PRIM_LS:
+      COUNT_PER_POINT  = nDim*nDim + nPrimVarGrad*nDim;
+      MPI_TYPE         = COMM_TYPE_DOUBLE;
+      break;
+    case PERIODIC_LIM_PRIM_1:
+      COUNT_PER_POINT  = nPrimVarGrad*2;
+      MPI_TYPE         = COMM_TYPE_DOUBLE;
+      break;
+    case PERIODIC_LIM_PRIM_2:
+      COUNT_PER_POINT  = nPrimVarGrad;
+      MPI_TYPE         = COMM_TYPE_DOUBLE;
+      break;
+    case PERIODIC_LIM_SOL_1:
+      COUNT_PER_POINT  = nVar*2;
+      MPI_TYPE         = COMM_TYPE_DOUBLE;
+      break;
+    case PERIODIC_LIM_SOL_2:
+      COUNT_PER_POINT  = nVar;
+      MPI_TYPE         = COMM_TYPE_DOUBLE;
+      break;
+    default:
+      SU2_MPI::Error("Unrecognized quantity for periodic communication.",
+                     CURRENT_FUNCTION);
+      break;
   }
   
   su2double **jacBlock = new su2double*[ICOUNT];
@@ -394,7 +394,7 @@
        communicate on the current periodic marker. ---*/
       
       nSend = (geometry->nPoint_PeriodicSend[iMessage+1] -
-          geometry->nPoint_PeriodicSend[iMessage]);
+               geometry->nPoint_PeriodicSend[iMessage]);
       
       for (iSend = 0; iSend < nSend; iSend++) {
         
@@ -446,974 +446,974 @@
          that has been requested for communication. ---*/
         
         switch (commType) {
-
-        case PERIODIC_VOLUME:
-
-          /*--- Load the volume of the current periodic CV so that
+            
+          case PERIODIC_VOLUME:
+            
+            /*--- Load the volume of the current periodic CV so that
              we can accumulate the total control volume size on all
              periodic faces. ---*/
-
-          bufDSend[buf_offset] = geometry->node[iPoint]->GetVolume() +
-              geometry->node[iPoint]->GetPeriodicVolume();
-
-          break;
-
-        case PERIODIC_NEIGHBORS:
-
-          nNeighbor = 0;
-          for (iNeighbor = 0; iNeighbor < geometry->node[iPoint]->GetnPoint(); iNeighbor++) {
-            Neighbor_Point = geometry->node[iPoint]->GetPoint(iNeighbor);
-
-            /*--- Check if this neighbor lies on the periodic face so
+            
+            bufDSend[buf_offset] = geometry->node[iPoint]->GetVolume() +
+            geometry->node[iPoint]->GetPeriodicVolume();
+            
+            break;
+            
+          case PERIODIC_NEIGHBORS:
+            
+            nNeighbor = 0;
+            for (iNeighbor = 0; iNeighbor < geometry->node[iPoint]->GetnPoint(); iNeighbor++) {
+              Neighbor_Point = geometry->node[iPoint]->GetPoint(iNeighbor);
+              
+              /*--- Check if this neighbor lies on the periodic face so
                that we avoid double counting neighbors on both sides. If
                not, increment the count of neighbors for the donor. ---*/
-
-            if (!geometry->node[Neighbor_Point]->GetPeriodicBoundary())
+              
+              if (!geometry->node[Neighbor_Point]->GetPeriodicBoundary())
               nNeighbor++;
-
-          }
-
-          /*--- Store the number of neighbors in bufffer. ---*/
-
-          bufSSend[buf_offset] = nNeighbor;
-
-          break;
-
-        case PERIODIC_RESIDUAL:
-
-          /*--- Communicate the residual from our partial control
+              
+            }
+            
+            /*--- Store the number of neighbors in bufffer. ---*/
+            
+            bufSSend[buf_offset] = nNeighbor;
+            
+            break;
+            
+          case PERIODIC_RESIDUAL:
+            
+            /*--- Communicate the residual from our partial control
              volume to the other side of the periodic face. ---*/
-
-          for (iVar = 0; iVar < nVar; iVar++) {
-            bufDSend[buf_offset+iVar] = LinSysRes.GetBlock(iPoint, iVar);
-          }
-
-          /*--- Rotate the momentum components of the residual array. ---*/
-
-          if (rotate_periodic) {
-            if (nDim == 2) {
-              bufDSend[buf_offset+1] = (rotMatrix[0][0]*LinSysRes.GetBlock(iPoint, 1) +
-                  rotMatrix[0][1]*LinSysRes.GetBlock(iPoint, 2));
-              bufDSend[buf_offset+2] = (rotMatrix[1][0]*LinSysRes.GetBlock(iPoint, 1) +
-                  rotMatrix[1][1]*LinSysRes.GetBlock(iPoint, 2));
-            } else {
-              bufDSend[buf_offset+1] = (rotMatrix[0][0]*LinSysRes.GetBlock(iPoint, 1) +
-                  rotMatrix[0][1]*LinSysRes.GetBlock(iPoint, 2) +
-                  rotMatrix[0][2]*LinSysRes.GetBlock(iPoint, 3));
-              bufDSend[buf_offset+2] = (rotMatrix[1][0]*LinSysRes.GetBlock(iPoint, 1) +
-                  rotMatrix[1][1]*LinSysRes.GetBlock(iPoint, 2) +
-                  rotMatrix[1][2]*LinSysRes.GetBlock(iPoint, 3));
-              bufDSend[buf_offset+3] = (rotMatrix[2][0]*LinSysRes.GetBlock(iPoint, 1) +
-                  rotMatrix[2][1]*LinSysRes.GetBlock(iPoint, 2) +
-                  rotMatrix[2][2]*LinSysRes.GetBlock(iPoint, 3));
+            
+            for (iVar = 0; iVar < nVar; iVar++) {
+              bufDSend[buf_offset+iVar] = LinSysRes.GetBlock(iPoint, iVar);
             }
-          }
-          buf_offset += nVar;
-
-          /*--- Load the time step for the current point. ---*/
-
-          bufDSend[buf_offset] = node[iPoint]->GetDelta_Time();
-          buf_offset++;
-
-          /*--- For implicit calculations, we will communicate the
+            
+            /*--- Rotate the momentum components of the residual array. ---*/
+            
+            if (rotate_periodic) {
+              if (nDim == 2) {
+                bufDSend[buf_offset+1] = (rotMatrix[0][0]*LinSysRes.GetBlock(iPoint, 1) +
+                                          rotMatrix[0][1]*LinSysRes.GetBlock(iPoint, 2));
+                bufDSend[buf_offset+2] = (rotMatrix[1][0]*LinSysRes.GetBlock(iPoint, 1) +
+                                          rotMatrix[1][1]*LinSysRes.GetBlock(iPoint, 2));
+              } else {
+                bufDSend[buf_offset+1] = (rotMatrix[0][0]*LinSysRes.GetBlock(iPoint, 1) +
+                                          rotMatrix[0][1]*LinSysRes.GetBlock(iPoint, 2) +
+                                          rotMatrix[0][2]*LinSysRes.GetBlock(iPoint, 3));
+                bufDSend[buf_offset+2] = (rotMatrix[1][0]*LinSysRes.GetBlock(iPoint, 1) +
+                                          rotMatrix[1][1]*LinSysRes.GetBlock(iPoint, 2) +
+                                          rotMatrix[1][2]*LinSysRes.GetBlock(iPoint, 3));
+                bufDSend[buf_offset+3] = (rotMatrix[2][0]*LinSysRes.GetBlock(iPoint, 1) +
+                                          rotMatrix[2][1]*LinSysRes.GetBlock(iPoint, 2) +
+                                          rotMatrix[2][2]*LinSysRes.GetBlock(iPoint, 3));
+              }
+            }
+            buf_offset += nVar;
+            
+            /*--- Load the time step for the current point. ---*/
+            
+            bufDSend[buf_offset] = node[iPoint]->GetDelta_Time();
+            buf_offset++;
+            
+            /*--- For implicit calculations, we will communicate the
              contributions to the Jacobian block diagonal, i.e., the
              impact of the point upon itself, J_ii. ---*/
-
-          if (implicit_periodic) {
-
-            for (iVar = 0; iVar < nVar; iVar++) {
-              for (jVar = 0; jVar < nVar; jVar++) {
-                jacBlock[iVar][jVar] = Jacobian.GetBlock(iPoint, iPoint, iVar, jVar);
+            
+            if (implicit_periodic) {
+              
+              for (iVar = 0; iVar < nVar; iVar++) {
+                for (jVar = 0; jVar < nVar; jVar++) {
+                  jacBlock[iVar][jVar] = Jacobian.GetBlock(iPoint, iPoint, iVar, jVar);
+                }
               }
-            }
-
-            /*--- Rotate the momentum columns of the Jacobian. ---*/
-
-            if (rotate_periodic) {
+              
+              /*--- Rotate the momentum columns of the Jacobian. ---*/
+              
+              if (rotate_periodic) {
+                for (iVar = 0; iVar < nVar; iVar++) {
+                  if (nDim == 2) {
+                    jacBlock[1][iVar] = (rotMatrix[0][0]*Jacobian.GetBlock(iPoint, iPoint, 1, iVar) +
+                                         rotMatrix[0][1]*Jacobian.GetBlock(iPoint, iPoint, 2, iVar));
+                    jacBlock[2][iVar] = (rotMatrix[1][0]*Jacobian.GetBlock(iPoint, iPoint, 1, iVar) +
+                                         rotMatrix[1][1]*Jacobian.GetBlock(iPoint, iPoint, 2, iVar));
+                  } else {
+                    
+                    jacBlock[1][iVar] = (rotMatrix[0][0]*Jacobian.GetBlock(iPoint, iPoint, 1, iVar) +
+                                         rotMatrix[0][1]*Jacobian.GetBlock(iPoint, iPoint, 2, iVar) +
+                                         rotMatrix[0][2]*Jacobian.GetBlock(iPoint, iPoint, 3, iVar));
+                    jacBlock[2][iVar] = (rotMatrix[1][0]*Jacobian.GetBlock(iPoint, iPoint, 1, iVar) +
+                                         rotMatrix[1][1]*Jacobian.GetBlock(iPoint, iPoint, 2, iVar) +
+                                         rotMatrix[1][2]*Jacobian.GetBlock(iPoint, iPoint, 3, iVar));
+                    jacBlock[3][iVar] = (rotMatrix[2][0]*Jacobian.GetBlock(iPoint, iPoint, 1, iVar) +
+                                         rotMatrix[2][1]*Jacobian.GetBlock(iPoint, iPoint, 2, iVar) +
+                                         rotMatrix[2][2]*Jacobian.GetBlock(iPoint, iPoint, 3, iVar));
+                  }
+                }
+              }
+              
+              /*--- Load the Jacobian terms into the buffer for sending. ---*/
+              
               for (iVar = 0; iVar < nVar; iVar++) {
-                if (nDim == 2) {
-                  jacBlock[1][iVar] = (rotMatrix[0][0]*Jacobian.GetBlock(iPoint, iPoint, 1, iVar) +
-                      rotMatrix[0][1]*Jacobian.GetBlock(iPoint, iPoint, 2, iVar));
-                  jacBlock[2][iVar] = (rotMatrix[1][0]*Jacobian.GetBlock(iPoint, iPoint, 1, iVar) +
-                      rotMatrix[1][1]*Jacobian.GetBlock(iPoint, iPoint, 2, iVar));
-                } else {
-
-                  jacBlock[1][iVar] = (rotMatrix[0][0]*Jacobian.GetBlock(iPoint, iPoint, 1, iVar) +
-                      rotMatrix[0][1]*Jacobian.GetBlock(iPoint, iPoint, 2, iVar) +
-                      rotMatrix[0][2]*Jacobian.GetBlock(iPoint, iPoint, 3, iVar));
-                  jacBlock[2][iVar] = (rotMatrix[1][0]*Jacobian.GetBlock(iPoint, iPoint, 1, iVar) +
-                      rotMatrix[1][1]*Jacobian.GetBlock(iPoint, iPoint, 2, iVar) +
-                      rotMatrix[1][2]*Jacobian.GetBlock(iPoint, iPoint, 3, iVar));
-                  jacBlock[3][iVar] = (rotMatrix[2][0]*Jacobian.GetBlock(iPoint, iPoint, 1, iVar) +
-                      rotMatrix[2][1]*Jacobian.GetBlock(iPoint, iPoint, 2, iVar) +
-                      rotMatrix[2][2]*Jacobian.GetBlock(iPoint, iPoint, 3, iVar));
+                for (jVar = 0; jVar < nVar; jVar++) {
+                  bufDSend[buf_offset] = jacBlock[iVar][jVar];
+                  buf_offset++;
                 }
               }
             }
-
-            /*--- Load the Jacobian terms into the buffer for sending. ---*/
-
-            for (iVar = 0; iVar < nVar; iVar++) {
-              for (jVar = 0; jVar < nVar; jVar++) {
-                bufDSend[buf_offset] = jacBlock[iVar][jVar];
-                buf_offset++;
-              }
-            }
-          }
-
-          break;
-
-        case PERIODIC_IMPLICIT:
-
-          /*--- Communicate the solution from our master set of periodic
+            
+            break;
+            
+          case PERIODIC_IMPLICIT:
+            
+            /*--- Communicate the solution from our master set of periodic
              nodes (from the linear solver perspective) to the passive
              periodic nodes on the matching face. This is done at the
              end of the iteration to synchronize the solution after the
              linear solve. ---*/
-
-          for (iVar = 0; iVar < nVar; iVar++) {
-            bufDSend[buf_offset+iVar] = node[iPoint]->GetSolution(iVar);
-          }
-
-          /*--- Rotate the momentum components of the solution array. ---*/
-
-          if (rotate_periodic) {
-            if (nDim == 2) {
-              bufDSend[buf_offset+1] = (rotMatrix[0][0]*node[iPoint]->GetSolution(1) +
-                  rotMatrix[0][1]*node[iPoint]->GetSolution(2));
-              bufDSend[buf_offset+2] = (rotMatrix[1][0]*node[iPoint]->GetSolution(1) +
-                  rotMatrix[1][1]*node[iPoint]->GetSolution(2));
-            } else {
-              bufDSend[buf_offset+1] = (rotMatrix[0][0]*node[iPoint]->GetSolution(1) +
-                  rotMatrix[0][1]*node[iPoint]->GetSolution(2) +
-                  rotMatrix[0][2]*node[iPoint]->GetSolution(3));
-              bufDSend[buf_offset+2] = (rotMatrix[1][0]*node[iPoint]->GetSolution(1) +
-                  rotMatrix[1][1]*node[iPoint]->GetSolution(2) +
-                  rotMatrix[1][2]*node[iPoint]->GetSolution(3));
-              bufDSend[buf_offset+3] = (rotMatrix[2][0]*node[iPoint]->GetSolution(1) +
-                  rotMatrix[2][1]*node[iPoint]->GetSolution(2) +
-                  rotMatrix[2][2]*node[iPoint]->GetSolution(3));
+            
+            for (iVar = 0; iVar < nVar; iVar++) {
+              bufDSend[buf_offset+iVar] = node[iPoint]->GetSolution(iVar);
             }
-          }
-
-          break;
-
-        case PERIODIC_LAPLACIAN:
-
-          /*--- For JST, the undivided Laplacian must be computed
+            
+            /*--- Rotate the momentum components of the solution array. ---*/
+            
+            if (rotate_periodic) {
+              if (nDim == 2) {
+                bufDSend[buf_offset+1] = (rotMatrix[0][0]*node[iPoint]->GetSolution(1) +
+                                          rotMatrix[0][1]*node[iPoint]->GetSolution(2));
+                bufDSend[buf_offset+2] = (rotMatrix[1][0]*node[iPoint]->GetSolution(1) +
+                                          rotMatrix[1][1]*node[iPoint]->GetSolution(2));
+              } else {
+                bufDSend[buf_offset+1] = (rotMatrix[0][0]*node[iPoint]->GetSolution(1) +
+                                          rotMatrix[0][1]*node[iPoint]->GetSolution(2) +
+                                          rotMatrix[0][2]*node[iPoint]->GetSolution(3));
+                bufDSend[buf_offset+2] = (rotMatrix[1][0]*node[iPoint]->GetSolution(1) +
+                                          rotMatrix[1][1]*node[iPoint]->GetSolution(2) +
+                                          rotMatrix[1][2]*node[iPoint]->GetSolution(3));
+                bufDSend[buf_offset+3] = (rotMatrix[2][0]*node[iPoint]->GetSolution(1) +
+                                          rotMatrix[2][1]*node[iPoint]->GetSolution(2) +
+                                          rotMatrix[2][2]*node[iPoint]->GetSolution(3));
+              }
+            }
+            
+            break;
+            
+          case PERIODIC_LAPLACIAN:
+            
+            /*--- For JST, the undivided Laplacian must be computed
              consistently by using the complete control volume info
              from both sides of the periodic face. ---*/
-
-          for (iVar = 0; iVar< nVar; iVar++)
+            
+            for (iVar = 0; iVar< nVar; iVar++)
             Und_Lapl[iVar] = 0.0;
-
-          for (iNeighbor = 0; iNeighbor < geometry->node[iPoint]->GetnPoint(); iNeighbor++) {
-            jPoint = geometry->node[iPoint]->GetPoint(iNeighbor);
-
-            /*--- Avoid periodic boundary points so that we do not
+            
+            for (iNeighbor = 0; iNeighbor < geometry->node[iPoint]->GetnPoint(); iNeighbor++) {
+              jPoint = geometry->node[iPoint]->GetPoint(iNeighbor);
+              
+              /*--- Avoid periodic boundary points so that we do not
                duplicate edges on both sides of the periodic BC. ---*/
-
-            if (!geometry->node[jPoint]->GetPeriodicBoundary()) {
-
-              /*--- Solution differences ---*/
-
-              for (iVar = 0; iVar < nVar; iVar++)
+              
+              if (!geometry->node[jPoint]->GetPeriodicBoundary()) {
+                
+                /*--- Solution differences ---*/
+                
+                for (iVar = 0; iVar < nVar; iVar++)
                 Diff[iVar] = (node[iPoint]->GetSolution(iVar) -
                               node[jPoint]->GetSolution(iVar));
-
-              /*--- Correction for compressible flows (use enthalpy) ---*/
-
-              if (!(config->GetKind_Regime() == INCOMPRESSIBLE)) {
-                Pressure_i   = node[iPoint]->GetPressure();
-                Pressure_j   = node[jPoint]->GetPressure();
-                Diff[nVar-1] = ((node[iPoint]->GetSolution(nVar-1) + Pressure_i) -
-                                (node[jPoint]->GetSolution(nVar-1) + Pressure_j));
-              }
-
-              boundary_i = geometry->node[iPoint]->GetPhysicalBoundary();
-              boundary_j = geometry->node[jPoint]->GetPhysicalBoundary();
-
-              /*--- Both points inside the domain, or both in the boundary ---*/
-
-              if ((!boundary_i && !boundary_j) ||
-                  ( boundary_i &&  boundary_j)) {
-                if (geometry->node[iPoint]->GetDomain()) {
-                  for (iVar = 0; iVar< nVar; iVar++)
+                
+                /*--- Correction for compressible flows (use enthalpy) ---*/
+                
+                if (!(config->GetKind_Regime() == INCOMPRESSIBLE)) {
+                  Pressure_i   = node[iPoint]->GetPressure();
+                  Pressure_j   = node[jPoint]->GetPressure();
+                  Diff[nVar-1] = ((node[iPoint]->GetSolution(nVar-1) + Pressure_i) -
+                                  (node[jPoint]->GetSolution(nVar-1) + Pressure_j));
+                }
+                
+                boundary_i = geometry->node[iPoint]->GetPhysicalBoundary();
+                boundary_j = geometry->node[jPoint]->GetPhysicalBoundary();
+                
+                /*--- Both points inside the domain, or both in the boundary ---*/
+                
+                if ((!boundary_i && !boundary_j) ||
+                    ( boundary_i &&  boundary_j)) {
+                  if (geometry->node[iPoint]->GetDomain()) {
+                    for (iVar = 0; iVar< nVar; iVar++)
                     Und_Lapl[iVar] -= Diff[iVar];
+                  }
                 }
-              }
-
-              /*--- iPoint inside the domain, jPoint on the boundary ---*/
-
-              if (!boundary_i && boundary_j)
+                
+                /*--- iPoint inside the domain, jPoint on the boundary ---*/
+                
+                if (!boundary_i && boundary_j)
                 if (geometry->node[iPoint]->GetDomain()){
                   for (iVar = 0; iVar< nVar; iVar++)
-                    Und_Lapl[iVar] -= Diff[iVar];
+                  Und_Lapl[iVar] -= Diff[iVar];
                 }
-
+                
+              }
             }
-          }
-
-          /*--- Store the components to be communicated in the buffer. ---*/
-
-          for (iVar = 0; iVar < nVar; iVar++)
+            
+            /*--- Store the components to be communicated in the buffer. ---*/
+            
+            for (iVar = 0; iVar < nVar; iVar++)
             bufDSend[buf_offset+iVar] = Und_Lapl[iVar];
-
-          /*--- Rotate the momentum components of the Laplacian. ---*/
-
-          if (rotate_periodic) {
-            if (nDim == 2) {
-              bufDSend[buf_offset+1] = (rotMatrix[0][0]*Und_Lapl[1] +
-                  rotMatrix[0][1]*Und_Lapl[2]);
-              bufDSend[buf_offset+2] = (rotMatrix[1][0]*Und_Lapl[1] +
-                  rotMatrix[1][1]*Und_Lapl[2]);
+            
+            /*--- Rotate the momentum components of the Laplacian. ---*/
+            
+            if (rotate_periodic) {
+              if (nDim == 2) {
+                bufDSend[buf_offset+1] = (rotMatrix[0][0]*Und_Lapl[1] +
+                                          rotMatrix[0][1]*Und_Lapl[2]);
+                bufDSend[buf_offset+2] = (rotMatrix[1][0]*Und_Lapl[1] +
+                                          rotMatrix[1][1]*Und_Lapl[2]);
+              }
+              else {
+                bufDSend[buf_offset+1] = (rotMatrix[0][0]*Und_Lapl[1] +
+                                          rotMatrix[0][1]*Und_Lapl[2] +
+                                          rotMatrix[0][2]*Und_Lapl[3]);
+                bufDSend[buf_offset+2] = (rotMatrix[1][0]*Und_Lapl[1] +
+                                          rotMatrix[1][1]*Und_Lapl[2] +
+                                          rotMatrix[1][2]*Und_Lapl[3]);
+                bufDSend[buf_offset+3] = (rotMatrix[2][0]*Und_Lapl[1] +
+                                          rotMatrix[2][1]*Und_Lapl[2] +
+                                          rotMatrix[2][2]*Und_Lapl[3]);
+              }
             }
-            else {
-              bufDSend[buf_offset+1] = (rotMatrix[0][0]*Und_Lapl[1] +
-                  rotMatrix[0][1]*Und_Lapl[2] +
-                  rotMatrix[0][2]*Und_Lapl[3]);
-              bufDSend[buf_offset+2] = (rotMatrix[1][0]*Und_Lapl[1] +
-                  rotMatrix[1][1]*Und_Lapl[2] +
-                  rotMatrix[1][2]*Und_Lapl[3]);
-              bufDSend[buf_offset+3] = (rotMatrix[2][0]*Und_Lapl[1] +
-                  rotMatrix[2][1]*Und_Lapl[2] +
-                  rotMatrix[2][2]*Und_Lapl[3]);
-            }
-          }
-
-          break;
-
-        case PERIODIC_MAX_EIG:
-
-          /*--- Simple summation of eig calc on both periodic faces. ---*/
-
-          bufDSend[buf_offset] = node[iPoint]->GetLambda();
-
-          break;
-
-        case PERIODIC_SENSOR:
-
-          /*--- For the centered schemes, the sensor must be computed
+            
+            break;
+            
+          case PERIODIC_MAX_EIG:
+            
+            /*--- Simple summation of eig calc on both periodic faces. ---*/
+            
+            bufDSend[buf_offset] = node[iPoint]->GetLambda();
+            
+            break;
+            
+          case PERIODIC_SENSOR:
+            
+            /*--- For the centered schemes, the sensor must be computed
              consistently using info from the entire control volume
              on both sides of the periodic face. ---*/
-
-          Sensor_i = 0.0; Sensor_j = 0.0;
-          for (iNeighbor = 0; iNeighbor < geometry->node[iPoint]->GetnPoint(); iNeighbor++) {
-            jPoint = geometry->node[iPoint]->GetPoint(iNeighbor);
-
-            /*--- Avoid halos and boundary points so that we don't
+            
+            Sensor_i = 0.0; Sensor_j = 0.0;
+            for (iNeighbor = 0; iNeighbor < geometry->node[iPoint]->GetnPoint(); iNeighbor++) {
+              jPoint = geometry->node[iPoint]->GetPoint(iNeighbor);
+              
+              /*--- Avoid halos and boundary points so that we don't
                duplicate edges on both sides of the periodic BC. ---*/
-
-            if (!geometry->node[jPoint]->GetPeriodicBoundary()) {
-
-              /*--- Use density instead of pressure for incomp. flows. ---*/
-
-              if ((config->GetKind_Regime() == INCOMPRESSIBLE)) {
-                Pressure_i = node[iPoint]->GetDensity();
-                Pressure_j = node[jPoint]->GetDensity();
-              } else {
-                Pressure_i = node[iPoint]->GetPressure();
-                Pressure_j = node[jPoint]->GetPressure();
+              
+              if (!geometry->node[jPoint]->GetPeriodicBoundary()) {
+                
+                /*--- Use density instead of pressure for incomp. flows. ---*/
+                
+                if ((config->GetKind_Regime() == INCOMPRESSIBLE)) {
+                  Pressure_i = node[iPoint]->GetDensity();
+                  Pressure_j = node[jPoint]->GetDensity();
+                } else {
+                  Pressure_i = node[iPoint]->GetPressure();
+                  Pressure_j = node[jPoint]->GetPressure();
+                }
+                
+                boundary_i = geometry->node[iPoint]->GetPhysicalBoundary();
+                boundary_j = geometry->node[jPoint]->GetPhysicalBoundary();
+                
+                /*--- Both points inside domain, or both on boundary ---*/
+                
+                if ((!boundary_i && !boundary_j) ||
+                    (boundary_i && boundary_j)) {
+                  if (geometry->node[iPoint]->GetDomain()) {
+                    Sensor_i += Pressure_j - Pressure_i;
+                    Sensor_j += Pressure_i + Pressure_j;
+                  }
+                }
+                
+                /*--- iPoint inside the domain, jPoint on the boundary ---*/
+                
+                if (!boundary_i && boundary_j) {
+                  if (geometry->node[iPoint]->GetDomain()) {
+                    Sensor_i += (Pressure_j - Pressure_i);
+                    Sensor_j += (Pressure_i + Pressure_j);
+                    
+                  }
+                }
+                
               }
-
-              boundary_i = geometry->node[iPoint]->GetPhysicalBoundary();
-              boundary_j = geometry->node[jPoint]->GetPhysicalBoundary();
-
-              /*--- Both points inside domain, or both on boundary ---*/
-
-              if ((!boundary_i && !boundary_j) ||
-                  (boundary_i && boundary_j)) {
-                if (geometry->node[iPoint]->GetDomain()) {
-                  Sensor_i += Pressure_j - Pressure_i;
-                  Sensor_j += Pressure_i + Pressure_j;
-                }
-              }
-
-              /*--- iPoint inside the domain, jPoint on the boundary ---*/
-
-              if (!boundary_i && boundary_j) {
-                if (geometry->node[iPoint]->GetDomain()) {
-                  Sensor_i += (Pressure_j - Pressure_i);
-                  Sensor_j += (Pressure_i + Pressure_j);
-
-                }
-              }
-
             }
-          }
-
-          /*--- Store the sensor increments to buffer. After summing
+            
+            /*--- Store the sensor increments to buffer. After summing
              all contributions, these will be divided. ---*/
-
-          bufDSend[buf_offset] = Sensor_i;
-          buf_offset++;
-          bufDSend[buf_offset] = Sensor_j;
-
-          break;
-
-        case PERIODIC_SOL_GG:
-
-          /*--- Access and rotate the partial G-G gradient. These will be
+            
+            bufDSend[buf_offset] = Sensor_i;
+            buf_offset++;
+            bufDSend[buf_offset] = Sensor_j;
+            
+            break;
+            
+          case PERIODIC_SOL_GG:
+            
+            /*--- Access and rotate the partial G-G gradient. These will be
              summed on both sides of the periodic faces before dividing
              by the volume to complete the Green-Gauss gradient calc. ---*/
-
-          for (iVar = 0; iVar < nVar; iVar++) {
-            for (iDim = 0; iDim < nDim; iDim++) {
-              jacBlock[iVar][iDim] = node[iPoint]->GetGradient(iVar, iDim);
-              rotBlock[iVar][iDim] = node[iPoint]->GetGradient(iVar, iDim);
+            
+            for (iVar = 0; iVar < nVar; iVar++) {
+              for (iDim = 0; iDim < nDim; iDim++) {
+                jacBlock[iVar][iDim] = node[iPoint]->GetGradient(iVar, iDim);
+                rotBlock[iVar][iDim] = node[iPoint]->GetGradient(iVar, iDim);
+              }
             }
-          }
-
-          /*--- Rotate the gradients in x,y,z space for all variables. ---*/
-
-          for (iVar = 0; iVar < nVar; iVar++) {
-            if (nDim == 2) {
-              rotBlock[iVar][0] = (rotMatrix[0][0]*jacBlock[iVar][0] +
-                  rotMatrix[0][1]*jacBlock[iVar][1]);
-              rotBlock[iVar][1] = (rotMatrix[1][0]*jacBlock[iVar][0] +
-                  rotMatrix[1][1]*jacBlock[iVar][1]);
-            } else {
-
-              rotBlock[iVar][0] = (rotMatrix[0][0]*jacBlock[iVar][0] +
-                  rotMatrix[0][1]*jacBlock[iVar][1] +
-                  rotMatrix[0][2]*jacBlock[iVar][2]);
-              rotBlock[iVar][1] = (rotMatrix[1][0]*jacBlock[iVar][0] +
-                  rotMatrix[1][1]*jacBlock[iVar][1] +
-                  rotMatrix[1][2]*jacBlock[iVar][2]);
-              rotBlock[iVar][2] = (rotMatrix[2][0]*jacBlock[iVar][0] +
-                  rotMatrix[2][1]*jacBlock[iVar][1] +
-                  rotMatrix[2][2]*jacBlock[iVar][2]);
+            
+            /*--- Rotate the gradients in x,y,z space for all variables. ---*/
+            
+            for (iVar = 0; iVar < nVar; iVar++) {
+              if (nDim == 2) {
+                rotBlock[iVar][0] = (rotMatrix[0][0]*jacBlock[iVar][0] +
+                                     rotMatrix[0][1]*jacBlock[iVar][1]);
+                rotBlock[iVar][1] = (rotMatrix[1][0]*jacBlock[iVar][0] +
+                                     rotMatrix[1][1]*jacBlock[iVar][1]);
+              } else {
+                
+                rotBlock[iVar][0] = (rotMatrix[0][0]*jacBlock[iVar][0] +
+                                     rotMatrix[0][1]*jacBlock[iVar][1] +
+                                     rotMatrix[0][2]*jacBlock[iVar][2]);
+                rotBlock[iVar][1] = (rotMatrix[1][0]*jacBlock[iVar][0] +
+                                     rotMatrix[1][1]*jacBlock[iVar][1] +
+                                     rotMatrix[1][2]*jacBlock[iVar][2]);
+                rotBlock[iVar][2] = (rotMatrix[2][0]*jacBlock[iVar][0] +
+                                     rotMatrix[2][1]*jacBlock[iVar][1] +
+                                     rotMatrix[2][2]*jacBlock[iVar][2]);
+              }
             }
-          }
-
-          /*--- Store the partial gradient in the buffer. ---*/
-
-          for (iVar = 0; iVar < nVar; iVar++) {
-            for (iDim = 0; iDim < nDim; iDim++) {
-              bufDSend[buf_offset+iVar*nDim+iDim] = rotBlock[iVar][iDim];
+            
+            /*--- Store the partial gradient in the buffer. ---*/
+            
+            for (iVar = 0; iVar < nVar; iVar++) {
+              for (iDim = 0; iDim < nDim; iDim++) {
+                bufDSend[buf_offset+iVar*nDim+iDim] = rotBlock[iVar][iDim];
+              }
             }
-          }
-
-          break;
-
-        case PERIODIC_PRIM_GG:
-
-          /*--- Access and rotate the partial G-G gradient. These will be
+            
+            break;
+            
+          case PERIODIC_PRIM_GG:
+            
+            /*--- Access and rotate the partial G-G gradient. These will be
              summed on both sides of the periodic faces before dividing
              by the volume to complete the Green-Gauss gradient calc. ---*/
-
-          for (iVar = 0; iVar < nPrimVarGrad; iVar++) {
-            for (iDim = 0; iDim < nDim; iDim++){
-              jacBlock[iVar][iDim] = node[iPoint]->GetGradient_Primitive(iVar, iDim);
-              rotBlock[iVar][iDim] = node[iPoint]->GetGradient_Primitive(iVar, iDim);
+            
+            for (iVar = 0; iVar < nPrimVarGrad; iVar++) {
+              for (iDim = 0; iDim < nDim; iDim++){
+                jacBlock[iVar][iDim] = node[iPoint]->GetGradient_Primitive(iVar, iDim);
+                rotBlock[iVar][iDim] = node[iPoint]->GetGradient_Primitive(iVar, iDim);
+              }
             }
-          }
-
-          /*--- Rotate the partial gradients in space for all variables. ---*/
-
-          for (iVar = 0; iVar < nPrimVarGrad; iVar++) {
-            if (nDim == 2) {
-              rotBlock[iVar][0] = (rotMatrix[0][0]*jacBlock[iVar][0] +
-                  rotMatrix[0][1]*jacBlock[iVar][1]);
-              rotBlock[iVar][1] = (rotMatrix[1][0]*jacBlock[iVar][0] +
-                  rotMatrix[1][1]*jacBlock[iVar][1]);
-            } else {
-              rotBlock[iVar][0] = (rotMatrix[0][0]*jacBlock[iVar][0] +
-                  rotMatrix[0][1]*jacBlock[iVar][1] +
-                  rotMatrix[0][2]*jacBlock[iVar][2]);
-              rotBlock[iVar][1] = (rotMatrix[1][0]*jacBlock[iVar][0] +
-                  rotMatrix[1][1]*jacBlock[iVar][1] +
-                  rotMatrix[1][2]*jacBlock[iVar][2]);
-              rotBlock[iVar][2] = (rotMatrix[2][0]*jacBlock[iVar][0] +
-                  rotMatrix[2][1]*jacBlock[iVar][1] +
-                  rotMatrix[2][2]*jacBlock[iVar][2]);
+            
+            /*--- Rotate the partial gradients in space for all variables. ---*/
+            
+            for (iVar = 0; iVar < nPrimVarGrad; iVar++) {
+              if (nDim == 2) {
+                rotBlock[iVar][0] = (rotMatrix[0][0]*jacBlock[iVar][0] +
+                                     rotMatrix[0][1]*jacBlock[iVar][1]);
+                rotBlock[iVar][1] = (rotMatrix[1][0]*jacBlock[iVar][0] +
+                                     rotMatrix[1][1]*jacBlock[iVar][1]);
+              } else {
+                rotBlock[iVar][0] = (rotMatrix[0][0]*jacBlock[iVar][0] +
+                                     rotMatrix[0][1]*jacBlock[iVar][1] +
+                                     rotMatrix[0][2]*jacBlock[iVar][2]);
+                rotBlock[iVar][1] = (rotMatrix[1][0]*jacBlock[iVar][0] +
+                                     rotMatrix[1][1]*jacBlock[iVar][1] +
+                                     rotMatrix[1][2]*jacBlock[iVar][2]);
+                rotBlock[iVar][2] = (rotMatrix[2][0]*jacBlock[iVar][0] +
+                                     rotMatrix[2][1]*jacBlock[iVar][1] +
+                                     rotMatrix[2][2]*jacBlock[iVar][2]);
+              }
             }
-          }
-
-          /*--- Store the partial gradient in the buffer. ---*/
-
-          for (iVar = 0; iVar < nPrimVarGrad; iVar++) {
-            for (iDim = 0; iDim < nDim; iDim++) {
-              bufDSend[buf_offset+iVar*nDim+iDim] = rotBlock[iVar][iDim];
+            
+            /*--- Store the partial gradient in the buffer. ---*/
+            
+            for (iVar = 0; iVar < nPrimVarGrad; iVar++) {
+              for (iDim = 0; iDim < nDim; iDim++) {
+                bufDSend[buf_offset+iVar*nDim+iDim] = rotBlock[iVar][iDim];
+              }
             }
-          }
-
-          break;
-
-        case PERIODIC_SOL_LS:
-
-          /*--- For L-S gradient calculations with rotational periodicity,
+            
+            break;
+            
+          case PERIODIC_SOL_LS:
+            
+            /*--- For L-S gradient calculations with rotational periodicity,
              we will need to rotate the x,y,z components. To make the process
              easier, we choose to rotate the initial periodic point and their
              neighbor points into their location on the donor marker before
              computing the terms that we need to communicate. ---*/
-
-          /*--- Get coordinates for the current point. ---*/
-
-          Coord_i = geometry->node[iPoint]->GetCoord();
-
-          /*--- Get the position vector from rotation center to point. ---*/
-
-          dx = Coord_i[0] - center[0];
-          dy = Coord_i[1] - center[1];
-          if (nDim == 3) dz = Coord_i[2] - center[2];
-          else           dz = 0.0;
-
-          /*--- Compute transformed point coordinates. ---*/
-
-          rotCoord_i[0] = (rotMatrix[0][0]*dx +
-              rotMatrix[0][1]*dy +
-              rotMatrix[0][2]*dz + translation[0]);
-
-          rotCoord_i[1] = (rotMatrix[1][0]*dx +
-              rotMatrix[1][1]*dy +
-              rotMatrix[1][2]*dz + translation[1]);
-
-          rotCoord_i[2] = (rotMatrix[2][0]*dx +
-              rotMatrix[2][1]*dy +
-              rotMatrix[2][2]*dz + translation[2]);
-
-          /*--- Get conservative solution and rotate if necessary. ---*/
-
-          for (iVar = 0; iVar < nVar; iVar++)
+            
+            /*--- Get coordinates for the current point. ---*/
+            
+            Coord_i = geometry->node[iPoint]->GetCoord();
+            
+            /*--- Get the position vector from rotation center to point. ---*/
+            
+            dx = Coord_i[0] - center[0];
+            dy = Coord_i[1] - center[1];
+            if (nDim == 3) dz = Coord_i[2] - center[2];
+            else           dz = 0.0;
+            
+            /*--- Compute transformed point coordinates. ---*/
+            
+            rotCoord_i[0] = (rotMatrix[0][0]*dx +
+                             rotMatrix[0][1]*dy +
+                             rotMatrix[0][2]*dz + translation[0]);
+            
+            rotCoord_i[1] = (rotMatrix[1][0]*dx +
+                             rotMatrix[1][1]*dy +
+                             rotMatrix[1][2]*dz + translation[1]);
+            
+            rotCoord_i[2] = (rotMatrix[2][0]*dx +
+                             rotMatrix[2][1]*dy +
+                             rotMatrix[2][2]*dz + translation[2]);
+            
+            /*--- Get conservative solution and rotate if necessary. ---*/
+            
+            for (iVar = 0; iVar < nVar; iVar++)
             rotPrim_i[iVar] = node[iPoint]->GetSolution(iVar);
-
-          if (rotate_periodic) {
-            if (nDim == 2) {
-              rotPrim_i[1] = (rotMatrix[0][0]*node[iPoint]->GetSolution(1) +
-                  rotMatrix[0][1]*node[iPoint]->GetSolution(2));
-              rotPrim_i[2] = (rotMatrix[1][0]*node[iPoint]->GetSolution(1) +
-                  rotMatrix[1][1]*node[iPoint]->GetSolution(2));
+            
+            if (rotate_periodic) {
+              if (nDim == 2) {
+                rotPrim_i[1] = (rotMatrix[0][0]*node[iPoint]->GetSolution(1) +
+                                rotMatrix[0][1]*node[iPoint]->GetSolution(2));
+                rotPrim_i[2] = (rotMatrix[1][0]*node[iPoint]->GetSolution(1) +
+                                rotMatrix[1][1]*node[iPoint]->GetSolution(2));
+              }
+              else {
+                rotPrim_i[1] = (rotMatrix[0][0]*node[iPoint]->GetSolution(1) +
+                                rotMatrix[0][1]*node[iPoint]->GetSolution(2) +
+                                rotMatrix[0][2]*node[iPoint]->GetSolution(3));
+                rotPrim_i[2] = (rotMatrix[1][0]*node[iPoint]->GetSolution(1) +
+                                rotMatrix[1][1]*node[iPoint]->GetSolution(2) +
+                                rotMatrix[1][2]*node[iPoint]->GetSolution(3));
+                rotPrim_i[3] = (rotMatrix[2][0]*node[iPoint]->GetSolution(1) +
+                                rotMatrix[2][1]*node[iPoint]->GetSolution(2) +
+                                rotMatrix[2][2]*node[iPoint]->GetSolution(3));
+              }
             }
-            else {
-              rotPrim_i[1] = (rotMatrix[0][0]*node[iPoint]->GetSolution(1) +
-                  rotMatrix[0][1]*node[iPoint]->GetSolution(2) +
-                  rotMatrix[0][2]*node[iPoint]->GetSolution(3));
-              rotPrim_i[2] = (rotMatrix[1][0]*node[iPoint]->GetSolution(1) +
-                  rotMatrix[1][1]*node[iPoint]->GetSolution(2) +
-                  rotMatrix[1][2]*node[iPoint]->GetSolution(3));
-              rotPrim_i[3] = (rotMatrix[2][0]*node[iPoint]->GetSolution(1) +
-                  rotMatrix[2][1]*node[iPoint]->GetSolution(2) +
-                  rotMatrix[2][2]*node[iPoint]->GetSolution(3));
-            }
-          }
-
-          /*--- Inizialization of variables ---*/
-
-          for (iVar = 0; iVar < nVar; iVar++)
+            
+            /*--- Inizialization of variables ---*/
+            
+            for (iVar = 0; iVar < nVar; iVar++)
             for (iDim = 0; iDim < nDim; iDim++)
-              Cvector[iVar][iDim] = 0.0;
-
-          r11 = 0.0;   r12 = 0.0;   r22 = 0.0;
-          r13 = 0.0; r23_a = 0.0; r23_b = 0.0;  r33 = 0.0;
-
-          for (iNeighbor = 0; iNeighbor < geometry->node[iPoint]->GetnPoint(); iNeighbor++) {
-            jPoint = geometry->node[iPoint]->GetPoint(iNeighbor);
-
-            /*--- Avoid periodic boundary points so that we do not
+            Cvector[iVar][iDim] = 0.0;
+            
+            r11 = 0.0;   r12 = 0.0;   r22 = 0.0;
+            r13 = 0.0; r23_a = 0.0; r23_b = 0.0;  r33 = 0.0;
+            
+            for (iNeighbor = 0; iNeighbor < geometry->node[iPoint]->GetnPoint(); iNeighbor++) {
+              jPoint = geometry->node[iPoint]->GetPoint(iNeighbor);
+              
+              /*--- Avoid periodic boundary points so that we do not
                duplicate edges on both sides of the periodic BC. ---*/
-
-            if (!geometry->node[jPoint]->GetPeriodicBoundary()) {
-
-              /*--- Get coordinates for the neighbor point. ---*/
-
-              Coord_j = geometry->node[jPoint]->GetCoord();
-
-              /*--- Get the position vector from rotation center. ---*/
-
-              dx = Coord_j[0] - center[0];
-              dy = Coord_j[1] - center[1];
-              if (nDim == 3) dz = Coord_j[2] - center[2];
-              else           dz = 0.0;
-
-              /*--- Compute transformed point coordinates. ---*/
-
-              rotCoord_j[0] = (rotMatrix[0][0]*dx +
-                  rotMatrix[0][1]*dy +
-                  rotMatrix[0][2]*dz + translation[0]);
-
-              rotCoord_j[1] = (rotMatrix[1][0]*dx +
-                  rotMatrix[1][1]*dy +
-                  rotMatrix[1][2]*dz + translation[1]);
-
-              rotCoord_j[2] = (rotMatrix[2][0]*dx +
-                  rotMatrix[2][1]*dy +
-                  rotMatrix[2][2]*dz + translation[2]);
-
-              /*--- Get conservative solution and rotte if necessary. ---*/
-
-              for (iVar = 0; iVar < nVar; iVar++)
+              
+              if (!geometry->node[jPoint]->GetPeriodicBoundary()) {
+                
+                /*--- Get coordinates for the neighbor point. ---*/
+                
+                Coord_j = geometry->node[jPoint]->GetCoord();
+                
+                /*--- Get the position vector from rotation center. ---*/
+                
+                dx = Coord_j[0] - center[0];
+                dy = Coord_j[1] - center[1];
+                if (nDim == 3) dz = Coord_j[2] - center[2];
+                else           dz = 0.0;
+                
+                /*--- Compute transformed point coordinates. ---*/
+                
+                rotCoord_j[0] = (rotMatrix[0][0]*dx +
+                                 rotMatrix[0][1]*dy +
+                                 rotMatrix[0][2]*dz + translation[0]);
+                
+                rotCoord_j[1] = (rotMatrix[1][0]*dx +
+                                 rotMatrix[1][1]*dy +
+                                 rotMatrix[1][2]*dz + translation[1]);
+                
+                rotCoord_j[2] = (rotMatrix[2][0]*dx +
+                                 rotMatrix[2][1]*dy +
+                                 rotMatrix[2][2]*dz + translation[2]);
+                
+                /*--- Get conservative solution and rotte if necessary. ---*/
+                
+                for (iVar = 0; iVar < nVar; iVar++)
                 rotPrim_j[iVar] = node[jPoint]->GetSolution(iVar);
-
-              if (rotate_periodic) {
-                if (nDim == 2) {
-                  rotPrim_j[1] = (rotMatrix[0][0]*node[jPoint]->GetSolution(1) +
-                      rotMatrix[0][1]*node[jPoint]->GetSolution(2));
-                  rotPrim_j[2] = (rotMatrix[1][0]*node[jPoint]->GetSolution(1) +
-                      rotMatrix[1][1]*node[jPoint]->GetSolution(2));
+                
+                if (rotate_periodic) {
+                  if (nDim == 2) {
+                    rotPrim_j[1] = (rotMatrix[0][0]*node[jPoint]->GetSolution(1) +
+                                    rotMatrix[0][1]*node[jPoint]->GetSolution(2));
+                    rotPrim_j[2] = (rotMatrix[1][0]*node[jPoint]->GetSolution(1) +
+                                    rotMatrix[1][1]*node[jPoint]->GetSolution(2));
+                  }
+                  else {
+                    rotPrim_j[1] = (rotMatrix[0][0]*node[jPoint]->GetSolution(1) +
+                                    rotMatrix[0][1]*node[jPoint]->GetSolution(2) +
+                                    rotMatrix[0][2]*node[jPoint]->GetSolution(3));
+                    rotPrim_j[2] = (rotMatrix[1][0]*node[jPoint]->GetSolution(1) +
+                                    rotMatrix[1][1]*node[jPoint]->GetSolution(2) +
+                                    rotMatrix[1][2]*node[jPoint]->GetSolution(3));
+                    rotPrim_j[3] = (rotMatrix[2][0]*node[jPoint]->GetSolution(1) +
+                                    rotMatrix[2][1]*node[jPoint]->GetSolution(2) +
+                                    rotMatrix[2][2]*node[jPoint]->GetSolution(3));
+                  }
                 }
-                else {
-                  rotPrim_j[1] = (rotMatrix[0][0]*node[jPoint]->GetSolution(1) +
-                      rotMatrix[0][1]*node[jPoint]->GetSolution(2) +
-                      rotMatrix[0][2]*node[jPoint]->GetSolution(3));
-                  rotPrim_j[2] = (rotMatrix[1][0]*node[jPoint]->GetSolution(1) +
-                      rotMatrix[1][1]*node[jPoint]->GetSolution(2) +
-                      rotMatrix[1][2]*node[jPoint]->GetSolution(3));
-                  rotPrim_j[3] = (rotMatrix[2][0]*node[jPoint]->GetSolution(1) +
-                      rotMatrix[2][1]*node[jPoint]->GetSolution(2) +
-                      rotMatrix[2][2]*node[jPoint]->GetSolution(3));
+                
+                weight = 0.0;
+                for (iDim = 0; iDim < nDim; iDim++) {
+                  weight += ((rotCoord_j[iDim]-rotCoord_i[iDim])*
+                             (rotCoord_j[iDim]-rotCoord_i[iDim]));
+                }
+                
+                /*--- Sumations for entries of upper triangular matrix R ---*/
+                
+                if (weight != 0.0) {
+                  
+                  r11 += ((rotCoord_j[0]-rotCoord_i[0])*
+                          (rotCoord_j[0]-rotCoord_i[0])/weight);
+                  r12 += ((rotCoord_j[0]-rotCoord_i[0])*
+                          (rotCoord_j[1]-rotCoord_i[1])/weight);
+                  r22 += ((rotCoord_j[1]-rotCoord_i[1])*
+                          (rotCoord_j[1]-rotCoord_i[1])/weight);
+                  
+                  if (nDim == 3) {
+                    r13   += ((rotCoord_j[0]-rotCoord_i[0])*
+                              (rotCoord_j[2]-rotCoord_i[2])/weight);
+                    r23_a += ((rotCoord_j[1]-rotCoord_i[1])*
+                              (rotCoord_j[2]-rotCoord_i[2])/weight);
+                    r23_b += ((rotCoord_j[0]-rotCoord_i[0])*
+                              (rotCoord_j[2]-rotCoord_i[2])/weight);
+                    r33   += ((rotCoord_j[2]-rotCoord_i[2])*
+                              (rotCoord_j[2]-rotCoord_i[2])/weight);
+                  }
+                  
+                  /*--- Entries of c:= transpose(A)*b ---*/
+                  
+                  for (iVar = 0; iVar < nVar; iVar++)
+                  for (iDim = 0; iDim < nDim; iDim++)
+                  Cvector[iVar][iDim] += ((rotCoord_j[iDim]-rotCoord_i[iDim])*
+                                          (rotPrim_j[iVar]-rotPrim_i[iVar])/weight);
+                  
                 }
               }
-
-              weight = 0.0;
-              for (iDim = 0; iDim < nDim; iDim++) {
-                weight += ((rotCoord_j[iDim]-rotCoord_i[iDim])*
-                           (rotCoord_j[iDim]-rotCoord_i[iDim]));
-              }
-
-              /*--- Sumations for entries of upper triangular matrix R ---*/
-
-              if (weight != 0.0) {
-
-                r11 += ((rotCoord_j[0]-rotCoord_i[0])*
-                    (rotCoord_j[0]-rotCoord_i[0])/weight);
-                r12 += ((rotCoord_j[0]-rotCoord_i[0])*
-                    (rotCoord_j[1]-rotCoord_i[1])/weight);
-                r22 += ((rotCoord_j[1]-rotCoord_i[1])*
-                    (rotCoord_j[1]-rotCoord_i[1])/weight);
-
-                if (nDim == 3) {
-                  r13   += ((rotCoord_j[0]-rotCoord_i[0])*
-                      (rotCoord_j[2]-rotCoord_i[2])/weight);
-                  r23_a += ((rotCoord_j[1]-rotCoord_i[1])*
-                      (rotCoord_j[2]-rotCoord_i[2])/weight);
-                  r23_b += ((rotCoord_j[0]-rotCoord_i[0])*
-                      (rotCoord_j[2]-rotCoord_i[2])/weight);
-                  r33   += ((rotCoord_j[2]-rotCoord_i[2])*
-                      (rotCoord_j[2]-rotCoord_i[2])/weight);
-                }
-
-                /*--- Entries of c:= transpose(A)*b ---*/
-
-                for (iVar = 0; iVar < nVar; iVar++)
-                  for (iDim = 0; iDim < nDim; iDim++)
-                    Cvector[iVar][iDim] += ((rotCoord_j[iDim]-rotCoord_i[iDim])*
-                                            (rotPrim_j[iVar]-rotPrim_i[iVar])/weight);
-
-              }
             }
-          }
-
-          /*--- We store and communicate the increments for the matching
+            
+            /*--- We store and communicate the increments for the matching
              upper triangular matrix (weights) and the r.h.s. vector.
              These will be accumulated before completing the L-S gradient
              calculation for each periodic point. ---*/
-
-          if (nDim == 2) {
-            bufDSend[buf_offset] = r11;   buf_offset++;
-            bufDSend[buf_offset] = r12;   buf_offset++;
-            bufDSend[buf_offset] = 0.0;   buf_offset++;
-            bufDSend[buf_offset] = r22;   buf_offset++;
-          }
-          if (nDim == 3) {
-            bufDSend[buf_offset] = r11;   buf_offset++;
-            bufDSend[buf_offset] = r12;   buf_offset++;
-            bufDSend[buf_offset] = r13;   buf_offset++;
-
-            bufDSend[buf_offset] = 0.0;   buf_offset++;
-            bufDSend[buf_offset] = r22;   buf_offset++;
-            bufDSend[buf_offset] = r23_a; buf_offset++;
-
-            bufDSend[buf_offset] = 0.0;   buf_offset++;
-            bufDSend[buf_offset] = r23_b; buf_offset++;
-            bufDSend[buf_offset] = r33;   buf_offset++;
-          }
-
-          for (iVar = 0; iVar < nVar; iVar++) {
-            for (iDim = 0; iDim < nDim; iDim++) {
-              bufDSend[buf_offset] = Cvector[iVar][iDim];
-              buf_offset++;
+            
+            if (nDim == 2) {
+              bufDSend[buf_offset] = r11;   buf_offset++;
+              bufDSend[buf_offset] = r12;   buf_offset++;
+              bufDSend[buf_offset] = 0.0;   buf_offset++;
+              bufDSend[buf_offset] = r22;   buf_offset++;
             }
-          }
-
-          break;
-
-        case PERIODIC_PRIM_LS:
-
-          /*--- For L-S gradient calculations with rotational periodicity,
+            if (nDim == 3) {
+              bufDSend[buf_offset] = r11;   buf_offset++;
+              bufDSend[buf_offset] = r12;   buf_offset++;
+              bufDSend[buf_offset] = r13;   buf_offset++;
+              
+              bufDSend[buf_offset] = 0.0;   buf_offset++;
+              bufDSend[buf_offset] = r22;   buf_offset++;
+              bufDSend[buf_offset] = r23_a; buf_offset++;
+              
+              bufDSend[buf_offset] = 0.0;   buf_offset++;
+              bufDSend[buf_offset] = r23_b; buf_offset++;
+              bufDSend[buf_offset] = r33;   buf_offset++;
+            }
+            
+            for (iVar = 0; iVar < nVar; iVar++) {
+              for (iDim = 0; iDim < nDim; iDim++) {
+                bufDSend[buf_offset] = Cvector[iVar][iDim];
+                buf_offset++;
+              }
+            }
+            
+            break;
+            
+          case PERIODIC_PRIM_LS:
+            
+            /*--- For L-S gradient calculations with rotational periodicity,
              we will need to rotate the x,y,z components. To make the process
              easier, we choose to rotate the initial periodic point and their
              neighbor points into their location on the donor marker before
              computing the terms that we need to communicate. ---*/
-
-          /*--- Get coordinates ---*/
-
-          Coord_i = geometry->node[iPoint]->GetCoord();
-
-          /*--- Get the position vector from rot center to point. ---*/
-
-          dx = Coord_i[0] - center[0];
-          dy = Coord_i[1] - center[1];
-          if (nDim == 3) dz = Coord_i[2] - center[2];
-          else           dz = 0.0;
-
-          /*--- Compute transformed point coordinates. ---*/
-
-          rotCoord_i[0] = (rotMatrix[0][0]*dx +
-              rotMatrix[0][1]*dy +
-              rotMatrix[0][2]*dz + translation[0]);
-
-          rotCoord_i[1] = (rotMatrix[1][0]*dx +
-              rotMatrix[1][1]*dy +
-              rotMatrix[1][2]*dz + translation[1]);
-
-          rotCoord_i[2] = (rotMatrix[2][0]*dx +
-              rotMatrix[2][1]*dy +
-              rotMatrix[2][2]*dz + translation[2]);
-
-          /*--- Get primitives and rotate if necessary. ---*/
-
-          for (iVar = 0; iVar < nPrimVar; iVar++)
+            
+            /*--- Get coordinates ---*/
+            
+            Coord_i = geometry->node[iPoint]->GetCoord();
+            
+            /*--- Get the position vector from rot center to point. ---*/
+            
+            dx = Coord_i[0] - center[0];
+            dy = Coord_i[1] - center[1];
+            if (nDim == 3) dz = Coord_i[2] - center[2];
+            else           dz = 0.0;
+            
+            /*--- Compute transformed point coordinates. ---*/
+            
+            rotCoord_i[0] = (rotMatrix[0][0]*dx +
+                             rotMatrix[0][1]*dy +
+                             rotMatrix[0][2]*dz + translation[0]);
+            
+            rotCoord_i[1] = (rotMatrix[1][0]*dx +
+                             rotMatrix[1][1]*dy +
+                             rotMatrix[1][2]*dz + translation[1]);
+            
+            rotCoord_i[2] = (rotMatrix[2][0]*dx +
+                             rotMatrix[2][1]*dy +
+                             rotMatrix[2][2]*dz + translation[2]);
+            
+            /*--- Get primitives and rotate if necessary. ---*/
+            
+            for (iVar = 0; iVar < nPrimVar; iVar++)
             rotPrim_i[iVar] = node[iPoint]->GetPrimitive(iVar);
-
-          if (rotate_periodic) {
-            if (nDim == 2) {
-              rotPrim_i[1] = (rotMatrix[0][0]*node[iPoint]->GetPrimitive(1) +
-                  rotMatrix[0][1]*node[iPoint]->GetPrimitive(2));
-              rotPrim_i[2] = (rotMatrix[1][0]*node[iPoint]->GetPrimitive(1) +
-                  rotMatrix[1][1]*node[iPoint]->GetPrimitive(2));
+            
+            if (rotate_periodic) {
+              if (nDim == 2) {
+                rotPrim_i[1] = (rotMatrix[0][0]*node[iPoint]->GetPrimitive(1) +
+                                rotMatrix[0][1]*node[iPoint]->GetPrimitive(2));
+                rotPrim_i[2] = (rotMatrix[1][0]*node[iPoint]->GetPrimitive(1) +
+                                rotMatrix[1][1]*node[iPoint]->GetPrimitive(2));
+              }
+              else {
+                rotPrim_i[1] = (rotMatrix[0][0]*node[iPoint]->GetPrimitive(1) +
+                                rotMatrix[0][1]*node[iPoint]->GetPrimitive(2) +
+                                rotMatrix[0][2]*node[iPoint]->GetPrimitive(3));
+                rotPrim_i[2] = (rotMatrix[1][0]*node[iPoint]->GetPrimitive(1) +
+                                rotMatrix[1][1]*node[iPoint]->GetPrimitive(2) +
+                                rotMatrix[1][2]*node[iPoint]->GetPrimitive(3));
+                rotPrim_i[3] = (rotMatrix[2][0]*node[iPoint]->GetPrimitive(1) +
+                                rotMatrix[2][1]*node[iPoint]->GetPrimitive(2) +
+                                rotMatrix[2][2]*node[iPoint]->GetPrimitive(3));
+              }
             }
-            else {
-              rotPrim_i[1] = (rotMatrix[0][0]*node[iPoint]->GetPrimitive(1) +
-                  rotMatrix[0][1]*node[iPoint]->GetPrimitive(2) +
-                  rotMatrix[0][2]*node[iPoint]->GetPrimitive(3));
-              rotPrim_i[2] = (rotMatrix[1][0]*node[iPoint]->GetPrimitive(1) +
-                  rotMatrix[1][1]*node[iPoint]->GetPrimitive(2) +
-                  rotMatrix[1][2]*node[iPoint]->GetPrimitive(3));
-              rotPrim_i[3] = (rotMatrix[2][0]*node[iPoint]->GetPrimitive(1) +
-                  rotMatrix[2][1]*node[iPoint]->GetPrimitive(2) +
-                  rotMatrix[2][2]*node[iPoint]->GetPrimitive(3));
-            }
-          }
-
-          /*--- Inizialization of variables ---*/
-
-          for (iVar = 0; iVar < nPrimVarGrad; iVar++)
+            
+            /*--- Inizialization of variables ---*/
+            
+            for (iVar = 0; iVar < nPrimVarGrad; iVar++)
             for (iDim = 0; iDim < nDim; iDim++)
-              Cvector[iVar][iDim] = 0.0;
-
-          r11 = 0.0;   r12 = 0.0;   r22 = 0.0;
-          r13 = 0.0; r23_a = 0.0; r23_b = 0.0;  r33 = 0.0;
-
-          for (iNeighbor = 0; iNeighbor < geometry->node[iPoint]->GetnPoint(); iNeighbor++) {
-            jPoint = geometry->node[iPoint]->GetPoint(iNeighbor);
-
-            /*--- Avoid periodic boundary points so that we do not
+            Cvector[iVar][iDim] = 0.0;
+            
+            r11 = 0.0;   r12 = 0.0;   r22 = 0.0;
+            r13 = 0.0; r23_a = 0.0; r23_b = 0.0;  r33 = 0.0;
+            
+            for (iNeighbor = 0; iNeighbor < geometry->node[iPoint]->GetnPoint(); iNeighbor++) {
+              jPoint = geometry->node[iPoint]->GetPoint(iNeighbor);
+              
+              /*--- Avoid periodic boundary points so that we do not
                duplicate edges on both sides of the periodic BC. ---*/
-
-            if (!geometry->node[jPoint]->GetPeriodicBoundary()) {
-
-              /*--- Get coordinates for the neighbor point. ---*/
-
-              Coord_j = geometry->node[jPoint]->GetCoord();
-
-              /*--- Get the position vector from rotation center. ---*/
-
-              dx = Coord_j[0] - center[0];
-              dy = Coord_j[1] - center[1];
-              if (nDim == 3) dz = Coord_j[2] - center[2];
-              else           dz = 0.0;
-
-              /*--- Compute transformed point coordinates. ---*/
-
-              rotCoord_j[0] = (rotMatrix[0][0]*dx +
-                  rotMatrix[0][1]*dy +
-                  rotMatrix[0][2]*dz + translation[0]);
-
-              rotCoord_j[1] = (rotMatrix[1][0]*dx +
-                  rotMatrix[1][1]*dy +
-                  rotMatrix[1][2]*dz + translation[1]);
-
-              rotCoord_j[2] = (rotMatrix[2][0]*dx +
-                  rotMatrix[2][1]*dy +
-                  rotMatrix[2][2]*dz + translation[2]);
-
-              /*--- Get primitives from CVariable ---*/
-
-              for (iVar = 0; iVar < nPrimVar; iVar++)
+              
+              if (!geometry->node[jPoint]->GetPeriodicBoundary()) {
+                
+                /*--- Get coordinates for the neighbor point. ---*/
+                
+                Coord_j = geometry->node[jPoint]->GetCoord();
+                
+                /*--- Get the position vector from rotation center. ---*/
+                
+                dx = Coord_j[0] - center[0];
+                dy = Coord_j[1] - center[1];
+                if (nDim == 3) dz = Coord_j[2] - center[2];
+                else           dz = 0.0;
+                
+                /*--- Compute transformed point coordinates. ---*/
+                
+                rotCoord_j[0] = (rotMatrix[0][0]*dx +
+                                 rotMatrix[0][1]*dy +
+                                 rotMatrix[0][2]*dz + translation[0]);
+                
+                rotCoord_j[1] = (rotMatrix[1][0]*dx +
+                                 rotMatrix[1][1]*dy +
+                                 rotMatrix[1][2]*dz + translation[1]);
+                
+                rotCoord_j[2] = (rotMatrix[2][0]*dx +
+                                 rotMatrix[2][1]*dy +
+                                 rotMatrix[2][2]*dz + translation[2]);
+                
+                /*--- Get primitives from CVariable ---*/
+                
+                for (iVar = 0; iVar < nPrimVar; iVar++)
                 rotPrim_j[iVar] = node[jPoint]->GetPrimitive(iVar);
-
-              if (rotate_periodic) {
-                if (nDim == 2) {
-                  rotPrim_j[1] = (rotMatrix[0][0]*node[jPoint]->GetPrimitive(1) +
-                      rotMatrix[0][1]*node[jPoint]->GetPrimitive(2));
-                  rotPrim_j[2] = (rotMatrix[1][0]*node[jPoint]->GetPrimitive(1) +
-                      rotMatrix[1][1]*node[jPoint]->GetPrimitive(2));
+                
+                if (rotate_periodic) {
+                  if (nDim == 2) {
+                    rotPrim_j[1] = (rotMatrix[0][0]*node[jPoint]->GetPrimitive(1) +
+                                    rotMatrix[0][1]*node[jPoint]->GetPrimitive(2));
+                    rotPrim_j[2] = (rotMatrix[1][0]*node[jPoint]->GetPrimitive(1) +
+                                    rotMatrix[1][1]*node[jPoint]->GetPrimitive(2));
+                  }
+                  else {
+                    rotPrim_j[1] = (rotMatrix[0][0]*node[jPoint]->GetPrimitive(1) +
+                                    rotMatrix[0][1]*node[jPoint]->GetPrimitive(2) +
+                                    rotMatrix[0][2]*node[jPoint]->GetPrimitive(3));
+                    rotPrim_j[2] = (rotMatrix[1][0]*node[jPoint]->GetPrimitive(1) +
+                                    rotMatrix[1][1]*node[jPoint]->GetPrimitive(2) +
+                                    rotMatrix[1][2]*node[jPoint]->GetPrimitive(3));
+                    rotPrim_j[3] = (rotMatrix[2][0]*node[jPoint]->GetPrimitive(1) +
+                                    rotMatrix[2][1]*node[jPoint]->GetPrimitive(2) +
+                                    rotMatrix[2][2]*node[jPoint]->GetPrimitive(3));
+                  }
                 }
-                else {
-                  rotPrim_j[1] = (rotMatrix[0][0]*node[jPoint]->GetPrimitive(1) +
-                      rotMatrix[0][1]*node[jPoint]->GetPrimitive(2) +
-                      rotMatrix[0][2]*node[jPoint]->GetPrimitive(3));
-                  rotPrim_j[2] = (rotMatrix[1][0]*node[jPoint]->GetPrimitive(1) +
-                      rotMatrix[1][1]*node[jPoint]->GetPrimitive(2) +
-                      rotMatrix[1][2]*node[jPoint]->GetPrimitive(3));
-                  rotPrim_j[3] = (rotMatrix[2][0]*node[jPoint]->GetPrimitive(1) +
-                      rotMatrix[2][1]*node[jPoint]->GetPrimitive(2) +
-                      rotMatrix[2][2]*node[jPoint]->GetPrimitive(3));
+                
+                weight = 0.0;
+                for (iDim = 0; iDim < nDim; iDim++)
+                weight += ((rotCoord_j[iDim]-rotCoord_i[iDim])*
+                           (rotCoord_j[iDim]-rotCoord_i[iDim]));
+                
+                /*--- Sumations for entries of upper triangular matrix R ---*/
+                
+                if (weight != 0.0) {
+                  
+                  r11 += ((rotCoord_j[0]-rotCoord_i[0])*
+                          (rotCoord_j[0]-rotCoord_i[0])/weight);
+                  r12 += ((rotCoord_j[0]-rotCoord_i[0])*
+                          (rotCoord_j[1]-rotCoord_i[1])/weight);
+                  r22 += ((rotCoord_j[1]-rotCoord_i[1])*
+                          (rotCoord_j[1]-rotCoord_i[1])/weight);
+                  
+                  if (nDim == 3) {
+                    r13   += ((rotCoord_j[0]-rotCoord_i[0])*
+                              (rotCoord_j[2]-rotCoord_i[2])/weight);
+                    r23_a += ((rotCoord_j[1]-rotCoord_i[1])*
+                              (rotCoord_j[2]-rotCoord_i[2])/weight);
+                    r23_b += ((rotCoord_j[0]-rotCoord_i[0])*
+                              (rotCoord_j[2]-rotCoord_i[2])/weight);
+                    r33   += ((rotCoord_j[2]-rotCoord_i[2])*
+                              (rotCoord_j[2]-rotCoord_i[2])/weight);
+                  }
+                  
+                  /*--- Entries of c:= transpose(A)*b ---*/
+                  
+                  for (iVar = 0; iVar < nPrimVarGrad; iVar++)
+                  for (iDim = 0; iDim < nDim; iDim++)
+                  Cvector[iVar][iDim] += ((rotCoord_j[iDim]-rotCoord_i[iDim])*
+                                          (rotPrim_j[iVar]-rotPrim_i[iVar])/weight);
+                  
                 }
               }
-
-              weight = 0.0;
-              for (iDim = 0; iDim < nDim; iDim++)
-                weight += ((rotCoord_j[iDim]-rotCoord_i[iDim])*
-                           (rotCoord_j[iDim]-rotCoord_i[iDim]));
-
-              /*--- Sumations for entries of upper triangular matrix R ---*/
-
-              if (weight != 0.0) {
-
-                r11 += ((rotCoord_j[0]-rotCoord_i[0])*
-                    (rotCoord_j[0]-rotCoord_i[0])/weight);
-                r12 += ((rotCoord_j[0]-rotCoord_i[0])*
-                    (rotCoord_j[1]-rotCoord_i[1])/weight);
-                r22 += ((rotCoord_j[1]-rotCoord_i[1])*
-                    (rotCoord_j[1]-rotCoord_i[1])/weight);
-
-                if (nDim == 3) {
-                  r13   += ((rotCoord_j[0]-rotCoord_i[0])*
-                      (rotCoord_j[2]-rotCoord_i[2])/weight);
-                  r23_a += ((rotCoord_j[1]-rotCoord_i[1])*
-                      (rotCoord_j[2]-rotCoord_i[2])/weight);
-                  r23_b += ((rotCoord_j[0]-rotCoord_i[0])*
-                      (rotCoord_j[2]-rotCoord_i[2])/weight);
-                  r33   += ((rotCoord_j[2]-rotCoord_i[2])*
-                      (rotCoord_j[2]-rotCoord_i[2])/weight);
-                }
-
-                /*--- Entries of c:= transpose(A)*b ---*/
-
-                for (iVar = 0; iVar < nPrimVarGrad; iVar++)
-                  for (iDim = 0; iDim < nDim; iDim++)
-                    Cvector[iVar][iDim] += ((rotCoord_j[iDim]-rotCoord_i[iDim])*
-                                            (rotPrim_j[iVar]-rotPrim_i[iVar])/weight);
-
-              }
             }
-          }
-
-          /*--- We store and communicate the increments for the matching
+            
+            /*--- We store and communicate the increments for the matching
              upper triangular matrix (weights) and the r.h.s. vector.
              These will be accumulated before completing the L-S gradient
              calculation for each periodic point. ---*/
-
-          if (nDim == 2) {
-            bufDSend[buf_offset] = r11;   buf_offset++;
-            bufDSend[buf_offset] = r12;   buf_offset++;
-            bufDSend[buf_offset] = 0.0;   buf_offset++;
-            bufDSend[buf_offset] = r22;   buf_offset++;
-          }
-          if (nDim == 3) {
-            bufDSend[buf_offset] = r11;   buf_offset++;
-            bufDSend[buf_offset] = r12;   buf_offset++;
-            bufDSend[buf_offset] = r13;   buf_offset++;
-
-            bufDSend[buf_offset] = 0.0;   buf_offset++;
-            bufDSend[buf_offset] = r22;   buf_offset++;
-            bufDSend[buf_offset] = r23_a; buf_offset++;
-
-            bufDSend[buf_offset] = 0.0;   buf_offset++;
-            bufDSend[buf_offset] = r23_b; buf_offset++;
-            bufDSend[buf_offset] = r33;   buf_offset++;
-          }
-
-          for (iVar = 0; iVar < nPrimVarGrad; iVar++) {
-            for (iDim = 0; iDim < nDim; iDim++) {
-              bufDSend[buf_offset] = Cvector[iVar][iDim];
-              buf_offset++;
+            
+            if (nDim == 2) {
+              bufDSend[buf_offset] = r11;   buf_offset++;
+              bufDSend[buf_offset] = r12;   buf_offset++;
+              bufDSend[buf_offset] = 0.0;   buf_offset++;
+              bufDSend[buf_offset] = r22;   buf_offset++;
             }
-          }
-
-          break;
-
-        case PERIODIC_LIM_PRIM_1:
-
-          /*--- The first phase of the periodic limiter calculation
+            if (nDim == 3) {
+              bufDSend[buf_offset] = r11;   buf_offset++;
+              bufDSend[buf_offset] = r12;   buf_offset++;
+              bufDSend[buf_offset] = r13;   buf_offset++;
+              
+              bufDSend[buf_offset] = 0.0;   buf_offset++;
+              bufDSend[buf_offset] = r22;   buf_offset++;
+              bufDSend[buf_offset] = r23_a; buf_offset++;
+              
+              bufDSend[buf_offset] = 0.0;   buf_offset++;
+              bufDSend[buf_offset] = r23_b; buf_offset++;
+              bufDSend[buf_offset] = r33;   buf_offset++;
+            }
+            
+            for (iVar = 0; iVar < nPrimVarGrad; iVar++) {
+              for (iDim = 0; iDim < nDim; iDim++) {
+                bufDSend[buf_offset] = Cvector[iVar][iDim];
+                buf_offset++;
+              }
+            }
+            
+            break;
+            
+          case PERIODIC_LIM_PRIM_1:
+            
+            /*--- The first phase of the periodic limiter calculation
              ensures that the proper min and max of the solution are found
              among all nodes adjacent to periodic faces. ---*/
-
-          for (iVar = 0; iVar < nPrimVarGrad; iVar++) {
-            Sol_Min[iVar] = node[iPoint]->GetSolution_Min(iVar);
-            Sol_Max[iVar] = node[iPoint]->GetSolution_Max(iVar);
-
-            bufDSend[buf_offset+iVar]              = node[iPoint]->GetSolution_Min(iVar);
-            bufDSend[buf_offset+nPrimVarGrad+iVar] = node[iPoint]->GetSolution_Max(iVar);
-          }
-
-          /*--- Rotate the momentum components of the min/max. ---*/
-
-          if (rotate_periodic) {
-            if (nDim == 2) {
-              bufDSend[buf_offset+1] = (rotMatrix[0][0]*Sol_Min[1] +
-                  rotMatrix[0][1]*Sol_Min[2]);
-              bufDSend[buf_offset+2] = (rotMatrix[1][0]*Sol_Min[1] +
-                  rotMatrix[1][1]*Sol_Min[2]);
-
-              bufDSend[buf_offset+nPrimVarGrad+1] = (rotMatrix[0][0]*Sol_Max[1] +
-                  rotMatrix[0][1]*Sol_Max[2]);
-              bufDSend[buf_offset+nPrimVarGrad+2] = (rotMatrix[1][0]*Sol_Max[1] +
-                  rotMatrix[1][1]*Sol_Max[2]);
-
-            } else {
-              bufDSend[buf_offset+1] = (rotMatrix[0][0]*Sol_Min[1] +
-                  rotMatrix[0][1]*Sol_Min[2] +
-                  rotMatrix[0][2]*Sol_Min[3]);
-              bufDSend[buf_offset+2] = (rotMatrix[1][0]*Sol_Min[1] +
-                  rotMatrix[1][1]*Sol_Min[2] +
-                  rotMatrix[1][2]*Sol_Min[3]);
-              bufDSend[buf_offset+3] = (rotMatrix[2][0]*Sol_Min[1] +
-                  rotMatrix[2][1]*Sol_Min[2] +
-                  rotMatrix[2][2]*Sol_Min[3]);
-
-              bufDSend[buf_offset+nPrimVarGrad+1] = (rotMatrix[0][0]*Sol_Max[1] +
-                  rotMatrix[0][1]*Sol_Max[2] +
-                  rotMatrix[0][2]*Sol_Max[3]);
-              bufDSend[buf_offset+nPrimVarGrad+2] = (rotMatrix[1][0]*Sol_Max[1] +
-                  rotMatrix[1][1]*Sol_Max[2] +
-                  rotMatrix[1][2]*Sol_Max[3]);
-              bufDSend[buf_offset+nPrimVarGrad+3] = (rotMatrix[2][0]*Sol_Max[1] +
-                  rotMatrix[2][1]*Sol_Max[2] +
-                  rotMatrix[2][2]*Sol_Max[3]);
+            
+            for (iVar = 0; iVar < nPrimVarGrad; iVar++) {
+              Sol_Min[iVar] = node[iPoint]->GetSolution_Min(iVar);
+              Sol_Max[iVar] = node[iPoint]->GetSolution_Max(iVar);
+              
+              bufDSend[buf_offset+iVar]              = node[iPoint]->GetSolution_Min(iVar);
+              bufDSend[buf_offset+nPrimVarGrad+iVar] = node[iPoint]->GetSolution_Max(iVar);
             }
-          }
-
-          break;
-
-        case PERIODIC_LIM_PRIM_2:
-
-          /*--- The second phase of the periodic limiter calculation
+            
+            /*--- Rotate the momentum components of the min/max. ---*/
+            
+            if (rotate_periodic) {
+              if (nDim == 2) {
+                bufDSend[buf_offset+1] = (rotMatrix[0][0]*Sol_Min[1] +
+                                          rotMatrix[0][1]*Sol_Min[2]);
+                bufDSend[buf_offset+2] = (rotMatrix[1][0]*Sol_Min[1] +
+                                          rotMatrix[1][1]*Sol_Min[2]);
+                
+                bufDSend[buf_offset+nPrimVarGrad+1] = (rotMatrix[0][0]*Sol_Max[1] +
+                                                       rotMatrix[0][1]*Sol_Max[2]);
+                bufDSend[buf_offset+nPrimVarGrad+2] = (rotMatrix[1][0]*Sol_Max[1] +
+                                                       rotMatrix[1][1]*Sol_Max[2]);
+                
+              } else {
+                bufDSend[buf_offset+1] = (rotMatrix[0][0]*Sol_Min[1] +
+                                          rotMatrix[0][1]*Sol_Min[2] +
+                                          rotMatrix[0][2]*Sol_Min[3]);
+                bufDSend[buf_offset+2] = (rotMatrix[1][0]*Sol_Min[1] +
+                                          rotMatrix[1][1]*Sol_Min[2] +
+                                          rotMatrix[1][2]*Sol_Min[3]);
+                bufDSend[buf_offset+3] = (rotMatrix[2][0]*Sol_Min[1] +
+                                          rotMatrix[2][1]*Sol_Min[2] +
+                                          rotMatrix[2][2]*Sol_Min[3]);
+                
+                bufDSend[buf_offset+nPrimVarGrad+1] = (rotMatrix[0][0]*Sol_Max[1] +
+                                                       rotMatrix[0][1]*Sol_Max[2] +
+                                                       rotMatrix[0][2]*Sol_Max[3]);
+                bufDSend[buf_offset+nPrimVarGrad+2] = (rotMatrix[1][0]*Sol_Max[1] +
+                                                       rotMatrix[1][1]*Sol_Max[2] +
+                                                       rotMatrix[1][2]*Sol_Max[3]);
+                bufDSend[buf_offset+nPrimVarGrad+3] = (rotMatrix[2][0]*Sol_Max[1] +
+                                                       rotMatrix[2][1]*Sol_Max[2] +
+                                                       rotMatrix[2][2]*Sol_Max[3]);
+              }
+            }
+            
+            break;
+            
+          case PERIODIC_LIM_PRIM_2:
+            
+            /*--- The second phase of the periodic limiter calculation
              ensures that the correct minimum value of the limiter is
              found for a node on a periodic face and stores it. ---*/
-
-          for (iVar = 0; iVar < nPrimVarGrad; iVar++) {
-            bufDSend[buf_offset+iVar] = node[iPoint]->GetLimiter_Primitive(iVar);
-          }
-
-          if (rotate_periodic) {
-            if (nDim == 2) {
-              bufDSend[buf_offset+1] = (rotMatrix[0][0]*node[iPoint]->GetLimiter_Primitive(1) +
-                  rotMatrix[0][1]*node[iPoint]->GetLimiter_Primitive(2));
-              bufDSend[buf_offset+2] = (rotMatrix[1][0]*node[iPoint]->GetLimiter_Primitive(1) +
-                  rotMatrix[1][1]*node[iPoint]->GetLimiter_Primitive(2));
-
+            
+            for (iVar = 0; iVar < nPrimVarGrad; iVar++) {
+              bufDSend[buf_offset+iVar] = node[iPoint]->GetLimiter_Primitive(iVar);
             }
-            else {
-              bufDSend[buf_offset+1] = (rotMatrix[0][0]*node[iPoint]->GetLimiter_Primitive(1) +
-                  rotMatrix[0][1]*node[iPoint]->GetLimiter_Primitive(2) +
-                  rotMatrix[0][2]*node[iPoint]->GetLimiter_Primitive(3));
-              bufDSend[buf_offset+2] = (rotMatrix[1][0]*node[iPoint]->GetLimiter_Primitive(1) +
-                  rotMatrix[1][1]*node[iPoint]->GetLimiter_Primitive(2) +
-                  rotMatrix[1][2]*node[iPoint]->GetLimiter_Primitive(3));
-              bufDSend[buf_offset+3] = (rotMatrix[2][0]*node[iPoint]->GetLimiter_Primitive(1) +
-                  rotMatrix[2][1]*node[iPoint]->GetLimiter_Primitive(2) +
-                  rotMatrix[2][2]*node[iPoint]->GetLimiter_Primitive(3));
+            
+            if (rotate_periodic) {
+              if (nDim == 2) {
+                bufDSend[buf_offset+1] = (rotMatrix[0][0]*node[iPoint]->GetLimiter_Primitive(1) +
+                                          rotMatrix[0][1]*node[iPoint]->GetLimiter_Primitive(2));
+                bufDSend[buf_offset+2] = (rotMatrix[1][0]*node[iPoint]->GetLimiter_Primitive(1) +
+                                          rotMatrix[1][1]*node[iPoint]->GetLimiter_Primitive(2));
+                
+              }
+              else {
+                bufDSend[buf_offset+1] = (rotMatrix[0][0]*node[iPoint]->GetLimiter_Primitive(1) +
+                                          rotMatrix[0][1]*node[iPoint]->GetLimiter_Primitive(2) +
+                                          rotMatrix[0][2]*node[iPoint]->GetLimiter_Primitive(3));
+                bufDSend[buf_offset+2] = (rotMatrix[1][0]*node[iPoint]->GetLimiter_Primitive(1) +
+                                          rotMatrix[1][1]*node[iPoint]->GetLimiter_Primitive(2) +
+                                          rotMatrix[1][2]*node[iPoint]->GetLimiter_Primitive(3));
+                bufDSend[buf_offset+3] = (rotMatrix[2][0]*node[iPoint]->GetLimiter_Primitive(1) +
+                                          rotMatrix[2][1]*node[iPoint]->GetLimiter_Primitive(2) +
+                                          rotMatrix[2][2]*node[iPoint]->GetLimiter_Primitive(3));
+              }
             }
-          }
-
-          break;
-
-        case PERIODIC_LIM_SOL_1:
-
-          /*--- The first phase of the periodic limiter calculation
+            
+            break;
+            
+          case PERIODIC_LIM_SOL_1:
+            
+            /*--- The first phase of the periodic limiter calculation
              ensures that the proper min and max of the solution are found
              among all nodes adjacent to periodic faces. ---*/
-
-          for (iVar = 0; iVar < nVar; iVar++) {
-            Sol_Min[iVar] = node[iPoint]->GetSolution_Min(iVar);
-            Sol_Max[iVar] = node[iPoint]->GetSolution_Max(iVar);
-
-            bufDSend[buf_offset+iVar]      = node[iPoint]->GetSolution_Min(iVar);
-            bufDSend[buf_offset+nVar+iVar] = node[iPoint]->GetSolution_Max(iVar);
-          }
-
-          /*--- Rotate the momentum components of the min/max. ---*/
-
-          if (rotate_periodic) {
-
-            if (nDim == 2) {
-              bufDSend[buf_offset+1] = (rotMatrix[0][0]*Sol_Min[1] +
-                  rotMatrix[0][1]*Sol_Min[2]);
-              bufDSend[buf_offset+2] = (rotMatrix[1][0]*Sol_Min[1] +
-                  rotMatrix[1][1]*Sol_Min[2]);
-
-              bufDSend[buf_offset+nVar+1] = (rotMatrix[0][0]*Sol_Max[1] +
-                  rotMatrix[0][1]*Sol_Max[2]);
-              bufDSend[buf_offset+nVar+2] = (rotMatrix[1][0]*Sol_Max[1] +
-                  rotMatrix[1][1]*Sol_Max[2]);
-
+            
+            for (iVar = 0; iVar < nVar; iVar++) {
+              Sol_Min[iVar] = node[iPoint]->GetSolution_Min(iVar);
+              Sol_Max[iVar] = node[iPoint]->GetSolution_Max(iVar);
+              
+              bufDSend[buf_offset+iVar]      = node[iPoint]->GetSolution_Min(iVar);
+              bufDSend[buf_offset+nVar+iVar] = node[iPoint]->GetSolution_Max(iVar);
             }
-            else {
-              bufDSend[buf_offset+1] = (rotMatrix[0][0]*Sol_Min[1] +
-                  rotMatrix[0][1]*Sol_Min[2] +
-                  rotMatrix[0][2]*Sol_Min[3]);
-              bufDSend[buf_offset+2] = (rotMatrix[1][0]*Sol_Min[1] +
-                  rotMatrix[1][1]*Sol_Min[2] +
-                  rotMatrix[1][2]*Sol_Min[3]);
-              bufDSend[buf_offset+3] = (rotMatrix[2][0]*Sol_Min[1] +
-                  rotMatrix[2][1]*Sol_Min[2] +
-                  rotMatrix[2][2]*Sol_Min[3]);
-
-              bufDSend[buf_offset+nVar+1] = (rotMatrix[0][0]*Sol_Max[1] +
-                  rotMatrix[0][1]*Sol_Max[2] +
-                  rotMatrix[0][2]*Sol_Max[3]);
-              bufDSend[buf_offset+nVar+2] = (rotMatrix[1][0]*Sol_Max[1] +
-                  rotMatrix[1][1]*Sol_Max[2] +
-                  rotMatrix[1][2]*Sol_Max[3]);
-              bufDSend[buf_offset+nVar+3] = (rotMatrix[2][0]*Sol_Max[1] +
-                  rotMatrix[2][1]*Sol_Max[2] +
-                  rotMatrix[2][2]*Sol_Max[3]);
-
+            
+            /*--- Rotate the momentum components of the min/max. ---*/
+            
+            if (rotate_periodic) {
+              
+              if (nDim == 2) {
+                bufDSend[buf_offset+1] = (rotMatrix[0][0]*Sol_Min[1] +
+                                          rotMatrix[0][1]*Sol_Min[2]);
+                bufDSend[buf_offset+2] = (rotMatrix[1][0]*Sol_Min[1] +
+                                          rotMatrix[1][1]*Sol_Min[2]);
+                
+                bufDSend[buf_offset+nVar+1] = (rotMatrix[0][0]*Sol_Max[1] +
+                                               rotMatrix[0][1]*Sol_Max[2]);
+                bufDSend[buf_offset+nVar+2] = (rotMatrix[1][0]*Sol_Max[1] +
+                                               rotMatrix[1][1]*Sol_Max[2]);
+                
+              }
+              else {
+                bufDSend[buf_offset+1] = (rotMatrix[0][0]*Sol_Min[1] +
+                                          rotMatrix[0][1]*Sol_Min[2] +
+                                          rotMatrix[0][2]*Sol_Min[3]);
+                bufDSend[buf_offset+2] = (rotMatrix[1][0]*Sol_Min[1] +
+                                          rotMatrix[1][1]*Sol_Min[2] +
+                                          rotMatrix[1][2]*Sol_Min[3]);
+                bufDSend[buf_offset+3] = (rotMatrix[2][0]*Sol_Min[1] +
+                                          rotMatrix[2][1]*Sol_Min[2] +
+                                          rotMatrix[2][2]*Sol_Min[3]);
+                
+                bufDSend[buf_offset+nVar+1] = (rotMatrix[0][0]*Sol_Max[1] +
+                                               rotMatrix[0][1]*Sol_Max[2] +
+                                               rotMatrix[0][2]*Sol_Max[3]);
+                bufDSend[buf_offset+nVar+2] = (rotMatrix[1][0]*Sol_Max[1] +
+                                               rotMatrix[1][1]*Sol_Max[2] +
+                                               rotMatrix[1][2]*Sol_Max[3]);
+                bufDSend[buf_offset+nVar+3] = (rotMatrix[2][0]*Sol_Max[1] +
+                                               rotMatrix[2][1]*Sol_Max[2] +
+                                               rotMatrix[2][2]*Sol_Max[3]);
+                
+              }
             }
-          }
-
-          break;
-
-        case PERIODIC_LIM_SOL_2:
-
-          /*--- The second phase of the periodic limiter calculation
+            
+            break;
+            
+          case PERIODIC_LIM_SOL_2:
+            
+            /*--- The second phase of the periodic limiter calculation
              ensures that the correct minimum value of the limiter is
              found for a node on a periodic face and stores it. ---*/
-
-          for (iVar = 0; iVar < nVar; iVar++) {
-            bufDSend[buf_offset+iVar] = node[iPoint]->GetLimiter(iVar);
-          }
-
-          if (rotate_periodic) {
-            if (nDim == 2) {
-              bufDSend[buf_offset+1] = (rotMatrix[0][0]*node[iPoint]->GetLimiter(1) +
-                  rotMatrix[0][1]*node[iPoint]->GetLimiter(2));
-              bufDSend[buf_offset+2] = (rotMatrix[1][0]*node[iPoint]->GetLimiter(1) +
-                  rotMatrix[1][1]*node[iPoint]->GetLimiter(2));
-
+            
+            for (iVar = 0; iVar < nVar; iVar++) {
+              bufDSend[buf_offset+iVar] = node[iPoint]->GetLimiter(iVar);
             }
-            else {
-              bufDSend[buf_offset+1] = (rotMatrix[0][0]*node[iPoint]->GetLimiter(1) +
-                  rotMatrix[0][1]*node[iPoint]->GetLimiter(2) +
-                  rotMatrix[0][2]*node[iPoint]->GetLimiter(3));
-              bufDSend[buf_offset+2] = (rotMatrix[1][0]*node[iPoint]->GetLimiter(1) +
-                  rotMatrix[1][1]*node[iPoint]->GetLimiter(2) +
-                  rotMatrix[1][2]*node[iPoint]->GetLimiter(3));
-              bufDSend[buf_offset+3] = (rotMatrix[2][0]*node[iPoint]->GetLimiter(1) +
-                  rotMatrix[2][1]*node[iPoint]->GetLimiter(2) +
-                  rotMatrix[2][2]*node[iPoint]->GetLimiter(3));
+            
+            if (rotate_periodic) {
+              if (nDim == 2) {
+                bufDSend[buf_offset+1] = (rotMatrix[0][0]*node[iPoint]->GetLimiter(1) +
+                                          rotMatrix[0][1]*node[iPoint]->GetLimiter(2));
+                bufDSend[buf_offset+2] = (rotMatrix[1][0]*node[iPoint]->GetLimiter(1) +
+                                          rotMatrix[1][1]*node[iPoint]->GetLimiter(2));
+                
+              }
+              else {
+                bufDSend[buf_offset+1] = (rotMatrix[0][0]*node[iPoint]->GetLimiter(1) +
+                                          rotMatrix[0][1]*node[iPoint]->GetLimiter(2) +
+                                          rotMatrix[0][2]*node[iPoint]->GetLimiter(3));
+                bufDSend[buf_offset+2] = (rotMatrix[1][0]*node[iPoint]->GetLimiter(1) +
+                                          rotMatrix[1][1]*node[iPoint]->GetLimiter(2) +
+                                          rotMatrix[1][2]*node[iPoint]->GetLimiter(3));
+                bufDSend[buf_offset+3] = (rotMatrix[2][0]*node[iPoint]->GetLimiter(1) +
+                                          rotMatrix[2][1]*node[iPoint]->GetLimiter(2) +
+                                          rotMatrix[2][2]*node[iPoint]->GetLimiter(3));
+              }
             }
-          }
-
-          break;
-
-        default:
-          SU2_MPI::Error("Unrecognized quantity for periodic communication.",
-                         CURRENT_FUNCTION);
-          break;
+            
+            break;
+            
+          default:
+            SU2_MPI::Error("Unrecognized quantity for periodic communication.",
+                           CURRENT_FUNCTION);
+            break;
         }
       }
       
@@ -1499,7 +1499,7 @@
       /*--- Get the number of packets to be received in this message. ---*/
       
       nRecv = (geometry->nPoint_PeriodicRecv[jRecv+1] -
-          geometry->nPoint_PeriodicRecv[jRecv]);
+               geometry->nPoint_PeriodicRecv[jRecv]);
       
       for (iRecv = 0; iRecv < nRecv; iRecv++) {
         
@@ -1523,274 +1523,274 @@
           /*--- Store the data correctly depending on the quantity. ---*/
           
           switch (commType) {
-
-          case PERIODIC_VOLUME:
-
-            /*--- The periodic points need to keep track of their
+              
+            case PERIODIC_VOLUME:
+              
+              /*--- The periodic points need to keep track of their
                total volume spread across the periodic faces. ---*/
-
-            Volume = (bufDRecv[buf_offset] +
-                      geometry->node[iPoint]->GetPeriodicVolume());
-            geometry->node[iPoint]->SetPeriodicVolume(Volume);
-
-            break;
-
-          case PERIODIC_NEIGHBORS:
-
-            /*--- Store the extra neighbors on the periodic face. ---*/
-
-            nNeighbor = (geometry->node[iPoint]->GetnNeighbor() +
-                         bufSRecv[buf_offset]);
-            geometry->node[iPoint]->SetnNeighbor(nNeighbor);
-
-            break;
-
-          case PERIODIC_RESIDUAL:
-
-            /*--- Access the residual from the donor. ---*/
-
-            for (iVar = 0; iVar < nVar; iVar++) {
-              Residual[iVar] = bufDRecv[buf_offset];
+              
+              Volume = (bufDRecv[buf_offset] +
+                        geometry->node[iPoint]->GetPeriodicVolume());
+              geometry->node[iPoint]->SetPeriodicVolume(Volume);
+              
+              break;
+              
+            case PERIODIC_NEIGHBORS:
+              
+              /*--- Store the extra neighbors on the periodic face. ---*/
+              
+              nNeighbor = (geometry->node[iPoint]->GetnNeighbor() +
+                           bufSRecv[buf_offset]);
+              geometry->node[iPoint]->SetnNeighbor(nNeighbor);
+              
+              break;
+              
+            case PERIODIC_RESIDUAL:
+              
+              /*--- Access the residual from the donor. ---*/
+              
+              for (iVar = 0; iVar < nVar; iVar++) {
+                Residual[iVar] = bufDRecv[buf_offset];
+                buf_offset++;
+              }
+              
+              /*--- Check the computed time step against the donor
+               value and keep the minimum in order to be conservative. ---*/
+              
+              Time_Step = node[iPoint]->GetDelta_Time();
+              if (bufDRecv[buf_offset] < Time_Step)
+                node[iPoint]->SetDelta_Time(bufDRecv[buf_offset]);
               buf_offset++;
-            }
-
-            /*--- Check the computed time step against the donor
-               value and keep the minimum in order to be conservative. ---*/
-
-            Time_Step = node[iPoint]->GetDelta_Time();
-            if (bufDRecv[buf_offset] < Time_Step)
-              node[iPoint]->SetDelta_Time(bufDRecv[buf_offset]);
-            buf_offset++;
-
-            /*--- Access the Jacobian from the donor if implicit. ---*/
-
-            if (implicit_periodic) {
-              for (iVar = 0; iVar < nVar; iVar++) {
-                for (jVar = 0; jVar < nVar; jVar++) {
-                  Jacobian_i[iVar][jVar] = bufDRecv[buf_offset];
-                  buf_offset++;
+              
+              /*--- Access the Jacobian from the donor if implicit. ---*/
+              
+              if (implicit_periodic) {
+                for (iVar = 0; iVar < nVar; iVar++) {
+                  for (jVar = 0; jVar < nVar; jVar++) {
+                    Jacobian_i[iVar][jVar] = bufDRecv[buf_offset];
+                    buf_offset++;
+                  }
                 }
               }
-            }
-
-            /*--- Add contributions to total residual. ---*/
-
-            LinSysRes.AddBlock(iPoint, Residual);
-
-            /*--- For implicit integration, we choose the first
+              
+              /*--- Add contributions to total residual. ---*/
+              
+              LinSysRes.AddBlock(iPoint, Residual);
+              
+              /*--- For implicit integration, we choose the first
                periodic face of each pair to be the master/owner of
                the solution for the linear system while fixing the
                solution at the matching face during the solve. Here,
                we remove the Jacobian and residual contributions from
                the passive face such that it does not participate in
                the linear solve. ---*/
-
-            if (implicit_periodic) {
-
-              Jacobian.AddBlock(iPoint, iPoint, Jacobian_i);
-
-              if (iPeriodic == val_periodic_index + nPeriodic/2) {
-                for (iVar = 0; iVar < nVar; iVar++) {
-                  LinSysRes.SetBlock_Zero(iPoint, iVar);
-                  total_index = iPoint*nVar+iVar;
-                  Jacobian.DeleteValsRowi(total_index);
+              
+              if (implicit_periodic) {
+                
+                Jacobian.AddBlock(iPoint, iPoint, Jacobian_i);
+                
+                if (iPeriodic == val_periodic_index + nPeriodic/2) {
+                  for (iVar = 0; iVar < nVar; iVar++) {
+                    LinSysRes.SetBlock_Zero(iPoint, iVar);
+                    total_index = iPoint*nVar+iVar;
+                    Jacobian.DeleteValsRowi(total_index);
+                  }
                 }
+                
               }
-
-            }
-
-            break;
-
-          case PERIODIC_IMPLICIT:
-
-            /*--- For implicit integration, we choose the first
+              
+              break;
+              
+            case PERIODIC_IMPLICIT:
+              
+              /*--- For implicit integration, we choose the first
                periodic face of each pair to be the master/owner of
                the solution for the linear system while fixing the
                solution at the matching face during the solve. Here,
                we are updating the solution at the passive nodes
                using the new solution from the master. ---*/
-
-            if ((implicit_periodic) &&
-                (iPeriodic == val_periodic_index + nPeriodic/2)) {
-
-              /*--- Access the solution from the donor. ---*/
-
-              for (iVar = 0; iVar < nVar; iVar++) {
-                Solution[iVar] = bufDRecv[buf_offset];
-                buf_offset++;
+              
+              if ((implicit_periodic) &&
+                  (iPeriodic == val_periodic_index + nPeriodic/2)) {
+                
+                /*--- Access the solution from the donor. ---*/
+                
+                for (iVar = 0; iVar < nVar; iVar++) {
+                  Solution[iVar] = bufDRecv[buf_offset];
+                  buf_offset++;
+                }
+                
+                /*--- Directly set the solution on the passive periodic
+                 face that is provided from the master. ---*/
+                
+                for (iVar = 0; iVar < nVar; iVar++) {
+                  node[iPoint]->SetSolution(iVar, Solution[iVar]);
+                  node[iPoint]->SetSolution_Old(iVar, Solution[iVar]);
+                }
+                
               }
-
-              /*--- Directly set the solution on the passive periodic
-                 face that is provided from the master. ---*/
-
-              for (iVar = 0; iVar < nVar; iVar++) {
-                node[iPoint]->SetSolution(iVar, Solution[iVar]);
-                node[iPoint]->SetSolution_Old(iVar, Solution[iVar]);
-              }
-
-            }
-
-            break;
-
-          case PERIODIC_LAPLACIAN:
-
-            /*--- Adjust the undivided Laplacian. The accumulation was
+              
+              break;
+              
+            case PERIODIC_LAPLACIAN:
+              
+              /*--- Adjust the undivided Laplacian. The accumulation was
                with a subtraction before communicating, so now just add. ---*/
-
-            for (iVar = 0; iVar < nVar; iVar++)
-              Diff[iVar] = bufDRecv[buf_offset+iVar];
-
-            node[iPoint]->AddUnd_Lapl(Diff);
-
-            break;
-
-          case PERIODIC_MAX_EIG:
-
-            /*--- Simple accumulation of the max eig on periodic faces. ---*/
-
-            node[iPoint]->AddLambda(bufDRecv[buf_offset]);
-
-            break;
-
-          case PERIODIC_SENSOR:
-
-            /*--- Simple accumulation of the sensors on periodic faces. ---*/
-
-            iPoint_UndLapl[iPoint] += bufDRecv[buf_offset]; buf_offset++;
-            jPoint_UndLapl[iPoint] += bufDRecv[buf_offset];
-
-            break;
-
-          case PERIODIC_SOL_GG:
-
-            /*--- For G-G, we accumulate partial gradients then compute
+              
+              for (iVar = 0; iVar < nVar; iVar++)
+                Diff[iVar] = bufDRecv[buf_offset+iVar];
+              
+              node[iPoint]->AddUnd_Lapl(Diff);
+              
+              break;
+              
+            case PERIODIC_MAX_EIG:
+              
+              /*--- Simple accumulation of the max eig on periodic faces. ---*/
+              
+              node[iPoint]->AddLambda(bufDRecv[buf_offset]);
+              
+              break;
+              
+            case PERIODIC_SENSOR:
+              
+              /*--- Simple accumulation of the sensors on periodic faces. ---*/
+              
+              iPoint_UndLapl[iPoint] += bufDRecv[buf_offset]; buf_offset++;
+              jPoint_UndLapl[iPoint] += bufDRecv[buf_offset];
+              
+              break;
+              
+            case PERIODIC_SOL_GG:
+              
+              /*--- For G-G, we accumulate partial gradients then compute
                the final value using the entire volume of the periodic cell. ---*/
-
-            for (iVar = 0; iVar < nVar; iVar++)
-              for (iDim = 0; iDim < nDim; iDim++)
-                node[iPoint]->SetGradient(iVar, iDim, bufDRecv[buf_offset+iVar*nDim+iDim] + node[iPoint]->GetGradient(iVar, iDim));
-
-            break;
-
-          case PERIODIC_PRIM_GG:
-
-            /*--- For G-G, we accumulate partial gradients then compute
+              
+              for (iVar = 0; iVar < nVar; iVar++)
+                for (iDim = 0; iDim < nDim; iDim++)
+                  node[iPoint]->SetGradient(iVar, iDim, bufDRecv[buf_offset+iVar*nDim+iDim] + node[iPoint]->GetGradient(iVar, iDim));
+              
+              break;
+              
+            case PERIODIC_PRIM_GG:
+              
+              /*--- For G-G, we accumulate partial gradients then compute
                the final value using the entire volume of the periodic cell. ---*/
-
-            for (iVar = 0; iVar < nPrimVarGrad; iVar++)
-              for (iDim = 0; iDim < nDim; iDim++)
-                node[iPoint]->SetGradient_Primitive(iVar, iDim, bufDRecv[buf_offset+iVar*nDim+iDim] + node[iPoint]->GetGradient_Primitive(iVar, iDim));
-            break;
-
-          case PERIODIC_SOL_LS:
-
-            /*--- For L-S, we build the upper triangular matrix and the
+              
+              for (iVar = 0; iVar < nPrimVarGrad; iVar++)
+                for (iDim = 0; iDim < nDim; iDim++)
+                  node[iPoint]->SetGradient_Primitive(iVar, iDim, bufDRecv[buf_offset+iVar*nDim+iDim] + node[iPoint]->GetGradient_Primitive(iVar, iDim));
+              break;
+              
+            case PERIODIC_SOL_LS:
+              
+              /*--- For L-S, we build the upper triangular matrix and the
                r.h.s. vector by accumulating from all periodic partial
                control volumes. ---*/
-
-            for (iDim = 0; iDim < nDim; iDim++) {
-              for (jDim = 0; jDim < nDim; jDim++) {
-                node[iPoint]->AddRmatrix(iDim,jDim,bufDRecv[buf_offset]);
-                buf_offset++;
+              
+              for (iDim = 0; iDim < nDim; iDim++) {
+                for (jDim = 0; jDim < nDim; jDim++) {
+                  node[iPoint]->AddRmatrix(iDim,jDim,bufDRecv[buf_offset]);
+                  buf_offset++;
+                }
               }
-            }
-            for (iVar = 0; iVar < nVar; iVar++) {
-              for (iDim = 0; iDim < nDim; iDim++) {
-                node[iPoint]->AddGradient(iVar, iDim, bufDRecv[buf_offset]);
-                buf_offset++;
+              for (iVar = 0; iVar < nVar; iVar++) {
+                for (iDim = 0; iDim < nDim; iDim++) {
+                  node[iPoint]->AddGradient(iVar, iDim, bufDRecv[buf_offset]);
+                  buf_offset++;
+                }
               }
-            }
-
-            break;
-
-          case PERIODIC_PRIM_LS:
-
-            /*--- For L-S, we build the upper triangular matrix and the
+              
+              break;
+              
+            case PERIODIC_PRIM_LS:
+              
+              /*--- For L-S, we build the upper triangular matrix and the
                r.h.s. vector by accumulating from all periodic partial
                control volumes. ---*/
-
-            for (iDim = 0; iDim < nDim; iDim++) {
-              for (jDim = 0; jDim < nDim; jDim++) {
-                node[iPoint]->AddRmatrix(iDim,jDim,bufDRecv[buf_offset]);
-                buf_offset++;
+              
+              for (iDim = 0; iDim < nDim; iDim++) {
+                for (jDim = 0; jDim < nDim; jDim++) {
+                  node[iPoint]->AddRmatrix(iDim,jDim,bufDRecv[buf_offset]);
+                  buf_offset++;
+                }
               }
-            }
-            for (iVar = 0; iVar < nPrimVarGrad; iVar++) {
-              for (iDim = 0; iDim < nDim; iDim++) {
-                node[iPoint]->AddGradient_Primitive(iVar, iDim, bufDRecv[buf_offset]);
-                buf_offset++;
+              for (iVar = 0; iVar < nPrimVarGrad; iVar++) {
+                for (iDim = 0; iDim < nDim; iDim++) {
+                  node[iPoint]->AddGradient_Primitive(iVar, iDim, bufDRecv[buf_offset]);
+                  buf_offset++;
+                }
               }
-            }
-
-            break;
-
-          case PERIODIC_LIM_PRIM_1:
-
-            /*--- Check the min and max values found on the matching
+              
+              break;
+              
+            case PERIODIC_LIM_PRIM_1:
+              
+              /*--- Check the min and max values found on the matching
                perioic faces for the solution, and store the proper min
                and max for this point.  ---*/
-
-            for (iVar = 0; iVar < nPrimVarGrad; iVar++) {
-              node[iPoint]->SetSolution_Min(iVar, min(node[iPoint]->GetSolution_Min(iVar), bufDRecv[buf_offset+iVar]));
-              node[iPoint]->SetSolution_Max(iVar, max(node[iPoint]->GetSolution_Max(iVar), bufDRecv[buf_offset+nPrimVarGrad+iVar]));
-            }
-
-            break;
-
-          case PERIODIC_LIM_PRIM_2:
-
-            /*--- Check the min values found on the matching periodic
+              
+              for (iVar = 0; iVar < nPrimVarGrad; iVar++) {
+                node[iPoint]->SetSolution_Min(iVar, min(node[iPoint]->GetSolution_Min(iVar), bufDRecv[buf_offset+iVar]));
+                node[iPoint]->SetSolution_Max(iVar, max(node[iPoint]->GetSolution_Max(iVar), bufDRecv[buf_offset+nPrimVarGrad+iVar]));
+              }
+              
+              break;
+              
+            case PERIODIC_LIM_PRIM_2:
+              
+              /*--- Check the min values found on the matching periodic
                faces for the limiter, and store the proper min value. ---*/
-
-            for (iVar = 0; iVar < nPrimVarGrad; iVar++) {
-              node[iPoint]->SetLimiter_Primitive(iVar, min(node[iPoint]->GetLimiter_Primitive(iVar), bufDRecv[buf_offset+iVar]));
-            }
-
-            break;
-
-          case PERIODIC_LIM_SOL_1:
-
-            /*--- Check the min and max values found on the matching
+              
+              for (iVar = 0; iVar < nPrimVarGrad; iVar++) {
+                node[iPoint]->SetLimiter_Primitive(iVar, min(node[iPoint]->GetLimiter_Primitive(iVar), bufDRecv[buf_offset+iVar]));
+              }
+              
+              break;
+              
+            case PERIODIC_LIM_SOL_1:
+              
+              /*--- Check the min and max values found on the matching
                perioic faces for the solution, and store the proper min
                and max for this point.  ---*/
-
-            for (iVar = 0; iVar < nVar; iVar++) {
-
-              /*--- Solution minimum. ---*/
-
-              Solution_Min = min(node[iPoint]->GetSolution_Min(iVar),
-                                 bufDRecv[buf_offset+iVar]);
-              node[iPoint]->SetSolution_Min(iVar, Solution_Min);
-
-              /*--- Solution maximum. ---*/
-
-              Solution_Max = max(node[iPoint]->GetSolution_Max(iVar),
-                                 bufDRecv[buf_offset+nVar+iVar]);
-              node[iPoint]->SetSolution_Max(iVar, Solution_Max);
-
-            }
-
-            break;
-
-          case PERIODIC_LIM_SOL_2:
-
-            /*--- Check the min values found on the matching periodic
+              
+              for (iVar = 0; iVar < nVar; iVar++) {
+                
+                /*--- Solution minimum. ---*/
+                
+                Solution_Min = min(node[iPoint]->GetSolution_Min(iVar),
+                                   bufDRecv[buf_offset+iVar]);
+                node[iPoint]->SetSolution_Min(iVar, Solution_Min);
+                
+                /*--- Solution maximum. ---*/
+                
+                Solution_Max = max(node[iPoint]->GetSolution_Max(iVar),
+                                   bufDRecv[buf_offset+nVar+iVar]);
+                node[iPoint]->SetSolution_Max(iVar, Solution_Max);
+                
+              }
+              
+              break;
+              
+            case PERIODIC_LIM_SOL_2:
+              
+              /*--- Check the min values found on the matching periodic
                faces for the limiter, and store the proper min value. ---*/
-
-            for (iVar = 0; iVar < nVar; iVar++) {
-              Limiter_Min = min(node[iPoint]->GetLimiter_Primitive(iVar),
-                                bufDRecv[buf_offset+iVar]);
-              node[iPoint]->SetLimiter_Primitive(iVar, Limiter_Min);
-            }
-
-            break;
-
-          default:
-
-            SU2_MPI::Error("Unrecognized quantity for periodic communication.",
-                           CURRENT_FUNCTION);
-            break;
-
+              
+              for (iVar = 0; iVar < nVar; iVar++) {
+                Limiter_Min = min(node[iPoint]->GetLimiter_Primitive(iVar),
+                                  bufDRecv[buf_offset+iVar]);
+                node[iPoint]->SetLimiter_Primitive(iVar, Limiter_Min);
+              }
+              
+              break;
+              
+            default:
+              
+              SU2_MPI::Error("Unrecognized quantity for periodic communication.",
+                             CURRENT_FUNCTION);
+              break;
+              
           }
         }
       }
@@ -1829,66 +1829,66 @@
   /*--- Set the size of the data packet and type depending on quantity. ---*/
   
   switch (commType) {
-  case SOLUTION:
-  case SOLUTION_OLD:
-  case UNDIVIDED_LAPLACIAN:
-  case SOLUTION_LIMITER:
-    COUNT_PER_POINT  = nVar;
-    MPI_TYPE         = COMM_TYPE_DOUBLE;
-    break;
-  case MAX_EIGENVALUE:
-  case SENSOR:
-    COUNT_PER_POINT  = 1;
-    MPI_TYPE         = COMM_TYPE_DOUBLE;
-    break;
-  case SOLUTION_GRADIENT:
-    COUNT_PER_POINT  = nVar*nDim;
-    MPI_TYPE         = COMM_TYPE_DOUBLE;
-    break;
-  case PRIMITIVE:
-  case PRIMITIVE_GRADIENT:
-    COUNT_PER_POINT  = nPrimVarGrad*nDim;
-    MPI_TYPE         = COMM_TYPE_DOUBLE;
-    break;
-  case PRIMITIVE_LIMITER:
-    COUNT_PER_POINT  = nPrimVarGrad;
-    MPI_TYPE         = COMM_TYPE_DOUBLE;
-    break;
-  case SOLUTION_EDDY:
-    COUNT_PER_POINT  = nVar+1;
-    MPI_TYPE         = COMM_TYPE_DOUBLE;
-    break;
-  case SOLUTION_FEA:
-    if (config->GetDynamic_Analysis() == DYNAMIC)
+    case SOLUTION:
+    case SOLUTION_OLD:
+    case UNDIVIDED_LAPLACIAN:
+    case SOLUTION_LIMITER:
+      COUNT_PER_POINT  = nVar;
+      MPI_TYPE         = COMM_TYPE_DOUBLE;
+      break;
+    case MAX_EIGENVALUE:
+    case SENSOR:
+      COUNT_PER_POINT  = 1;
+      MPI_TYPE         = COMM_TYPE_DOUBLE;
+      break;
+    case SOLUTION_GRADIENT:
+      COUNT_PER_POINT  = nVar*nDim;
+      MPI_TYPE         = COMM_TYPE_DOUBLE;
+      break;
+    case PRIMITIVE:
+    case PRIMITIVE_GRADIENT:
+      COUNT_PER_POINT  = nPrimVarGrad*nDim;
+      MPI_TYPE         = COMM_TYPE_DOUBLE;
+      break;
+    case PRIMITIVE_LIMITER:
+      COUNT_PER_POINT  = nPrimVarGrad;
+      MPI_TYPE         = COMM_TYPE_DOUBLE;
+      break;
+    case SOLUTION_EDDY:
+      COUNT_PER_POINT  = nVar+1;
+      MPI_TYPE         = COMM_TYPE_DOUBLE;
+      break;
+    case SOLUTION_FEA:
+      if (config->GetDynamic_Analysis() == DYNAMIC)
+        COUNT_PER_POINT  = nVar*3;
+      else
+        COUNT_PER_POINT  = nVar;
+      MPI_TYPE         = COMM_TYPE_DOUBLE;
+      break;
+    case SOLUTION_FEA_OLD:
       COUNT_PER_POINT  = nVar*3;
-    else
+      MPI_TYPE         = COMM_TYPE_DOUBLE;
+      break;
+    case SOLUTION_DISPONLY:
       COUNT_PER_POINT  = nVar;
-    MPI_TYPE         = COMM_TYPE_DOUBLE;
-    break;
-  case SOLUTION_FEA_OLD:
-    COUNT_PER_POINT  = nVar*3;
-    MPI_TYPE         = COMM_TYPE_DOUBLE;
-    break;
-  case SOLUTION_DISPONLY:
-    COUNT_PER_POINT  = nVar;
-    MPI_TYPE         = COMM_TYPE_DOUBLE;
-    break;
-  case SOLUTION_PRED:
-    COUNT_PER_POINT  = nVar;
-    MPI_TYPE         = COMM_TYPE_DOUBLE;
-    break;
-  case SOLUTION_PRED_OLD:
-    COUNT_PER_POINT  = nVar*3;
-    MPI_TYPE         = COMM_TYPE_DOUBLE;
-    break;
-  case AUXVAR_GRADIENT:
-    COUNT_PER_POINT  = nDim;
-    MPI_TYPE         = COMM_TYPE_DOUBLE;
-    break;
-  default:
-    SU2_MPI::Error("Unrecognized quantity for point-to-point MPI comms.",
-                   CURRENT_FUNCTION);
-    break;
+      MPI_TYPE         = COMM_TYPE_DOUBLE;
+      break;
+    case SOLUTION_PRED:
+      COUNT_PER_POINT  = nVar;
+      MPI_TYPE         = COMM_TYPE_DOUBLE;
+      break;
+    case SOLUTION_PRED_OLD:
+      COUNT_PER_POINT  = nVar*3;
+      MPI_TYPE         = COMM_TYPE_DOUBLE;
+      break;
+    case AUXVAR_GRADIENT:
+      COUNT_PER_POINT  = nDim;
+      MPI_TYPE         = COMM_TYPE_DOUBLE;
+      break;
+    default:
+      SU2_MPI::Error("Unrecognized quantity for point-to-point MPI comms.",
+                     CURRENT_FUNCTION);
+      break;
   }
   
   /*--- Check to make sure we have created a large enough buffer
@@ -1922,7 +1922,7 @@
       /*--- Total count can include multiple pieces of data per element. ---*/
       
       nSend = (geometry->nPoint_P2PSend[iMessage+1] -
-          geometry->nPoint_P2PSend[iMessage]);
+               geometry->nPoint_P2PSend[iMessage]);
       
       for (iSend = 0; iSend < nSend; iSend++) {
         
@@ -1935,90 +1935,90 @@
         buf_offset = (msg_offset + iSend)*geometry->countPerPoint;
         
         switch (commType) {
-        case SOLUTION:
-          for (iVar = 0; iVar < nVar; iVar++)
-            bufDSend[buf_offset+iVar] = node[iPoint]->GetSolution(iVar);
-          break;
-        case SOLUTION_OLD:
-          for (iVar = 0; iVar < nVar; iVar++)
-            bufDSend[buf_offset+iVar] = node[iPoint]->GetSolution_Old(iVar);
-          break;
-        case SOLUTION_EDDY:
-          for (iVar = 0; iVar < nVar; iVar++)
-            bufDSend[buf_offset+iVar] = node[iPoint]->GetSolution(iVar);
-          bufDSend[buf_offset+nVar]   = node[iPoint]->GetmuT();
-          break;
-        case UNDIVIDED_LAPLACIAN:
-          for (iVar = 0; iVar < nVar; iVar++)
-            bufDSend[buf_offset+iVar] = node[iPoint]->GetUndivided_Laplacian(iVar);
-          break;
-        case SOLUTION_LIMITER:
-          for (iVar = 0; iVar < nVar; iVar++)
-            bufDSend[buf_offset+iVar] = node[iPoint]->GetLimiter(iVar);
-          break;
-        case MAX_EIGENVALUE:
-          bufDSend[buf_offset] = node[iPoint]->GetLambda();
-          break;
-        case SENSOR:
-          bufDSend[buf_offset] = node[iPoint]->GetSensor();
-          break;
-        case SOLUTION_GRADIENT:
-          for (iVar = 0; iVar < nVar; iVar++)
+          case SOLUTION:
+            for (iVar = 0; iVar < nVar; iVar++)
+              bufDSend[buf_offset+iVar] = node[iPoint]->GetSolution(iVar);
+            break;
+          case SOLUTION_OLD:
+            for (iVar = 0; iVar < nVar; iVar++)
+              bufDSend[buf_offset+iVar] = node[iPoint]->GetSolution_Old(iVar);
+            break;
+          case SOLUTION_EDDY:
+            for (iVar = 0; iVar < nVar; iVar++)
+              bufDSend[buf_offset+iVar] = node[iPoint]->GetSolution(iVar);
+            bufDSend[buf_offset+nVar]   = node[iPoint]->GetmuT();
+            break;
+          case UNDIVIDED_LAPLACIAN:
+            for (iVar = 0; iVar < nVar; iVar++)
+              bufDSend[buf_offset+iVar] = node[iPoint]->GetUndivided_Laplacian(iVar);
+            break;
+          case SOLUTION_LIMITER:
+            for (iVar = 0; iVar < nVar; iVar++)
+              bufDSend[buf_offset+iVar] = node[iPoint]->GetLimiter(iVar);
+            break;
+          case MAX_EIGENVALUE:
+            bufDSend[buf_offset] = node[iPoint]->GetLambda();
+            break;
+          case SENSOR:
+            bufDSend[buf_offset] = node[iPoint]->GetSensor();
+            break;
+          case SOLUTION_GRADIENT:
+            for (iVar = 0; iVar < nVar; iVar++)
+              for (iDim = 0; iDim < nDim; iDim++)
+                bufDSend[buf_offset+iVar*nDim+iDim] = node[iPoint]->GetGradient(iVar, iDim);
+            break;
+          case PRIMITIVE:
+            for (iVar = 0; iVar < nPrimVarGrad; iVar++)
+              bufDSend[buf_offset+iVar] = node[iPoint]->GetPrimitive(iVar);
+            break;
+          case PRIMITIVE_GRADIENT:
+            for (iVar = 0; iVar < nPrimVarGrad; iVar++)
+              for (iDim = 0; iDim < nDim; iDim++)
+                bufDSend[buf_offset+iVar*nDim+iDim] = node[iPoint]->GetGradient_Primitive(iVar, iDim);
+            break;
+          case PRIMITIVE_LIMITER:
+            for (iVar = 0; iVar < nPrimVarGrad; iVar++)
+              bufDSend[buf_offset+iVar] = node[iPoint]->GetLimiter_Primitive(iVar);
+            break;
+          case AUXVAR_GRADIENT:
             for (iDim = 0; iDim < nDim; iDim++)
-              bufDSend[buf_offset+iVar*nDim+iDim] = node[iPoint]->GetGradient(iVar, iDim);
-          break;
-        case PRIMITIVE:
-          for (iVar = 0; iVar < nPrimVarGrad; iVar++)
-            bufDSend[buf_offset+iVar] = node[iPoint]->GetPrimitive(iVar);
-          break;
-        case PRIMITIVE_GRADIENT:
-          for (iVar = 0; iVar < nPrimVarGrad; iVar++)
-            for (iDim = 0; iDim < nDim; iDim++)
-              bufDSend[buf_offset+iVar*nDim+iDim] = node[iPoint]->GetGradient_Primitive(iVar, iDim);
-          break;
-        case PRIMITIVE_LIMITER:
-          for (iVar = 0; iVar < nPrimVarGrad; iVar++)
-            bufDSend[buf_offset+iVar] = node[iPoint]->GetLimiter_Primitive(iVar);
-          break;
-        case AUXVAR_GRADIENT:
-          for (iDim = 0; iDim < nDim; iDim++)
-            bufDSend[buf_offset+iDim] = node[iPoint]->GetAuxVarGradient(iDim);
-          break;
-        case SOLUTION_FEA:
-          for (iVar = 0; iVar < nVar; iVar++) {
-            bufDSend[buf_offset+iVar] = node[iPoint]->GetSolution(iVar);
-            if (config->GetDynamic_Analysis() == DYNAMIC) {
-              bufDSend[buf_offset+nVar+iVar]   = node[iPoint]->GetSolution_Vel(iVar);
-              bufDSend[buf_offset+nVar*2+iVar] = node[iPoint]->GetSolution_Accel(iVar);
+              bufDSend[buf_offset+iDim] = node[iPoint]->GetAuxVarGradient(iDim);
+            break;
+          case SOLUTION_FEA:
+            for (iVar = 0; iVar < nVar; iVar++) {
+              bufDSend[buf_offset+iVar] = node[iPoint]->GetSolution(iVar);
+              if (config->GetDynamic_Analysis() == DYNAMIC) {
+                bufDSend[buf_offset+nVar+iVar]   = node[iPoint]->GetSolution_Vel(iVar);
+                bufDSend[buf_offset+nVar*2+iVar] = node[iPoint]->GetSolution_Accel(iVar);
+              }
             }
-          }
-          break;
-        case SOLUTION_FEA_OLD:
-          for (iVar = 0; iVar < nVar; iVar++) {
-            bufDSend[buf_offset+iVar]        = node[iPoint]->GetSolution_time_n(iVar);
-            bufDSend[buf_offset+nVar+iVar]   = node[iPoint]->GetSolution_Vel_time_n(iVar);
-            bufDSend[buf_offset+nVar*2+iVar] = node[iPoint]->GetSolution_Accel_time_n(iVar);
-          }
-          break;
-        case SOLUTION_DISPONLY:
-          for (iVar = 0; iVar < nVar; iVar++)
-            bufDSend[buf_offset+iVar] = node[iPoint]->GetSolution(iVar);
-          break;
-        case SOLUTION_PRED:
-          for (iVar = 0; iVar < nVar; iVar++)
-            bufDSend[buf_offset+iVar] = node[iPoint]->GetSolution_Pred(iVar);
-          break;
-        case SOLUTION_PRED_OLD:
-          for (iVar = 0; iVar < nVar; iVar++) {
-            bufDSend[buf_offset+iVar]        = node[iPoint]->GetSolution_Old(iVar);
-            bufDSend[buf_offset+nVar+iVar]   = node[iPoint]->GetSolution_Pred(iVar);
-            bufDSend[buf_offset+nVar*2+iVar] = node[iPoint]->GetSolution_Pred_Old(iVar);
-          }
-          break;
-        default:
-          SU2_MPI::Error("Unrecognized quantity for point-to-point MPI comms.",
-                         CURRENT_FUNCTION);
-          break;
+            break;
+          case SOLUTION_FEA_OLD:
+            for (iVar = 0; iVar < nVar; iVar++) {
+              bufDSend[buf_offset+iVar]        = node[iPoint]->GetSolution_time_n(iVar);
+              bufDSend[buf_offset+nVar+iVar]   = node[iPoint]->GetSolution_Vel_time_n(iVar);
+              bufDSend[buf_offset+nVar*2+iVar] = node[iPoint]->GetSolution_Accel_time_n(iVar);
+            }
+            break;
+          case SOLUTION_DISPONLY:
+            for (iVar = 0; iVar < nVar; iVar++)
+              bufDSend[buf_offset+iVar] = node[iPoint]->GetSolution(iVar);
+            break;
+          case SOLUTION_PRED:
+            for (iVar = 0; iVar < nVar; iVar++)
+              bufDSend[buf_offset+iVar] = node[iPoint]->GetSolution_Pred(iVar);
+            break;
+          case SOLUTION_PRED_OLD:
+            for (iVar = 0; iVar < nVar; iVar++) {
+              bufDSend[buf_offset+iVar]        = node[iPoint]->GetSolution_Old(iVar);
+              bufDSend[buf_offset+nVar+iVar]   = node[iPoint]->GetSolution_Pred(iVar);
+              bufDSend[buf_offset+nVar*2+iVar] = node[iPoint]->GetSolution_Pred_Old(iVar);
+            }
+            break;
+          default:
+            SU2_MPI::Error("Unrecognized quantity for point-to-point MPI comms.",
+                           CURRENT_FUNCTION);
+            break;
         }
       }
       
@@ -2074,7 +2074,7 @@
       /*--- Get the number of packets to be received in this message. ---*/
       
       nRecv = (geometry->nPoint_P2PRecv[jRecv+1] -
-          geometry->nPoint_P2PRecv[jRecv]);
+               geometry->nPoint_P2PRecv[jRecv]);
       
       for (iRecv = 0; iRecv < nRecv; iRecv++) {
         
@@ -2089,37 +2089,6 @@
         /*--- Store the data correctly depending on the quantity. ---*/
         
         switch (commType) {
-<<<<<<< HEAD
-        case SOLUTION:
-          for (iVar = 0; iVar < nVar; iVar++)
-            node[iPoint]->SetSolution(iVar, bufDRecv[buf_offset+iVar]);
-          break;
-        case SOLUTION_OLD:
-          for (iVar = 0; iVar < nVar; iVar++)
-            node[iPoint]->SetSolution_Old(iVar, bufDRecv[buf_offset+iVar]);
-          break;
-        case SOLUTION_EDDY:
-          for (iVar = 0; iVar < nVar; iVar++)
-            node[iPoint]->SetSolution(iVar, bufDRecv[buf_offset+iVar]);
-          node[iPoint]->SetmuT(bufDRecv[offset+nVar]);
-          break;
-        case UNDIVIDED_LAPLACIAN:
-          for (iVar = 0; iVar < nVar; iVar++)
-            node[iPoint]->SetUndivided_Laplacian(iVar, bufDRecv[buf_offset+iVar]);
-          break;
-        case SOLUTION_LIMITER:
-          for (iVar = 0; iVar < nVar; iVar++)
-            node[iPoint]->SetLimiter(iVar, bufDRecv[buf_offset+iVar]);
-          break;
-        case MAX_EIGENVALUE:
-          node[iPoint]->SetLambda(bufDRecv[buf_offset]);
-          break;
-        case SENSOR:
-          node[iPoint]->SetSensor(bufDRecv[buf_offset]);
-          break;
-        case SOLUTION_GRADIENT:
-          for (iVar = 0; iVar < nVar; iVar++)
-=======
           case SOLUTION:
             for (iVar = 0; iVar < nVar; iVar++)
               node[iPoint]->SetSolution(iVar, bufDRecv[buf_offset+iVar]);
@@ -2162,62 +2131,44 @@
               node[iPoint]->SetLimiter_Primitive(iVar, bufDRecv[buf_offset+iVar]);
             break;
           case AUXVAR_GRADIENT:
->>>>>>> 933bfaaf
             for (iDim = 0; iDim < nDim; iDim++)
-              node[iPoint]->SetGradient(iVar, iDim, bufDRecv[buf_offset+iVar*nDim+iDim]);
-          break;
-        case PRIMITIVE:
-          for (iVar = 0; iVar < nPrimVarGrad; iVar++)
-            node[iPoint]->SetPrimitive(iVar, bufDRecv[buf_offset+iVar]);
-          break;
-        case PRIMITIVE_GRADIENT:
-          for (iVar = 0; iVar < nPrimVarGrad; iVar++)
-            for (iDim = 0; iDim < nDim; iDim++)
-              node[iPoint]->SetGradient_Primitive(iVar, iDim, bufDRecv[buf_offset+iVar*nDim+iDim]);
-          break;
-        case PRIMITIVE_LIMITER:
-          for (iVar = 0; iVar < nPrimVarGrad; iVar++)
-            node[iPoint]->SetLimiter_Primitive(iVar, bufDRecv[buf_offset+iVar]);
-          break;
-        case AUXVAR_GRADIENT:
-          for (iDim = 0; iDim < nDim; iDim++)
-            node[iPoint]->SetAuxVarGradient(iDim, bufDRecv[buf_offset+iDim]);
-          break;
-        case SOLUTION_FEA:
-          for (iVar = 0; iVar < nVar; iVar++) {
-            node[iPoint]->SetSolution(iVar, bufDRecv[buf_offset+iVar]);
-            if (config->GetDynamic_Analysis() == DYNAMIC) {
-              node[iPoint]->SetSolution_Vel(iVar, bufDRecv[buf_offset+nVar+iVar]);
-              node[iPoint]->SetSolution_Accel(iVar, bufDRecv[buf_offset+nVar*2+iVar]);
+              node[iPoint]->SetAuxVarGradient(iDim, bufDRecv[buf_offset+iDim]);
+            break;
+          case SOLUTION_FEA:
+            for (iVar = 0; iVar < nVar; iVar++) {
+              node[iPoint]->SetSolution(iVar, bufDRecv[buf_offset+iVar]);
+              if (config->GetDynamic_Analysis() == DYNAMIC) {
+                node[iPoint]->SetSolution_Vel(iVar, bufDRecv[buf_offset+nVar+iVar]);
+                node[iPoint]->SetSolution_Accel(iVar, bufDRecv[buf_offset+nVar*2+iVar]);
+              }
             }
-          }
-          break;
-        case SOLUTION_FEA_OLD:
-          for (iVar = 0; iVar < nVar; iVar++) {
-            node[iPoint]->SetSolution_time_n(iVar, bufDRecv[buf_offset+iVar]);
-            node[iPoint]->SetSolution_Vel_time_n(iVar, bufDRecv[buf_offset+nVar+iVar]);
-            node[iPoint]->SetSolution_Accel_time_n(iVar, bufDRecv[buf_offset+nVar*2+iVar]);
-          }
-          break;
-        case SOLUTION_DISPONLY:
-          for (iVar = 0; iVar < nVar; iVar++)
-            node[iPoint]->SetSolution(iVar, bufDRecv[buf_offset+iVar]);
-          break;
-        case SOLUTION_PRED:
-          for (iVar = 0; iVar < nVar; iVar++)
-            node[iPoint]->SetSolution_Pred(iVar, bufDRecv[buf_offset+iVar]);
-          break;
-        case SOLUTION_PRED_OLD:
-          for (iVar = 0; iVar < nVar; iVar++) {
-            node[iPoint]->SetSolution_Old(iVar, bufDRecv[buf_offset+iVar]);
-            node[iPoint]->SetSolution_Pred(iVar, bufDRecv[buf_offset+nVar+iVar]);
-            node[iPoint]->SetSolution_Pred_Old(iVar, bufDRecv[buf_offset+nVar*2+iVar]);
-          }
-          break;
-        default:
-          SU2_MPI::Error("Unrecognized quantity for point-to-point MPI comms.",
-                         CURRENT_FUNCTION);
-          break;
+            break;
+          case SOLUTION_FEA_OLD:
+            for (iVar = 0; iVar < nVar; iVar++) {
+              node[iPoint]->SetSolution_time_n(iVar, bufDRecv[buf_offset+iVar]);
+              node[iPoint]->SetSolution_Vel_time_n(iVar, bufDRecv[buf_offset+nVar+iVar]);
+              node[iPoint]->SetSolution_Accel_time_n(iVar, bufDRecv[buf_offset+nVar*2+iVar]);
+            }
+            break;
+          case SOLUTION_DISPONLY:
+            for (iVar = 0; iVar < nVar; iVar++)
+              node[iPoint]->SetSolution(iVar, bufDRecv[buf_offset+iVar]);
+            break;
+          case SOLUTION_PRED:
+            for (iVar = 0; iVar < nVar; iVar++)
+              node[iPoint]->SetSolution_Pred(iVar, bufDRecv[buf_offset+iVar]);
+            break;
+          case SOLUTION_PRED_OLD:
+            for (iVar = 0; iVar < nVar; iVar++) {
+              node[iPoint]->SetSolution_Old(iVar, bufDRecv[buf_offset+iVar]);
+              node[iPoint]->SetSolution_Pred(iVar, bufDRecv[buf_offset+nVar+iVar]);
+              node[iPoint]->SetSolution_Pred_Old(iVar, bufDRecv[buf_offset+nVar*2+iVar]);
+            }
+            break;
+          default:
+            SU2_MPI::Error("Unrecognized quantity for point-to-point MPI comms.",
+                           CURRENT_FUNCTION);
+            break;
         }
       }
     }
@@ -2242,7 +2193,7 @@
   for (iVar = 0; iVar < nVar; iVar++) {
     
     if (GetRes_RMS(iVar) != GetRes_RMS(iVar)) {
-      SU2_MPI::Error("SU2 has diverged. (NaN detected)", CURRENT_FUNCTION);
+        SU2_MPI::Error("SU2 has diverged. (NaN detected)", CURRENT_FUNCTION);
     }
     if (log10(sqrt(GetRes_RMS(iVar)/geometry->GetnPoint())) > 20 ){
       SU2_MPI::Error("SU2 has diverged. (Residual > 10^20 detected)", CURRENT_FUNCTION);
@@ -2547,15 +2498,15 @@
   for (iMarker = 0; iMarker < geometry->GetnMarker(); iMarker++)
     if ((config->GetMarker_All_KindBC(iMarker) != INTERNAL_BOUNDARY) &&
         (config->GetMarker_All_KindBC(iMarker) != PERIODIC_BOUNDARY)) {
-      for (iVertex = 0; iVertex < geometry->GetnVertex(iMarker); iVertex++) {
-        Point = geometry->vertex[iMarker][iVertex]->GetNode();
-        AuxVar_Vertex = node[Point]->GetAuxVar();
-        Normal = geometry->vertex[iMarker][iVertex]->GetNormal();
-        for (iDim = 0; iDim < nDim; iDim++) {
-          Partial_Res = AuxVar_Vertex*Normal[iDim];
-          node[Point]->SubtractAuxVarGradient(iDim, Partial_Res);
-        }
+    for (iVertex = 0; iVertex < geometry->GetnVertex(iMarker); iVertex++) {
+      Point = geometry->vertex[iMarker][iVertex]->GetNode();
+      AuxVar_Vertex = node[Point]->GetAuxVar();
+      Normal = geometry->vertex[iMarker][iVertex]->GetNormal();
+      for (iDim = 0; iDim < nDim; iDim++) {
+        Partial_Res = AuxVar_Vertex*Normal[iDim];
+        node[Point]->SubtractAuxVarGradient(iDim, Partial_Res);
       }
+    }
     }
   
   for (iPoint=0; iPoint<geometry->GetnPoint(); iPoint++)
@@ -2579,7 +2530,7 @@
   unsigned short nDim = geometry->GetnDim();
   unsigned long iPoint, jPoint;
   su2double *Coord_i, *Coord_j, AuxVar_i, AuxVar_j, weight, r11, r12, r13, r22, r23, r23_a,
-      r23_b, r33, z11, z12, z13, z22, z23, z33, detR2, product;
+  r23_b, r33, z11, z12, z13, z22, z23, z33, detR2, product;
   bool singular = false;
   
   su2double *Cvector = new su2double [nDim];
@@ -2733,18 +2684,18 @@
   for (iMarker = 0; iMarker < geometry->GetnMarker(); iMarker++) {
     if ((config->GetMarker_All_KindBC(iMarker) != INTERNAL_BOUNDARY) &&
         (config->GetMarker_All_KindBC(iMarker) != PERIODIC_BOUNDARY)) {
-      for (iVertex = 0; iVertex < geometry->GetnVertex(iMarker); iVertex++) {
-        Point = geometry->vertex[iMarker][iVertex]->GetNode();
-        Solution_Vertex = node[Point]->GetSolution();
-        Normal = geometry->vertex[iMarker][iVertex]->GetNormal();
-        for (iVar = 0; iVar < nVar; iVar++)
-          for (iDim = 0; iDim < nDim; iDim++) {
-            Partial_Res = Solution_Vertex[iVar]*Normal[iDim];
-            if (geometry->node[Point]->GetDomain())
-              node[Point]->SubtractGradient(iVar, iDim, Partial_Res);
-          }
-      }
-    }
+    for (iVertex = 0; iVertex < geometry->GetnVertex(iMarker); iVertex++) {
+      Point = geometry->vertex[iMarker][iVertex]->GetNode();
+      Solution_Vertex = node[Point]->GetSolution();
+      Normal = geometry->vertex[iMarker][iVertex]->GetNormal();
+      for (iVar = 0; iVar < nVar; iVar++)
+        for (iDim = 0; iDim < nDim; iDim++) {
+          Partial_Res = Solution_Vertex[iVar]*Normal[iDim];
+          if (geometry->node[Point]->GetDomain())
+            node[Point]->SubtractGradient(iVar, iDim, Partial_Res);
+        }
+    }
+  }
   }
   
   /*--- Correct the gradient values for any periodic boundaries. ---*/
@@ -2971,8 +2922,8 @@
   unsigned short iDim, jDim, iVar, iNeigh;
   unsigned long iPoint, jPoint;
   su2double *Coord_i, *Coord_j, *Solution_i, *Solution_j, Smatrix[3][3],
-      r11, r12, r13, r22, r23, r23_a, r23_b, r33, weight, detR2, z11, z12, z13,
-      z22, z23, z33, product;
+  r11, r12, r13, r22, r23, r23_a, r23_b, r33, weight, detR2, z11, z12, z13,
+  z22, z23, z33, product;
   su2double **Cvector;
   
   /*--- Note that all nVar entries in this routine have been changed to nDim ---*/
@@ -3089,97 +3040,97 @@
   for (iMarker = 0; iMarker < config->GetnMarker_All(); iMarker++) {
     Boundary = config->GetMarker_All_KindBC(iMarker);
     switch (Boundary) {
-    case EULER_WALL:
-    case HEAT_FLUX:
-    case ISOTHERMAL:
-    case CHT_WALL_INTERFACE:
-
-      /*--- Loop over points on the surface (Least-Squares approximation) ---*/
-      for (iVertex = 0; iVertex < geometry->nVertex[iMarker]; iVertex++) {
-        iPoint = geometry->vertex[iMarker][iVertex]->GetNode();
-        if (geometry->node[iPoint]->GetDomain()) {
-          Coord_i = geometry->node[iPoint]->GetCoord();
-          AuxVar_i = node[iPoint]->GetAuxVar();
-
-          /*--- Inizialization of variables ---*/
-          for (iDim = 0; iDim < nDim; iDim++)
-            Cvector[iDim] = 0.0;
-          su2double r11 = 0.0, r12 = 0.0, r13 = 0.0, r22 = 0.0, r23 = 0.0, r23_a = 0.0, r23_b = 0.0, r33 = 0.0;
-
-          for (iNeigh = 0; iNeigh < geometry->node[iPoint]->GetnPoint(); iNeigh++) {
-            jPoint = geometry->node[iPoint]->GetPoint(iNeigh);
-            Coord_j = geometry->node[jPoint]->GetCoord();
-            AuxVar_j = node[jPoint]->GetAuxVar();
-
-            su2double weight = 0;
+      case EULER_WALL:
+      case HEAT_FLUX:
+      case ISOTHERMAL:
+      case CHT_WALL_INTERFACE:
+        
+        /*--- Loop over points on the surface (Least-Squares approximation) ---*/
+        for (iVertex = 0; iVertex < geometry->nVertex[iMarker]; iVertex++) {
+          iPoint = geometry->vertex[iMarker][iVertex]->GetNode();
+          if (geometry->node[iPoint]->GetDomain()) {
+            Coord_i = geometry->node[iPoint]->GetCoord();
+            AuxVar_i = node[iPoint]->GetAuxVar();
+            
+            /*--- Inizialization of variables ---*/
             for (iDim = 0; iDim < nDim; iDim++)
-              weight += (Coord_j[iDim]-Coord_i[iDim])*(Coord_j[iDim]-Coord_i[iDim]);
-
-            /*--- Sumations for entries of upper triangular matrix R ---*/
-            r11 += (Coord_j[0]-Coord_i[0])*(Coord_j[0]-Coord_i[0])/weight;
-            r12 += (Coord_j[0]-Coord_i[0])*(Coord_j[1]-Coord_i[1])/weight;
-            r22 += (Coord_j[1]-Coord_i[1])*(Coord_j[1]-Coord_i[1])/weight;
+              Cvector[iDim] = 0.0;
+            su2double r11 = 0.0, r12 = 0.0, r13 = 0.0, r22 = 0.0, r23 = 0.0, r23_a = 0.0, r23_b = 0.0, r33 = 0.0;
+            
+            for (iNeigh = 0; iNeigh < geometry->node[iPoint]->GetnPoint(); iNeigh++) {
+              jPoint = geometry->node[iPoint]->GetPoint(iNeigh);
+              Coord_j = geometry->node[jPoint]->GetCoord();
+              AuxVar_j = node[jPoint]->GetAuxVar();
+              
+              su2double weight = 0;
+              for (iDim = 0; iDim < nDim; iDim++)
+                weight += (Coord_j[iDim]-Coord_i[iDim])*(Coord_j[iDim]-Coord_i[iDim]);
+              
+              /*--- Sumations for entries of upper triangular matrix R ---*/
+              r11 += (Coord_j[0]-Coord_i[0])*(Coord_j[0]-Coord_i[0])/weight;
+              r12 += (Coord_j[0]-Coord_i[0])*(Coord_j[1]-Coord_i[1])/weight;
+              r22 += (Coord_j[1]-Coord_i[1])*(Coord_j[1]-Coord_i[1])/weight;
+              if (nDim == 3) {
+                r13 += (Coord_j[0]-Coord_i[0])*(Coord_j[2]-Coord_i[2])/weight;
+                r23_a += (Coord_j[1]-Coord_i[1])*(Coord_j[2]-Coord_i[2])/weight;
+                r23_b += (Coord_j[0]-Coord_i[0])*(Coord_j[2]-Coord_i[2])/weight;
+                r33 += (Coord_j[2]-Coord_i[2])*(Coord_j[2]-Coord_i[2])/weight;
+              }
+              
+              /*--- Entries of c:= transpose(A)*b ---*/
+              for (iDim = 0; iDim < nDim; iDim++)
+                Cvector[iDim] += (Coord_j[iDim]-Coord_i[iDim])*(AuxVar_j-AuxVar_i)/weight;
+            }
+            
+            /*--- Entries of upper triangular matrix R ---*/
+            r11 = sqrt(r11);
+            r12 = r12/r11;
+            r22 = sqrt(r22-r12*r12);
             if (nDim == 3) {
-              r13 += (Coord_j[0]-Coord_i[0])*(Coord_j[2]-Coord_i[2])/weight;
-              r23_a += (Coord_j[1]-Coord_i[1])*(Coord_j[2]-Coord_i[2])/weight;
-              r23_b += (Coord_j[0]-Coord_i[0])*(Coord_j[2]-Coord_i[2])/weight;
-              r33 += (Coord_j[2]-Coord_i[2])*(Coord_j[2]-Coord_i[2])/weight;
+              r13 = r13/r11;
+              r23 = r23_a/r22 - r23_b*r12/(r11*r22);
+              r33 = sqrt(r33-r23*r23-r13*r13);
             }
-
-            /*--- Entries of c:= transpose(A)*b ---*/
-            for (iDim = 0; iDim < nDim; iDim++)
-              Cvector[iDim] += (Coord_j[iDim]-Coord_i[iDim])*(AuxVar_j-AuxVar_i)/weight;
+            /*--- S matrix := inv(R)*traspose(inv(R)) ---*/
+            if (nDim == 2) {
+              su2double detR2 = (r11*r22)*(r11*r22);
+              Smatrix[0][0] = (r12*r12+r22*r22)/detR2;
+              Smatrix[0][1] = -r11*r12/detR2;
+              Smatrix[1][0] = Smatrix[0][1];
+              Smatrix[1][1] = r11*r11/detR2;
+            }
+            else {
+              su2double detR2 = (r11*r22*r33)*(r11*r22*r33);
+              su2double z11, z12, z13, z22, z23, z33; // aux vars
+              z11 = r22*r33;
+              z12 = -r12*r33;
+              z13 = r12*r23-r13*r22;
+              z22 = r11*r33;
+              z23 = -r11*r23;
+              z33 = r11*r22;
+              Smatrix[0][0] = (z11*z11+z12*z12+z13*z13)/detR2;
+              Smatrix[0][1] = (z12*z22+z13*z23)/detR2;
+              Smatrix[0][2] = (z13*z33)/detR2;
+              Smatrix[1][0] = Smatrix[0][1];
+              Smatrix[1][1] = (z22*z22+z23*z23)/detR2;
+              Smatrix[1][2] = (z23*z33)/detR2;
+              Smatrix[2][0] = Smatrix[0][2];
+              Smatrix[2][1] = Smatrix[1][2];
+              Smatrix[2][2] = (z33*z33)/detR2;
+            }
+            /*--- Computation of the gradient: S*c ---*/
+            su2double product;
+            for (iDim = 0; iDim < nDim; iDim++) {
+              product = 0.0;
+              for (jDim = 0; jDim < nDim; jDim++)
+                product += Smatrix[iDim][jDim]*Cvector[jDim];
+              node[iPoint]->SetAuxVarGradient(iDim, product);
+            }
           }
-
-          /*--- Entries of upper triangular matrix R ---*/
-          r11 = sqrt(r11);
-          r12 = r12/r11;
-          r22 = sqrt(r22-r12*r12);
-          if (nDim == 3) {
-            r13 = r13/r11;
-            r23 = r23_a/r22 - r23_b*r12/(r11*r22);
-            r33 = sqrt(r33-r23*r23-r13*r13);
-          }
-          /*--- S matrix := inv(R)*traspose(inv(R)) ---*/
-          if (nDim == 2) {
-            su2double detR2 = (r11*r22)*(r11*r22);
-            Smatrix[0][0] = (r12*r12+r22*r22)/detR2;
-            Smatrix[0][1] = -r11*r12/detR2;
-            Smatrix[1][0] = Smatrix[0][1];
-            Smatrix[1][1] = r11*r11/detR2;
-          }
-          else {
-            su2double detR2 = (r11*r22*r33)*(r11*r22*r33);
-            su2double z11, z12, z13, z22, z23, z33; // aux vars
-            z11 = r22*r33;
-            z12 = -r12*r33;
-            z13 = r12*r23-r13*r22;
-            z22 = r11*r33;
-            z23 = -r11*r23;
-            z33 = r11*r22;
-            Smatrix[0][0] = (z11*z11+z12*z12+z13*z13)/detR2;
-            Smatrix[0][1] = (z12*z22+z13*z23)/detR2;
-            Smatrix[0][2] = (z13*z33)/detR2;
-            Smatrix[1][0] = Smatrix[0][1];
-            Smatrix[1][1] = (z22*z22+z23*z23)/detR2;
-            Smatrix[1][2] = (z23*z33)/detR2;
-            Smatrix[2][0] = Smatrix[0][2];
-            Smatrix[2][1] = Smatrix[1][2];
-            Smatrix[2][2] = (z33*z33)/detR2;
-          }
-          /*--- Computation of the gradient: S*c ---*/
-          su2double product;
-          for (iDim = 0; iDim < nDim; iDim++) {
-            product = 0.0;
-            for (jDim = 0; jDim < nDim; jDim++)
-              product += Smatrix[iDim][jDim]*Cvector[jDim];
-            node[iPoint]->SetAuxVarGradient(iDim, product);
-          }
-        }
-      } /*--- End of loop over surface points ---*/
-      break;
-    default:
-      break;
+        } /*--- End of loop over surface points ---*/
+        break;
+      default:
+        break;
     }
   }
   
@@ -3195,10 +3146,10 @@
   unsigned long iEdge, iPoint, jPoint;
   unsigned short iVar, iDim;
   su2double **Gradient_i, **Gradient_j, *Coord_i, *Coord_j,
-      *Solution, *Solution_i, *Solution_j,
-      *LocalMinSolution = NULL, *LocalMaxSolution = NULL,
-      *GlobalMinSolution = NULL, *GlobalMaxSolution = NULL,
-      dave, LimK, eps1, eps2, dm, dp, du, ds, y, limiter, SharpEdge_Distance;
+  *Solution, *Solution_i, *Solution_j,
+  *LocalMinSolution = NULL, *LocalMaxSolution = NULL,
+  *GlobalMinSolution = NULL, *GlobalMaxSolution = NULL,
+  dave, LimK, eps1, eps2, dm, dp, du, ds, y, limiter, SharpEdge_Distance;
   
 #ifdef CODI_REVERSE_TYPE
   bool TapeActive = false;
@@ -4059,7 +4010,7 @@
 
     restart_file_n.open(filename_n1.data(), ios::in);
     if (restart_file_n.fail()) {
-      SU2_MPI::Error(string("There is no flow restart file ") + filename_n1, CURRENT_FUNCTION);
+        SU2_MPI::Error(string("There is no flow restart file ") + filename_n1, CURRENT_FUNCTION);
 
     }
 
@@ -4798,186 +4749,186 @@
 
             /*--- dCD_dCL coefficient ---*/
 
-            position = text_line.find ("DCD_DCL_VALUE=",0);
-            if (position != string::npos) {
-              text_line.erase (0,14); dCD_dCL_ = atof(text_line.c_str());
-            }
-
-            /*--- dCMx_dCL coefficient ---*/
-
-            position = text_line.find ("DCMX_DCL_VALUE=",0);
-            if (position != string::npos) {
-              text_line.erase (0,15); dCMx_dCL_ = atof(text_line.c_str());
-            }
-
-            /*--- dCMy_dCL coefficient ---*/
-
-            position = text_line.find ("DCMY_DCL_VALUE=",0);
-            if (position != string::npos) {
-              text_line.erase (0,15); dCMy_dCL_ = atof(text_line.c_str());
-            }
-
-            /*--- dCMz_dCL coefficient ---*/
-
-            position = text_line.find ("DCMZ_DCL_VALUE=",0);
-            if (position != string::npos) {
-              text_line.erase (0,15); dCMz_dCL_ = atof(text_line.c_str());
-            }
-
-          }
-
-        }
-
-      }
-
-
-      /*--- Close the restart meta file. ---*/
-
-      restart_file.close();
-
-    }
-  }
-
-  /*--- Load the metadata. ---*/
-
-  /*--- Only from the direct problem ---*/
-
-  if (!adjoint_run) {
-
-    /*--- Angle of attack ---*/
-
-    if (config->GetDiscard_InFiles() == false) {
-      if ((config->GetAoA() != AoA_) &&  (rank == MASTER_NODE)) {
-        cout.precision(6);
-        cout <<"WARNING: AoA in the solution file (" << AoA_ << " deg.) +" << endl;
-        cout << "         AoA offset in mesh file (" << config->GetAoA_Offset() << " deg.) = " << AoA_ + config->GetAoA_Offset() << " deg." << endl;
-      }
-      config->SetAoA(AoA_ + config->GetAoA_Offset());
-    }
-    else {
-      if ((config->GetAoA() != AoA_) &&  (rank == MASTER_NODE))
-        cout <<"WARNING: Discarding the AoA in the solution file." << endl;
-    }
-
-    /*--- Sideslip angle ---*/
-
-    if (config->GetDiscard_InFiles() == false) {
-      if ((config->GetAoS() != AoS_) &&  (rank == MASTER_NODE)) {
-        cout.precision(6);
-        cout <<"WARNING: AoS in the solution file (" << AoS_ << " deg.) +" << endl;
-        cout << "         AoS offset in mesh file (" << config->GetAoS_Offset() << " deg.) = " << AoS_ + config->GetAoS_Offset() << " deg." << endl;
-      }
-      config->SetAoS(AoS_ + config->GetAoS_Offset());
-    }
-    else {
-      if ((config->GetAoS() != AoS_) &&  (rank == MASTER_NODE))
-        cout <<"WARNING: Discarding the AoS in the solution file." << endl;
-    }
-
-    /*--- BCThrust angle ---*/
-
-    if (config->GetDiscard_InFiles() == false) {
-      if ((config->GetInitial_BCThrust() != BCThrust_) &&  (rank == MASTER_NODE))
-        cout <<"WARNING: SU2 will use the initial BC Thrust provided in the solution file: " << BCThrust_ << " lbs." << endl;
-      config->SetInitial_BCThrust(BCThrust_);
-    }
-    else {
-      if ((config->GetInitial_BCThrust() != BCThrust_) &&  (rank == MASTER_NODE))
-        cout <<"WARNING: Discarding the BC Thrust in the solution file." << endl;
-    }
-
-
-    /*--- The adjoint problem needs this information from the direct solution ---*/
-
-    if (adjoint) {
-
-      if (config->GetEval_dOF_dCX() == false) {
-
-        if (config->GetDiscard_InFiles() == false) {
-
-          if ((config->GetdCD_dCL() != dCD_dCL_) &&  (rank == MASTER_NODE))
-            cout <<"WARNING: SU2 will use the dCD/dCL provided in the direct solution file: " << dCD_dCL_ << "." << endl;
-          config->SetdCD_dCL(dCD_dCL_);
-
-          if ((config->GetdCMx_dCL() != dCMx_dCL_) &&  (rank == MASTER_NODE))
-            cout <<"WARNING: SU2 will use the dCMx/dCL provided in the direct solution file: " << dCMx_dCL_ << "." << endl;
-          config->SetdCMx_dCL(dCMx_dCL_);
-
-          if ((config->GetdCMy_dCL() != dCMy_dCL_) &&  (rank == MASTER_NODE))
-            cout <<"WARNING: SU2 will use the dCMy/dCL provided in the direct solution file: " << dCMy_dCL_ << "." << endl;
-          config->SetdCMy_dCL(dCMy_dCL_);
-
-          if ((config->GetdCMz_dCL() != dCMz_dCL_) &&  (rank == MASTER_NODE))
-            cout <<"WARNING: SU2 will use the dCMz/dCL provided in the direct solution file: " << dCMz_dCL_ << "." << endl;
-          config->SetdCMz_dCL(dCMz_dCL_);
-
-        }
-        else {
-
-          if ((config->GetdCD_dCL() != dCD_dCL_) &&  (rank == MASTER_NODE))
-            cout <<"WARNING: Discarding the dCD/dCL in the direct solution file." << endl;
-
-          if ((config->GetdCMx_dCL() != dCMx_dCL_) &&  (rank == MASTER_NODE))
-            cout <<"WARNING: Discarding the dCMx/dCL in the direct solution file." << endl;
-
-          if ((config->GetdCMy_dCL() != dCMy_dCL_) &&  (rank == MASTER_NODE))
-            cout <<"WARNING: Discarding the dCMy/dCL in the direct solution file." << endl;
-
-          if ((config->GetdCMz_dCL() != dCMz_dCL_) &&  (rank == MASTER_NODE))
-            cout <<"WARNING: Discarding the dCMz/dCL in the direct solution file." << endl;
-
-        }
-
-      }
-
-    }
-
-  }
-
-  /*--- Only from the adjoint restart file ---*/
-
-  else {
-
-    /*--- The adjoint problem needs this information from the adjoint solution file ---*/
-
-    if (config->GetEval_dOF_dCX() == true) {
-
-      /*--- If it is a restart it will use the value that was stored in the adjoint solution file  ---*/
-
-      if (config->GetRestart()) {
-
-        /*--- dCD_dCL coefficient ---*/
-
-        if ((config->GetdCD_dCL() != dCD_dCL_) &&  (rank == MASTER_NODE))
-          cout <<"WARNING: SU2 will use the dCD/dCL provided in\nthe adjoint solution file: " << dCD_dCL_ << " ." << endl;
-        config->SetdCD_dCL(dCD_dCL_);
-
-        /*--- dCMx_dCL coefficient ---*/
-
-        if ((config->GetdCMx_dCL() != dCMx_dCL_) &&  (rank == MASTER_NODE))
-          cout <<"WARNING: SU2 will use the dCMx/dCL provided in\nthe adjoint solution file: " << dCMx_dCL_ << " ." << endl;
-        config->SetdCMx_dCL(dCMx_dCL_);
-
-        /*--- dCMy_dCL coefficient ---*/
-
-        if ((config->GetdCMy_dCL() != dCMy_dCL_) &&  (rank == MASTER_NODE))
-          cout <<"WARNING: SU2 will use the dCMy/dCL provided in\nthe adjoint solution file: " << dCMy_dCL_ << " ." << endl;
-        config->SetdCMy_dCL(dCMy_dCL_);
-
-        /*--- dCMz_dCL coefficient ---*/
-
-        if ((config->GetdCMz_dCL() != dCMz_dCL_) &&  (rank == MASTER_NODE))
-          cout <<"WARNING: SU2 will use the dCMz/dCL provided in\nthe adjoint solution file: " << dCMz_dCL_ << " ." << endl;
-        config->SetdCMz_dCL(dCMz_dCL_);
-
-      }
-
-
-    }
-
-  }
-
-  /*--- External iteration ---*/
+       position = text_line.find ("DCD_DCL_VALUE=",0);
+       if (position != string::npos) {
+         text_line.erase (0,14); dCD_dCL_ = atof(text_line.c_str());
+       }
+       
+       /*--- dCMx_dCL coefficient ---*/
+       
+       position = text_line.find ("DCMX_DCL_VALUE=",0);
+       if (position != string::npos) {
+         text_line.erase (0,15); dCMx_dCL_ = atof(text_line.c_str());
+       }
+       
+       /*--- dCMy_dCL coefficient ---*/
+       
+       position = text_line.find ("DCMY_DCL_VALUE=",0);
+       if (position != string::npos) {
+         text_line.erase (0,15); dCMy_dCL_ = atof(text_line.c_str());
+       }
+       
+       /*--- dCMz_dCL coefficient ---*/
+       
+       position = text_line.find ("DCMZ_DCL_VALUE=",0);
+       if (position != string::npos) {
+         text_line.erase (0,15); dCMz_dCL_ = atof(text_line.c_str());
+       }
+       
+					}
+
+				}
+
+			}
+
+
+			/*--- Close the restart meta file. ---*/
+
+			restart_file.close();
+
+		}
+	}
+
+	/*--- Load the metadata. ---*/
+
+	/*--- Only from the direct problem ---*/
+
+	if (!adjoint_run) {
+
+		/*--- Angle of attack ---*/
+
+		if (config->GetDiscard_InFiles() == false) {
+			if ((config->GetAoA() != AoA_) &&  (rank == MASTER_NODE)) {
+				cout.precision(6);
+				cout <<"WARNING: AoA in the solution file (" << AoA_ << " deg.) +" << endl;
+				cout << "         AoA offset in mesh file (" << config->GetAoA_Offset() << " deg.) = " << AoA_ + config->GetAoA_Offset() << " deg." << endl;
+			}
+			config->SetAoA(AoA_ + config->GetAoA_Offset());
+		}
+		else {
+			if ((config->GetAoA() != AoA_) &&  (rank == MASTER_NODE))
+				cout <<"WARNING: Discarding the AoA in the solution file." << endl;
+		}
+
+		/*--- Sideslip angle ---*/
+
+		if (config->GetDiscard_InFiles() == false) {
+			if ((config->GetAoS() != AoS_) &&  (rank == MASTER_NODE)) {
+				cout.precision(6);
+				cout <<"WARNING: AoS in the solution file (" << AoS_ << " deg.) +" << endl;
+				cout << "         AoS offset in mesh file (" << config->GetAoS_Offset() << " deg.) = " << AoS_ + config->GetAoS_Offset() << " deg." << endl;
+			}
+			config->SetAoS(AoS_ + config->GetAoS_Offset());
+		}
+		else {
+			if ((config->GetAoS() != AoS_) &&  (rank == MASTER_NODE))
+				cout <<"WARNING: Discarding the AoS in the solution file." << endl;
+		}
+
+		/*--- BCThrust angle ---*/
+
+		if (config->GetDiscard_InFiles() == false) {
+			if ((config->GetInitial_BCThrust() != BCThrust_) &&  (rank == MASTER_NODE))
+				cout <<"WARNING: SU2 will use the initial BC Thrust provided in the solution file: " << BCThrust_ << " lbs." << endl;
+			config->SetInitial_BCThrust(BCThrust_);
+		}
+		else {
+			if ((config->GetInitial_BCThrust() != BCThrust_) &&  (rank == MASTER_NODE))
+				cout <<"WARNING: Discarding the BC Thrust in the solution file." << endl;
+		}
+
+
+		/*--- The adjoint problem needs this information from the direct solution ---*/
+
+		if (adjoint) {
+
+			if (config->GetEval_dOF_dCX() == false) {
+
+				if (config->GetDiscard_InFiles() == false) {
+
+      if ((config->GetdCD_dCL() != dCD_dCL_) &&  (rank == MASTER_NODE))
+        cout <<"WARNING: SU2 will use the dCD/dCL provided in the direct solution file: " << dCD_dCL_ << "." << endl;
+      config->SetdCD_dCL(dCD_dCL_);
+      
+      if ((config->GetdCMx_dCL() != dCMx_dCL_) &&  (rank == MASTER_NODE))
+        cout <<"WARNING: SU2 will use the dCMx/dCL provided in the direct solution file: " << dCMx_dCL_ << "." << endl;
+      config->SetdCMx_dCL(dCMx_dCL_);
+      
+      if ((config->GetdCMy_dCL() != dCMy_dCL_) &&  (rank == MASTER_NODE))
+        cout <<"WARNING: SU2 will use the dCMy/dCL provided in the direct solution file: " << dCMy_dCL_ << "." << endl;
+      config->SetdCMy_dCL(dCMy_dCL_);
+      
+      if ((config->GetdCMz_dCL() != dCMz_dCL_) &&  (rank == MASTER_NODE))
+        cout <<"WARNING: SU2 will use the dCMz/dCL provided in the direct solution file: " << dCMz_dCL_ << "." << endl;
+      config->SetdCMz_dCL(dCMz_dCL_);
+
+				}
+				else {
+      
+      if ((config->GetdCD_dCL() != dCD_dCL_) &&  (rank == MASTER_NODE))
+        cout <<"WARNING: Discarding the dCD/dCL in the direct solution file." << endl;
+      
+      if ((config->GetdCMx_dCL() != dCMx_dCL_) &&  (rank == MASTER_NODE))
+        cout <<"WARNING: Discarding the dCMx/dCL in the direct solution file." << endl;
+      
+      if ((config->GetdCMy_dCL() != dCMy_dCL_) &&  (rank == MASTER_NODE))
+        cout <<"WARNING: Discarding the dCMy/dCL in the direct solution file." << endl;
+      
+      if ((config->GetdCMz_dCL() != dCMz_dCL_) &&  (rank == MASTER_NODE))
+        cout <<"WARNING: Discarding the dCMz/dCL in the direct solution file." << endl;
+      
+    }
+
+			}
+
+		}
+
+	}
+
+	/*--- Only from the adjoint restart file ---*/
+
+	else {
+
+		/*--- The adjoint problem needs this information from the adjoint solution file ---*/
+
+		if (config->GetEval_dOF_dCX() == true) {
+
+			/*--- If it is a restart it will use the value that was stored in the adjoint solution file  ---*/
+
+			if (config->GetRestart()) {
+
+     /*--- dCD_dCL coefficient ---*/
+     
+     if ((config->GetdCD_dCL() != dCD_dCL_) &&  (rank == MASTER_NODE))
+       cout <<"WARNING: SU2 will use the dCD/dCL provided in\nthe adjoint solution file: " << dCD_dCL_ << " ." << endl;
+     config->SetdCD_dCL(dCD_dCL_);
+     
+     /*--- dCMx_dCL coefficient ---*/
+     
+     if ((config->GetdCMx_dCL() != dCMx_dCL_) &&  (rank == MASTER_NODE))
+       cout <<"WARNING: SU2 will use the dCMx/dCL provided in\nthe adjoint solution file: " << dCMx_dCL_ << " ." << endl;
+     config->SetdCMx_dCL(dCMx_dCL_);
+     
+     /*--- dCMy_dCL coefficient ---*/
+     
+     if ((config->GetdCMy_dCL() != dCMy_dCL_) &&  (rank == MASTER_NODE))
+       cout <<"WARNING: SU2 will use the dCMy/dCL provided in\nthe adjoint solution file: " << dCMy_dCL_ << " ." << endl;
+     config->SetdCMy_dCL(dCMy_dCL_);
+     
+     /*--- dCMz_dCL coefficient ---*/
+     
+     if ((config->GetdCMz_dCL() != dCMz_dCL_) &&  (rank == MASTER_NODE))
+       cout <<"WARNING: SU2 will use the dCMz/dCL provided in\nthe adjoint solution file: " << dCMz_dCL_ << " ." << endl;
+     config->SetdCMz_dCL(dCMz_dCL_);
+     
+			}
+
+
+		}
+
+	}
+
+	/*--- External iteration ---*/
 
   if ((config->GetDiscard_InFiles() == false) && (!adjoint || (adjoint && config->GetRestart())))
     config->SetExtIter_OffSet(ExtIter_);
@@ -5347,7 +5298,7 @@
 
     for (iMesh = 0; iMesh <= config->GetnMGLevels(); iMesh++) {
       for (iMarker = 0; iMarker < config->GetnMarker_All(); iMarker++) {
-        solver[iMesh][KIND_SOLVER]->SetUniformInlet(config, iMarker);
+          solver[iMesh][KIND_SOLVER]->SetUniformInlet(config, iMarker);
       }
     }
 
@@ -5369,32 +5320,32 @@
         allocate memory for the corresponding class. ---*/
   switch( config->GetVerification_Solution() ) {
 
-  case NO_VERIFICATION_SOLUTION:
-    VerificationSolution = NULL; break;
-  case INVISCID_VORTEX:
-    VerificationSolution = new CInviscidVortexSolution(nDim, nVar, MGLevel, config); break;
-  case RINGLEB:
-    VerificationSolution = new CRinglebSolution(nDim, nVar, MGLevel, config); break;
-  case NS_UNIT_QUAD:
-    VerificationSolution = new CNSUnitQuadSolution(nDim, nVar, MGLevel, config); break;
-  case TAYLOR_GREEN_VORTEX:
-    VerificationSolution = new CTGVSolution(nDim, nVar, MGLevel, config); break;
-  case INC_TAYLOR_GREEN_VORTEX:
-    VerificationSolution = new CIncTGVSolution(nDim, nVar, MGLevel, config); break;
-  case MMS_NS_UNIT_QUAD:
-    VerificationSolution = new CMMSNSUnitQuadSolution(nDim, nVar, MGLevel, config); break;
-  case MMS_NS_UNIT_QUAD_WALL_BC:
-    VerificationSolution = new CMMSNSUnitQuadSolutionWallBC(nDim, nVar, MGLevel, config); break;
-  case MMS_NS_TWO_HALF_CIRCLES:
-    VerificationSolution = new CMMSNSTwoHalfCirclesSolution(nDim, nVar, MGLevel, config); break;
-  case MMS_NS_TWO_HALF_SPHERES:
-    VerificationSolution = new CMMSNSTwoHalfSpheresSolution(nDim, nVar, MGLevel, config); break;
-  case MMS_INC_EULER:
-    VerificationSolution = new CMMSIncEulerSolution(nDim, nVar, MGLevel, config); break;
-  case MMS_INC_NS:
-    VerificationSolution = new CMMSIncNSSolution(nDim, nVar, MGLevel, config); break;
-  case USER_DEFINED_SOLUTION:
-    VerificationSolution = new CUserDefinedSolution(nDim, nVar, MGLevel, config); break;
+    case NO_VERIFICATION_SOLUTION:
+      VerificationSolution = NULL; break;
+    case INVISCID_VORTEX:
+      VerificationSolution = new CInviscidVortexSolution(nDim, nVar, MGLevel, config); break;
+    case RINGLEB:
+      VerificationSolution = new CRinglebSolution(nDim, nVar, MGLevel, config); break;
+    case NS_UNIT_QUAD:
+      VerificationSolution = new CNSUnitQuadSolution(nDim, nVar, MGLevel, config); break;
+    case TAYLOR_GREEN_VORTEX:
+      VerificationSolution = new CTGVSolution(nDim, nVar, MGLevel, config); break;
+    case INC_TAYLOR_GREEN_VORTEX:
+      VerificationSolution = new CIncTGVSolution(nDim, nVar, MGLevel, config); break;
+    case MMS_NS_UNIT_QUAD:
+      VerificationSolution = new CMMSNSUnitQuadSolution(nDim, nVar, MGLevel, config); break;
+    case MMS_NS_UNIT_QUAD_WALL_BC:
+      VerificationSolution = new CMMSNSUnitQuadSolutionWallBC(nDim, nVar, MGLevel, config); break;
+    case MMS_NS_TWO_HALF_CIRCLES:
+      VerificationSolution = new CMMSNSTwoHalfCirclesSolution(nDim, nVar, MGLevel, config); break;
+    case MMS_NS_TWO_HALF_SPHERES:
+      VerificationSolution = new CMMSNSTwoHalfSpheresSolution(nDim, nVar, MGLevel, config); break;
+    case MMS_INC_EULER:
+      VerificationSolution = new CMMSIncEulerSolution(nDim, nVar, MGLevel, config); break;
+    case MMS_INC_NS:
+      VerificationSolution = new CMMSIncNSSolution(nDim, nVar, MGLevel, config); break;
+    case USER_DEFINED_SOLUTION:
+      VerificationSolution = new CUserDefinedSolution(nDim, nVar, MGLevel, config); break;
   }
 }
 
@@ -5770,7 +5721,7 @@
 
   if (rank == MASTER_NODE)
     cout << "Reading and storing the solution from " << filename
-         << "." << endl;
+    << "." << endl;
 
   /*--- Read the restart data from either an ASCII or binary SU2 file. ---*/
 
@@ -5912,7 +5863,7 @@
 
   if (rank == MASTER_NODE)
     cout << "Reading and storing the solution from " << filename
-         << "." << endl;
+    << "." << endl;
 
   /*--- Read the restart data from either an ASCII or binary SU2 file. ---*/
 
