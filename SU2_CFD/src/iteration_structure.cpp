/*!
 * \file iteration_structure.cpp
 * \brief Main subroutines used by SU2_CFD
 * \author F. Palacios, T. Economon
 * \version 7.0.2 "Blackbird"
 *
 * SU2 Project Website: https://su2code.github.io
 *
 * The SU2 Project is maintained by the SU2 Foundation
 * (http://su2foundation.org)
 *
 * Copyright 2012-2020, SU2 Contributors (cf. AUTHORS.md)
 *
 * SU2 is free software; you can redistribute it and/or
 * modify it under the terms of the GNU Lesser General Public
 * License as published by the Free Software Foundation; either
 * version 2.1 of the License, or (at your option) any later version.
 *
 * SU2 is distributed in the hope that it will be useful,
 * but WITHOUT ANY WARRANTY; without even the implied warranty of
 * MERCHANTABILITY or FITNESS FOR A PARTICULAR PURPOSE. See the GNU
 * Lesser General Public License for more details.
 *
 * You should have received a copy of the GNU Lesser General Public
 * License along with SU2. If not, see <http://www.gnu.org/licenses/>.
 */


#include "../include/iteration_structure.hpp"
#include "../include/solvers/CFEASolver.hpp"

CIteration::CIteration(CConfig *config) {
  rank = SU2_MPI::GetRank();
  size = SU2_MPI::GetSize();

  nInst = config->GetnTimeInstances();
  nZone = config->GetnZone();

  multizone = config->GetMultizone_Problem();
  singlezone = !(config->GetMultizone_Problem());

}

CIteration::~CIteration(void) { }

void CIteration::SetGrid_Movement(CGeometry **geometry,
          CSurfaceMovement *surface_movement,
          CVolumetricMovement *grid_movement,
          CSolver ***solver,
          CConfig *config,
          unsigned long IntIter,
          unsigned long TimeIter)   {

  unsigned short Kind_Grid_Movement = config->GetKind_GridMovement();
  unsigned long nIterMesh;
  bool stat_mesh = true;
  bool adjoint = config->GetContinuous_Adjoint();
  bool discrete_adjoint = config->GetDiscrete_Adjoint();

  /*--- Only write to screen if this option is enabled ---*/
  bool Screen_Output = config->GetDeform_Output();

  unsigned short val_iZone = config->GetiZone();

  /*--- Perform mesh movement depending on specified type ---*/
  switch (Kind_Grid_Movement) {

  case RIGID_MOTION:

      if (rank == MASTER_NODE) {
        cout << endl << " Performing rigid mesh transformation." << endl;
      }

      /*--- Move each node in the volume mesh using the specified type
       of rigid mesh motion. These routines also compute analytic grid
       velocities for the fine mesh. ---*/

      grid_movement->Rigid_Translation(geometry[MESH_0],
                                       config, val_iZone, TimeIter);
      grid_movement->Rigid_Plunging(geometry[MESH_0],
                                    config, val_iZone, TimeIter);
      grid_movement->Rigid_Pitching(geometry[MESH_0],
                                    config, val_iZone, TimeIter);
      grid_movement->Rigid_Rotation(geometry[MESH_0],
                                    config, val_iZone, TimeIter);

      /*--- Update the multigrid structure after moving the finest grid,
       including computing the grid velocities on the coarser levels. ---*/

      grid_movement->UpdateMultiGrid(geometry, config);

      break;

 	/*--- Already initialized in the static mesh movement routine at driver level. ---*/
  case STEADY_TRANSLATION: case ROTATING_FRAME:
    break;

  }

  if (config->GetSurface_Movement(DEFORMING)){
      if (rank == MASTER_NODE)
        cout << endl << " Updating surface positions." << endl;

      /*--- Translating ---*/

      /*--- Compute the new node locations for moving markers ---*/

      surface_movement->Surface_Translating(geometry[MESH_0],
                                            config, TimeIter, val_iZone);
      /*--- Deform the volume grid around the new boundary locations ---*/

      if (rank == MASTER_NODE)
        cout << " Deforming the volume grid." << endl;
      grid_movement->SetVolume_Deformation(geometry[MESH_0],
                                           config, true);

      /*--- Plunging ---*/

      /*--- Compute the new node locations for moving markers ---*/

      surface_movement->Surface_Plunging(geometry[MESH_0],
                                         config, TimeIter, val_iZone);
      /*--- Deform the volume grid around the new boundary locations ---*/

      if (rank == MASTER_NODE)
        cout << " Deforming the volume grid." << endl;
      grid_movement->SetVolume_Deformation(geometry[MESH_0],
                                           config, true);

      /*--- Pitching ---*/

      /*--- Compute the new node locations for moving markers ---*/

      surface_movement->Surface_Pitching(geometry[MESH_0],
                                         config, TimeIter, val_iZone);
      /*--- Deform the volume grid around the new boundary locations ---*/

      if (rank == MASTER_NODE)
        cout << " Deforming the volume grid." << endl;
      grid_movement->SetVolume_Deformation(geometry[MESH_0],
                                           config, true);

      /*--- Rotating ---*/

      /*--- Compute the new node locations for moving markers ---*/

      surface_movement->Surface_Rotating(geometry[MESH_0],
                                         config, TimeIter, val_iZone);
      /*--- Deform the volume grid around the new boundary locations ---*/

      if (rank == MASTER_NODE)
        cout << " Deforming the volume grid." << endl;
      grid_movement->SetVolume_Deformation(geometry[MESH_0],
                                           config, true);

      /*--- Update the grid velocities on the fine mesh using finite
       differencing based on node coordinates at previous times. ---*/

      if (!adjoint) {
        if (rank == MASTER_NODE)
          cout << " Computing grid velocities by finite differencing." << endl;
        geometry[MESH_0]->SetGridVelocity(config, TimeIter);
      }

      /*--- Update the multigrid structure after moving the finest grid,
       including computing the grid velocities on the coarser levels. ---*/

      grid_movement->UpdateMultiGrid(geometry, config);

      }

  if (config->GetSurface_Movement(AEROELASTIC)
      || config->GetSurface_Movement(AEROELASTIC_RIGID_MOTION)){

      /*--- Apply rigid mesh transformation to entire grid first, if necessary ---*/
      if (IntIter == 0) {
        if (Kind_Grid_Movement == AEROELASTIC_RIGID_MOTION) {

          if (rank == MASTER_NODE) {
            cout << endl << " Performing rigid mesh transformation." << endl;
          }

          /*--- Move each node in the volume mesh using the specified type
           of rigid mesh motion. These routines also compute analytic grid
           velocities for the fine mesh. ---*/

          grid_movement->Rigid_Translation(geometry[MESH_0],
                                           config, val_iZone, TimeIter);
          grid_movement->Rigid_Plunging(geometry[MESH_0],
                                        config, val_iZone, TimeIter);
          grid_movement->Rigid_Pitching(geometry[MESH_0],
                                        config, val_iZone, TimeIter);
          grid_movement->Rigid_Rotation(geometry[MESH_0],
                                        config, val_iZone, TimeIter);

          /*--- Update the multigrid structure after moving the finest grid,
           including computing the grid velocities on the coarser levels. ---*/

          grid_movement->UpdateMultiGrid(geometry, config);
        }

      }

      /*--- Use the if statement to move the grid only at selected dual time step iterations. ---*/
      else if (IntIter % config->GetAeroelasticIter() == 0) {

        if (rank == MASTER_NODE)
          cout << endl << " Solving aeroelastic equations and updating surface positions." << endl;

        /*--- Solve the aeroelastic equations for the new node locations of the moving markers(surfaces) ---*/

        solver[MESH_0][FLOW_SOL]->Aeroelastic(surface_movement, geometry[MESH_0], config, TimeIter);

        /*--- Deform the volume grid around the new boundary locations ---*/

        if (rank == MASTER_NODE)
          cout << " Deforming the volume grid due to the aeroelastic movement." << endl;
        grid_movement->SetVolume_Deformation(geometry[MESH_0],
                                             config, true);

        /*--- Update the grid velocities on the fine mesh using finite
         differencing based on node coordinates at previous times. ---*/

        if (rank == MASTER_NODE)
          cout << " Computing grid velocities by finite differencing." << endl;
        geometry[MESH_0]->SetGridVelocity(config, TimeIter);

        /*--- Update the multigrid structure after moving the finest grid,
         including computing the grid velocities on the coarser levels. ---*/

        grid_movement->UpdateMultiGrid(geometry, config);
      }
        }
  if (config->GetSurface_Movement(FLUID_STRUCTURE)){
      if (rank == MASTER_NODE && Screen_Output)
        cout << endl << "Deforming the grid for Fluid-Structure Interaction applications." << endl;

      /*--- Deform the volume grid around the new boundary locations ---*/

      if (rank == MASTER_NODE && Screen_Output)
        cout << "Deforming the volume grid." << endl;
      grid_movement->SetVolume_Deformation(geometry[MESH_0],
                                           config, true, false);

      nIterMesh = grid_movement->Get_nIterMesh();
      stat_mesh = (nIterMesh == 0);

      if (!adjoint && !stat_mesh) {
        if (rank == MASTER_NODE && Screen_Output)
          cout << "Computing grid velocities by finite differencing." << endl;
        geometry[MESH_0]->SetGridVelocity(config, TimeIter);
      }
      else if (stat_mesh) {
          if (rank == MASTER_NODE && Screen_Output)
            cout << "The mesh is up-to-date. Using previously stored grid velocities." << endl;
      }

      /*--- Update the multigrid structure after moving the finest grid,
       including computing the grid velocities on the coarser levels. ---*/

      grid_movement->UpdateMultiGrid(geometry, config);

  }
  if (config->GetSurface_Movement(FLUID_STRUCTURE_STATIC)){

    if ((rank == MASTER_NODE) && (!discrete_adjoint) && Screen_Output)
        cout << endl << "Deforming the grid for static Fluid-Structure Interaction applications." << endl;

      /*--- Deform the volume grid around the new boundary locations ---*/

    if ((rank == MASTER_NODE) && (!discrete_adjoint)&& Screen_Output)
        cout << "Deforming the volume grid." << endl;

      grid_movement->SetVolume_Deformation_Elas(geometry[MESH_0], config, true, false);

    if ((rank == MASTER_NODE) && (!discrete_adjoint)&& Screen_Output)
        cout << "There is no grid velocity." << endl;

      /*--- Update the multigrid structure after moving the finest grid,
       including computing the grid velocities on the coarser levels. ---*/

      grid_movement->UpdateMultiGrid(geometry, config);

  }
  if (config->GetSurface_Movement(EXTERNAL) || config->GetSurface_Movement(EXTERNAL_ROTATION)){
    /*--- Apply rigid rotation to entire grid first, if necessary ---*/

    if (Kind_Grid_Movement == EXTERNAL_ROTATION) {
      if (rank == MASTER_NODE)
        cout << " Updating node locations by rigid rotation." << endl;
      grid_movement->Rigid_Rotation(geometry[MESH_0],
                                                          config, val_iZone, TimeIter);
    }

    /*--- Load new surface node locations from external files ---*/

      if (rank == MASTER_NODE)
      cout << " Updating surface locations from file." << endl;
    surface_movement->SetExternal_Deformation(geometry[MESH_0],
                                                         config, val_iZone, TimeIter);

    /*--- Deform the volume grid around the new boundary locations ---*/

    if (rank == MASTER_NODE)
      cout << " Deforming the volume grid." << endl;
    grid_movement->SetVolume_Deformation(geometry[MESH_0],
                                                               config, true);

    /*--- Update the grid velocities on the fine mesh using finite
       differencing based on node coordinates at previous times. ---*/

    if (!adjoint) {
      if (rank == MASTER_NODE)
        cout << " Computing grid velocities by finite differencing." << endl;
      geometry[MESH_0]->SetGridVelocity(config, TimeIter);
  }

    /*--- Update the multigrid structure after moving the finest grid,
       including computing the grid velocities on the coarser levels. ---*/

    grid_movement->UpdateMultiGrid(geometry, config);

  }
}

void CIteration::SetMesh_Deformation(CGeometry **geometry,
                                     CSolver **solver,
                                     CNumerics ***numerics,
                                     CConfig *config,
                                     unsigned short kind_recording) {

  bool ActiveTape = NO;

  /*--- Perform the elasticity mesh movement ---*/
  if (config->GetDeform_Mesh()) {

    if ((kind_recording != MESH_DEFORM) && !config->GetMultizone_Problem()) {
      /*--- In a primal run, AD::TapeActive returns a false ---*/
      /*--- In any other recordings, the tape is passive during the deformation ---*/
      ActiveTape = AD::TapeActive();
      AD::StopRecording();
    }

    /*--- Set the stiffness of each element mesh into the mesh numerics ---*/

    solver[MESH_SOL]->SetMesh_Stiffness(geometry, numerics[MESH_SOL], config);

    /*--- Deform the volume grid around the new boundary locations ---*/

    solver[MESH_SOL]->DeformMesh(geometry, numerics[MESH_SOL], config);

    if (ActiveTape) {
      /*--- Start recording if it was stopped ---*/
      AD::StartRecording();
    }
  }

}



void CIteration::Preprocess(COutput *output,
                            CIntegration ****integration,
                            CGeometry ****geometry,
                            CSolver *****solver,
                            CNumerics ******numerics,
                            CConfig **config,
                            CSurfaceMovement **surface_movement,
                            CVolumetricMovement ***grid_movement,
                            CFreeFormDefBox*** FFDBox,
                            unsigned short val_iZone,
                            unsigned short val_iInst) { }
void CIteration::Iterate(COutput *output,
                         CIntegration ****integration,
                         CGeometry ****geometry,
                         CSolver *****solver,
                         CNumerics ******numerics,
                         CConfig **config,
                         CSurfaceMovement **surface_movement,
                         CVolumetricMovement ***grid_movement,
                         CFreeFormDefBox*** FFDBox,
                         unsigned short val_iZone,
                         unsigned short val_iInst) { }
void CIteration::Solve(COutput *output,
                         CIntegration ****integration,
                         CGeometry ****geometry,
                         CSolver *****solver,
                         CNumerics ******numerics,
                         CConfig **config,
                         CSurfaceMovement **surface_movement,
                         CVolumetricMovement ***grid_movement,
                         CFreeFormDefBox*** FFDBox,
                         unsigned short val_iZone,
                         unsigned short val_iInst) { }
void CIteration::Update(COutput *output,
                        CIntegration ****integration,
                        CGeometry ****geometry,
                        CSolver *****solver,
                        CNumerics ******numerics,
                        CConfig **config,
                        CSurfaceMovement **surface_movement,
                        CVolumetricMovement ***grid_movement,
                        CFreeFormDefBox*** FFDBox,
                        unsigned short val_iZone,
                        unsigned short val_iInst)      { }
void CIteration::Predictor(COutput *output,
                        CIntegration ****integration,
                        CGeometry ****geometry,
                        CSolver *****solver,
                        CNumerics ******numerics,
                        CConfig **config,
                        CSurfaceMovement **surface_movement,
                        CVolumetricMovement ***grid_movement,
                        CFreeFormDefBox*** FFDBox,
                        unsigned short val_iZone,
                        unsigned short val_iInst)      { }
void CIteration::Relaxation(COutput *output,
                        CIntegration ****integration,
                        CGeometry ****geometry,
                        CSolver *****solver,
                        CNumerics ******numerics,
                        CConfig **config,
                        CSurfaceMovement **surface_movement,
                        CVolumetricMovement ***grid_movement,
                        CFreeFormDefBox*** FFDBox,
                        unsigned short val_iZone,
                        unsigned short val_iInst)      { }
bool CIteration::Monitor(COutput *output,
                        CIntegration ****integration,
                        CGeometry ****geometry,
                        CSolver *****solver,
                        CNumerics ******numerics,
                        CConfig **config,
                        CSurfaceMovement **surface_movement,
                        CVolumetricMovement ***grid_movement,
                        CFreeFormDefBox*** FFDBox,
                        unsigned short val_iZone,
                        unsigned short val_iInst) { return false; }

void CIteration::Output(COutput *output,
                        CGeometry ****geometry,
                        CSolver *****solver,
                        CConfig **config,
                        unsigned long InnerIter,
                        bool StopCalc,
                        unsigned short val_iZone,
                        unsigned short val_iInst) {

  output->SetResult_Files(geometry[val_iZone][INST_0][MESH_0],
                          config[val_iZone],
                          solver[val_iZone][INST_0][MESH_0],
                          InnerIter);

}
void CIteration::Postprocess(COutput *output,
                             CIntegration ****integration,
                             CGeometry ****geometry,
                             CSolver *****solver,
                             CNumerics ******numerics,
                             CConfig **config,
                             CSurfaceMovement **surface_movement,
                             CVolumetricMovement ***grid_movement,
                             CFreeFormDefBox*** FFDBox,
                             unsigned short val_iZone,
                             unsigned short val_iInst) { }



CFluidIteration::CFluidIteration(CConfig *config) : CIteration(config) { }
CFluidIteration::~CFluidIteration(void) { }

void CFluidIteration::Preprocess(COutput *output,
                                    CIntegration ****integration,
                                    CGeometry ****geometry,
                                    CSolver *****solver,
                                    CNumerics ******numerics,
                                    CConfig **config,
                                    CSurfaceMovement **surface_movement,
                                    CVolumetricMovement ***grid_movement,
                                    CFreeFormDefBox*** FFDBox,
                                    unsigned short val_iZone,
                                    unsigned short val_iInst) {

  unsigned long TimeIter = config[val_iZone]->GetTimeIter();

  bool fsi = config[val_iZone]->GetFSI_Simulation();
  unsigned long OuterIter = config[val_iZone]->GetOuterIter();


  /*--- Set the initial condition for FSI problems with subiterations ---*/
  /*--- This is done only in the first block subiteration.---*/
  /*--- From then on, the solver reuses the partially converged solution obtained in the previous subiteration ---*/
  if( fsi  && ( OuterIter == 0 ) ){
    solver[val_iZone][val_iInst][MESH_0][FLOW_SOL]->SetInitialCondition(geometry[val_iZone][val_iInst], solver[val_iZone][val_iInst], config[val_iZone], TimeIter);
  }

  /*--- Apply a Wind Gust ---*/

  if (config[val_iZone]->GetWind_Gust()) {
    SetWind_GustField(config[val_iZone], geometry[val_iZone][val_iInst], solver[val_iZone][val_iInst]);
  }

}

void CFluidIteration::Iterate(COutput *output,
                                 CIntegration ****integration,
                                 CGeometry ****geometry,
                                 CSolver *****solver,
                                 CNumerics ******numerics,
                                 CConfig **config,
                                 CSurfaceMovement **surface_movement,
                                 CVolumetricMovement ***grid_movement,
                                 CFreeFormDefBox*** FFDBox,
                                 unsigned short val_iZone,
                                 unsigned short val_iInst) {
  unsigned long InnerIter, TimeIter;

  bool unsteady = (config[val_iZone]->GetTime_Marching() == DT_STEPPING_1ST) || (config[val_iZone]->GetTime_Marching() == DT_STEPPING_2ND);
  bool frozen_visc = (config[val_iZone]->GetContinuous_Adjoint() && config[val_iZone]->GetFrozen_Visc_Cont()) ||
                     (config[val_iZone]->GetDiscrete_Adjoint() && config[val_iZone]->GetFrozen_Visc_Disc());
  TimeIter = config[val_iZone]->GetTimeIter();

  /* --- Setting up iteration values depending on if this is a
   steady or an unsteady simulaiton */

  InnerIter = config[val_iZone]->GetInnerIter();

  /*--- Update global parameters ---*/

  switch( config[val_iZone]->GetKind_Solver() ) {

    case EULER: case DISC_ADJ_EULER: case INC_EULER: case DISC_ADJ_INC_EULER:
      config[val_iZone]->SetGlobalParam(EULER, RUNTIME_FLOW_SYS); break;

    case NAVIER_STOKES: case DISC_ADJ_NAVIER_STOKES: case INC_NAVIER_STOKES: case DISC_ADJ_INC_NAVIER_STOKES:
      config[val_iZone]->SetGlobalParam(NAVIER_STOKES, RUNTIME_FLOW_SYS); break;

    case RANS: case DISC_ADJ_RANS: case INC_RANS: case DISC_ADJ_INC_RANS:
      config[val_iZone]->SetGlobalParam(RANS, RUNTIME_FLOW_SYS); break;

  }


  /*--- Solve the Euler, Navier-Stokes or Reynolds-averaged Navier-Stokes (RANS) equations (one iteration) ---*/

  integration[val_iZone][val_iInst][FLOW_SOL]->MultiGrid_Iteration(geometry, solver, numerics,
                                                                  config, RUNTIME_FLOW_SYS, val_iZone, val_iInst);

  if ((config[val_iZone]->GetKind_Solver() == RANS ||
       config[val_iZone]->GetKind_Solver() == DISC_ADJ_RANS ||
       config[val_iZone]->GetKind_Solver() == INC_RANS ||
       config[val_iZone]->GetKind_Solver() == DISC_ADJ_INC_RANS ) && !frozen_visc) {

    /*--- Solve the turbulence model ---*/

    config[val_iZone]->SetGlobalParam(RANS, RUNTIME_TURB_SYS);
    integration[val_iZone][val_iInst][TURB_SOL]->SingleGrid_Iteration(geometry, solver, numerics,
                                                                     config, RUNTIME_TURB_SYS, val_iZone, val_iInst);

    /*--- Solve transition model ---*/

    if (config[val_iZone]->GetKind_Trans_Model() == LM) {
      config[val_iZone]->SetGlobalParam(RANS, RUNTIME_TRANS_SYS);
      integration[val_iZone][val_iInst][TRANS_SOL]->SingleGrid_Iteration(geometry, solver, numerics,
                                                                        config, RUNTIME_TRANS_SYS, val_iZone, val_iInst);
    }

  }

  if (config[val_iZone]->GetWeakly_Coupled_Heat()){
    config[val_iZone]->SetGlobalParam(RANS, RUNTIME_HEAT_SYS);
    integration[val_iZone][val_iInst][HEAT_SOL]->SingleGrid_Iteration(geometry, solver, numerics,
                                                                     config, RUNTIME_HEAT_SYS, val_iZone, val_iInst);
  }

  /*--- Incorporate a weakly-coupled radiation model to the analysis ---*/
  if (config[val_iZone]->AddRadiation()){
    config[val_iZone]->SetGlobalParam(RANS, RUNTIME_RADIATION_SYS);
    integration[val_iZone][val_iInst][RAD_SOL]->SingleGrid_Iteration(geometry, solver, numerics, config,
                                                                     RUNTIME_RADIATION_SYS, val_iZone, val_iInst);
  }

  /*--- Adapt the CFL number using an exponential progression
   with under-relaxation approach. ---*/

  if (config[val_iZone]->GetCFL_Adapt() == YES) {
    solver[val_iZone][val_iInst][MESH_0][FLOW_SOL]->AdaptCFLNumber(geometry[val_iZone][val_iInst], solver[val_iZone][val_iInst], config[val_iZone]);
  }

  /*--- Call Dynamic mesh update if AEROELASTIC motion was specified ---*/

  if ((config[val_iZone]->GetGrid_Movement()) && (config[val_iZone]->GetAeroelastic_Simulation()) && unsteady) {

    SetGrid_Movement(geometry[val_iZone][val_iInst], surface_movement[val_iZone], grid_movement[val_iZone][val_iInst],
                     solver[val_iZone][val_iInst], config[val_iZone], InnerIter, TimeIter);

    /*--- Apply a Wind Gust ---*/

    if (config[val_iZone]->GetWind_Gust()) {
      if (InnerIter % config[val_iZone]->GetAeroelasticIter() == 0 && InnerIter != 0)
        SetWind_GustField(config[val_iZone], geometry[val_iZone][val_iInst], solver[val_iZone][val_iInst]);
    }

  }
}

void CFluidIteration::Update(COutput *output,
                                CIntegration ****integration,
                                CGeometry ****geometry,
                                CSolver *****solver,
                                CNumerics ******numerics,
                                CConfig **config,
                                CSurfaceMovement **surface_movement,
                                CVolumetricMovement ***grid_movement,
                                CFreeFormDefBox*** FFDBox,
                                unsigned short val_iZone,
                                unsigned short val_iInst)      {

  unsigned short iMesh;

  /*--- Dual time stepping strategy ---*/

  if ((config[val_iZone]->GetTime_Marching() == DT_STEPPING_1ST) ||
      (config[val_iZone]->GetTime_Marching() == DT_STEPPING_2ND)) {

    /*--- Update dual time solver on all mesh levels ---*/

    for (iMesh = 0; iMesh <= config[val_iZone]->GetnMGLevels(); iMesh++) {
      integration[val_iZone][val_iInst][FLOW_SOL]->SetDualTime_Solver(geometry[val_iZone][val_iInst][iMesh], solver[val_iZone][val_iInst][iMesh][FLOW_SOL], config[val_iZone], iMesh);
      integration[val_iZone][val_iInst][FLOW_SOL]->SetConvergence(false);
    }

    /*--- Update dual time solver for the dynamic mesh solver ---*/
    if (config[val_iZone]->GetDeform_Mesh()) {
      solver[val_iZone][val_iInst][MESH_0][MESH_SOL]->SetDualTime_Mesh();
    }

    /*--- Update dual time solver for the turbulence model ---*/

    if ((config[val_iZone]->GetKind_Solver() == RANS) ||
        (config[val_iZone]->GetKind_Solver() == DISC_ADJ_RANS) ||
        (config[val_iZone]->GetKind_Solver() == INC_RANS) ||
        (config[val_iZone]->GetKind_Solver() == DISC_ADJ_INC_RANS)) {
      integration[val_iZone][val_iInst][TURB_SOL]->SetDualTime_Solver(geometry[val_iZone][val_iInst][MESH_0], solver[val_iZone][val_iInst][MESH_0][TURB_SOL], config[val_iZone], MESH_0);
      integration[val_iZone][val_iInst][TURB_SOL]->SetConvergence(false);
    }

    /*--- Update dual time solver for the transition model ---*/

    if (config[val_iZone]->GetKind_Trans_Model() == LM) {
      integration[val_iZone][val_iInst][TRANS_SOL]->SetDualTime_Solver(geometry[val_iZone][val_iInst][MESH_0], solver[val_iZone][val_iInst][MESH_0][TRANS_SOL], config[val_iZone], MESH_0);
      integration[val_iZone][val_iInst][TRANS_SOL]->SetConvergence(false);
    }
  }
}

bool CFluidIteration::Monitor(COutput *output,
    CIntegration ****integration,
    CGeometry ****geometry,
    CSolver *****solver,
    CNumerics ******numerics,
    CConfig **config,
    CSurfaceMovement **surface_movement,
    CVolumetricMovement ***grid_movement,
    CFreeFormDefBox*** FFDBox,
    unsigned short val_iZone,
    unsigned short val_iInst)     {

  bool StopCalc = false;

#ifndef HAVE_MPI
  StopTime = su2double(clock())/su2double(CLOCKS_PER_SEC);
#else
  StopTime = MPI_Wtime();
#endif
  UsedTime = StopTime - StartTime;


  if (config[val_iZone]->GetMultizone_Problem() || config[val_iZone]->GetSinglezone_Driver()){
    output->SetHistory_Output(geometry[val_iZone][INST_0][MESH_0],
                              solver[val_iZone][INST_0][MESH_0],
                              config[val_iZone],
                              config[val_iZone]->GetTimeIter(),
                              config[val_iZone]->GetOuterIter(),
                              config[val_iZone]->GetInnerIter());
  }

  /*--- If convergence was reached --*/
  StopCalc =  output->GetConvergence();

  /* --- Checking convergence of Fixed CL mode to target CL, and perform finite differencing if needed  --*/

  if (config[val_iZone]->GetFixed_CL_Mode()){
    StopCalc = MonitorFixed_CL(output, geometry[val_iZone][INST_0][MESH_0], solver[val_iZone][INST_0][MESH_0], config[val_iZone]);
  }

  return StopCalc;

}

void CFluidIteration::Postprocess(COutput *output,
                                  CIntegration ****integration,
                                  CGeometry ****geometry,
                                  CSolver *****solver,
                                  CNumerics ******numerics,
                                  CConfig **config,
                                  CSurfaceMovement **surface_movement,
                                  CVolumetricMovement ***grid_movement,
                                  CFreeFormDefBox*** FFDBox,
                                  unsigned short val_iZone,
                                  unsigned short val_iInst) {

  /*--- Temporary: enable only for single-zone driver. This should be removed eventually when generalized. ---*/

  if(config[val_iZone]->GetSinglezone_Driver()){

    /*--- Compute the tractions at the vertices ---*/
    solver[val_iZone][val_iInst][MESH_0][FLOW_SOL]->ComputeVertexTractions(
          geometry[val_iZone][val_iInst][MESH_0], config[val_iZone]);

    if (config[val_iZone]->GetKind_Solver() == DISC_ADJ_EULER ||
        config[val_iZone]->GetKind_Solver() == DISC_ADJ_NAVIER_STOKES ||
        config[val_iZone]->GetKind_Solver() == DISC_ADJ_RANS){

      /*--- Read the target pressure ---*/

//      if (config[val_iZone]->GetInvDesign_Cp() == YES)
//        output->SetCp_InverseDesign(solver[val_iZone][val_iInst][MESH_0][FLOW_SOL],geometry[val_iZone][val_iInst][MESH_0], config[val_iZone], config[val_iZone]->GetExtIter());

//      /*--- Read the target heat flux ---*/

//      if (config[val_iZone]->GetInvDesign_HeatFlux() == YES)
//        output->SetHeatFlux_InverseDesign(solver[val_iZone][val_iInst][MESH_0][FLOW_SOL],geometry[val_iZone][val_iInst][MESH_0], config[val_iZone], config[val_iZone]->GetExtIter());

    }

  }


}

void CFluidIteration::Solve(COutput *output,
                                 CIntegration ****integration,
                                 CGeometry ****geometry,
                                 CSolver *****solver,
                                 CNumerics ******numerics,
                                 CConfig **config,
                                 CSurfaceMovement **surface_movement,
                                 CVolumetricMovement ***grid_movement,
                                 CFreeFormDefBox*** FFDBox,
                                 unsigned short val_iZone,
                                 unsigned short val_iInst) {

  /*--- Boolean to determine if we are running a static or dynamic case ---*/
  bool steady = !config[val_iZone]->GetTime_Domain();

  unsigned long Inner_Iter, nInner_Iter = config[val_iZone]->GetnInner_Iter();
  bool StopCalc = false;

  /*--- Synchronization point before a single solver iteration.
        Compute the wall clock time required. ---*/

#ifndef HAVE_MPI
  StartTime = su2double(clock())/su2double(CLOCKS_PER_SEC);
#else
  StartTime = MPI_Wtime();
#endif

  /*--- Preprocess the solver ---*/
  Preprocess(output, integration, geometry, solver, numerics, config,
            surface_movement, grid_movement, FFDBox, val_iZone, INST_0);

  /*--- For steady-state flow simulations, we need to loop over ExtIter for the number of time steps ---*/
  /*--- However, ExtIter is the number of FSI iterations, so nIntIter is used in this case ---*/

  for (Inner_Iter = 0; Inner_Iter < nInner_Iter; Inner_Iter++){

    config[val_iZone]->SetInnerIter(Inner_Iter);

    /*--- Run a single iteration of the solver ---*/
    Iterate(output, integration, geometry, solver, numerics, config,
            surface_movement, grid_movement, FFDBox, val_iZone, INST_0);

    /*--- Monitor the pseudo-time ---*/
    StopCalc = Monitor(output, integration, geometry, solver, numerics, config,
                       surface_movement, grid_movement, FFDBox, val_iZone, INST_0);

    /*--- Output files at intermediate iterations if the problem is single zone ---*/

    if (singlezone && steady) {
      Output(output, geometry, solver, config, Inner_Iter, StopCalc, val_iZone, val_iInst);
    }

    /*--- If the iteration has converged, break the loop ---*/
    if (StopCalc) break;
  }

  if (multizone && steady) {
    Output(output, geometry, solver, config,
           config[val_iZone]->GetOuterIter(),
           StopCalc, val_iZone, val_iInst);

    /*--- Set the fluid convergence to false (to make sure outer subiterations converge) ---*/

    integration[val_iZone][INST_0][FLOW_SOL]->SetConvergence(false);
  }
}

void CFluidIteration::SetWind_GustField(CConfig *config, CGeometry **geometry, CSolver ***solver) {
  // The gust is imposed on the flow field via the grid velocities. This method called the Field Velocity Method is described in the
  // NASA TM–2012-217771 - Development, Verification and Use of Gust Modeling in the NASA Computational Fluid Dynamics Code FUN3D
  // the desired gust is prescribed as the negative of the grid velocity.

  // If a source term is included to account for the gust field, the method is described by Jones et al. as the Split Velocity Method in
  // Simulation of Airfoil Gust Responses Using Prescribed Velocities.
  // In this routine the gust derivatives needed for the source term are calculated when applicable.
  // If the gust derivatives are zero the source term is also zero.
  // The source term itself is implemented in the class CSourceWindGust

  if (rank == MASTER_NODE)
    cout << endl << "Running simulation with a Wind Gust." << endl;
  unsigned short iDim, nDim = geometry[MESH_0]->GetnDim(); //We assume nDim = 2
  if (nDim != 2) {
    if (rank == MASTER_NODE) {
      cout << endl << "WARNING - Wind Gust capability is only verified for 2 dimensional simulations." << endl;
    }
  }

  /*--- Gust Parameters from config ---*/
  unsigned short Gust_Type = config->GetGust_Type();
  su2double xbegin = config->GetGust_Begin_Loc();    // Location at which the gust begins.
  su2double L = config->GetGust_WaveLength();        // Gust size
  su2double tbegin = config->GetGust_Begin_Time();   // Physical time at which the gust begins.
  su2double gust_amp = config->GetGust_Ampl();       // Gust amplitude
  su2double n = config->GetGust_Periods();           // Number of gust periods
  unsigned short GustDir = config->GetGust_Dir(); // Gust direction

  /*--- Variables needed to compute the gust ---*/
  unsigned short Kind_Grid_Movement = config->GetKind_GridMovement();
  unsigned long iPoint;
  unsigned short iMGlevel, nMGlevel = config->GetnMGLevels();

  su2double x, y, x_gust, dgust_dx, dgust_dy, dgust_dt;
  su2double *Gust, *GridVel, *NewGridVel, *GustDer;

  su2double Physical_dt = config->GetDelta_UnstTime();
  unsigned long TimeIter = config->GetTimeIter();
  su2double Physical_t = TimeIter*Physical_dt;

  su2double Uinf = solver[MESH_0][FLOW_SOL]->GetVelocity_Inf(0); // Assumption gust moves at infinity velocity

  Gust = new su2double [nDim];
  NewGridVel = new su2double [nDim];
  for (iDim = 0; iDim < nDim; iDim++) {
    Gust[iDim] = 0.0;
    NewGridVel[iDim] = 0.0;
  }

  GustDer = new su2double [3];
  for (unsigned short i = 0; i < 3; i++) {
    GustDer[i] = 0.0;
  }

  // Vortex variables
  unsigned long nVortex = 0;
  vector<su2double> x0, y0, vort_strenth, r_core; //vortex is positive in clockwise direction.
  if (Gust_Type == VORTEX) {
    InitializeVortexDistribution(nVortex, x0, y0, vort_strenth, r_core);
  }

  /*--- Check to make sure gust lenght is not zero or negative (vortex gust doesn't use this). ---*/
  if (L <= 0.0 && Gust_Type != VORTEX) {
    SU2_MPI::Error("The gust length needs to be positive", CURRENT_FUNCTION);
  }

  /*--- Loop over all multigrid levels ---*/

  for (iMGlevel = 0; iMGlevel <= nMGlevel; iMGlevel++) {

    /*--- Loop over each node in the volume mesh ---*/

    for (iPoint = 0; iPoint < geometry[iMGlevel]->GetnPoint(); iPoint++) {

      /*--- Reset the Grid Velocity to zero if there is no grid movement ---*/
      if (Kind_Grid_Movement == GUST) {
        for (iDim = 0; iDim < nDim; iDim++)
          geometry[iMGlevel]->node[iPoint]->SetGridVel(iDim, 0.0);
      }

      /*--- initialize the gust and derivatives to zero everywhere ---*/

      for (iDim = 0; iDim < nDim; iDim++) {Gust[iDim]=0.0;}
      dgust_dx = 0.0; dgust_dy = 0.0; dgust_dt = 0.0;

      /*--- Begin applying the gust ---*/

      if (Physical_t >= tbegin) {

        x = geometry[iMGlevel]->node[iPoint]->GetCoord()[0]; // x-location of the node.
        y = geometry[iMGlevel]->node[iPoint]->GetCoord()[1]; // y-location of the node.

        // Gust coordinate
        x_gust = (x - xbegin - Uinf*(Physical_t-tbegin))/L;

        /*--- Calculate the specified gust ---*/
        switch (Gust_Type) {

          case TOP_HAT:
            // Check if we are in the region where the gust is active
            if (x_gust > 0 && x_gust < n) {
              Gust[GustDir] = gust_amp;
              // Still need to put the gust derivatives. Think about this.
            }
            break;

          case SINE:
            // Check if we are in the region where the gust is active
            if (x_gust > 0 && x_gust < n) {
              Gust[GustDir] = gust_amp*(sin(2*PI_NUMBER*x_gust));

              // Gust derivatives
              //dgust_dx = gust_amp*2*PI_NUMBER*(cos(2*PI_NUMBER*x_gust))/L;
              //dgust_dy = 0;
              //dgust_dt = gust_amp*2*PI_NUMBER*(cos(2*PI_NUMBER*x_gust))*(-Uinf)/L;
            }
            break;

          case ONE_M_COSINE:
            // Check if we are in the region where the gust is active
            if (x_gust > 0 && x_gust < n) {
              Gust[GustDir] = gust_amp*(1-cos(2*PI_NUMBER*x_gust));

              // Gust derivatives
              //dgust_dx = gust_amp*2*PI_NUMBER*(sin(2*PI_NUMBER*x_gust))/L;
              //dgust_dy = 0;
              //dgust_dt = gust_amp*2*PI_NUMBER*(sin(2*PI_NUMBER*x_gust))*(-Uinf)/L;
            }
            break;

          case EOG:
            // Check if we are in the region where the gust is active
            if (x_gust > 0 && x_gust < n) {
              Gust[GustDir] = -0.37*gust_amp*sin(3*PI_NUMBER*x_gust)*(1-cos(2*PI_NUMBER*x_gust));
            }
            break;

          case VORTEX:

            /*--- Use vortex distribution ---*/
            // Algebraic vortex equation.
            for (unsigned long i=0; i<nVortex; i++) {
              su2double r2 = pow(x-(x0[i]+Uinf*(Physical_t-tbegin)), 2) + pow(y-y0[i], 2);
              su2double r = sqrt(r2);
              su2double v_theta = vort_strenth[i]/(2*PI_NUMBER) * r/(r2+pow(r_core[i],2));
              Gust[0] = Gust[0] + v_theta*(y-y0[i])/r;
              Gust[1] = Gust[1] - v_theta*(x-(x0[i]+Uinf*(Physical_t-tbegin)))/r;
            }
            break;

          case NONE: default:

            /*--- There is no wind gust specified. ---*/
            if (rank == MASTER_NODE) {
              cout << "No wind gust specified." << endl;
            }
            break;

        }
      }

      /*--- Set the Wind Gust, Wind Gust Derivatives and the Grid Velocities ---*/

      GustDer[0] = dgust_dx;
      GustDer[1] = dgust_dy;
      GustDer[2] = dgust_dt;

      solver[iMGlevel][FLOW_SOL]->GetNodes()->SetWindGust(iPoint, Gust);
      solver[iMGlevel][FLOW_SOL]->GetNodes()->SetWindGustDer(iPoint, GustDer);

      GridVel = geometry[iMGlevel]->node[iPoint]->GetGridVel();

      /*--- Store new grid velocity ---*/

      for (iDim = 0; iDim < nDim; iDim++) {
        NewGridVel[iDim] = GridVel[iDim] - Gust[iDim];
        geometry[iMGlevel]->node[iPoint]->SetGridVel(iDim, NewGridVel[iDim]);
      }

    }
  }

  delete [] Gust;
  delete [] GustDer;
  delete [] NewGridVel;

}

void CFluidIteration::InitializeVortexDistribution(unsigned long &nVortex, vector<su2double>& x0, vector<su2double>& y0, vector<su2double>& vort_strength, vector<su2double>& r_core) {
  /*--- Read in Vortex Distribution ---*/
  std::string line;
  std::ifstream file;
  su2double x_temp, y_temp, vort_strength_temp, r_core_temp;
  file.open("vortex_distribution.txt");
  /*--- In case there is no vortex file ---*/
  if (file.fail()) {
    SU2_MPI::Error("There is no vortex data file!!", CURRENT_FUNCTION);
  }

  // Ignore line containing the header
  getline(file, line);
  // Read in the information of the vortices (xloc, yloc, lambda(strength), eta(size, gradient))
  while (file.good())
  {
    getline(file, line);
    std::stringstream ss(line);
    if (line.size() != 0) { //ignore blank lines if they exist.
      ss >> x_temp;
      ss >> y_temp;
      ss >> vort_strength_temp;
      ss >> r_core_temp;
      x0.push_back(x_temp);
      y0.push_back(y_temp);
      vort_strength.push_back(vort_strength_temp);
      r_core.push_back(r_core_temp);
    }
  }
  file.close();
  // number of vortices
  nVortex = x0.size();

}

bool CFluidIteration::MonitorFixed_CL(COutput *output, CGeometry *geometry, CSolver **solver, CConfig *config) {

  CSolver* flow_solver= solver[FLOW_SOL];

  bool fixed_cl_convergence = flow_solver->FixedCL_Convergence(config, output->GetConvergence());

  /* --- If Fixed CL mode has ended and Finite Differencing has started: --- */

  if (flow_solver->GetStart_AoA_FD() && flow_solver->GetIter_Update_AoA() == config->GetInnerIter()){

    /* --- Print convergence history and volume files since fixed CL mode has converged--- */
    if (rank == MASTER_NODE) output->PrintConvergenceSummary();

    output->SetResult_Files(geometry, config, solver,
                            config->GetInnerIter(), true);

    /* --- Set finite difference mode in config (disables output) --- */
    config->SetFinite_Difference_Mode(true);
  }

  /* --- Set convergence based on fixed CL convergence  --- */
  return fixed_cl_convergence;
}

CTurboIteration::CTurboIteration(CConfig *config) : CFluidIteration(config) { }
CTurboIteration::~CTurboIteration(void) { }
void CTurboIteration::Preprocess(COutput *output,
                                    CIntegration ****integration,
                                    CGeometry ****geometry,
                                    CSolver *****solver,
                                    CNumerics ******numerics,
                                    CConfig **config,
                                    CSurfaceMovement **surface_movement,
                                    CVolumetricMovement ***grid_movement,
                                    CFreeFormDefBox*** FFDBox,
                                    unsigned short val_iZone,
                                    unsigned short val_iInst) {

  /*--- Average quantities at the inflow and outflow boundaries ---*/
  solver[val_iZone][val_iInst][MESH_0][FLOW_SOL]->TurboAverageProcess(solver[val_iZone][val_iInst][MESH_0], geometry[val_iZone][val_iInst][MESH_0],config[val_iZone],INFLOW);
  solver[val_iZone][val_iInst][MESH_0][FLOW_SOL]->TurboAverageProcess(solver[val_iZone][val_iInst][MESH_0], geometry[val_iZone][val_iInst][MESH_0],config[val_iZone],OUTFLOW);

}

void CTurboIteration::Postprocess( COutput *output,
                                   CIntegration ****integration,
                                   CGeometry ****geometry,
                                   CSolver *****solver,
                                   CNumerics ******numerics,
                                   CConfig **config,
                                   CSurfaceMovement **surface_movement,
                                   CVolumetricMovement ***grid_movement,
                                   CFreeFormDefBox*** FFDBox,
                                   unsigned short val_iZone,
                                   unsigned short val_iInst) {

  /*--- Average quantities at the inflow and outflow boundaries ---*/
  solver[val_iZone][val_iInst][MESH_0][FLOW_SOL]->TurboAverageProcess(solver[val_iZone][val_iInst][MESH_0], geometry[val_iZone][val_iInst][MESH_0],config[val_iZone],INFLOW);
  solver[val_iZone][val_iInst][MESH_0][FLOW_SOL]->TurboAverageProcess(solver[val_iZone][val_iInst][MESH_0], geometry[val_iZone][val_iInst][MESH_0],config[val_iZone],OUTFLOW);

  /*--- Gather Inflow and Outflow quantities on the Master Node to compute performance ---*/
  solver[val_iZone][val_iInst][MESH_0][FLOW_SOL]->GatherInOutAverageValues(config[val_iZone], geometry[val_iZone][val_iInst][MESH_0]);

}

CFEMFluidIteration::CFEMFluidIteration(CConfig *config) : CFluidIteration(config) { }
CFEMFluidIteration::~CFEMFluidIteration(void) { }

void CFEMFluidIteration::Preprocess(COutput *output,
                                    CIntegration ****integration,
                                    CGeometry ****geometry,
                                    CSolver *****solver,
                                    CNumerics ******numerics,
                                    CConfig **config,
                                    CSurfaceMovement **surface_movement,
                                    CVolumetricMovement ***grid_movement,
                                    CFreeFormDefBox*** FFDBox,
                                    unsigned short val_iZone,
                                    unsigned short val_iInst) {

  unsigned long TimeIter = config[ZONE_0]->GetTimeIter();
  const bool restart = (config[ZONE_0]->GetRestart() ||
                        config[ZONE_0]->GetRestart_Flow());

  /*--- Set the initial condition if this is not a restart. ---*/
  if (TimeIter == 0 && !restart)
    solver[val_iZone][val_iInst][MESH_0][FLOW_SOL]->SetInitialCondition(geometry[val_iZone][val_iInst],
                                                                       solver[val_iZone][val_iInst],
                                                                       config[val_iZone],
                                                                       TimeIter);

}

void CFEMFluidIteration::Iterate(COutput *output,
                                 CIntegration ****integration,
                                 CGeometry ****geometry,
                                 CSolver *****solver,
                                 CNumerics ******numerics,
                                 CConfig **config,
                                 CSurfaceMovement **surface_movement,
                                 CVolumetricMovement ***grid_movement,
                                 CFreeFormDefBox*** FFDBox,
                                 unsigned short val_iZone,
                                 unsigned short val_iInst) {

  /*--- Update global parameters ---*/

  if (config[val_iZone]->GetKind_Solver() == FEM_EULER || config[val_iZone]->GetKind_Solver() == DISC_ADJ_FEM_EULER)
    config[val_iZone]->SetGlobalParam(FEM_EULER, RUNTIME_FLOW_SYS);

  if (config[val_iZone]->GetKind_Solver() == FEM_NAVIER_STOKES || config[val_iZone]->GetKind_Solver() == DISC_ADJ_FEM_NS)
    config[val_iZone]->SetGlobalParam(FEM_NAVIER_STOKES, RUNTIME_FLOW_SYS);

  if (config[val_iZone]->GetKind_Solver() == FEM_RANS || config[val_iZone]->GetKind_Solver() == DISC_ADJ_FEM_RANS)
    config[val_iZone]->SetGlobalParam(FEM_RANS, RUNTIME_FLOW_SYS);

  if (config[val_iZone]->GetKind_Solver() == FEM_LES)
    config[val_iZone]->SetGlobalParam(FEM_LES, RUNTIME_FLOW_SYS);

  /*--- Solve the Euler, Navier-Stokes, RANS or LES equations (one iteration) ---*/

  integration[val_iZone][val_iInst][FLOW_SOL]->SingleGrid_Iteration(geometry,
                                                                              solver,
                                                                              numerics,
                                                                              config,
                                                                              RUNTIME_FLOW_SYS,
                                                                              val_iZone,
                                                                              val_iInst);
}

void CFEMFluidIteration::Update(COutput *output,
                                CIntegration ****integration,
                                CGeometry ****geometry,
                                CSolver *****solver,
                                CNumerics ******numerics,
                                CConfig **config,
                                CSurfaceMovement **surface_movement,
                                CVolumetricMovement ***grid_movement,
                                CFreeFormDefBox*** FFDBox,
                                unsigned short val_iZone,
                                unsigned short val_iInst)      { }

void CFEMFluidIteration::Postprocess(COutput *output,
                 CIntegration ****integration,
                 CGeometry ****geometry,
                 CSolver *****solver,
                 CNumerics ******numerics,
                 CConfig **config,
                 CSurfaceMovement **surface_movement,
                 CVolumetricMovement ***grid_movement,
                 CFreeFormDefBox*** FFDBox,
                 unsigned short val_iZone,
                 unsigned short val_iInst){}

CHeatIteration::CHeatIteration(CConfig *config) : CFluidIteration(config) { }

CHeatIteration::~CHeatIteration(void) { }

void CHeatIteration::Iterate(COutput *output,
                             CIntegration ****integration,
                             CGeometry ****geometry,
                             CSolver *****solver,
                             CNumerics ******numerics,
                             CConfig **config,
                             CSurfaceMovement **surface_movement,
                             CVolumetricMovement ***grid_movement,
                             CFreeFormDefBox*** FFDBox,
                             unsigned short val_iZone,
                             unsigned short val_iInst) {

  /*--- Update global parameters ---*/

  config[val_iZone]->SetGlobalParam(HEAT_EQUATION, RUNTIME_HEAT_SYS);

  integration[val_iZone][val_iInst][HEAT_SOL]->SingleGrid_Iteration(geometry, solver, numerics, config, RUNTIME_HEAT_SYS, val_iZone, val_iInst);

}

void CHeatIteration::Solve(COutput *output,
                           CIntegration ****integration,
                           CGeometry ****geometry,
                           CSolver *****solver,
                           CNumerics ******numerics,
                           CConfig **config,
                           CSurfaceMovement **surface_movement,
                           CVolumetricMovement ***grid_movement,
                           CFreeFormDefBox*** FFDBox,
                           unsigned short val_iZone,
                           unsigned short val_iInst) {

  /*--- Boolean to determine if we are running a static or dynamic case ---*/
  bool steady = !config[val_iZone]->GetTime_Domain();

  unsigned long Inner_Iter, nInner_Iter = config[val_iZone]->GetnInner_Iter();
  bool StopCalc = false;

  /*--- Synchronization point before a single solver iteration.
        Compute the wall clock time required. ---*/

#ifndef HAVE_MPI
  StartTime = su2double(clock())/su2double(CLOCKS_PER_SEC);
#else
  StartTime = MPI_Wtime();
#endif

  /*--- Preprocess the solver ---*/

  Preprocess(output, integration, geometry, solver, numerics, config,
            surface_movement, grid_movement, FFDBox, val_iZone, INST_0);

  /*--- For steady-state flow simulations, we need to loop over ExtIter for the number of time steps ---*/
  /*--- However, ExtIter is the number of FSI iterations, so nIntIter is used in this case ---*/

  for (Inner_Iter = 0; Inner_Iter < nInner_Iter; Inner_Iter++){

    config[val_iZone]->SetInnerIter(Inner_Iter);

    /*--- Run a single iteration of the solver ---*/
    Iterate(output, integration, geometry, solver, numerics, config,
            surface_movement, grid_movement, FFDBox, val_iZone, INST_0);

    /*--- Monitor the pseudo-time ---*/
    StopCalc = Monitor(output, integration, geometry, solver, numerics, config,
                       surface_movement, grid_movement, FFDBox, val_iZone, INST_0);

    /*--- Output files at intermediate iterations if the problem is single zone ---*/

    if (singlezone && steady) {
      Output(output, geometry, solver, config, Inner_Iter, StopCalc, val_iZone, val_iInst);
    }

    /*--- If the iteration has converged, break the loop ---*/
    if (StopCalc) break;
  }

  if (multizone && steady) {
    Output(output, geometry, solver, config,
           config[val_iZone]->GetOuterIter(),
           StopCalc, val_iZone, val_iInst);

    /*--- Set the fluid convergence to false (to make sure outer subiterations converge) ---*/

    integration[val_iZone][INST_0][HEAT_SOL]->SetConvergence(false);
  }
}

void CHeatIteration::Update(COutput *output,
                            CIntegration ****integration,
                            CGeometry ****geometry,
                            CSolver *****solver,
                            CNumerics ******numerics,
                            CConfig **config,
                            CSurfaceMovement **surface_movement,
                            CVolumetricMovement ***grid_movement,
                            CFreeFormDefBox*** FFDBox,
                            unsigned short val_iZone,
                            unsigned short val_iInst)      {

  unsigned short iMesh;

  /*--- Dual time stepping strategy ---*/

  if ((config[val_iZone]->GetTime_Marching() == DT_STEPPING_1ST) ||
      (config[val_iZone]->GetTime_Marching() == DT_STEPPING_2ND)) {

    /*--- Update dual time solver ---*/

    for (iMesh = 0; iMesh <= config[val_iZone]->GetnMGLevels(); iMesh++) {
      integration[val_iZone][val_iInst][HEAT_SOL]->SetDualTime_Solver(geometry[val_iZone][val_iInst][iMesh], solver[val_iZone][val_iInst][iMesh][HEAT_SOL], config[val_iZone], iMesh);
      integration[val_iZone][val_iInst][HEAT_SOL]->SetConvergence(false);
    }
  }
}

CFEAIteration::CFEAIteration(CConfig *config) : CIteration(config) { }
CFEAIteration::~CFEAIteration(void) { }
void CFEAIteration::Preprocess() { }
void CFEAIteration::Iterate(COutput *output,
                                CIntegration ****integration,
                                CGeometry ****geometry,
                                CSolver *****solver,
                                CNumerics ******numerics,
                                CConfig **config,
                                CSurfaceMovement **surface_movement,
                                CVolumetricMovement ***grid_movement,
                                CFreeFormDefBox*** FFDBox,
                                unsigned short val_iZone,
                                unsigned short val_iInst
                                ) {

  su2double loadIncrement;
  unsigned long IntIter = 0;
  unsigned long TimeIter = config[val_iZone]->GetTimeIter();
  bool StopCalc;
  unsigned long iIncrement;
  unsigned long nIncrements = config[val_iZone]->GetNumberIncrements();

  bool nonlinear = (config[val_iZone]->GetGeometricConditions() == LARGE_DEFORMATIONS);  // Geometrically non-linear problems
  bool linear = (config[val_iZone]->GetGeometricConditions() == SMALL_DEFORMATIONS);  // Geometrically non-linear problems

  bool disc_adj_fem = (config[val_iZone]->GetKind_Solver() == DISC_ADJ_FEM);

  bool incremental_load = config[val_iZone]->GetIncrementalLoad();              // If an incremental load is applied

  /*--- This is to prevent problems when running a linear solver ---*/
  if (!nonlinear) incremental_load = false;

  /*--- Set the convergence monitor to false, to prevent the solver to stop in intermediate FSI subiterations ---*/
  integration[val_iZone][val_iInst][FEA_SOL]->SetConvergence(false);

  if (linear) {

    config[val_iZone]->SetInnerIter(0);

    /*--- FEA equations ---*/

    config[val_iZone]->SetGlobalParam(FEM_ELASTICITY, RUNTIME_FEA_SYS);

    /*--- Run the iteration ---*/

    integration[val_iZone][val_iInst][FEA_SOL]->Structural_Iteration(geometry, solver, numerics,
        config, RUNTIME_FEA_SYS, val_iZone, val_iInst);

    if (!disc_adj_fem){
      Monitor(output, integration, geometry,  solver, numerics, config, surface_movement, grid_movement, FFDBox, val_iZone, INST_0);

      /*--- Set the convergence monitor to true, to prevent the solver to stop in intermediate FSI subiterations ---*/
      output->SetConvergence(true);
    }

  }
  /*--- If the structure is held static and the solver is nonlinear, we don't need to solve for static time, but we need to compute Mass Matrix and Integration constants ---*/
  else if (nonlinear) {

    /*--- THIS IS THE DIRECT APPROACH (NO INCREMENTAL LOAD APPLIED) ---*/

    if (!incremental_load) {

      /*--- Keep the current inner iter, we need to restore it in discrete adjoint cases as file output depends on it ---*/
      unsigned long CurIter = config[val_iZone]->GetInnerIter();

      IntIter = 0;
      config[val_iZone]->SetInnerIter(IntIter);

      /*--- FEA equations ---*/

      config[val_iZone]->SetGlobalParam(FEM_ELASTICITY, RUNTIME_FEA_SYS);

      /*--- Run the iteration ---*/

      integration[val_iZone][val_iInst][FEA_SOL]->Structural_Iteration(geometry, solver, numerics,
          config, RUNTIME_FEA_SYS, val_iZone, val_iInst);

      if (!disc_adj_fem)
        Monitor(output, integration, geometry,  solver, numerics, config, surface_movement, grid_movement, FFDBox, val_iZone, INST_0);

      /*----------------- If the solver is non-linear, we need to subiterate using a Newton-Raphson approach ----------------------*/

      for (IntIter = 1; IntIter < config[val_iZone]->GetnInner_Iter(); IntIter++) {

        /*--- Limit to only one iteration for the discrete adjoint recording, restore inner iter (see above) ---*/
        if (disc_adj_fem) {
          config[val_iZone]->SetInnerIter(CurIter);
          break;
        }

        config[val_iZone]->SetInnerIter(IntIter);

        integration[val_iZone][val_iInst][FEA_SOL]->Structural_Iteration(geometry, solver, numerics,
            config, RUNTIME_FEA_SYS, val_iZone, val_iInst);

        StopCalc = Monitor(output, integration, geometry,  solver, numerics, config, surface_movement, grid_movement, FFDBox, val_iZone, INST_0);


        if (StopCalc) break;

      }

    }
    /*--- The incremental load is only used in nonlinear cases ---*/
    else if (incremental_load) {

      /*--- Set the initial condition: store the current solution as Solution_Old ---*/

      solver[val_iZone][val_iInst][MESH_0][FEA_SOL]->SetInitialCondition(geometry[val_iZone][val_iInst], solver[val_iZone][val_iInst], config[val_iZone], TimeIter);

      /*--- The load increment is 1.0 ---*/

      loadIncrement = 1.0;
      solver[val_iZone][val_iInst][MESH_0][FEA_SOL]->SetLoad_Increment(loadIncrement);
      solver[val_iZone][val_iInst][MESH_0][FEA_SOL]->SetForceCoeff(loadIncrement);

      /*--- Set the value of the internal iteration ---*/

      IntIter = 0;
      config[val_iZone]->SetInnerIter(IntIter);

      /*--- FEA equations ---*/

      config[val_iZone]->SetGlobalParam(FEM_ELASTICITY, RUNTIME_FEA_SYS);

      /*--- Run the first iteration ---*/

      integration[val_iZone][val_iInst][FEA_SOL]->Structural_Iteration(geometry, solver, numerics,
          config, RUNTIME_FEA_SYS, val_iZone, val_iInst);

      /*--- Write the convergence history (first, compute Von Mises stress) ---*/

      Monitor(output, integration, geometry, solver, numerics, config, surface_movement, grid_movement, FFDBox, val_iZone, INST_0);

      /*--- Run the second iteration ---*/

      IntIter = 1;
      config[val_iZone]->SetInnerIter(IntIter);

      integration[val_iZone][val_iInst][FEA_SOL]->Structural_Iteration(geometry, solver, numerics,
          config, RUNTIME_FEA_SYS, val_iZone, val_iInst);

      /*--- Write the convergence history (first, compute Von Mises stress) ---*/
      Monitor(output, integration, geometry,  solver, numerics, config, surface_movement, grid_movement, FFDBox, val_iZone, INST_0);

      bool meetCriteria;
      su2double Residual_UTOL, Residual_RTOL, Residual_ETOL;
      su2double Criteria_UTOL, Criteria_RTOL, Criteria_ETOL;

      Criteria_UTOL = config[val_iZone]->GetIncLoad_Criteria(0);
      Criteria_RTOL = config[val_iZone]->GetIncLoad_Criteria(1);
      Criteria_ETOL = config[val_iZone]->GetIncLoad_Criteria(2);

      Residual_UTOL = log10(solver[val_iZone][val_iInst][MESH_0][FEA_SOL]->LinSysSol.norm());
      Residual_RTOL = log10(solver[val_iZone][val_iInst][MESH_0][FEA_SOL]->LinSysRes.norm());
      Residual_ETOL = log10(solver[val_iZone][val_iInst][MESH_0][FEA_SOL]->LinSysSol.dot(
                              solver[val_iZone][val_iInst][MESH_0][FEA_SOL]->LinSysRes));

      meetCriteria = ( ( Residual_UTOL <  Criteria_UTOL ) &&
                       ( Residual_RTOL <  Criteria_RTOL ) &&
                       ( Residual_ETOL <  Criteria_ETOL ) );

      /*--- If the criteria is met and the load is not "too big", do the regular calculation ---*/
      if (meetCriteria) {

        for (IntIter = 2; IntIter < config[val_iZone]->GetnInner_Iter(); IntIter++) {

          integration[val_iZone][val_iInst][FEA_SOL]->Structural_Iteration(geometry, solver, numerics,
              config, RUNTIME_FEA_SYS, val_iZone, val_iInst);

          /*--- Write the convergence history (first, compute Von Mises stress) ---*/
          StopCalc = Monitor(output, integration, geometry,  solver, numerics, config,
                             surface_movement, grid_movement, FFDBox, val_iZone, INST_0);

          if (StopCalc) break;

        }

      }

      /*--- If the criteria is not met, a whole set of subiterations for the different loads must be done ---*/

      else {

        /*--- Here we have to restart the solution to the original one of the iteration ---*/
        /*--- Retrieve the Solution_Old as the current solution before subiterating ---*/

        solver[val_iZone][val_iInst][MESH_0][FEA_SOL]->ResetInitialCondition(geometry[val_iZone][val_iInst],
                                                       solver[val_iZone][val_iInst], config[val_iZone], TimeIter);

        /*--- For the number of increments ---*/
        for (iIncrement = 0; iIncrement < nIncrements; iIncrement++) {

          loadIncrement = (iIncrement + 1.0) * (1.0 / nIncrements);

          /*--- Set the load increment and the initial condition, and output the parameters of UTOL, RTOL, ETOL for the previous iteration ---*/

          /*--- Set the convergence monitor to false, to force se solver to converge every subiteration ---*/
          output->SetConvergence(false);

          /*--- FEA equations ---*/

          config[val_iZone]->SetGlobalParam(FEM_ELASTICITY, RUNTIME_FEA_SYS);

          solver[val_iZone][val_iInst][MESH_0][FEA_SOL]->SetLoad_Increment(loadIncrement);

          if (rank == MASTER_NODE) {
            cout << endl;
            cout << "Incremental load: increment " << iIncrement + 1 << endl;
          }

          /*--- Set the value of the internal iteration ---*/
          IntIter = 0;
          config[val_iZone]->SetInnerIter(IntIter);

          /*--- FEA equations ---*/

          config[val_iZone]->SetGlobalParam(FEM_ELASTICITY, RUNTIME_FEA_SYS);

          /*--- Run the iteration ---*/

          integration[val_iZone][val_iInst][FEA_SOL]->Structural_Iteration(geometry, solver, numerics,
              config, RUNTIME_FEA_SYS, val_iZone, val_iInst);

          Monitor(output, integration, geometry,  solver, numerics, config, surface_movement, grid_movement, FFDBox, val_iZone, INST_0);


          /*----------------- If the solver is non-linear, we need to subiterate using a Newton-Raphson approach ----------------------*/

          for (IntIter = 1; IntIter < config[val_iZone]->GetnInner_Iter(); IntIter++) {

            config[val_iZone]->SetInnerIter(IntIter);

            integration[val_iZone][val_iInst][FEA_SOL]->Structural_Iteration(geometry, solver, numerics,
                config, RUNTIME_FEA_SYS, val_iZone, val_iInst);

            /*--- Write the convergence history (first, compute Von Mises stress) ---*/
            StopCalc = Monitor(output, integration, geometry,  solver, numerics, config, surface_movement, grid_movement, FFDBox, val_iZone, INST_0);

            if (StopCalc) break;

          }

        }

      }

    }

  }

  /*--- Finally, we need to compute the objective function, in case that we are running a discrete adjoint solver... ---*/

  switch (config[val_iZone]->GetKind_ObjFunc()){
    case REFERENCE_GEOMETRY:
      if ((config[val_iZone]->GetDV_FEA() == YOUNG_MODULUS) || (config[val_iZone]->GetDV_FEA() == DENSITY_VAL)){
        solver[val_iZone][val_iInst][MESH_0][FEA_SOL]->Stiffness_Penalty(geometry[val_iZone][val_iInst][MESH_0],solver[val_iZone][val_iInst][MESH_0],
          numerics[val_iZone][val_iInst][MESH_0][FEA_SOL], config[val_iZone]);
      }
      solver[val_iZone][val_iInst][MESH_0][FEA_SOL]->Compute_OFRefGeom(geometry[val_iZone][val_iInst][MESH_0],solver[val_iZone][val_iInst][MESH_0], config[val_iZone]);
      break;
    case REFERENCE_NODE:
      if ((config[val_iZone]->GetDV_FEA() == YOUNG_MODULUS) || (config[val_iZone]->GetDV_FEA() == DENSITY_VAL)){
        solver[val_iZone][val_iInst][MESH_0][FEA_SOL]->Stiffness_Penalty(geometry[val_iZone][val_iInst][MESH_0],solver[val_iZone][val_iInst][MESH_0],
          numerics[val_iZone][val_iInst][MESH_0][FEA_SOL], config[val_iZone]);
      }
      solver[val_iZone][val_iInst][MESH_0][FEA_SOL]->Compute_OFRefNode(geometry[val_iZone][val_iInst][MESH_0],solver[val_iZone][val_iInst][MESH_0], config[val_iZone]);
      break;
    case VOLUME_FRACTION:
    case TOPOL_DISCRETENESS:
      solver[val_iZone][val_iInst][MESH_0][FEA_SOL]->Compute_OFVolFrac(geometry[val_iZone][val_iInst][MESH_0],solver[val_iZone][val_iInst][MESH_0], config[val_iZone]);
      break;
    case TOPOL_COMPLIANCE:
      solver[val_iZone][val_iInst][MESH_0][FEA_SOL]->Compute_OFCompliance(geometry[val_iZone][val_iInst][MESH_0], solver[val_iZone][val_iInst][MESH_0], config[val_iZone]);
      break;
  }

}

void CFEAIteration::Update(COutput *output,
       CIntegration ****integration,
       CGeometry ****geometry,
       CSolver *****solver,
       CNumerics ******numerics,
       CConfig **config,
       CSurfaceMovement **surface_movement,
       CVolumetricMovement ***grid_movement,
       CFreeFormDefBox*** FFDBox,
       unsigned short val_iZone,
       unsigned short val_iInst) {

  su2double Physical_dt, Physical_t;
    unsigned long TimeIter = config[val_iZone]->GetTimeIter();
  bool dynamic = (config[val_iZone]->GetTime_Domain());          // Dynamic problems
  bool static_fem = (!config[val_iZone]->GetTime_Domain());         // Static problems
  bool fsi = config[val_iZone]->GetFSI_Simulation();         // Fluid-Structure Interaction problems

  /*----------------- Compute averaged nodal stress and reactions ------------------------*/

  solver[val_iZone][val_iInst][MESH_0][FEA_SOL]->Compute_NodalStress(geometry[val_iZone][val_iInst][MESH_0], numerics[val_iZone][val_iInst][MESH_0][FEA_SOL], config[val_iZone]);

  /*----------------- Update structural solver ----------------------*/

  if (dynamic) {

    integration[val_iZone][val_iInst][FEA_SOL]->SetStructural_Solver(geometry[val_iZone][val_iInst][MESH_0], solver[val_iZone][val_iInst][MESH_0], config[val_iZone], MESH_0);
    integration[val_iZone][val_iInst][FEA_SOL]->SetConvergence(false);

    /*--- Verify convergence criteria (based on total time) ---*/

    Physical_dt = config[val_iZone]->GetDelta_DynTime();
    Physical_t  = (TimeIter+1)*Physical_dt;
    if (Physical_t >=  config[val_iZone]->GetTotal_DynTime())
      integration[val_iZone][val_iInst][FEA_SOL]->SetConvergence(true);

  } else if ( static_fem && fsi) {

    /*--- For FSI problems, output the relaxed result, which is the one transferred into the fluid domain (for restart purposes) ---*/
    switch (config[val_iZone]->GetKind_TimeIntScheme_FEA()) {
      case (NEWMARK_IMPLICIT):
        solver[val_iZone][val_iInst][MESH_0][FEA_SOL]->ImplicitNewmark_Relaxation(geometry[val_iZone][val_iInst][MESH_0], solver[val_iZone][val_iInst][MESH_0], config[val_iZone]);
        break;
    }
  }

}

void CFEAIteration::Predictor(COutput *output,
                        CIntegration ****integration,
                        CGeometry ****geometry,
                        CSolver *****solver,
                        CNumerics ******numerics,
                        CConfig **config,
                        CSurfaceMovement **surface_movement,
                        CVolumetricMovement ***grid_movement,
                        CFreeFormDefBox*** FFDBox,
                        unsigned short val_iZone,
                        unsigned short val_iInst)      {

  /*--- Predict displacements ---*/

  solver[val_iZone][val_iInst][MESH_0][FEA_SOL]->PredictStruct_Displacement(geometry[val_iZone][val_iInst], config[val_iZone],
      solver[val_iZone][val_iInst]);

  /*--- For parallel simulations we need to communicate the predicted solution before updating the fluid mesh ---*/

  solver[val_iZone][val_iInst][MESH_0][FEA_SOL]->InitiateComms(geometry[val_iZone][val_iInst][MESH_0], config[val_iZone], SOLUTION_PRED);
  solver[val_iZone][val_iInst][MESH_0][FEA_SOL]->CompleteComms(geometry[val_iZone][val_iInst][MESH_0], config[val_iZone], SOLUTION_PRED);

}
void CFEAIteration::Relaxation(COutput *output,
                        CIntegration ****integration,
                        CGeometry ****geometry,
                        CSolver *****solver,
                        CNumerics ******numerics,
                        CConfig **config,
                        CSurfaceMovement **surface_movement,
                        CVolumetricMovement ***grid_movement,
                        CFreeFormDefBox*** FFDBox,
                        unsigned short val_iZone,
                        unsigned short val_iInst)      {

  unsigned long OuterIter = config[val_iZone]->GetOuterIter();

  /*-------------------- Aitken's relaxation ------------------------*/

  /*------------------- Compute the coefficient ---------------------*/

  solver[val_iZone][INST_0][MESH_0][FEA_SOL]->ComputeAitken_Coefficient(geometry[val_iZone][INST_0], config[val_iZone],
      solver[val_iZone][INST_0], OuterIter);

  /*----------------- Set the relaxation parameter ------------------*/

  solver[val_iZone][INST_0][MESH_0][FEA_SOL]->SetAitken_Relaxation(geometry[val_iZone][INST_0], config[val_iZone],
      solver[val_iZone][INST_0]);

  /*----------------- Communicate the predicted solution and the old one ------------------*/

  solver[val_iZone][INST_0][MESH_0][FEA_SOL]->InitiateComms(geometry[val_iZone][INST_0][MESH_0], config[val_iZone], SOLUTION_PRED_OLD);
  solver[val_iZone][INST_0][MESH_0][FEA_SOL]->CompleteComms(geometry[val_iZone][INST_0][MESH_0], config[val_iZone], SOLUTION_PRED_OLD);

}

bool CFEAIteration::Monitor(COutput *output,
    CIntegration ****integration,
    CGeometry ****geometry,
    CSolver *****solver,
    CNumerics ******numerics,
    CConfig **config,
    CSurfaceMovement **surface_movement,
    CVolumetricMovement ***grid_movement,
    CFreeFormDefBox*** FFDBox,
    unsigned short val_iZone,
    unsigned short val_iInst)     {

  bool StopCalc = false;

#ifndef HAVE_MPI
  StopTime = su2double(clock())/su2double(CLOCKS_PER_SEC);
#else
  StopTime = MPI_Wtime();
#endif
  UsedTime = StopTime - StartTime;

  solver[val_iZone][val_iInst][MESH_0][FEA_SOL]->Compute_NodalStress(geometry[val_iZone][val_iInst][MESH_0],
                                                                     numerics[val_iZone][val_iInst][MESH_0][FEA_SOL], config[val_iZone]);

  if (config[val_iZone]->GetMultizone_Problem() || config[val_iZone]->GetSinglezone_Driver()){
    output->SetHistory_Output(geometry[val_iZone][INST_0][MESH_0], solver[val_iZone][INST_0][MESH_0], config[val_iZone],
                              config[val_iZone]->GetTimeIter(), config[val_iZone]->GetOuterIter(), config[val_iZone]->GetInnerIter());
  }

  StopCalc = output->GetConvergence();

  return StopCalc;

}

void CFEAIteration::Postprocess(COutput *output,
                                          CIntegration ****integration,
                                          CGeometry ****geometry,
                                          CSolver *****solver,
                                          CNumerics ******numerics,
                                          CConfig **config,
                                          CSurfaceMovement **surface_movement,
                                          CVolumetricMovement ***grid_movement,
                                          CFreeFormDefBox*** FFDBox,
                                          unsigned short val_iZone,
                                          unsigned short val_iInst) { }

void CFEAIteration::Solve(COutput *output,
                                CIntegration ****integration,
                                CGeometry ****geometry,
                                CSolver *****solver,
                                CNumerics ******numerics,
                                CConfig **config,
                                CSurfaceMovement **surface_movement,
                                CVolumetricMovement ***grid_movement,
                                CFreeFormDefBox*** FFDBox,
                                unsigned short val_iZone,
                                unsigned short val_iInst
                                ) {

  /*------------------ Structural subiteration ----------------------*/
  Iterate(output, integration, geometry,
      solver, numerics, config,
      surface_movement, grid_movement, FFDBox, val_iZone, INST_0);


  /*--- Write the convergence history for the structure (only screen output) ---*/
//  if (multizone) output->SetConvHistory_Body(geometry, solver, config, integration, false, 0.0, val_iZone, INST_0);

  /*--- Set the structural convergence to false (to make sure outer subiterations converge) ---*/
  integration[val_iZone][INST_0][FEA_SOL]->SetConvergence(false);

}

CAdjFluidIteration::CAdjFluidIteration(CConfig *config) : CFluidIteration(config) { }
CAdjFluidIteration::~CAdjFluidIteration(void) { }
void CAdjFluidIteration::Preprocess(COutput *output,
                                       CIntegration ****integration,
                                       CGeometry ****geometry,
                                       CSolver *****solver,
                                       CNumerics ******numerics,
                                       CConfig **config,
                                       CSurfaceMovement **surface_movement,
                                       CVolumetricMovement ***grid_movement,
                                       CFreeFormDefBox*** FFDBox,
                                       unsigned short val_iZone,
                                       unsigned short val_iInst) {

  unsigned short iMesh;
  bool harmonic_balance = (config[ZONE_0]->GetTime_Marching() == HARMONIC_BALANCE);
  bool dynamic_mesh = config[ZONE_0]->GetGrid_Movement();
  unsigned long InnerIter = 0;
  unsigned long TimeIter = config[ZONE_0]->GetTimeIter();

  /*--- For the unsteady adjoint, load a new direct solution from a restart file. ---*/

  if (((dynamic_mesh && TimeIter == 0) || config[val_iZone]->GetTime_Marching()) && !harmonic_balance) {
    int Direct_Iter = SU2_TYPE::Int(config[val_iZone]->GetUnst_AdjointIter()) - SU2_TYPE::Int(TimeIter) - 1;
    if (rank == MASTER_NODE && val_iZone == ZONE_0 && config[val_iZone]->GetTime_Marching())
      cout << endl << " Loading flow solution from direct iteration " << Direct_Iter << "." << endl;
    solver[val_iZone][val_iInst][MESH_0][FLOW_SOL]->LoadRestart(geometry[val_iZone][val_iInst], solver[val_iZone][val_iInst], config[val_iZone], Direct_Iter, true);
  }

  /*--- Continuous adjoint Euler, Navier-Stokes or Reynolds-averaged Navier-Stokes (RANS) equations ---*/

  if ((InnerIter == 0) || config[val_iZone]->GetTime_Marching()) {

    if (config[val_iZone]->GetKind_Solver() == ADJ_EULER)
      config[val_iZone]->SetGlobalParam(ADJ_EULER, RUNTIME_FLOW_SYS);
    if (config[val_iZone]->GetKind_Solver() == ADJ_NAVIER_STOKES)
      config[val_iZone]->SetGlobalParam(ADJ_NAVIER_STOKES, RUNTIME_FLOW_SYS);
    if (config[val_iZone]->GetKind_Solver() == ADJ_RANS)
      config[val_iZone]->SetGlobalParam(ADJ_RANS, RUNTIME_FLOW_SYS);

    /*--- Solve the Euler, Navier-Stokes or Reynolds-averaged Navier-Stokes (RANS) equations (one iteration) ---*/

    if (rank == MASTER_NODE && val_iZone == ZONE_0)
      cout << "Begin direct solver to store flow data (single iteration)." << endl;

    if (rank == MASTER_NODE && val_iZone == ZONE_0)
      cout << "Compute residuals to check the convergence of the direct problem." << endl;

    integration[val_iZone][val_iInst][FLOW_SOL]->MultiGrid_Iteration(geometry, solver, numerics,
                                                                    config, RUNTIME_FLOW_SYS, val_iZone, val_iInst);

    if (config[val_iZone]->GetKind_Solver() == ADJ_RANS) {

      /*--- Solve the turbulence model ---*/

      config[val_iZone]->SetGlobalParam(ADJ_RANS, RUNTIME_TURB_SYS);
      integration[val_iZone][val_iInst][TURB_SOL]->SingleGrid_Iteration(geometry, solver, numerics,
                                                                       config, RUNTIME_TURB_SYS, val_iZone, val_iInst);

      /*--- Solve transition model ---*/

      if (config[val_iZone]->GetKind_Trans_Model() == LM) {
        config[val_iZone]->SetGlobalParam(RANS, RUNTIME_TRANS_SYS);
        integration[val_iZone][val_iInst][TRANS_SOL]->SingleGrid_Iteration(geometry, solver, numerics,
                                                                          config, RUNTIME_TRANS_SYS, val_iZone, val_iInst);
      }

    }

    /*--- Output the residual (visualization purpouses to identify if
     the direct solution is converged)---*/
    if (rank == MASTER_NODE && val_iZone == ZONE_0)
      cout << "log10[Maximum residual]: " << log10(solver[val_iZone][val_iInst][MESH_0][FLOW_SOL]->GetRes_Max(0))
      <<", located at point "<< solver[val_iZone][val_iInst][MESH_0][FLOW_SOL]->GetPoint_Max(0) << "." << endl;

    /*--- Compute gradients of the flow variables, this is necessary for sensitivity computation,
     note that in the direct Euler problem we are not computing the gradients of the primitive variables ---*/

    if (config[val_iZone]->GetKind_Gradient_Method() == GREEN_GAUSS)
      solver[val_iZone][val_iInst][MESH_0][FLOW_SOL]->SetPrimitive_Gradient_GG(geometry[val_iZone][val_iInst][MESH_0], config[val_iZone]);
    if (config[val_iZone]->GetKind_Gradient_Method() == WEIGHTED_LEAST_SQUARES)
      solver[val_iZone][val_iInst][MESH_0][FLOW_SOL]->SetPrimitive_Gradient_LS(geometry[val_iZone][val_iInst][MESH_0], config[val_iZone]);

    /*--- Set contribution from cost function for boundary conditions ---*/

    for (iMesh = 0; iMesh <= config[val_iZone]->GetnMGLevels(); iMesh++) {

      /*--- Set the value of the non-dimensional coefficients in the coarse levels, using the fine level solution ---*/

      solver[val_iZone][val_iInst][iMesh][FLOW_SOL]->SetTotal_CD(solver[val_iZone][val_iInst][MESH_0][FLOW_SOL]->GetTotal_CD());
      solver[val_iZone][val_iInst][iMesh][FLOW_SOL]->SetTotal_CL(solver[val_iZone][val_iInst][MESH_0][FLOW_SOL]->GetTotal_CL());
      solver[val_iZone][val_iInst][iMesh][FLOW_SOL]->SetTotal_CT(solver[val_iZone][val_iInst][MESH_0][FLOW_SOL]->GetTotal_CT());
      solver[val_iZone][val_iInst][iMesh][FLOW_SOL]->SetTotal_CQ(solver[val_iZone][val_iInst][MESH_0][FLOW_SOL]->GetTotal_CQ());

      /*--- Compute the adjoint boundary condition on Euler walls ---*/

      solver[val_iZone][val_iInst][iMesh][ADJFLOW_SOL]->SetForceProj_Vector(geometry[val_iZone][val_iInst][iMesh], solver[val_iZone][val_iInst][iMesh], config[val_iZone]);

      /*--- Set the internal boundary condition on nearfield surfaces ---*/

      if ((config[val_iZone]->GetKind_ObjFunc() == EQUIVALENT_AREA) ||
          (config[val_iZone]->GetKind_ObjFunc() == NEARFIELD_PRESSURE))
        solver[val_iZone][val_iInst][iMesh][ADJFLOW_SOL]->SetIntBoundary_Jump(geometry[val_iZone][val_iInst][iMesh], solver[val_iZone][val_iInst][iMesh], config[val_iZone]);

    }

    if (rank == MASTER_NODE && val_iZone == ZONE_0)
      cout << "End direct solver, begin adjoint problem." << endl;

  }

}
void CAdjFluidIteration::Iterate(COutput *output,
                                    CIntegration ****integration,
                                    CGeometry ****geometry,
                                    CSolver *****solver,
                                    CNumerics ******numerics,
                                    CConfig **config,
                                    CSurfaceMovement **surface_movement,
                                    CVolumetricMovement ***grid_movement,
                                    CFreeFormDefBox*** FFDBox,
                                    unsigned short val_iZone,
                                    unsigned short val_iInst) {

  switch( config[val_iZone]->GetKind_Solver() ) {

  case ADJ_EULER:
    config[val_iZone]->SetGlobalParam(ADJ_EULER, RUNTIME_ADJFLOW_SYS); break;

  case ADJ_NAVIER_STOKES:
    config[val_iZone]->SetGlobalParam(ADJ_NAVIER_STOKES, RUNTIME_ADJFLOW_SYS); break;

  case ADJ_RANS:
    config[val_iZone]->SetGlobalParam(ADJ_RANS, RUNTIME_ADJFLOW_SYS); break;
  }

  /*--- Iteration of the flow adjoint problem ---*/

  integration[val_iZone][val_iInst][ADJFLOW_SOL]->MultiGrid_Iteration(geometry, solver, numerics,
                                                                     config, RUNTIME_ADJFLOW_SYS, val_iZone, val_iInst);

  /*--- Iteration of the turbulence model adjoint ---*/

  if ((config[val_iZone]->GetKind_Solver() == ADJ_RANS) && (!config[val_iZone]->GetFrozen_Visc_Cont())) {

    /*--- Adjoint turbulence model solution ---*/

    config[val_iZone]->SetGlobalParam(ADJ_RANS, RUNTIME_ADJTURB_SYS);
    integration[val_iZone][val_iInst][ADJTURB_SOL]->SingleGrid_Iteration(geometry, solver, numerics,
                                                                        config, RUNTIME_ADJTURB_SYS, val_iZone, val_iInst);

  }

}
void CAdjFluidIteration::Update(COutput *output,
                                   CIntegration ****integration,
                                   CGeometry ****geometry,
                                   CSolver *****solver,
                                   CNumerics ******numerics,
                                   CConfig **config,
                                   CSurfaceMovement **surface_movement,
                                   CVolumetricMovement ***grid_movement,
                                   CFreeFormDefBox*** FFDBox,
                                   unsigned short val_iZone,
                                   unsigned short val_iInst)      {

  su2double Physical_dt, Physical_t;
  unsigned short iMesh;
  unsigned long TimeIter = config[ZONE_0]->GetTimeIter();

  /*--- Dual time stepping strategy ---*/

  if ((config[val_iZone]->GetTime_Marching() == DT_STEPPING_1ST) ||
      (config[val_iZone]->GetTime_Marching() == DT_STEPPING_2ND)) {

    /*--- Update dual time solver ---*/

    for (iMesh = 0; iMesh <= config[val_iZone]->GetnMGLevels(); iMesh++) {
      integration[val_iZone][val_iInst][ADJFLOW_SOL]->SetDualTime_Solver(geometry[val_iZone][val_iInst][iMesh], solver[val_iZone][val_iInst][iMesh][ADJFLOW_SOL], config[val_iZone], iMesh);
      integration[val_iZone][val_iInst][ADJFLOW_SOL]->SetConvergence(false);
    }

    Physical_dt = config[val_iZone]->GetDelta_UnstTime(); Physical_t  = (TimeIter+1)*Physical_dt;
    if (Physical_t >=  config[val_iZone]->GetTotal_UnstTime()) integration[val_iZone][val_iInst][ADJFLOW_SOL]->SetConvergence(true);

  }
}


CDiscAdjFluidIteration::CDiscAdjFluidIteration(CConfig *config) : CIteration(config) {

  turbulent = ( config->GetKind_Solver() == DISC_ADJ_RANS || config->GetKind_Solver() == DISC_ADJ_INC_RANS);

}

CDiscAdjFluidIteration::~CDiscAdjFluidIteration(void) { }

void CDiscAdjFluidIteration::Preprocess(COutput *output,
                                        CIntegration ****integration,
                                        CGeometry ****geometry,
                                        CSolver *****solver,
                                        CNumerics ******numerics,
                                        CConfig **config,
                                        CSurfaceMovement **surface_movement,
                                        CVolumetricMovement ***grid_movement,
                                        CFreeFormDefBox*** FFDBox,
                                        unsigned short val_iZone,
                                        unsigned short val_iInst) {

#ifndef HAVE_MPI
  StartTime = su2double(clock())/su2double(CLOCKS_PER_SEC);
#else
  StartTime = MPI_Wtime();
#endif

  unsigned long iPoint;
  unsigned short TimeIter = config[val_iZone]->GetTimeIter();
  bool dual_time_1st = (config[val_iZone]->GetTime_Marching() == DT_STEPPING_1ST);
  bool dual_time_2nd = (config[val_iZone]->GetTime_Marching() == DT_STEPPING_2ND);
  bool dual_time = (dual_time_1st || dual_time_2nd);
  unsigned short iMesh;
  int Direct_Iter;
  bool heat = config[val_iZone]->GetWeakly_Coupled_Heat();
  bool grid_IsMoving = config[val_iZone]->GetGrid_Movement();

//  /*--- Read the target pressure for inverse design. ---------------------------------------------*/
//  if (config[val_iZone]->GetInvDesign_Cp() == YES)
//    output->SetCp_InverseDesign(solver[val_iZone][val_iInst][MESH_0][FLOW_SOL], geometry[val_iZone][val_iInst][MESH_0], config[val_iZone], ExtIter);

//  /*--- Read the target heat flux ----------------------------------------------------------------*/
//  if (config[ZONE_0]->GetInvDesign_HeatFlux() == YES)
//    output->SetHeatFlux_InverseDesign(solver[val_iZone][val_iInst][MESH_0][FLOW_SOL], geometry[val_iZone][val_iInst][MESH_0], config[val_iZone], ExtIter);

  /*--- For the unsteady adjoint, load direct solutions from restart files. ---*/

  if (config[val_iZone]->GetTime_Marching()) {

    Direct_Iter = SU2_TYPE::Int(config[val_iZone]->GetUnst_AdjointIter()) - SU2_TYPE::Int(TimeIter) - 2;

    /*--- For dual-time stepping we want to load the already converged solution at timestep n ---*/

    if (dual_time) {
      Direct_Iter += 1;
    }

    if (TimeIter == 0){

      if (dual_time_2nd) {

        /*--- Load solution at timestep n-2 ---*/
        LoadUnsteady_Solution(geometry, solver,config, val_iZone, val_iInst, Direct_Iter-2);

        /*--- Push solution back to correct array ---*/

        for (iMesh=0; iMesh<=config[val_iZone]->GetnMGLevels();iMesh++) {
          solver[val_iZone][val_iInst][iMesh][FLOW_SOL]->GetNodes()->Set_Solution_time_n();
          solver[val_iZone][val_iInst][iMesh][FLOW_SOL]->GetNodes()->Set_Solution_time_n1();
          if (turbulent) {
            solver[val_iZone][val_iInst][iMesh][TURB_SOL]->GetNodes()->Set_Solution_time_n();
            solver[val_iZone][val_iInst][iMesh][TURB_SOL]->GetNodes()->Set_Solution_time_n1();
          }
          if (heat) {
            solver[val_iZone][val_iInst][iMesh][HEAT_SOL]->GetNodes()->Set_Solution_time_n();
            solver[val_iZone][val_iInst][iMesh][HEAT_SOL]->GetNodes()->Set_Solution_time_n1();
          }
          if (grid_IsMoving) {
            for(iPoint=0; iPoint<geometry[val_iZone][val_iInst][iMesh]->GetnPoint();iPoint++) {
              geometry[val_iZone][val_iInst][iMesh]->node[iPoint]->SetCoord_n();
              geometry[val_iZone][val_iInst][iMesh]->node[iPoint]->SetCoord_n1();
            }
          }
        }
      }
      if (dual_time) {

        /*--- Load solution at timestep n-1 ---*/
        LoadUnsteady_Solution(geometry, solver,config, val_iZone, val_iInst, Direct_Iter-1);

        /*--- Push solution back to correct array ---*/

        for (iMesh=0; iMesh<=config[val_iZone]->GetnMGLevels();iMesh++) {
          solver[val_iZone][val_iInst][iMesh][FLOW_SOL]->GetNodes()->Set_Solution_time_n();
          if (turbulent) {
            solver[val_iZone][val_iInst][iMesh][TURB_SOL]->GetNodes()->Set_Solution_time_n();
          }
          if (heat) {
            solver[val_iZone][val_iInst][iMesh][HEAT_SOL]->GetNodes()->Set_Solution_time_n();
          }
          if (grid_IsMoving) {
            for(iPoint=0; iPoint<geometry[val_iZone][val_iInst][iMesh]->GetnPoint();iPoint++) {
              geometry[val_iZone][val_iInst][iMesh]->node[iPoint]->SetCoord_n();
            }
          }
        }
      }

      /*--- Load solution timestep n ---*/

      LoadUnsteady_Solution(geometry, solver,config, val_iInst, val_iZone, Direct_Iter);

    } else if ((TimeIter > 0) && dual_time) {

      /*---
      Here the primal solutions (only working variables) are loaded and put in the correct order
      into containers. For ALE the mesh coordinates have to be put into the
      correct containers as well, i.e. follow the same logic for the solution.
      Afterwards the GridVelocity is computed based on the Coordinates.
      ---*/

      /*--- Load solution timestep n-1 | n-2 for DualTimestepping 1st | 2nd order ---*/
      if (dual_time_1st){
        LoadUnsteady_Solution(geometry, solver,config, val_iInst, val_iZone, Direct_Iter - 1);
      } else {
        LoadUnsteady_Solution(geometry, solver,config, val_iInst, val_iZone, Direct_Iter - 2);
      }


      /*--- Temporarily store the loaded solution in the Solution_Old array ---*/

      for (iMesh=0; iMesh<=config[val_iZone]->GetnMGLevels();iMesh++) {
        solver[val_iZone][val_iInst][iMesh][FLOW_SOL]->GetNodes()->Set_OldSolution();
        if (turbulent) {
          solver[val_iZone][val_iInst][iMesh][TURB_SOL]->GetNodes()->Set_OldSolution();
        }
        if (heat) {
          solver[val_iZone][val_iInst][iMesh][HEAT_SOL]->GetNodes()->Set_OldSolution();
        }
        if (grid_IsMoving) {
          for(iPoint=0; iPoint<geometry[val_iZone][val_iInst][iMesh]->GetnPoint();iPoint++) {
            geometry[val_iZone][val_iInst][iMesh]->node[iPoint]->SetCoord_Old();
          }
        }
      }

      /*--- Set Solution at timestep n to solution at n-1 ---*/

      for (iMesh=0; iMesh<=config[val_iZone]->GetnMGLevels();iMesh++) {
        for(iPoint=0; iPoint<geometry[val_iZone][val_iInst][iMesh]->GetnPoint();iPoint++) {
          solver[val_iZone][val_iInst][iMesh][FLOW_SOL]->GetNodes()->SetSolution(iPoint, solver[val_iZone][val_iInst][iMesh][FLOW_SOL]->GetNodes()->GetSolution_time_n(iPoint));

          if (grid_IsMoving) {
            geometry[val_iZone][val_iInst][iMesh]->node[iPoint]->SetCoord(geometry[val_iZone][val_iInst][iMesh]->node[iPoint]->GetCoord_n());
          }
          if (turbulent) {
            solver[val_iZone][val_iInst][iMesh][TURB_SOL]->GetNodes()->SetSolution(iPoint, solver[val_iZone][val_iInst][iMesh][TURB_SOL]->GetNodes()->GetSolution_time_n(iPoint));
          }
          if (heat) {
            solver[val_iZone][val_iInst][iMesh][HEAT_SOL]->GetNodes()->SetSolution(iPoint, solver[val_iZone][val_iInst][iMesh][HEAT_SOL]->GetNodes()->GetSolution_time_n(iPoint));
          }
        }
      }
      if (dual_time_1st){
        /*--- Set Solution at timestep n-1 to the previously loaded solution ---*/
        for (iMesh=0; iMesh<=config[val_iZone]->GetnMGLevels();iMesh++) {
          for(iPoint=0; iPoint<geometry[val_iZone][val_iInst][iMesh]->GetnPoint();iPoint++) {
            solver[val_iZone][val_iInst][iMesh][FLOW_SOL]->GetNodes()->Set_Solution_time_n(iPoint, solver[val_iZone][val_iInst][iMesh][FLOW_SOL]->GetNodes()->GetSolution_Old(iPoint));

            if (grid_IsMoving) {
              geometry[val_iZone][val_iInst][iMesh]->node[iPoint]->SetCoord_n(geometry[val_iZone][val_iInst][iMesh]->node[iPoint]->GetCoord_Old());
            }
            if (turbulent) {
              solver[val_iZone][val_iInst][iMesh][TURB_SOL]->GetNodes()->Set_Solution_time_n(iPoint, solver[val_iZone][val_iInst][iMesh][TURB_SOL]->GetNodes()->GetSolution_Old(iPoint));
            }
            if (heat) {
              solver[val_iZone][val_iInst][iMesh][HEAT_SOL]->GetNodes()->Set_Solution_time_n(iPoint, solver[val_iZone][val_iInst][iMesh][HEAT_SOL]->GetNodes()->GetSolution_Old(iPoint));
            }
          }
        }
      }
      if (dual_time_2nd){
        /*--- Set Solution at timestep n-1 to solution at n-2 ---*/
        for (iMesh=0; iMesh<=config[val_iZone]->GetnMGLevels();iMesh++) {
          for(iPoint=0; iPoint<geometry[val_iZone][val_iInst][iMesh]->GetnPoint();iPoint++) {
            solver[val_iZone][val_iInst][iMesh][FLOW_SOL]->GetNodes()->Set_Solution_time_n(iPoint, solver[val_iZone][val_iInst][iMesh][FLOW_SOL]->GetNodes()->GetSolution_time_n1(iPoint));

            if (grid_IsMoving) {
              geometry[val_iZone][val_iInst][iMesh]->node[iPoint]->SetCoord_n(geometry[val_iZone][val_iInst][iMesh]->node[iPoint]->GetCoord_n1());
            }
            if (turbulent) {
              solver[val_iZone][val_iInst][iMesh][TURB_SOL]->GetNodes()->Set_Solution_time_n(iPoint, solver[val_iZone][val_iInst][iMesh][TURB_SOL]->GetNodes()->GetSolution_time_n1(iPoint));
            }
            if (heat) {
              solver[val_iZone][val_iInst][iMesh][HEAT_SOL]->GetNodes()->Set_Solution_time_n(iPoint, solver[val_iZone][val_iInst][iMesh][HEAT_SOL]->GetNodes()->GetSolution_time_n1(iPoint));
            }
          }
        }
        /*--- Set Solution at timestep n-2 to the previously loaded solution ---*/
        for (iMesh=0; iMesh<=config[val_iZone]->GetnMGLevels();iMesh++) {
          for(iPoint=0; iPoint<geometry[val_iZone][val_iInst][iMesh]->GetnPoint();iPoint++) {
            solver[val_iZone][val_iInst][iMesh][FLOW_SOL]->GetNodes()->Set_Solution_time_n1(iPoint, solver[val_iZone][val_iInst][iMesh][FLOW_SOL]->GetNodes()->GetSolution_Old(iPoint));

            if (grid_IsMoving) {
              geometry[val_iZone][val_iInst][iMesh]->node[iPoint]->SetCoord_n1(geometry[val_iZone][val_iInst][iMesh]->node[iPoint]->GetCoord_Old());
            }
            if (turbulent) {
              solver[val_iZone][val_iInst][iMesh][TURB_SOL]->GetNodes()->Set_Solution_time_n1(iPoint, solver[val_iZone][val_iInst][iMesh][TURB_SOL]->GetNodes()->GetSolution_Old(iPoint));
            }
            if (heat) {
              solver[val_iZone][val_iInst][iMesh][HEAT_SOL]->GetNodes()->Set_Solution_time_n1(iPoint, solver[val_iZone][val_iInst][iMesh][HEAT_SOL]->GetNodes()->GetSolution_Old(iPoint));
            }
          }
        }
      }

    }//else if Ext_Iter > 0

    /*--- Compute & set Grid Velocity via finite differences of the Coordinates. ---*/
    if (grid_IsMoving)
      for (iMesh=0; iMesh<=config[val_iZone]->GetnMGLevels();iMesh++)
        geometry[val_iZone][val_iInst][iMesh]->SetGridVelocity(config[val_iZone], TimeIter);

  }//if unsteady

  /*--- Store flow solution also in the adjoint solver in order to be able to reset it later ---*/

  if (TimeIter == 0 || dual_time) {
    for (iMesh=0; iMesh<=config[val_iZone]->GetnMGLevels();iMesh++) {
      for (iPoint = 0; iPoint < geometry[val_iZone][val_iInst][iMesh]->GetnPoint(); iPoint++) {
        solver[val_iZone][val_iInst][iMesh][ADJFLOW_SOL]->GetNodes()->SetSolution_Direct(iPoint, solver[val_iZone][val_iInst][iMesh][FLOW_SOL]->GetNodes()->GetSolution(iPoint));
      }
    }
    if (turbulent && !config[val_iZone]->GetFrozen_Visc_Disc()) {
      for (iPoint = 0; iPoint < geometry[val_iZone][val_iInst][MESH_0]->GetnPoint(); iPoint++) {
        solver[val_iZone][val_iInst][MESH_0][ADJTURB_SOL]->GetNodes()->SetSolution_Direct(iPoint, solver[val_iZone][val_iInst][MESH_0][TURB_SOL]->GetNodes()->GetSolution(iPoint));
      }
    }
    if (heat) {
      for (iPoint = 0; iPoint < geometry[val_iZone][val_iInst][MESH_0]->GetnPoint(); iPoint++) {
        solver[val_iZone][val_iInst][MESH_0][ADJHEAT_SOL]->GetNodes()->SetSolution_Direct(iPoint, solver[val_iZone][val_iInst][MESH_0][HEAT_SOL]->GetNodes()->GetSolution(iPoint));
      }
    }
    if (config[val_iZone]->AddRadiation()) {
      for (iPoint = 0; iPoint < geometry[val_iZone][val_iInst][MESH_0]->GetnPoint(); iPoint++) {
        solver[val_iZone][val_iInst][MESH_0][ADJRAD_SOL]->GetNodes()->SetSolution_Direct(iPoint, solver[val_iZone][val_iInst][MESH_0][RAD_SOL]->GetNodes()->GetSolution(iPoint));
      }
    }
  }

  solver[val_iZone][val_iInst][MESH_0][ADJFLOW_SOL]->Preprocessing(geometry[val_iZone][val_iInst][MESH_0], solver[val_iZone][val_iInst][MESH_0],  config[val_iZone] , MESH_0, 0, RUNTIME_ADJFLOW_SYS, false);
  if (turbulent && !config[val_iZone]->GetFrozen_Visc_Disc()){
    solver[val_iZone][val_iInst][MESH_0][ADJTURB_SOL]->Preprocessing(geometry[val_iZone][val_iInst][MESH_0], solver[val_iZone][val_iInst][MESH_0],  config[val_iZone] , MESH_0, 0, RUNTIME_ADJTURB_SYS, false);
  }
  if (heat) {
    solver[val_iZone][val_iInst][MESH_0][ADJHEAT_SOL]->Preprocessing(geometry[val_iZone][val_iInst][MESH_0], solver[val_iZone][val_iInst][MESH_0],  config[val_iZone] , MESH_0, 0, RUNTIME_ADJHEAT_SYS, false);
  }
  if (config[val_iZone]->AddRadiation()){
    solver[val_iZone][val_iInst][MESH_0][ADJRAD_SOL]->Preprocessing(geometry[val_iZone][val_iInst][MESH_0], solver[val_iZone][val_iInst][MESH_0],  config[val_iZone] , MESH_0, 0, RUNTIME_ADJRAD_SYS, false);
  }

}



void CDiscAdjFluidIteration::LoadUnsteady_Solution(CGeometry ****geometry,
                                           CSolver *****solver,
                                           CConfig **config,
                                           unsigned short val_iZone,
                                           unsigned short val_iInst,
                                           int val_DirectIter) {
  unsigned short iMesh;
  bool heat = config[val_iZone]->GetWeakly_Coupled_Heat();

  if (val_DirectIter >= 0) {
    if (rank == MASTER_NODE && val_iZone == ZONE_0)
      cout << " Loading flow solution from direct iteration " << val_DirectIter  << "." << endl;
    solver[val_iZone][val_iInst][MESH_0][FLOW_SOL]->LoadRestart(geometry[val_iZone][val_iInst], solver[val_iZone][val_iInst], config[val_iZone], val_DirectIter, true);
    if (turbulent) {
      solver[val_iZone][val_iInst][MESH_0][TURB_SOL]->LoadRestart(geometry[val_iZone][val_iInst], solver[val_iZone][val_iInst], config[val_iZone], val_DirectIter, false);
    }
    if (heat) {
      solver[val_iZone][val_iInst][MESH_0][HEAT_SOL]->LoadRestart(geometry[val_iZone][val_iInst], solver[val_iZone][val_iInst], config[val_iZone], val_DirectIter, false);
    }
  } else {
    /*--- If there is no solution file we set the freestream condition ---*/
    if (rank == MASTER_NODE && val_iZone == ZONE_0)
      cout << " Setting freestream conditions at direct iteration " << val_DirectIter << "." << endl;
    for (iMesh=0; iMesh<=config[val_iZone]->GetnMGLevels();iMesh++) {
      solver[val_iZone][val_iInst][iMesh][FLOW_SOL]->SetFreeStream_Solution(config[val_iZone]);
      solver[val_iZone][val_iInst][iMesh][FLOW_SOL]->Preprocessing(geometry[val_iZone][val_iInst][iMesh],solver[val_iZone][val_iInst][iMesh], config[val_iZone], iMesh, val_DirectIter, RUNTIME_FLOW_SYS, false);
      if (turbulent) {
        solver[val_iZone][val_iInst][iMesh][TURB_SOL]->SetFreeStream_Solution(config[val_iZone]);
        solver[val_iZone][val_iInst][iMesh][TURB_SOL]->Postprocessing(geometry[val_iZone][val_iInst][iMesh],solver[val_iZone][val_iInst][iMesh], config[val_iZone], iMesh);
      }
      if (heat) {
        solver[val_iZone][val_iInst][iMesh][HEAT_SOL]->SetFreeStream_Solution(config[val_iZone]);
        solver[val_iZone][val_iInst][iMesh][HEAT_SOL]->Postprocessing(geometry[val_iZone][val_iInst][iMesh],solver[val_iZone][val_iInst][iMesh], config[val_iZone], iMesh);
      }
    }
  }
}


void CDiscAdjFluidIteration::Iterate(COutput *output,
<<<<<<< HEAD
                                     CIntegration ****integration,
                                     CGeometry ****geometry,
                                     CSolver *****solver,
                                     CNumerics ******numerics,
                                     CConfig **config,
                                     CSurfaceMovement **surface_movement,
                                     CVolumetricMovement ***volume_grid_movement,
                                     CFreeFormDefBox*** FFDBox,
                                     unsigned short val_iZone,
                                     unsigned short val_iInst) {
  
=======
                                        CIntegration ****integration,
                                        CGeometry ****geometry,
                                        CSolver *****solver,
                                        CNumerics ******numerics,
                                        CConfig **config,
                                        CSurfaceMovement **surface_movement,
                                        CVolumetricMovement ***volume_grid_movement,
                                        CFreeFormDefBox*** FFDBox,
                                        unsigned short val_iZone,
                                        unsigned short val_iInst) {

>>>>>>> 22500d1c
  unsigned short Kind_Solver = config[val_iZone]->GetKind_Solver();
  bool frozen_visc = config[val_iZone]->GetFrozen_Visc_Disc();
  bool heat = config[val_iZone]->GetWeakly_Coupled_Heat();


  /*--- Extract the adjoints of the conservative input variables and store them for the next iteration ---*/

  if ((Kind_Solver == DISC_ADJ_NAVIER_STOKES) || (Kind_Solver == DISC_ADJ_RANS) || (Kind_Solver == DISC_ADJ_EULER) ||
      (Kind_Solver == DISC_ADJ_INC_NAVIER_STOKES) || (Kind_Solver == DISC_ADJ_INC_RANS) || (Kind_Solver == DISC_ADJ_INC_EULER)) {

    solver[val_iZone][val_iInst][MESH_0][ADJFLOW_SOL]->ExtractAdjoint_Solution(geometry[val_iZone][val_iInst][MESH_0], config[val_iZone]);

    solver[val_iZone][val_iInst][MESH_0][ADJFLOW_SOL]->ExtractAdjoint_Variables(geometry[val_iZone][val_iInst][MESH_0], config[val_iZone]);

  }
  if (turbulent && !frozen_visc) {

    solver[val_iZone][val_iInst][MESH_0][ADJTURB_SOL]->ExtractAdjoint_Solution(geometry[val_iZone][val_iInst][MESH_0],
                                                                              config[val_iZone]);
  }
  if (heat) {

    solver[val_iZone][val_iInst][MESH_0][ADJHEAT_SOL]->ExtractAdjoint_Solution(geometry[val_iZone][val_iInst][MESH_0],
                                                                              config[val_iZone]);
  }
  if (config[val_iZone]->AddRadiation()) {

    solver[val_iZone][val_iInst][MESH_0][ADJRAD_SOL]->ExtractAdjoint_Solution(geometry[val_iZone][val_iInst][MESH_0],
                                                                              config[val_iZone]);

    solver[val_iZone][val_iInst][MESH_0][ADJRAD_SOL]->ExtractAdjoint_Variables(geometry[val_iZone][val_iInst][MESH_0], config[val_iZone]);

  }
}


void CDiscAdjFluidIteration::InitializeAdjoint(CSolver *****solver, CGeometry ****geometry, CConfig **config, unsigned short iZone, unsigned short iInst){

  unsigned short Kind_Solver = config[iZone]->GetKind_Solver();
  bool frozen_visc = config[iZone]->GetFrozen_Visc_Disc();
  bool heat = config[iZone]->GetWeakly_Coupled_Heat();
  bool interface_boundary = (config[iZone]->GetnMarker_Fluid_Load() > 0);

  /*--- Initialize the adjoints the conservative variables ---*/

  if ((Kind_Solver == DISC_ADJ_NAVIER_STOKES) || (Kind_Solver == DISC_ADJ_RANS) || (Kind_Solver == DISC_ADJ_EULER) ||
      (Kind_Solver == DISC_ADJ_INC_NAVIER_STOKES) || (Kind_Solver == DISC_ADJ_INC_RANS) || (Kind_Solver == DISC_ADJ_INC_EULER)) {

    solver[iZone][iInst][MESH_0][ADJFLOW_SOL]->SetAdjoint_Output(geometry[iZone][iInst][MESH_0], config[iZone]);
  }

  if (turbulent && !frozen_visc) {
    solver[iZone][iInst][MESH_0][ADJTURB_SOL]->SetAdjoint_Output(geometry[iZone][iInst][MESH_0], config[iZone]);
  }

  if (heat) {
    solver[iZone][iInst][MESH_0][ADJHEAT_SOL]->SetAdjoint_Output(geometry[iZone][iInst][MESH_0], config[iZone]);
  }

  if (config[iZone]->AddRadiation()) {
    solver[iZone][iInst][MESH_0][ADJRAD_SOL]->SetAdjoint_Output(geometry[iZone][iInst][MESH_0], config[iZone]);
  }

  if (interface_boundary) {
    solver[iZone][iInst][MESH_0][FLOW_SOL]->SetVertexTractionsAdjoint(geometry[iZone][iInst][MESH_0], config[iZone]);
  }

}


void CDiscAdjFluidIteration::RegisterInput(CSolver *****solver, CGeometry ****geometry, CConfig **config, unsigned short iZone, unsigned short iInst, unsigned short kind_recording){

  unsigned short Kind_Solver = config[iZone]->GetKind_Solver();
  bool frozen_visc = config[iZone]->GetFrozen_Visc_Disc();
  bool heat = config[iZone]->GetWeakly_Coupled_Heat();

  if (kind_recording == FLOW_CONS_VARS || kind_recording == COMBINED){

    /*--- Register flow and turbulent variables as input ---*/

    if ((Kind_Solver == DISC_ADJ_NAVIER_STOKES) || (Kind_Solver == DISC_ADJ_RANS) || (Kind_Solver == DISC_ADJ_EULER) ||
        (Kind_Solver == DISC_ADJ_INC_NAVIER_STOKES) || (Kind_Solver == DISC_ADJ_INC_RANS) || (Kind_Solver == DISC_ADJ_INC_EULER)) {

      solver[iZone][iInst][MESH_0][ADJFLOW_SOL]->RegisterSolution(geometry[iZone][iInst][MESH_0], config[iZone]);

      solver[iZone][iInst][MESH_0][ADJFLOW_SOL]->RegisterVariables(geometry[iZone][iInst][MESH_0], config[iZone]);
    }

    if (turbulent && !frozen_visc) {
      solver[iZone][iInst][MESH_0][ADJTURB_SOL]->RegisterSolution(geometry[iZone][iInst][MESH_0], config[iZone]);
    }
    if (heat) {
      solver[iZone][iInst][MESH_0][ADJHEAT_SOL]->RegisterSolution(geometry[iZone][iInst][MESH_0], config[iZone]);
    }
    if (config[iZone]->AddRadiation()) {
      solver[iZone][iInst][MESH_0][ADJRAD_SOL]->RegisterSolution(geometry[iZone][iInst][MESH_0], config[iZone]);

      solver[iZone][iInst][MESH_0][ADJRAD_SOL]->RegisterVariables(geometry[iZone][iInst][MESH_0], config[iZone]);
    }
  }
  if (kind_recording == MESH_COORDS){

    /*--- Register node coordinates as input ---*/

    geometry[iZone][iInst][MESH_0]->RegisterCoordinates(config[iZone]);

  }

  if (kind_recording == FLOW_CROSS_TERM){

    /*--- Register flow and turbulent variables as input ---*/

    solver[iZone][iInst][MESH_0][ADJFLOW_SOL]->RegisterSolution(geometry[iZone][iInst][MESH_0], config[iZone]);

    if (turbulent && !frozen_visc){
      solver[iZone][iInst][MESH_0][ADJTURB_SOL]->RegisterSolution(geometry[iZone][iInst][MESH_0], config[iZone]);
    }
    if (config[iZone]->AddRadiation()) {
      solver[iZone][iInst][MESH_0][ADJRAD_SOL]->RegisterSolution(geometry[iZone][iInst][MESH_0], config[iZone]);
    }
  }

  if (kind_recording == GEOMETRY_CROSS_TERM){

    /*--- Register node coordinates as input ---*/

    geometry[iZone][iInst][MESH_0]->RegisterCoordinates(config[iZone]);

  }

  /*--- Register the variables of the mesh deformation ---*/
  if (kind_recording == MESH_DEFORM){

    /*--- Undeformed mesh coordinates ---*/
    solver[iZone][iInst][MESH_0][ADJMESH_SOL]->RegisterSolution(geometry[iZone][iInst][MESH_0], config[iZone]);

    /*--- Boundary displacements ---*/
    solver[iZone][iInst][MESH_0][ADJMESH_SOL]->RegisterVariables(geometry[iZone][iInst][MESH_0], config[iZone]);

  }

}

void CDiscAdjFluidIteration::SetRecording(CSolver *****solver,
                                          CGeometry ****geometry,
                                          CConfig **config,
                                          unsigned short val_iZone,
                                          unsigned short val_iInst,
                                          unsigned short kind_recording) {

  unsigned short iMesh;

  /*--- Prepare for recording by resetting the solution to the initial converged solution ---*/

  solver[val_iZone][val_iInst][MESH_0][ADJFEA_SOL]->SetRecording(geometry[val_iZone][val_iInst][MESH_0], config[val_iZone]);

  for (iMesh = 0; iMesh <= config[val_iZone]->GetnMGLevels(); iMesh++){
    solver[val_iZone][val_iInst][iMesh][ADJFLOW_SOL]->SetRecording(geometry[val_iZone][val_iInst][iMesh], config[val_iZone]);
  }
  if ((config[val_iZone]->GetKind_Solver() == DISC_ADJ_RANS || config[val_iZone]->GetKind_Solver() == DISC_ADJ_INC_RANS) && !config[val_iZone]->GetFrozen_Visc_Disc()) {
    solver[val_iZone][val_iInst][MESH_0][ADJTURB_SOL]->SetRecording(geometry[val_iZone][val_iInst][MESH_0], config[val_iZone]);
  }
  if (config[val_iZone]->GetWeakly_Coupled_Heat()) {
    solver[val_iZone][val_iInst][MESH_0][ADJHEAT_SOL]->SetRecording(geometry[val_iZone][val_iInst][MESH_0], config[val_iZone]);
  }
  if (config[val_iZone]->GetKind_RadiationModel() != NONE) {
    solver[val_iZone][INST_0][MESH_0][ADJRAD_SOL]->SetRecording(geometry[val_iZone][INST_0][MESH_0], config[val_iZone]);
  }

}

void CDiscAdjFluidIteration::SetDependencies(CSolver *****solver,
                                             CGeometry ****geometry,
                                             CNumerics ******numerics,
                                             CConfig **config,
                                             unsigned short iZone,
                                             unsigned short iInst,
                                             unsigned short kind_recording){

  bool frozen_visc = config[iZone]->GetFrozen_Visc_Disc();
  bool heat = config[iZone]->GetWeakly_Coupled_Heat();
  if ((kind_recording == MESH_COORDS) || (kind_recording == NONE)  ||
      (kind_recording == GEOMETRY_CROSS_TERM) || (kind_recording == ALL_VARIABLES)){

    /*--- Update geometry to get the influence on other geometry variables (normals, volume etc) ---*/

    geometry[iZone][iInst][MESH_0]->UpdateGeometry(geometry[iZone][iInst], config[iZone]);

  }

  /*--- Compute coupling between flow and turbulent equations ---*/
  solver[iZone][iInst][MESH_0][FLOW_SOL]->Preprocessing(geometry[iZone][iInst][MESH_0], solver[iZone][iInst][MESH_0], config[iZone], MESH_0, NO_RK_ITER, RUNTIME_FLOW_SYS, true);
  solver[iZone][iInst][MESH_0][FLOW_SOL]->InitiateComms(geometry[iZone][iInst][MESH_0], config[iZone], SOLUTION);
  solver[iZone][iInst][MESH_0][FLOW_SOL]->CompleteComms(geometry[iZone][iInst][MESH_0], config[iZone], SOLUTION);

  if (turbulent && !frozen_visc){
    solver[iZone][iInst][MESH_0][TURB_SOL]->Postprocessing(geometry[iZone][iInst][MESH_0],solver[iZone][iInst][MESH_0], config[iZone], MESH_0);
    solver[iZone][iInst][MESH_0][TURB_SOL]->InitiateComms(geometry[iZone][iInst][MESH_0], config[iZone], SOLUTION);
    solver[iZone][iInst][MESH_0][TURB_SOL]->CompleteComms(geometry[iZone][iInst][MESH_0], config[iZone], SOLUTION);
  }

  if (heat){
    solver[iZone][iInst][MESH_0][HEAT_SOL]->Set_Heatflux_Areas(geometry[iZone][iInst][MESH_0], config[iZone]);
    solver[iZone][iInst][MESH_0][HEAT_SOL]->Preprocessing(geometry[iZone][iInst][MESH_0],solver[iZone][iInst][MESH_0], config[iZone], MESH_0, NO_RK_ITER, RUNTIME_HEAT_SYS, true);
    solver[iZone][iInst][MESH_0][HEAT_SOL]->Postprocessing(geometry[iZone][iInst][MESH_0],solver[iZone][iInst][MESH_0], config[iZone], MESH_0);
    solver[iZone][iInst][MESH_0][HEAT_SOL]->InitiateComms(geometry[iZone][iInst][MESH_0], config[iZone], SOLUTION);
    solver[iZone][iInst][MESH_0][HEAT_SOL]->CompleteComms(geometry[iZone][iInst][MESH_0], config[iZone], SOLUTION);
  }
  if (config[iZone]->AddRadiation()){
    solver[iZone][iInst][MESH_0][RAD_SOL]->Postprocessing(geometry[iZone][iInst][MESH_0],solver[iZone][iInst][MESH_0], config[iZone], MESH_0);
    solver[iZone][iInst][MESH_0][RAD_SOL]->InitiateComms(geometry[iZone][iInst][MESH_0], config[iZone], SOLUTION);
    solver[iZone][iInst][MESH_0][RAD_SOL]->CompleteComms(geometry[iZone][iInst][MESH_0], config[iZone], SOLUTION);
  }
}

void CDiscAdjFluidIteration::RegisterOutput(CSolver *****solver, CGeometry ****geometry, CConfig **config, COutput* output, unsigned short iZone, unsigned short iInst){

  unsigned short Kind_Solver = config[iZone]->GetKind_Solver();
  bool frozen_visc = config[iZone]->GetFrozen_Visc_Disc();
  bool heat = config[iZone]->GetWeakly_Coupled_Heat();
  bool interface_boundary = (config[iZone]->GetnMarker_Fluid_Load() > 0);

  if ((Kind_Solver == DISC_ADJ_NAVIER_STOKES) || (Kind_Solver == DISC_ADJ_RANS) || (Kind_Solver == DISC_ADJ_EULER) ||
      (Kind_Solver == DISC_ADJ_INC_NAVIER_STOKES) || (Kind_Solver == DISC_ADJ_INC_RANS) || (Kind_Solver == DISC_ADJ_INC_EULER)) {

  /*--- Register conservative variables as output of the iteration ---*/

    solver[iZone][iInst][MESH_0][ADJFLOW_SOL]->RegisterOutput(geometry[iZone][iInst][MESH_0],config[iZone]);

  }
  if (turbulent && !frozen_visc){
    solver[iZone][iInst][MESH_0][ADJTURB_SOL]->RegisterOutput(geometry[iZone][iInst][MESH_0],
                                                                 config[iZone]);
  }
  if (heat){
    solver[iZone][iInst][MESH_0][ADJHEAT_SOL]->RegisterOutput(geometry[iZone][iInst][MESH_0],
                                                                 config[iZone]);
  }
  if (config[iZone]->AddRadiation()){
    solver[iZone][iInst][MESH_0][ADJRAD_SOL]->RegisterOutput(geometry[iZone][iInst][MESH_0], config[iZone]);
  }
  if (interface_boundary){
    solver[iZone][iInst][MESH_0][FLOW_SOL]->RegisterVertexTractions(geometry[iZone][iInst][MESH_0], config[iZone]);
  }
}

void CDiscAdjFluidIteration::InitializeAdjoint_CrossTerm(CSolver *****solver, CGeometry ****geometry, CConfig **config, unsigned short iZone, unsigned short iInst){

  unsigned short Kind_Solver = config[iZone]->GetKind_Solver();
  bool frozen_visc = config[iZone]->GetFrozen_Visc_Disc();

  /*--- Initialize the adjoint of the objective function (typically with 1.0) ---*/

  solver[iZone][iInst][MESH_0][ADJFLOW_SOL]->SetAdj_ObjFunc(geometry[iZone][iInst][MESH_0], config[iZone]);

  /*--- Initialize the adjoints the conservative variables ---*/

  if ((Kind_Solver == DISC_ADJ_NAVIER_STOKES) || (Kind_Solver == DISC_ADJ_RANS) || (Kind_Solver == DISC_ADJ_EULER) ||
      (Kind_Solver == DISC_ADJ_INC_NAVIER_STOKES) || (Kind_Solver == DISC_ADJ_INC_RANS) || (Kind_Solver == DISC_ADJ_INC_EULER)) {

  solver[iZone][iInst][MESH_0][ADJFLOW_SOL]->SetAdjoint_Output(geometry[iZone][iInst][MESH_0],
                                                                  config[iZone]);
}

  if (turbulent && !frozen_visc) {
    solver[iZone][iInst][MESH_0][ADJTURB_SOL]->SetAdjoint_Output(geometry[iZone][iInst][MESH_0],
                                                                    config[iZone]);
  }

  if (config[iZone]->AddRadiation()) {
    solver[iZone][iInst][MESH_0][ADJRAD_SOL]->SetAdjoint_Output(geometry[iZone][iInst][MESH_0], config[iZone]);
  }
}


void CDiscAdjFluidIteration::Update(COutput *output,
                                       CIntegration ****integration,
                                       CGeometry ****geometry,
                                       CSolver *****solver,
                                       CNumerics ******numerics,
                                       CConfig **config,
                                       CSurfaceMovement **surface_movement,
                                       CVolumetricMovement ***grid_movement,
                                       CFreeFormDefBox*** FFDBox,
                                       unsigned short val_iZone,
                                       unsigned short val_iInst)      {

  unsigned short iMesh;

  /*--- Dual time stepping strategy ---*/

  if ((config[val_iZone]->GetTime_Marching() == DT_STEPPING_1ST) ||
      (config[val_iZone]->GetTime_Marching() == DT_STEPPING_2ND)) {

    for (iMesh = 0; iMesh <= config[val_iZone]->GetnMGLevels(); iMesh++) {
      integration[val_iZone][val_iInst][ADJFLOW_SOL]->SetConvergence(false);
    }
  }

}


bool CDiscAdjFluidIteration::Monitor(COutput *output,
                                     CIntegration ****integration,
                                     CGeometry ****geometry,
                                     CSolver *****solver,
                                     CNumerics ******numerics,
                                     CConfig **config,
                                     CSurfaceMovement **surface_movement,
                                     CVolumetricMovement ***grid_movement,
                                     CFreeFormDefBox*** FFDBox,
                                     unsigned short val_iZone,
                                     unsigned short val_iInst)     {

#ifndef HAVE_MPI
  StopTime = su2double(clock())/su2double(CLOCKS_PER_SEC);
#else
  StopTime = MPI_Wtime();
#endif
  UsedTime = StopTime - StartTime;

  /*--- Write the convergence history for the fluid (only screen output) ---*/

  output->SetHistory_Output(geometry[val_iZone][INST_0][MESH_0],
                            solver[val_iZone][INST_0][MESH_0],
                            config[val_iZone],
                            config[val_iZone]->GetTimeIter(),
                            config[val_iZone]->GetOuterIter(),
                            config[val_iZone]->GetInnerIter());

  return output->GetConvergence();

}
void CDiscAdjFluidIteration::Postprocess(COutput *output,
                                         CIntegration ****integration,
                                         CGeometry ****geometry,
                                         CSolver *****solver,
                                         CNumerics ******numerics,
                                         CConfig **config,
                                         CSurfaceMovement **surface_movement,
                                         CVolumetricMovement ***grid_movement,
                                         CFreeFormDefBox*** FFDBox,
                                         unsigned short val_iZone,
                                         unsigned short val_iInst) { }


CDiscAdjFEAIteration::CDiscAdjFEAIteration(CConfig *config) : CIteration(config), CurrentRecording(NONE){

  fem_iteration = new CFEAIteration(config);

  // TEMPORARY output only for standalone structural problems
  if ((!config->GetFSI_Simulation()) && (rank == MASTER_NODE)){

    bool de_effects = config->GetDE_Effects();
    unsigned short iVar;

    /*--- Header of the temporary output file ---*/
    ofstream myfile_res;
    myfile_res.open ("Results_Reverse_Adjoint.txt");

    myfile_res << "Obj_Func" << " ";
    for (iVar = 0; iVar < config->GetnElasticityMod(); iVar++)
        myfile_res << "Sens_E_" << iVar << "\t";

    for (iVar = 0; iVar < config->GetnPoissonRatio(); iVar++)
      myfile_res << "Sens_Nu_" << iVar << "\t";

    if (config->GetTime_Domain()){
        for (iVar = 0; iVar < config->GetnMaterialDensity(); iVar++)
          myfile_res << "Sens_Rho_" << iVar << "\t";
    }

    if (de_effects){
        for (iVar = 0; iVar < config->GetnElectric_Field(); iVar++)
          myfile_res << "Sens_EField_" << iVar << "\t";
    }

    myfile_res << endl;

    myfile_res.close();
  }

}

CDiscAdjFEAIteration::~CDiscAdjFEAIteration(void) { }
void CDiscAdjFEAIteration::Preprocess(COutput *output,
                                           CIntegration ****integration,
                                           CGeometry ****geometry,
                                           CSolver *****solver,
                                           CNumerics ******numerics,
                                           CConfig **config,
                                           CSurfaceMovement **surface_movement,
                                           CVolumetricMovement ***grid_movement,
                                           CFreeFormDefBox*** FFDBox,
                                           unsigned short val_iZone,
                                           unsigned short val_iInst) {

  unsigned long iPoint;
  unsigned short TimeIter = config[val_iZone]->GetTimeIter();
  bool dynamic = (config[val_iZone]->GetTime_Domain());

  int Direct_Iter;

  /*--- For the dynamic adjoint, load direct solutions from restart files. ---*/

  if (dynamic) {

    Direct_Iter = SU2_TYPE::Int(config[val_iZone]->GetUnst_AdjointIter()) - SU2_TYPE::Int(TimeIter) - 1;

    /*--- We want to load the already converged solution at timesteps n and n-1 ---*/

    /*--- Load solution at timestep n-1 ---*/

    LoadDynamic_Solution(geometry, solver,config, val_iZone, val_iInst, Direct_Iter-1);

    /*--- Push solution back to correct array ---*/

    solver[val_iZone][val_iInst][MESH_0][FEA_SOL]->GetNodes()->Set_Solution_time_n();

    /*--- Push solution back to correct array ---*/

    solver[val_iZone][val_iInst][MESH_0][FEA_SOL]->GetNodes()->SetSolution_Accel_time_n();

    /*--- Push solution back to correct array ---*/

    solver[val_iZone][val_iInst][MESH_0][FEA_SOL]->GetNodes()->SetSolution_Vel_time_n();

    /*--- Load solution timestep n ---*/

    LoadDynamic_Solution(geometry, solver,config, val_iZone, val_iInst, Direct_Iter);

    /*--- Store FEA solution also in the adjoint solver in order to be able to reset it later ---*/

    for (iPoint = 0; iPoint < geometry[val_iZone][val_iInst][MESH_0]->GetnPoint(); iPoint++){
      solver[val_iZone][val_iInst][MESH_0][ADJFEA_SOL]->GetNodes()->SetSolution_Direct(iPoint, solver[val_iZone][val_iInst][MESH_0][FEA_SOL]->GetNodes()->GetSolution(iPoint));
    }

    for (iPoint = 0; iPoint < geometry[val_iZone][val_iInst][MESH_0]->GetnPoint(); iPoint++){
      solver[val_iZone][val_iInst][MESH_0][ADJFEA_SOL]->GetNodes()->SetSolution_Accel_Direct(iPoint, solver[val_iZone][val_iInst][MESH_0][FEA_SOL]->GetNodes()->GetSolution_Accel(iPoint));
    }

    for (iPoint = 0; iPoint < geometry[val_iZone][val_iInst][MESH_0]->GetnPoint(); iPoint++){
      solver[val_iZone][val_iInst][MESH_0][ADJFEA_SOL]->GetNodes()->SetSolution_Vel_Direct(iPoint, solver[val_iZone][val_iInst][MESH_0][FEA_SOL]->GetNodes()->GetSolution_Vel(iPoint));
    }

  }
  else{
    /*--- Store FEA solution also in the adjoint solver in order to be able to reset it later ---*/

    for (iPoint = 0; iPoint < geometry[val_iZone][val_iInst][MESH_0]->GetnPoint(); iPoint++){
      solver[val_iZone][val_iInst][MESH_0][ADJFEA_SOL]->GetNodes()->SetSolution_Direct(iPoint, solver[val_iZone][val_iInst][MESH_0][FEA_SOL]->GetNodes()->GetSolution(iPoint));
    }

  }

  solver[val_iZone][val_iInst][MESH_0][ADJFEA_SOL]->Preprocessing(geometry[val_iZone][val_iInst][MESH_0], solver[val_iZone][val_iInst][MESH_0],  config[val_iZone] , MESH_0, 0, RUNTIME_ADJFEA_SYS, false);

}



void CDiscAdjFEAIteration::LoadDynamic_Solution(CGeometry ****geometry,
                                               CSolver *****solver,
                                               CConfig **config,
                                               unsigned short val_iZone,
                                               unsigned short val_iInst,
                                               int val_DirectIter) {
  unsigned short iVar;
  unsigned long iPoint;
  bool update_geo = false;  //TODO: check

  if (val_DirectIter >= 0){
    if (rank == MASTER_NODE && val_iZone == ZONE_0)
      cout << " Loading FEA solution from direct iteration " << val_DirectIter  << "." << endl;
    solver[val_iZone][val_iInst][MESH_0][FEA_SOL]->LoadRestart(geometry[val_iZone][val_iInst], solver[val_iZone][val_iInst], config[val_iZone], val_DirectIter, update_geo);
  } else {
    /*--- If there is no solution file we set the freestream condition ---*/
    if (rank == MASTER_NODE && val_iZone == ZONE_0)
      cout << " Setting static conditions at direct iteration " << val_DirectIter << "." << endl;
    /*--- Push solution back to correct array ---*/
    for(iPoint=0; iPoint < geometry[val_iZone][val_iInst][MESH_0]->GetnPoint();iPoint++){
      for (iVar = 0; iVar < solver[val_iZone][val_iInst][MESH_0][FEA_SOL]->GetnVar(); iVar++){
        solver[val_iZone][val_iInst][MESH_0][FEA_SOL]->GetNodes()->SetSolution(iPoint, iVar, 0.0);
        solver[val_iZone][val_iInst][MESH_0][FEA_SOL]->GetNodes()->SetSolution_Accel(iPoint, iVar, 0.0);
        solver[val_iZone][val_iInst][MESH_0][FEA_SOL]->GetNodes()->SetSolution_Vel(iPoint, iVar, 0.0);
      }
    }
  }
}


void CDiscAdjFEAIteration::Iterate(COutput *output,
                                        CIntegration ****integration,
                                        CGeometry ****geometry,
                                        CSolver *****solver,
                                        CNumerics ******numerics,
                                        CConfig **config,
                                        CSurfaceMovement **surface_movement,
                                        CVolumetricMovement ***volume_grid_movement,
                                        CFreeFormDefBox*** FFDBox,
                                        unsigned short val_iZone,
                                        unsigned short val_iInst) {


  bool dynamic = (config[val_iZone]->GetTime_Domain());

  /*--- Extract the adjoints of the conservative input variables and store them for the next iteration ---*/

  solver[val_iZone][val_iInst][MESH_0][ADJFEA_SOL]->ExtractAdjoint_Solution(geometry[val_iZone][val_iInst][MESH_0],
                                                                                      config[val_iZone]);

  solver[val_iZone][val_iInst][MESH_0][ADJFEA_SOL]->ExtractAdjoint_Variables(geometry[val_iZone][val_iInst][MESH_0],
                                                                                       config[val_iZone]);
  if (dynamic){
    integration[val_iZone][val_iInst][ADJFEA_SOL]->SetConvergence(false);
  }

}

void CDiscAdjFEAIteration::SetRecording(COutput *output,
                                             CIntegration ****integration,
                                             CGeometry ****geometry,
                                             CSolver *****solver,
                                             CNumerics ******numerics,
                                             CConfig **config,
                                             CSurfaceMovement **surface_movement,
                                             CVolumetricMovement ***grid_movement,
                                             CFreeFormDefBox*** FFDBox,
                                             unsigned short val_iZone,
                                             unsigned short val_iInst,
                                             unsigned short kind_recording)      {

  unsigned long InnerIter = config[ZONE_0]->GetInnerIter();
  unsigned long TimeIter = config[val_iZone]->GetTimeIter(), DirectTimeIter;
  bool dynamic = (config[val_iZone]->GetTime_Domain());

  DirectTimeIter = 0;
  if (dynamic){
    DirectTimeIter = SU2_TYPE::Int(config[val_iZone]->GetUnst_AdjointIter()) - SU2_TYPE::Int(TimeIter) - 1;
  }

  /*--- Reset the tape ---*/

  AD::Reset();

  /*--- We only need to reset the indices if the current recording is different from the recording we want to have ---*/

  if (CurrentRecording != kind_recording && (CurrentRecording != NONE) ){

    solver[val_iZone][val_iInst][MESH_0][ADJFEA_SOL]->SetRecording(geometry[val_iZone][val_iInst][MESH_0], config[val_iZone]);

    /*--- Clear indices of coupling variables ---*/

    SetDependencies(solver, geometry, numerics, config, val_iZone, val_iInst, ALL_VARIABLES);

    /*--- Run one iteration while tape is passive - this clears all indices ---*/

    fem_iteration->Iterate(output,integration,geometry,solver,numerics,
                                config,surface_movement,grid_movement,FFDBox,val_iZone, val_iInst);

  }

  /*--- Prepare for recording ---*/

  solver[val_iZone][val_iInst][MESH_0][ADJFEA_SOL]->SetRecording(geometry[val_iZone][val_iInst][MESH_0], config[val_iZone]);

  /*--- Start the recording of all operations ---*/

  AD::StartRecording();

  /*--- Register FEA variables ---*/

  RegisterInput(solver, geometry, config, val_iZone, val_iInst, kind_recording);

  /*--- Compute coupling or update the geometry ---*/

  SetDependencies(solver, geometry, numerics, config, val_iZone, val_iInst, kind_recording);

  /*--- Set the correct direct iteration number ---*/

  if (dynamic){
    config[val_iZone]->SetTimeIter(DirectTimeIter);
  }

  /*--- Run the direct iteration ---*/

  fem_iteration->Iterate(output,integration,geometry,solver,numerics,
                              config,surface_movement,grid_movement,FFDBox, val_iZone, val_iInst);

  config[val_iZone]->SetTimeIter(TimeIter);

  /*--- Register structural variables and objective function as output ---*/

  RegisterOutput(solver, geometry, config, val_iZone, val_iInst);

  /*--- Stop the recording ---*/

  AD::StopRecording();

  /*--- Set the recording status ---*/

  CurrentRecording = kind_recording;

  /* --- Reset the number of the internal iterations---*/

  config[ZONE_0]->SetInnerIter(InnerIter);

}


void CDiscAdjFEAIteration::SetRecording(CSolver *****solver,
                                        CGeometry ****geometry,
                                        CConfig **config,
                                        unsigned short val_iZone,
                                        unsigned short val_iInst,
                                        unsigned short kind_recording) {

  /*--- Prepare for recording by resetting the solution to the initial converged solution ---*/

  solver[val_iZone][val_iInst][MESH_0][ADJFEA_SOL]->SetRecording(geometry[val_iZone][val_iInst][MESH_0], config[val_iZone]);

}

void CDiscAdjFEAIteration::RegisterInput(CSolver *****solver, CGeometry ****geometry, CConfig **config, unsigned short iZone, unsigned short iInst, unsigned short kind_recording){

  if(kind_recording != MESH_COORDS) {

    /*--- Register structural displacements as input ---*/

    solver[iZone][iInst][MESH_0][ADJFEA_SOL]->RegisterSolution(geometry[iZone][iInst][MESH_0], config[iZone]);

    /*--- Register variables as input ---*/

    solver[iZone][iInst][MESH_0][ADJFEA_SOL]->RegisterVariables(geometry[iZone][iInst][MESH_0], config[iZone]);

    /*--- Both need to be registered regardless of kind_recording for structural shape derivatives to work properly.
          Otherwise, the code simply diverges as the FEM_CROSS_TERM_GEOMETRY breaks! (no idea why) for this term we register but do not extract! ---*/
  }
  else {
    /*--- Register topology optimization densities (note direct solver) ---*/

    solver[iZone][iInst][MESH_0][FEA_SOL]->RegisterVariables(geometry[iZone][iInst][MESH_0], config[iZone]);

    /*--- Register mesh coordinates for geometric sensitivities ---*/

    geometry[iZone][iInst][MESH_0]->RegisterCoordinates(config[iZone]);
  }
}

void CDiscAdjFEAIteration::SetDependencies(CSolver *****solver, CGeometry ****geometry, CNumerics ******numerics, CConfig **config,
                                           unsigned short iZone, unsigned short iInst, unsigned short kind_recording){

  auto dir_solver = solver[iZone][iInst][MESH_0][FEA_SOL];
  auto adj_solver = solver[iZone][iInst][MESH_0][ADJFEA_SOL];
  auto structural_geometry = geometry[iZone][iInst][MESH_0];
  auto structural_numerics = numerics[iZone][iInst][MESH_0][FEA_SOL];

  /*--- Some numerics are only instanciated under these conditions ---*/
  bool fsi = config[iZone]->GetFSI_Simulation();
  bool nonlinear = config[iZone]->GetGeometricConditions() == LARGE_DEFORMATIONS;
  bool de_effects = config[iZone]->GetDE_Effects() && nonlinear;
  bool element_based = dir_solver->IsElementBased() && nonlinear;

  for (unsigned short iProp = 0; iProp < config[iZone]->GetnElasticityMod(); iProp++){

    su2double E = adj_solver->GetVal_Young(iProp);
    su2double nu = adj_solver->GetVal_Poisson(iProp);
    su2double rho = adj_solver->GetVal_Rho(iProp);
    su2double rhoDL = adj_solver->GetVal_Rho_DL(iProp);

    /*--- Add dependencies for E and Nu ---*/

    structural_numerics[FEA_TERM]->SetMaterial_Properties(iProp, E, nu);

    /*--- Add dependencies for Rho and Rho_DL ---*/

    structural_numerics[FEA_TERM]->SetMaterial_Density(iProp, rho, rhoDL);

    /*--- Add dependencies for element-based simulations. ---*/

    if (element_based){

      /*--- Neo Hookean Compressible ---*/
      structural_numerics[MAT_NHCOMP]->SetMaterial_Properties(iProp, E, nu);
      structural_numerics[MAT_NHCOMP]->SetMaterial_Density(iProp, rho, rhoDL);

      /*--- Ideal DE ---*/
      structural_numerics[MAT_IDEALDE]->SetMaterial_Properties(iProp, E, nu);
      structural_numerics[MAT_IDEALDE]->SetMaterial_Density(iProp, rho, rhoDL);

      /*--- Knowles ---*/
      structural_numerics[MAT_KNOWLES]->SetMaterial_Properties(iProp, E, nu);
      structural_numerics[MAT_KNOWLES]->SetMaterial_Density(iProp, rho, rhoDL);
    }
  }

  if (de_effects){
    for (unsigned short iEField = 0; iEField < adj_solver->GetnEField(); iEField++){
      structural_numerics[FEA_TERM]->Set_ElectricField(iEField, adj_solver->GetVal_EField(iEField));
      structural_numerics[DE_TERM]->Set_ElectricField(iEField, adj_solver->GetVal_EField(iEField));
    }
  }

  /*--- Add dependencies for element-based simulations. ---*/

  switch (config[iZone]->GetDV_FEA()) {
    case YOUNG_MODULUS:
    case POISSON_RATIO:
    case DENSITY_VAL:
    case DEAD_WEIGHT:
    case ELECTRIC_FIELD:

      for (unsigned short iDV = 0; iDV < adj_solver->GetnDVFEA(); iDV++) {

        su2double dvfea = adj_solver->GetVal_DVFEA(iDV);

        structural_numerics[FEA_TERM]->Set_DV_Val(iDV, dvfea);

        if (de_effects)
          structural_numerics[DE_TERM]->Set_DV_Val(iDV, dvfea);

        if (element_based){
          structural_numerics[MAT_NHCOMP]->Set_DV_Val(iDV, dvfea);
          structural_numerics[MAT_IDEALDE]->Set_DV_Val(iDV, dvfea);
          structural_numerics[MAT_KNOWLES]->Set_DV_Val(iDV, dvfea);
        }
      }
    break;
  }

  /*--- FSI specific dependencies. ---*/
  if (fsi) {
    /*--- Set relation between solution and predicted displacements, which are the transferred ones. ---*/
    dir_solver->PredictStruct_Displacement(nullptr, config[iZone], solver[iZone][iInst]);
  }

  /*--- MPI dependencies. ---*/

  dir_solver->InitiateComms(structural_geometry, config[iZone], SOLUTION_FEA);
  dir_solver->CompleteComms(structural_geometry, config[iZone], SOLUTION_FEA);

  if (kind_recording == MESH_COORDS) {
    structural_geometry->InitiateComms(structural_geometry, config[iZone], COORDINATES);
    structural_geometry->CompleteComms(structural_geometry, config[iZone], COORDINATES);
  }

  /*--- Topology optimization dependencies. ---*/

  /*--- We only differentiate wrt to this variable in the adjoint secondary recording. ---*/
  if (config[iZone]->GetTopology_Optimization() && (kind_recording == MESH_COORDS)) {
    /*--- The filter may require the volumes of the elements. ---*/
    structural_geometry->SetElemVolume(config[iZone]);
    /// TODO: Ideally there would be a way to capture this dependency without the `static_cast`, but
    ///       making it a virtual method of CSolver does not feel "right" as its purpose could be confused.
    static_cast<CFEASolver*>(dir_solver)->FilterElementDensities(structural_geometry, config[iZone]);
  }

}

void CDiscAdjFEAIteration::RegisterOutput(CSolver *****solver, CGeometry ****geometry, CConfig **config, unsigned short iZone, unsigned short iInst){

  /*--- Register conservative variables as output of the iteration ---*/

  solver[iZone][iInst][MESH_0][ADJFEA_SOL]->RegisterOutput(geometry[iZone][iInst][MESH_0],config[iZone]);

}

void CDiscAdjFEAIteration::InitializeAdjoint(CSolver *****solver, CGeometry ****geometry, CConfig **config, unsigned short iZone, unsigned short iInst){

  /*--- Initialize the adjoint of the objective function (typically with 1.0) ---*/

  solver[iZone][iInst][MESH_0][ADJFEA_SOL]->SetAdj_ObjFunc(geometry[iZone][iInst][MESH_0], config[iZone]);

  /*--- Initialize the adjoints the conservative variables ---*/

  solver[iZone][iInst][MESH_0][ADJFEA_SOL]->SetAdjoint_Output(geometry[iZone][iInst][MESH_0], config[iZone]);

}


void CDiscAdjFEAIteration::InitializeAdjoint_CrossTerm(CSolver *****solver, CGeometry ****geometry, CConfig **config, unsigned short iZone, unsigned short iInst){

  /*--- Initialize the adjoint of the objective function (typically with 1.0) ---*/

  solver[iZone][iInst][MESH_0][ADJFEA_SOL]->SetAdj_ObjFunc(geometry[iZone][iInst][MESH_0], config[iZone]);

  /*--- Initialize the adjoints the conservative variables ---*/

  solver[iZone][iInst][MESH_0][ADJFEA_SOL]->SetAdjoint_Output(geometry[iZone][iInst][MESH_0], config[iZone]);

}

void CDiscAdjFEAIteration::Update(COutput *output,
                                  CIntegration ****integration,
                                  CGeometry ****geometry,
                                  CSolver *****solver,
                                  CNumerics ******numerics,
                                  CConfig **config,
                                  CSurfaceMovement **surface_movement,
                                  CVolumetricMovement ***grid_movement,
                                  CFreeFormDefBox*** FFDBox,
                                  unsigned short val_iZone,
                                  unsigned short val_iInst) { }

bool CDiscAdjFEAIteration::Monitor(COutput *output,
                                   CIntegration ****integration,
                                   CGeometry ****geometry,
                                   CSolver *****solver,
                                   CNumerics ******numerics,
                                   CConfig **config,
                                   CSurfaceMovement **surface_movement,
                                   CVolumetricMovement ***grid_movement,
                                   CFreeFormDefBox*** FFDBox,
                                   unsigned short val_iZone,
                                   unsigned short val_iInst) {

  /*--- Write the convergence history (only screen output) ---*/

  output->SetHistory_Output(geometry[val_iZone][INST_0][MESH_0],
                            solver[val_iZone][INST_0][MESH_0],
                            config[val_iZone],
                            config[val_iZone]->GetTimeIter(),
                            config[val_iZone]->GetOuterIter(),
                            config[val_iZone]->GetInnerIter());

  return output->GetConvergence();

}
void CDiscAdjFEAIteration::Postprocess(COutput *output,
    CIntegration ****integration,
    CGeometry ****geometry,
    CSolver *****solver,
    CNumerics ******numerics,
    CConfig **config,
    CSurfaceMovement **surface_movement,
    CVolumetricMovement ***grid_movement,
    CFreeFormDefBox*** FFDBox,
    unsigned short val_iZone,
    unsigned short val_iInst) {

  bool dynamic = (config[val_iZone]->GetTime_Domain());

  // TEMPORARY output only for standalone structural problems
  if ((!config[val_iZone]->GetFSI_Simulation()) && (rank == MASTER_NODE)){

    unsigned short iVar;

    bool de_effects = config[val_iZone]->GetDE_Effects();

    /*--- Header of the temporary output file ---*/
    ofstream myfile_res;
    myfile_res.open ("Results_Reverse_Adjoint.txt", ios::app);

    myfile_res.precision(15);

    myfile_res << config[val_iZone]->GetTimeIter() << "\t";

    switch (config[val_iZone]->GetKind_ObjFunc()){
    case REFERENCE_GEOMETRY:
      myfile_res << scientific << solver[val_iZone][val_iInst][MESH_0][FEA_SOL]->GetTotal_OFRefGeom() << "\t";
      break;
    case REFERENCE_NODE:
      myfile_res << scientific << solver[val_iZone][val_iInst][MESH_0][FEA_SOL]->GetTotal_OFRefNode() << "\t";
      break;
    case VOLUME_FRACTION:
    case TOPOL_DISCRETENESS:
      myfile_res << scientific << solver[val_iZone][val_iInst][MESH_0][FEA_SOL]->GetTotal_OFVolFrac() << "\t";
      break;
    case TOPOL_COMPLIANCE:
      myfile_res << scientific << solver[val_iZone][val_iInst][MESH_0][FEA_SOL]->GetTotal_OFCompliance() << "\t";
      break;
    }

    for (iVar = 0; iVar < config[val_iZone]->GetnElasticityMod(); iVar++)
      myfile_res << scientific << solver[val_iZone][val_iInst][MESH_0][ADJFEA_SOL]->GetTotal_Sens_E(iVar) << "\t";
    for (iVar = 0; iVar < config[val_iZone]->GetnPoissonRatio(); iVar++)
      myfile_res << scientific << solver[val_iZone][val_iInst][MESH_0][ADJFEA_SOL]->GetTotal_Sens_Nu(iVar) << "\t";
    if (dynamic){
      for (iVar = 0; iVar < config[val_iZone]->GetnMaterialDensity(); iVar++)
        myfile_res << scientific << solver[val_iZone][val_iInst][MESH_0][ADJFEA_SOL]->GetTotal_Sens_Rho(iVar) << "\t";
    }

    if (de_effects){
      for (iVar = 0; iVar < config[val_iZone]->GetnElectric_Field(); iVar++)
        myfile_res << scientific << solver[val_iZone][val_iInst][MESH_0][ADJFEA_SOL]->GetTotal_Sens_EField(iVar) << "\t";
    }

    for (iVar = 0; iVar < solver[val_iZone][val_iInst][MESH_0][ADJFEA_SOL]->GetnDVFEA(); iVar++){
      myfile_res << scientific << solver[val_iZone][val_iInst][MESH_0][ADJFEA_SOL]->GetTotal_Sens_DVFEA(iVar) << "\t";
    }

    myfile_res << endl;

    myfile_res.close();
  }

  // TEST: for implementation of python framework in standalone structural problems
  if ((!config[val_iZone]->GetFSI_Simulation()) && (rank == MASTER_NODE)){

    /*--- Header of the temporary output file ---*/
    ofstream myfile_res;
    bool outputDVFEA = false;

    switch (config[val_iZone]->GetDV_FEA()) {
    case YOUNG_MODULUS:
      myfile_res.open("grad_young.opt");
      outputDVFEA = true;
      break;
    case POISSON_RATIO:
      myfile_res.open("grad_poisson.opt");
      outputDVFEA = true;
      break;
    case DENSITY_VAL:
    case DEAD_WEIGHT:
      myfile_res.open("grad_density.opt");
      outputDVFEA = true;
      break;
    case ELECTRIC_FIELD:
      myfile_res.open("grad_efield.opt");
      outputDVFEA = true;
      break;
    default:
      outputDVFEA = false;
      break;
    }

    if (outputDVFEA){

      unsigned short iDV;
      unsigned short nDV = solver[val_iZone][val_iInst][MESH_0][ADJFEA_SOL]->GetnDVFEA();

      myfile_res << "INDEX" << "\t" << "GRAD" << endl;

      myfile_res.precision(15);

      for (iDV = 0; iDV < nDV; iDV++){
        myfile_res << iDV;
        myfile_res << "\t";
        myfile_res << scientific << solver[val_iZone][val_iInst][MESH_0][ADJFEA_SOL]->GetTotal_Sens_DVFEA(iDV);
        myfile_res << endl;
      }

      myfile_res.close();

    }

  }

}

CDiscAdjHeatIteration::CDiscAdjHeatIteration(CConfig *config) : CIteration(config) { }

CDiscAdjHeatIteration::~CDiscAdjHeatIteration(void) { }

void CDiscAdjHeatIteration::Preprocess(COutput *output,
                                           CIntegration ****integration,
                                           CGeometry ****geometry,
                                           CSolver *****solver,
                                           CNumerics ******numerics,
                                           CConfig **config,
                                           CSurfaceMovement **surface_movement,
                                           CVolumetricMovement ***grid_movement,
                                           CFreeFormDefBox*** FFDBox,
                                           unsigned short val_iZone,
                                           unsigned short val_iInst) {

  unsigned long iPoint;
  unsigned short TimeIter = config[val_iZone]->GetTimeIter();
  bool dual_time_1st = (config[val_iZone]->GetTime_Marching() == DT_STEPPING_1ST);
  bool dual_time_2nd = (config[val_iZone]->GetTime_Marching() == DT_STEPPING_2ND);
  bool dual_time = (dual_time_1st || dual_time_2nd);
  unsigned short iMesh;
  int Direct_Iter;

  /*--- For the unsteady adjoint, load direct solutions from restart files. ---*/

  if (config[val_iZone]->GetTime_Marching()) {

    Direct_Iter = SU2_TYPE::Int(config[val_iZone]->GetUnst_AdjointIter()) - SU2_TYPE::Int(TimeIter) - 2;

    /*--- For dual-time stepping we want to load the already converged solution at timestep n ---*/

    if (dual_time) {
      Direct_Iter += 1;
    }

    if (TimeIter == 0){

      if (dual_time_2nd) {

        /*--- Load solution at timestep n-2 ---*/

        LoadUnsteady_Solution(geometry, solver,config, val_iZone, val_iInst, Direct_Iter-2);

        /*--- Push solution back to correct array ---*/

        for (iMesh=0; iMesh<=config[val_iZone]->GetnMGLevels();iMesh++) {
          solver[val_iZone][val_iInst][iMesh][HEAT_SOL]->GetNodes()->Set_Solution_time_n();
          solver[val_iZone][val_iInst][iMesh][HEAT_SOL]->GetNodes()->Set_Solution_time_n1();
        }
      }
      if (dual_time) {

        /*--- Load solution at timestep n-1 ---*/

        LoadUnsteady_Solution(geometry, solver,config, val_iZone, val_iInst, Direct_Iter-1);

        /*--- Push solution back to correct array ---*/

        for (iMesh=0; iMesh<=config[val_iZone]->GetnMGLevels();iMesh++) {
          solver[val_iZone][val_iInst][iMesh][HEAT_SOL]->GetNodes()->Set_Solution_time_n();
        }
      }

      /*--- Load solution timestep n ---*/

      LoadUnsteady_Solution(geometry, solver,config, val_iZone, val_iInst, Direct_Iter);

    }


    if ((TimeIter > 0) && dual_time){

      /*--- Load solution timestep n - 2 ---*/

      LoadUnsteady_Solution(geometry, solver,config, val_iZone, val_iInst, Direct_Iter - 2);

      /*--- Temporarily store the loaded solution in the Solution_Old array ---*/

      for (iMesh=0; iMesh<=config[val_iZone]->GetnMGLevels();iMesh++)
        solver[val_iZone][val_iInst][iMesh][HEAT_SOL]->GetNodes()->Set_OldSolution();

      /*--- Set Solution at timestep n to solution at n-1 ---*/

      for (iMesh=0; iMesh<=config[val_iZone]->GetnMGLevels();iMesh++) {
        for(iPoint=0; iPoint<geometry[val_iZone][val_iInst][iMesh]->GetnPoint();iPoint++) {

          solver[val_iZone][val_iInst][iMesh][HEAT_SOL]->GetNodes()->SetSolution(iPoint, solver[val_iZone][val_iInst][iMesh][HEAT_SOL]->GetNodes()->GetSolution_time_n(iPoint));
        }
      }
      if (dual_time_1st){
      /*--- Set Solution at timestep n-1 to the previously loaded solution ---*/
        for (iMesh=0; iMesh<=config[val_iZone]->GetnMGLevels();iMesh++) {
          for(iPoint=0; iPoint<geometry[val_iZone][val_iInst][iMesh]->GetnPoint();iPoint++) {

            solver[val_iZone][val_iInst][iMesh][HEAT_SOL]->GetNodes()->Set_Solution_time_n(iPoint, solver[val_iZone][val_iInst][iMesh][HEAT_SOL]->GetNodes()->GetSolution_time_n1(iPoint));
          }
        }
      }
      if (dual_time_2nd){
        /*--- Set Solution at timestep n-1 to solution at n-2 ---*/
        for (iMesh=0; iMesh<=config[val_iZone]->GetnMGLevels();iMesh++) {
          for(iPoint=0; iPoint<geometry[val_iZone][val_iInst][iMesh]->GetnPoint();iPoint++) {

            solver[val_iZone][val_iInst][iMesh][HEAT_SOL]->GetNodes()->Set_Solution_time_n(iPoint, solver[val_iZone][val_iInst][iMesh][HEAT_SOL]->GetNodes()->GetSolution_time_n1(iPoint));
          }
        }
        /*--- Set Solution at timestep n-2 to the previously loaded solution ---*/
        for (iMesh=0; iMesh<=config[val_iZone]->GetnMGLevels();iMesh++) {
          for(iPoint=0; iPoint<geometry[val_iZone][val_iInst][iMesh]->GetnPoint();iPoint++) {

            solver[val_iZone][val_iInst][iMesh][HEAT_SOL]->GetNodes()->Set_Solution_time_n1(iPoint, solver[val_iZone][val_iInst][iMesh][HEAT_SOL]->GetNodes()->GetSolution_Old(iPoint));
          }
        }
      }
    }
  }

  /*--- Store flow solution also in the adjoint solver in order to be able to reset it later ---*/

  if (TimeIter == 0 || dual_time) {
    for (iPoint = 0; iPoint < geometry[val_iZone][val_iInst][MESH_0]->GetnPoint(); iPoint++) {
      solver[val_iZone][val_iInst][MESH_0][ADJHEAT_SOL]->GetNodes()->SetSolution_Direct(iPoint, solver[val_iZone][val_iInst][MESH_0][HEAT_SOL]->GetNodes()->GetSolution(iPoint));
    }
  }

  solver[val_iZone][val_iInst][MESH_0][ADJHEAT_SOL]->Preprocessing(geometry[val_iZone][val_iInst][MESH_0],
                                                                             solver[val_iZone][val_iInst][MESH_0],
                                                                             config[val_iZone],
                                                                             MESH_0, 0, RUNTIME_ADJHEAT_SYS, false);
}



void CDiscAdjHeatIteration::LoadUnsteady_Solution(CGeometry ****geometry,
                                           CSolver *****solver,
                                           CConfig **config,
                                           unsigned short val_iZone,
                                           unsigned short val_iInst,
                                           int val_DirectIter) {
  unsigned short iMesh;

  if (val_DirectIter >= 0) {
    if (rank == MASTER_NODE && val_iZone == ZONE_0)
      cout << " Loading heat solution from direct iteration " << val_DirectIter  << "." << endl;

    solver[val_iZone][val_iInst][MESH_0][HEAT_SOL]->LoadRestart(geometry[val_iZone][val_iInst],
                                                                          solver[val_iZone][val_iInst],
                                                                          config[val_iZone],
                                                                          val_DirectIter, false);
  }

  else {
    /*--- If there is no solution file we set the freestream condition ---*/
    if (rank == MASTER_NODE && val_iZone == ZONE_0)
      cout << " Setting freestream conditions at direct iteration " << val_DirectIter << "." << endl;
    for (iMesh=0; iMesh<=config[val_iZone]->GetnMGLevels();iMesh++) {

      solver[val_iZone][val_iInst][iMesh][HEAT_SOL]->SetFreeStream_Solution(config[val_iZone]);
      solver[val_iZone][val_iInst][iMesh][HEAT_SOL]->Postprocessing(geometry[val_iZone][val_iInst][iMesh],
                                                                              solver[val_iZone][val_iInst][iMesh],
                                                                              config[val_iZone],
                                                                              iMesh);
    }
  }
}


void CDiscAdjHeatIteration::Iterate(COutput *output,
                                        CIntegration ****integration,
                                        CGeometry ****geometry,
                                        CSolver *****solver,
                                        CNumerics ******numerics,
                                        CConfig **config,
                                        CSurfaceMovement **surface_movement,
                                        CVolumetricMovement ***volume_grid_movement,
                                        CFreeFormDefBox*** FFDBox,
                                        unsigned short val_iZone,
                                        unsigned short val_iInst) {


  solver[val_iZone][val_iInst][MESH_0][ADJHEAT_SOL]->ExtractAdjoint_Solution(geometry[val_iZone][val_iInst][MESH_0],
                                                                                       config[val_iZone]);
}

void CDiscAdjHeatIteration::InitializeAdjoint(CSolver *****solver,
                                              CGeometry ****geometry,
                                              CConfig **config,
                                              unsigned short iZone, unsigned short iInst){

  /*--- Initialize the adjoints the conservative variables ---*/

  solver[iZone][iInst][MESH_0][ADJHEAT_SOL]->SetAdjoint_Output(geometry[iZone][iInst][MESH_0],
                                                                         config[iZone]);
}


void CDiscAdjHeatIteration::RegisterInput(CSolver *****solver,
                                          CGeometry ****geometry,
                                          CConfig **config,
                                          unsigned short iZone, unsigned short iInst,
                                          unsigned short kind_recording){

  if (kind_recording == FLOW_CONS_VARS || kind_recording == COMBINED){

    /*--- Register flow and turbulent variables as input ---*/

    solver[iZone][iInst][MESH_0][ADJHEAT_SOL]->RegisterSolution(geometry[iZone][iInst][MESH_0], config[iZone]);

    solver[iZone][iInst][MESH_0][ADJHEAT_SOL]->RegisterVariables(geometry[iZone][iInst][MESH_0], config[iZone]);

  }
  if (kind_recording == MESH_COORDS){

    /*--- Register node coordinates as input ---*/

    geometry[iZone][iInst][MESH_0]->RegisterCoordinates(config[iZone]);

  }
}

void CDiscAdjHeatIteration::SetDependencies(CSolver *****solver,
                                            CGeometry ****geometry,
                                            CNumerics ******numerics,
                                            CConfig **config,
                                            unsigned short iZone, unsigned short iInst,
                                            unsigned short kind_recording){

  if ((kind_recording == MESH_COORDS) || (kind_recording == NONE)  ||
      (kind_recording == GEOMETRY_CROSS_TERM) || (kind_recording == ALL_VARIABLES)){

    /*--- Update geometry to get the influence on other geometry variables (normals, volume etc) ---*/

    geometry[iZone][iInst][MESH_0]->UpdateGeometry(geometry[iZone][iInst], config[iZone]);

  }

  solver[iZone][iInst][MESH_0][HEAT_SOL]->Set_Heatflux_Areas(geometry[iZone][iInst][MESH_0], config[iZone]);
  solver[iZone][iInst][MESH_0][HEAT_SOL]->Preprocessing(geometry[iZone][iInst][MESH_0], solver[iZone][iInst][MESH_0],
                                                                  config[iZone], MESH_0, NO_RK_ITER, RUNTIME_HEAT_SYS, true);
  solver[iZone][iInst][MESH_0][HEAT_SOL]->Postprocessing(geometry[iZone][iInst][MESH_0], solver[iZone][iInst][MESH_0],
                                                                   config[iZone], MESH_0);
  solver[iZone][iInst][MESH_0][HEAT_SOL]->InitiateComms(geometry[iZone][iInst][MESH_0], config[iZone], SOLUTION);
  solver[iZone][iInst][MESH_0][HEAT_SOL]->CompleteComms(geometry[iZone][iInst][MESH_0], config[iZone], SOLUTION);

}

void CDiscAdjHeatIteration::RegisterOutput(CSolver *****solver,
                                           CGeometry ****geometry,
                                           CConfig **config, COutput* output,
                                           unsigned short iZone, unsigned short iInst){

  solver[iZone][iInst][MESH_0][ADJHEAT_SOL]->RegisterOutput(geometry[iZone][iInst][MESH_0], config[iZone]);

  geometry[iZone][iInst][MESH_0]->RegisterOutput_Coordinates(config[iZone]);
}

void CDiscAdjHeatIteration::Update(COutput *output,
                                       CIntegration ****integration,
                                       CGeometry ****geometry,
                                       CSolver *****solver,
                                       CNumerics ******numerics,
                                       CConfig **config,
                                       CSurfaceMovement **surface_movement,
                                       CVolumetricMovement ***grid_movement,
                                       CFreeFormDefBox*** FFDBox,
                                       unsigned short val_iZone, unsigned short val_iInst)      {

  unsigned short iMesh;

  /*--- Dual time stepping strategy ---*/

  if ((config[val_iZone]->GetTime_Marching() == DT_STEPPING_1ST) ||
      (config[val_iZone]->GetTime_Marching() == DT_STEPPING_2ND)) {

    for (iMesh = 0; iMesh <= config[val_iZone]->GetnMGLevels(); iMesh++) {
      integration[val_iZone][val_iInst][ADJHEAT_SOL]->SetConvergence(false);
    }
  }
}

bool CDiscAdjHeatIteration::Monitor(COutput *output,
                                    CIntegration ****integration,
                                    CGeometry ****geometry,
                                    CSolver *****solver,
                                    CNumerics ******numerics,
                                    CConfig **config,
                                    CSurfaceMovement **surface_movement,
                                    CVolumetricMovement ***grid_movement,
                                    CFreeFormDefBox*** FFDBox,
                                    unsigned short val_iZone,
                                    unsigned short val_iInst) {

  output->SetHistory_Output(geometry[val_iZone][INST_0][MESH_0],
                            solver[val_iZone][INST_0][MESH_0],
                            config[val_iZone],
                            config[val_iZone]->GetTimeIter(),
                            config[val_iZone]->GetOuterIter(),
                            config[val_iZone]->GetInnerIter());

  return output->GetConvergence();
}

void  CDiscAdjHeatIteration::Output(COutput *output,
                                    CGeometry ****geometry,
                                    CSolver *****solver,
                                    CConfig **config,
                                    unsigned long InnerIter,
                                    bool StopCalc,
                                    unsigned short val_iZone,
                                    unsigned short val_iInst) { }

void CDiscAdjHeatIteration::Postprocess(COutput *output,
                                         CIntegration ****integration,
                                         CGeometry ****geometry,
                                         CSolver *****solver,
                                         CNumerics ******numerics,
                                         CConfig **config,
                                         CSurfaceMovement **surface_movement,
                                         CVolumetricMovement ***grid_movement,
                                         CFreeFormDefBox*** FFDBox,
                                         unsigned short val_iZone, unsigned short val_iInst) { }<|MERGE_RESOLUTION|>--- conflicted
+++ resolved
@@ -2256,7 +2256,6 @@
 
 
 void CDiscAdjFluidIteration::Iterate(COutput *output,
-<<<<<<< HEAD
                                      CIntegration ****integration,
                                      CGeometry ****geometry,
                                      CSolver *****solver,
@@ -2267,20 +2266,7 @@
                                      CFreeFormDefBox*** FFDBox,
                                      unsigned short val_iZone,
                                      unsigned short val_iInst) {
-  
-=======
-                                        CIntegration ****integration,
-                                        CGeometry ****geometry,
-                                        CSolver *****solver,
-                                        CNumerics ******numerics,
-                                        CConfig **config,
-                                        CSurfaceMovement **surface_movement,
-                                        CVolumetricMovement ***volume_grid_movement,
-                                        CFreeFormDefBox*** FFDBox,
-                                        unsigned short val_iZone,
-                                        unsigned short val_iInst) {
-
->>>>>>> 22500d1c
+
   unsigned short Kind_Solver = config[val_iZone]->GetKind_Solver();
   bool frozen_visc = config[val_iZone]->GetFrozen_Visc_Disc();
   bool heat = config[val_iZone]->GetWeakly_Coupled_Heat();
