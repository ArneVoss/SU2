/*!
 * \file driver_structure.cpp
 * \brief The main subroutines for driving single or multi-zone problems.
 * \author T. Economon, H. Kline, R. Sanchez
 * \version 4.3.0 "Cardinal"
 *
 * SU2 Lead Developers: Dr. Francisco Palacios (Francisco.D.Palacios@boeing.com).
 *                      Dr. Thomas D. Economon (economon@stanford.edu).
 *
 * SU2 Developers: Prof. Juan J. Alonso's group at Stanford University.
 *                 Prof. Piero Colonna's group at Delft University of Technology.
 *                 Prof. Nicolas R. Gauger's group at Kaiserslautern University of Technology.
 *                 Prof. Alberto Guardone's group at Polytechnic University of Milan.
 *                 Prof. Rafael Palacios' group at Imperial College London.
 *                 Prof. Edwin van der Weide's group at the University of Twente.
 *                 Prof. Vincent Terrapon's group at the University of Liege.
 *
 * Copyright (C) 2012-2016 SU2, the open-source CFD code.
 *
 * SU2 is free software; you can redistribute it and/or
 * modify it under the terms of the GNU Lesser General Public
 * License as published by the Free Software Foundation; either
 * version 2.1 of the License, or (at your option) any later version.
 *
 * SU2 is distributed in the hope that it will be useful,
 * but WITHOUT ANY WARRANTY; without even the implied warranty of
 * MERCHANTABILITY or FITNESS FOR A PARTICULAR PURPOSE. See the GNU
 * Lesser General Public License for more details.
 *
 * You should have received a copy of the GNU Lesser General Public
 * License along with SU2. If not, see <http://www.gnu.org/licenses/>.
 */

#include "../include/driver_structure.hpp"
#include "../include/definition_structure.hpp"

CDriver::CDriver(char* confFile,
                 unsigned short val_nZone,
                 unsigned short val_nDim):config_file_name(confFile), StartTime(0.0), StopTime(0.0), UsedTime(0.0), ExtIter(0), nZone(val_nZone), nDim(val_nDim), StopCalc(false), fsi(false) {
  
  
  unsigned short jZone, iSol;
  bool fem_solver = false;
  su2double tick = 0.0;
  
  int rank = MASTER_NODE;
  int size = SINGLE_NODE;
#ifdef HAVE_MPI
  MPI_Comm_rank(MPI_COMM_WORLD, &rank);
  MPI_Comm_size(MPI_COMM_WORLD, &size);
#endif
  
  /*--- Start timer to track preprocessing for benchmarking. ---*/
#ifndef HAVE_MPI
  StartTime = su2double(clock())/su2double(CLOCKS_PER_SEC);
#else
  StartTime = MPI_Wtime();
#endif
  
  /*--- Create pointers to all of the classes that may be used throughout
   the SU2_CFD code. In general, the pointers are instantiated down a
   heirarchy over all zones, multigrid levels, equation sets, and equation
   terms as described in the comments below. ---*/
  
  iteration_container           = NULL;
  output                        = NULL;
  integration_container         = NULL;
  geometry_container            = NULL;
  solver_container              = NULL;
  numerics_container            = NULL;
  config_container              = NULL;
  surface_movement              = NULL;
  grid_movement                 = NULL;
  FFDBox                        = NULL;
  interpolator_container        = NULL;
  transfer_container            = NULL;
  
  /*--- Definition and of the containers for all possible zones. ---*/
  
  iteration_container    = new CIteration*[nZone];
  solver_container       = new CSolver***[nZone];
  integration_container  = new CIntegration**[nZone];
  numerics_container     = new CNumerics****[nZone];
  config_container       = new CConfig*[nZone];
  geometry_container     = new CGeometry**[nZone];
  surface_movement       = new CSurfaceMovement*[nZone];
  grid_movement          = new CVolumetricMovement*[nZone];
  FFDBox                 = new CFreeFormDefBox**[nZone];
  interpolator_container = new CInterpolator**[nZone];
  transfer_container     = new CTransfer**[nZone];
  
  for (iZone = 0; iZone < nZone; iZone++) {
    solver_container[iZone]       = NULL;
    integration_container[iZone]  = NULL;
    numerics_container[iZone]     = NULL;
    config_container[iZone]       = NULL;
    geometry_container[iZone]     = NULL;
    surface_movement[iZone]       = NULL;
    grid_movement[iZone]          = NULL;
    FFDBox[iZone]                 = NULL;
    interpolator_container[iZone] = NULL;
    transfer_container[iZone]     = NULL;
  }
  
  /*--- Loop over all zones to initialize the various classes. In most
   cases, nZone is equal to one. This represents the solution of a partial
   differential equation on a single block, unstructured mesh. ---*/
  
  for (iZone = 0; iZone < nZone; iZone++) {
    
    /*--- Definition of the configuration option class for all zones. In this
     constructor, the input configuration file is parsed and all options are
     read and stored. ---*/
    
    config_container[iZone] = new CConfig(config_file_name, SU2_CFD, iZone, nZone, nDim, VERB_HIGH);
    
    /*--- Determine whether or not the FEM solver is used, which decides the
     type of geometry classes that are instantiated. ---*/
    fem_solver = ((config_container[iZone]->GetKind_Solver() == FEM_EULER)         ||
                  (config_container[iZone]->GetKind_Solver() == FEM_NAVIER_STOKES) ||
                  (config_container[iZone]->GetKind_Solver() == FEM_RANS)          ||
                  (config_container[iZone]->GetKind_Solver() == FEM_LES));
    
    /*--- Definition of the geometry class to store the primal grid in the
     partitioning process. ---*/
    
    CGeometry *geometry_aux = NULL;
    
    /*--- All ranks process the grid and call ParMETIS for partitioning ---*/
    
    config_container[ZONE_0]->Tick(&tick);
    geometry_aux = new CPhysicalGeometry(config_container[iZone], iZone, nZone);
    config_container[ZONE_0]->Tock(tick,"CPhysicalGeometry_1",1);
    
    /*--- Color the initial grid and set the send-receive domains (ParMETIS) ---*/
    
    config_container[ZONE_0]->Tick(&tick);
    if ( fem_solver ) geometry_aux->SetColorFEMGrid_Parallel(config_container[iZone]);
    else              geometry_aux->SetColorGrid_Parallel(config_container[iZone]);
    config_container[ZONE_0]->Tock(tick,"SetColorGrid_Parallel",1);
    
    /*--- Allocate the memory of the current domain, and divide the grid
     between the ranks. ---*/
    
    config_container[ZONE_0]->Tick(&tick);
    geometry_container[iZone] = new CGeometry *[config_container[iZone]->GetnMGLevels()+1];
    
    if( fem_solver ) {
      switch( config_container[iZone]->GetKind_FEM_Flow() ) {
        case DG: {
          geometry_container[iZone][MESH_0] = new CMeshFEM_DG(geometry_aux, config_container[iZone]);
          break;
        }
      }
    }
    else {
      geometry_container[iZone][MESH_0] = new CPhysicalGeometry(geometry_aux, config_container[iZone]);
    }
    config_container[ZONE_0]->Tock(tick,"CPhysicalGeometry_2",1);
    
    /*--- Deallocate the memory of geometry_aux ---*/
    
    delete geometry_aux;
    
    /*--- Add the Send/Receive boundaries ---*/
    config_container[ZONE_0]->Tick(&tick);
    geometry_container[iZone][MESH_0]->SetSendReceive(config_container[iZone]);
    config_container[ZONE_0]->Tock(tick,"SetSendReceive",1);
    
    /*--- Add the Send/Receive boundaries ---*/
    config_container[ZONE_0]->Tick(&tick);
    geometry_container[iZone][MESH_0]->SetBoundaries(config_container[iZone]);
    config_container[ZONE_0]->Tock(tick,"SetBoundaries",1);
    
  }
  
  /*--- Preprocessing of the geometry for all zones. In this routine, the edge-
   based data structure is constructed, i.e. node and cell neighbors are
   identified and linked, face areas and volumes of the dual mesh cells are
   computed, and the multigrid levels are created using an agglomeration procedure. ---*/
  
  if (rank == MASTER_NODE)
    cout << endl <<"------------------------- Geometry Preprocessing ------------------------" << endl;
  
  config_container[ZONE_0]->Tick(&tick);
  if( fem_solver ) {
    switch( config_container[ZONE_0]->GetKind_FEM_Flow() ) {
      case DG: {
        Geometrical_Preprocessing_DGFEM();
        break;
      }
    }
  }
  else {
    Geometrical_Preprocessing();
  }
  config_container[ZONE_0]->Tock(tick,"Geometrical_Preprocessing",1);
  
  for (iZone = 0; iZone < nZone; iZone++) {
    
    /*--- Computation of wall distances for turbulence modeling ---*/
    
    if ((config_container[iZone]->GetKind_Solver() == RANS) ||
        (config_container[iZone]->GetKind_Solver() == ADJ_RANS) ||
        (config_container[iZone]->GetKind_Solver() == DISC_ADJ_RANS) ||
        (config_container[iZone]->GetKind_Solver() == FEM_RANS) ||
        (config_container[iZone]->GetKind_Solver() == FEM_LES) ) {
      
      if (rank == MASTER_NODE)
        cout << "Computing wall distances." << endl;
      
      config_container[ZONE_0]->Tick(&tick);
      geometry_container[iZone][MESH_0]->ComputeWall_Distance(config_container[iZone]);
      config_container[ZONE_0]->Tock(tick,"ComputeWall_Distance",1);
    }
    
    /*--- Computation of positive surface area in the z-plane which is used for
     the calculation of force coefficient (non-dimensionalization). ---*/
    
    config_container[ZONE_0]->Tick(&tick);
    geometry_container[iZone][MESH_0]->SetPositive_ZArea(config_container[iZone]);
    config_container[ZONE_0]->Tock(tick,"SetPositive_ZArea",1);
    
    /*--- Set the near-field, interface and actuator disk boundary conditions, if necessary. ---*/
    
    for (iMesh = 0; iMesh <= config_container[iZone]->GetnMGLevels(); iMesh++) {
      geometry_container[iZone][iMesh]->MatchNearField(config_container[iZone]);
      geometry_container[iZone][iMesh]->MatchInterface(config_container[iZone]);
      geometry_container[iZone][iMesh]->MatchActuator_Disk(config_container[iZone]);
    }
    
  }
  
  /*--- If activated by the compile directive, perform a partition analysis. ---*/
#if PARTITION
  if( fem_solver ) Partition_Analysis_FEM(geometry_container[ZONE_0][MESH_0], config_container[ZONE_0]);
  else Partition_Analysis(geometry_container[ZONE_0][MESH_0], config_container[ZONE_0]);
#endif
  
  /*--- Output some information about the driver that has been instantiated for the problem. ---*/
  
  if (rank == MASTER_NODE)
    cout << endl <<"------------------------- Driver information --------------------------" << endl;
  
  fsi = config_container[ZONE_0]->GetFSI_Simulation();

  if ( (config_container[ZONE_0]->GetKind_Solver() == FEM_ELASTICITY || config_container[ZONE_0]->GetKind_Solver() == POISSON_EQUATION || config_container[ZONE_0]->GetKind_Solver() == WAVE_EQUATION || config_container[ZONE_0]->GetKind_Solver() == HEAT_EQUATION) ) {
    if (rank == MASTER_NODE) cout << "A General driver has been instantiated." << endl;
  }
  else if (config_container[ZONE_0]->GetUnsteady_Simulation() == HARMONIC_BALANCE) {
    if (rank == MASTER_NODE) cout << "A Harmonic Balance driver has been instantiated." << endl;
  }
  else if (nZone == 2 && fsi) {
    if (rank == MASTER_NODE) cout << "A Fluid-Structure Interaction driver has been instantiated." << endl;
  }
  else {
    if (rank == MASTER_NODE) cout << "A Fluid driver has been instantiated." << endl;
  }
  
  for (iZone = 0; iZone < nZone; iZone++) {
    
    /*--- Instantiate the type of physics iteration to be executed within each zone. For
     example, one can execute the same physics across multiple zones (mixing plane),
     different physics in different zones (fluid-structure interaction), or couple multiple
     systems tightly within a single zone by creating a new iteration class (e.g., RANS). ---*/
    if (rank == MASTER_NODE) {
      cout << endl <<"------------------------ Iteration Preprocessing ------------------------" << endl;
    }
    config_container[ZONE_0]->Tick(&tick);
    Iteration_Preprocessing();
    config_container[ZONE_0]->Tock(tick,"Iteration_Preprocessing",1);
    
    /*--- Definition of the solver class: solver_container[#ZONES][#MG_GRIDS][#EQ_SYSTEMS].
     The solver classes are specific to a particular set of governing equations,
     and they contain the subroutines with instructions for computing each spatial
     term of the PDE, i.e. loops over the edges to compute convective and viscous
     fluxes, loops over the nodes to compute source terms, and routines for
     imposing various boundary condition type for the PDE. ---*/
    if (rank == MASTER_NODE)
      cout << endl <<"------------------------- Solver Preprocessing --------------------------" << endl;
    
    solver_container[iZone] = new CSolver** [config_container[iZone]->GetnMGLevels()+1];
    for (iMesh = 0; iMesh <= config_container[iZone]->GetnMGLevels(); iMesh++)
      solver_container[iZone][iMesh] = NULL;
    
    for (iMesh = 0; iMesh <= config_container[iZone]->GetnMGLevels(); iMesh++) {
      solver_container[iZone][iMesh] = new CSolver* [MAX_SOLS];
      for (iSol = 0; iSol < MAX_SOLS; iSol++)
        solver_container[iZone][iMesh][iSol] = NULL;
    }
    config_container[ZONE_0]->Tick(&tick);
    Solver_Preprocessing(solver_container[iZone], geometry_container[iZone],
                         config_container[iZone]);
    config_container[ZONE_0]->Tock(tick,"Solver_Preprocessing",1);
    
    if (rank == MASTER_NODE)
      cout << endl <<"----------------- Integration and Numerics Preprocessing ----------------" << endl;
    
    /*--- Definition of the integration class: integration_container[#ZONES][#EQ_SYSTEMS].
     The integration class orchestrates the execution of the spatial integration
     subroutines contained in the solver class (including multigrid) for computing
     the residual at each node, R(U) and then integrates the equations to a
     steady state or time-accurately. ---*/
    
    integration_container[iZone] = new CIntegration*[MAX_SOLS];
    config_container[ZONE_0]->Tick(&tick);
    Integration_Preprocessing(integration_container[iZone], geometry_container[iZone],
                              config_container[iZone]);
    config_container[ZONE_0]->Tock(tick,"Integration_Preprocessing",1);
    
    if (rank == MASTER_NODE) cout << "Integration Preprocessing." << endl;
    
    /*--- Definition of the numerical method class:
     numerics_container[#ZONES][#MG_GRIDS][#EQ_SYSTEMS][#EQ_TERMS].
     The numerics class contains the implementation of the numerical methods for
     evaluating convective or viscous fluxes between any two nodes in the edge-based
     data structure (centered, upwind, galerkin), as well as any source terms
     (piecewise constant reconstruction) evaluated in each dual mesh volume. ---*/
    
    numerics_container[iZone] = new CNumerics***[config_container[iZone]->GetnMGLevels()+1];
    config_container[ZONE_0]->Tick(&tick);
    Numerics_Preprocessing(numerics_container[iZone], solver_container[iZone],
                           geometry_container[iZone], config_container[iZone]);
    config_container[ZONE_0]->Tock(tick,"Numerics_Preprocessing",1);
    
    if (rank == MASTER_NODE) cout << "Numerics Preprocessing." << endl;
    
  }
<<<<<<< HEAD
  
=======


>>>>>>> 4befb10b
  /*--- Definition of the interface and transfer conditions between different zones.
   *--- The transfer container is defined for zones paired one to one.
   *--- This only works for a multizone FSI problem (nZone > 1).
   *--- Also, at the moment this capability is limited to two zones (nZone < 3).
   *--- This will change in the future. ---*/
<<<<<<< HEAD
  
  if ((rank == MASTER_NODE) && (fsi))
    cout << endl <<"------------------- Multizone Interface Preprocessing -------------------" << endl;

  for (iZone = 0; iZone < nZone; iZone++) {
    transfer_container[iZone] = new CTransfer*[nZone];
    interpolator_container[iZone] = new CInterpolator*[nZone];
    for (jZone = 0; jZone < nZone; jZone++) {
      transfer_container[iZone][jZone] = NULL;
      interpolator_container[iZone][jZone] = NULL;
    }
  }
  
  if (((nZone > 1) && (nZone < 3)) && (fsi)) {
=======

  if ((rank == MASTER_NODE) && nZone > 1)
    cout << endl <<"------------------- Multizone Interface Preprocessing -------------------" << endl;

  if ( nZone > 1 ) {
    for (iZone = 0; iZone < nZone; iZone++){
      transfer_container[iZone] = new CTransfer*[nZone];
      interpolator_container[iZone] = new CInterpolator*[nZone];
      for (jZone = 0; jZone < nZone; jZone++){
        transfer_container[iZone][jZone]     = NULL;
        interpolator_container[iZone][jZone] = NULL;
      }
    }
    
>>>>>>> 4befb10b
    Interface_Preprocessing();
  }
  
  /*--- Instantiate the geometry movement classes for the solution of unsteady
   flows on dynamic meshes, including rigid mesh transformations, dynamically
   deforming meshes, and preprocessing of harmonic balance. ---*/

  for (iZone = 0; iZone < nZone; iZone++) {
    
    if (config_container[iZone]->GetGrid_Movement() ||
        (config_container[iZone]->GetDirectDiff() == D_DESIGN)) {
      if (rank == MASTER_NODE)
        cout << "Setting dynamic mesh structure." << endl;
      grid_movement[iZone] = new CVolumetricMovement(geometry_container[iZone][MESH_0], config_container[iZone]);
      FFDBox[iZone] = new CFreeFormDefBox*[MAX_NUMBER_FFD];
      surface_movement[iZone] = new CSurfaceMovement();
      surface_movement[iZone]->CopyBoundary(geometry_container[iZone][MESH_0], config_container[iZone]);
      if (config_container[iZone]->GetUnsteady_Simulation() == HARMONIC_BALANCE)
        iteration_container[iZone]->SetGrid_Movement(geometry_container, surface_movement, grid_movement, FFDBox, solver_container, config_container, iZone, 0, 0);
    }

    if (config_container[iZone]->GetDirectDiff() == D_DESIGN) {
      if (rank == MASTER_NODE)
        cout << "Setting surface/volume derivatives." << endl;
      
      /*--- Set the surface derivatives, i.e. the derivative of the surface mesh nodes with respect to the design variables ---*/
      
      surface_movement[iZone]->SetSurface_Derivative(geometry_container[iZone][MESH_0],config_container[iZone]);
      
      /*--- Call the volume deformation routine with derivative mode enabled.
       This computes the derivative of the volume mesh with respect to the surface nodes ---*/
      
      grid_movement[iZone]->SetVolume_Deformation(geometry_container[iZone][MESH_0],config_container[iZone], true, true);
      
      /*--- Update the multi-grid structure to propagate the derivative information to the coarser levels ---*/
      
      geometry_container[iZone][MESH_0]->UpdateGeometry(geometry_container[iZone],config_container[iZone]);
      
      /*--- Set the derivative of the wall-distance with respect to the surface nodes ---*/
      
      if ( (config_container[iZone]->GetKind_Solver() == RANS) ||
          (config_container[iZone]->GetKind_Solver() == ADJ_RANS) ||
          (config_container[iZone]->GetKind_Solver() == DISC_ADJ_RANS))
        geometry_container[iZone][MESH_0]->ComputeWall_Distance(config_container[iZone]);
    }
<<<<<<< HEAD
    
    
  }
  
  /*--- Coupling between zones (limited to two zones at the moment) ---*/
  
  if ((nZone == 2) && !(fsi)) {
    if (rank == MASTER_NODE)
      cout << endl <<"--------------------- Setting Coupling Between Zones --------------------" << endl;
    geometry_container[ZONE_0][MESH_0]->MatchZone(config_container[ZONE_0], geometry_container[ZONE_1][MESH_0],
                                                  config_container[ZONE_1], ZONE_0, nZone);
    geometry_container[ZONE_1][MESH_0]->MatchZone(config_container[ZONE_1], geometry_container[ZONE_0][MESH_0],
                                                  config_container[ZONE_0], ZONE_1, nZone);
=======
>>>>>>> 4befb10b
  }
  
  /*--- Definition of the output class (one for all zones). The output class
   manages the writing of all restart, volume solution, surface solution,
   surface comma-separated value, and convergence history files (both in serial
   and in parallel). ---*/
  
  output = new COutput();
  
  /*--- Open the convergence history file ---*/
  
  if (rank == MASTER_NODE)
    output->SetConvHistory_Header(&ConvHist_file, config_container[ZONE_0]);
  
  /*--- Check for an unsteady restart. Update ExtIter if necessary. ---*/
  if (config_container[ZONE_0]->GetWrt_Unsteady() && config_container[ZONE_0]->GetRestart())
    ExtIter = config_container[ZONE_0]->GetUnst_RestartIter();
  
  /*--- Check for a dynamic restart (structural analysis). Update ExtIter if necessary. ---*/
  if (config_container[ZONE_0]->GetKind_Solver() == FEM_ELASTICITY
      && config_container[ZONE_0]->GetWrt_Dynamic() && config_container[ZONE_0]->GetRestart())
    ExtIter = config_container[ZONE_0]->GetDyn_RestartIter();
  
  /*--- Initiate value at each interface for the mixing plane ---*/
  if(config_container[ZONE_0]->GetBoolMixingPlane())
    for (iZone = 0; iZone < nZone; iZone++)
      iteration_container[iZone]->Preprocess(output, integration_container, geometry_container, solver_container, numerics_container, config_container, surface_movement, grid_movement, FFDBox, iZone);

  /*--- Initiate some variables used for external communications trough the Py wrapper. ---*/
  APIVarCoord[0] = 0.0;
  APIVarCoord[1] = 0.0;
  APIVarCoord[2] = 0.0;
  APINodalForce[0] = 0.0;
  APINodalForce[1] = 0.0;
  APINodalForce[2] = 0.0;
  APINodalForceDensity[0] = 0.0;
  APINodalForceDensity[1] = 0.0;
  APINodalForceDensity[2] = 0.0;
  
  /*--- Preprocessing time is reported now, but not included in the next compute portion. ---*/
  
#ifndef HAVE_MPI
  StopTime = su2double(clock())/su2double(CLOCKS_PER_SEC);
#else
  StopTime = MPI_Wtime();
#endif
  
  /*--- Compute/print the total time for performance benchmarking. ---*/
  
  UsedTime = StopTime-StartTime;
  UsedTimePreproc = UsedTime;
  
  /*--- Reset timer for compute performance benchmarking. ---*/
#ifndef HAVE_MPI
  StartTime = su2double(clock())/su2double(CLOCKS_PER_SEC);
#else
  StartTime = MPI_Wtime();
#endif
  
}

void CDriver::Postprocessing() {

  unsigned short jZone;
  
  int rank = MASTER_NODE;
  int size = SINGLE_NODE;
#ifdef HAVE_MPI
  MPI_Comm_rank(MPI_COMM_WORLD, &rank);
  MPI_Comm_size(MPI_COMM_WORLD, &size);
#endif

  su2double tick = 0.0;
  config_container[ZONE_0]->Tick(&tick);

    /*--- Output some information to the console. ---*/

  if (rank == MASTER_NODE) {

    /*--- Print out the number of non-physical points and reconstructions ---*/

    if (config_container[ZONE_0]->GetNonphysical_Points() > 0)
      cout << "Warning: there are " << config_container[ZONE_0]->GetNonphysical_Points() << " non-physical points in the solution." << endl;
    if (config_container[ZONE_0]->GetNonphysical_Reconstr() > 0)
      cout << "Warning: " << config_container[ZONE_0]->GetNonphysical_Reconstr() << " reconstructed states for upwinding are non-physical." << endl;

    /*--- Close the convergence history file. ---*/

    ConvHist_file.close();
    cout << "History file, closed." << endl;
  }

  if (rank == MASTER_NODE)
    cout << endl <<"------------------------- Solver Postprocessing -------------------------" << endl;

  for (iZone = 0; iZone < nZone; iZone++) {
     Numerics_Postprocessing(numerics_container[iZone], solver_container[iZone],
     geometry_container[iZone], config_container[iZone]);
    delete [] numerics_container[iZone];
  }
  delete [] numerics_container;
  if (rank == MASTER_NODE) cout << "Deleted CNumerics container." << endl;
  
  for (iZone = 0; iZone < nZone; iZone++) {
    Integration_Postprocessing(integration_container[iZone],
                               geometry_container[iZone],
                               config_container[iZone]);
    delete [] integration_container[iZone];
  }
  delete [] integration_container;
  if (rank == MASTER_NODE) cout << "Deleted CIntegration container." << endl;
  
  for (iZone = 0; iZone < nZone; iZone++) {
    Solver_Postprocessing(solver_container[iZone],
                          geometry_container[iZone],
                          config_container[iZone]);
    delete [] solver_container[iZone];
  }
  delete [] solver_container;
  if (rank == MASTER_NODE) cout << "Deleted CSolver container." << endl;
  
  for (iZone = 0; iZone < nZone; iZone++) {
    delete iteration_container[iZone];
  }
  delete [] iteration_container;
  if (rank == MASTER_NODE) cout << "Deleted CIteration container." << endl;
  
  if (interpolator_container != NULL){
    for (iZone = 0; iZone < nZone; iZone++) {
	  if (interpolator_container[iZone] != NULL){
            delete interpolator_container[iZone];
      }
    }
    delete [] interpolator_container;
    if (rank == MASTER_NODE) cout << "Deleted CInterpolator container." << endl;
  }
  
  if (transfer_container != NULL){
    for (iZone = 0; iZone < nZone; iZone++) {
        if (transfer_container[iZone] != NULL)
          delete transfer_container[iZone];
    }
    delete [] transfer_container;
    if (rank == MASTER_NODE) cout << "Deleted CTransfer container." << endl;
  }

  for (iZone = 0; iZone < nZone; iZone++) {
    if (geometry_container[iZone] != NULL) {
      for (unsigned short iMGlevel = 1; iMGlevel < config_container[iZone]->GetnMGLevels()+1; iMGlevel++) {
        if (geometry_container[iZone][iMGlevel] != NULL) delete geometry_container[iZone][iMGlevel];
      }
      delete [] geometry_container[iZone];
    }
  }
  delete [] geometry_container;
  if (rank == MASTER_NODE) cout << "Deleted CGeometry container." << endl;

  /*--- Free-form deformation class deallocation ---*/
  for (iZone = 0; iZone < nZone; iZone++) {
    delete FFDBox[iZone];
  }
  delete [] FFDBox;
  if (rank == MASTER_NODE) cout << "Deleted CFreeFormDefBox class." << endl;

  /*--- Grid movement and surface movement class deallocation ---*/
  for (iZone = 0; iZone < nZone; iZone++) {
    delete surface_movement[iZone];
  }
  delete [] surface_movement;
  if (rank == MASTER_NODE) cout << "Deleted CSurfaceMovement class." << endl;

  for (iZone = 0; iZone < nZone; iZone++) {
    delete grid_movement[iZone];
  }
  delete [] grid_movement;
  if (rank == MASTER_NODE) cout << "Deleted CVolumetricMovement class." << endl;

  if (config_container!= NULL) {
    for (iZone = 0; iZone < nZone; iZone++) {
      if (config_container[iZone] != NULL) {
        delete config_container[iZone];
      }
    }
    delete [] config_container;
  }
  if (rank == MASTER_NODE) cout << "Deleted CConfig container." << endl;

  /*--- Deallocate output container ---*/
  if (output!= NULL) delete output;
  if (rank == MASTER_NODE) cout << "Deleted COutput class." << endl;

  if (rank == MASTER_NODE) cout << "-------------------------------------------------------------------------" << endl;


  /*--- Print the time for the compute portion for performance benchmarking. 
   Note that the StopTime was computed in the Monitor() routine, so that
   we do not include solution output time in the reported value. ---*/

  UsedTime = StopTime-StartTime;
  UsedTimeCompute = UsedTime;
  
  if (rank == MASTER_NODE) {
    cout << "\nPreprocessing phase completed in " << fixed << UsedTimePreproc << " seconds on "<< size;
    if (size == 1) cout << " core." << endl; else cout << " cores." << endl;
  }
  if (rank == MASTER_NODE) {
    cout << "Compute phase completed in " << fixed << UsedTimeCompute << " seconds on "<< size;
    if (size == 1) cout << " core." << endl; else cout << " cores." << endl;
  }
  
  config_container[ZONE_0]->Tock(tick,"Postprocessing",1);
  
  /*--- Output profiling information ---*/
  // Note that for now this is called only by a single thread, but all
  // necessary variables have been made thread private for safety (tick/tock)!!
  config_container[ZONE_0]->SetProfilingCSV();

  /*--- Exit the solver cleanly ---*/

  if (rank == MASTER_NODE)
    cout << endl <<"------------------------- Exit Success (SU2_CFD) ------------------------" << endl << endl;

}

void CDriver::Geometrical_Preprocessing() {

  unsigned short iMGlevel;
  unsigned short requestedMGlevels = config_container[ZONE_0]->GetnMGLevels();
  unsigned long iPoint;
  int rank = MASTER_NODE;

#ifdef HAVE_MPI
  MPI_Comm_rank(MPI_COMM_WORLD, &rank);
#endif

  for (iZone = 0; iZone < nZone; iZone++) {

    /*--- Compute elements surrounding points, points surrounding points ---*/

    if (rank == MASTER_NODE) cout << "Setting point connectivity." << endl;
    geometry_container[iZone][MESH_0]->SetPoint_Connectivity();

    /*--- Renumbering points using Reverse Cuthill McKee ordering ---*/

    if (rank == MASTER_NODE) cout << "Renumbering points (Reverse Cuthill McKee Ordering)." << endl;
    geometry_container[iZone][MESH_0]->SetRCM_Ordering(config_container[iZone]);

    /*--- recompute elements surrounding points, points surrounding points ---*/

    if (rank == MASTER_NODE) cout << "Recomputing point connectivity." << endl;
    geometry_container[iZone][MESH_0]->SetPoint_Connectivity();

    /*--- Compute elements surrounding elements ---*/

    if (rank == MASTER_NODE) cout << "Setting element connectivity." << endl;
    geometry_container[iZone][MESH_0]->SetElement_Connectivity();

    /*--- Check the orientation before computing geometrical quantities ---*/

    if (rank == MASTER_NODE) cout << "Checking the numerical grid orientation." << endl;
    geometry_container[iZone][MESH_0]->SetBoundVolume();
    geometry_container[iZone][MESH_0]->Check_IntElem_Orientation(config_container[iZone]);
    geometry_container[iZone][MESH_0]->Check_BoundElem_Orientation(config_container[iZone]);

    /*--- Create the edge structure ---*/

    if (rank == MASTER_NODE) cout << "Identifying edges and vertices." << endl;
    geometry_container[iZone][MESH_0]->SetEdges();
    geometry_container[iZone][MESH_0]->SetVertex(config_container[iZone]);

    /*--- Compute cell center of gravity ---*/

    if (rank == MASTER_NODE) cout << "Computing centers of gravity." << endl;
    geometry_container[iZone][MESH_0]->SetCoord_CG();

    /*--- Create the control volume structures ---*/

    if (rank == MASTER_NODE) cout << "Setting the control volume structure." << endl;
    geometry_container[iZone][MESH_0]->SetControlVolume(config_container[iZone], ALLOCATE);
    geometry_container[iZone][MESH_0]->SetBoundControlVolume(config_container[iZone], ALLOCATE);

    /*--- Visualize a dual control volume if requested ---*/

    if ((config_container[iZone]->GetVisualize_CV() >= 0) &&
        (config_container[iZone]->GetVisualize_CV() < (long)geometry_container[iZone][MESH_0]->GetnPointDomain()))
      geometry_container[iZone][MESH_0]->VisualizeControlVolume(config_container[iZone], UPDATE);

    /*--- Identify closest normal neighbor ---*/

    if (rank == MASTER_NODE) cout << "Searching for the closest normal neighbors to the surfaces." << endl;
    geometry_container[iZone][MESH_0]->FindNormal_Neighbor(config_container[iZone]);

    /*--- Compute the surface curvature ---*/

    if (rank == MASTER_NODE) cout << "Compute the surface curvature." << endl;
    geometry_container[iZone][MESH_0]->ComputeSurf_Curvature(config_container[iZone]);

    /*--- Check for periodicity and disable MG if necessary. ---*/
    
    if (rank == MASTER_NODE) cout << "Checking for periodicity." << endl;
    geometry_container[iZone][MESH_0]->Check_Periodicity(config_container[iZone]);

    if ((config_container[iZone]->GetnMGLevels() != 0) && (rank == MASTER_NODE))
      cout << "Setting the multigrid structure." << endl;

  }

  /*--- Loop over all the new grid ---*/

  for (iMGlevel = 1; iMGlevel <= config_container[ZONE_0]->GetnMGLevels(); iMGlevel++) {

    /*--- Loop over all zones at each grid level. ---*/

    for (iZone = 0; iZone < nZone; iZone++) {

      /*--- Create main agglomeration structure ---*/

      geometry_container[iZone][iMGlevel] = new CMultiGridGeometry(geometry_container, config_container, iMGlevel, iZone);

      /*--- Compute points surrounding points. ---*/

      geometry_container[iZone][iMGlevel]->SetPoint_Connectivity(geometry_container[iZone][iMGlevel-1]);

      /*--- Create the edge structure ---*/

      geometry_container[iZone][iMGlevel]->SetEdges();
      geometry_container[iZone][iMGlevel]->SetVertex(geometry_container[iZone][iMGlevel-1], config_container[iZone]);

      /*--- Create the control volume structures ---*/

      geometry_container[iZone][iMGlevel]->SetControlVolume(config_container[iZone], geometry_container[iZone][iMGlevel-1], ALLOCATE);
      geometry_container[iZone][iMGlevel]->SetBoundControlVolume(config_container[iZone], geometry_container[iZone][iMGlevel-1], ALLOCATE);
      geometry_container[iZone][iMGlevel]->SetCoord(geometry_container[iZone][iMGlevel-1]);

      /*--- Find closest neighbor to a surface point ---*/

      geometry_container[iZone][iMGlevel]->FindNormal_Neighbor(config_container[iZone]);

      /*--- Protect against the situation that we were not able to complete
      the agglomeration for this level, i.e., there weren't enough points.
      We need to check if we changed the total number of levels and delete
      the incomplete CMultiGridGeometry object. ---*/
      
      if (config_container[iZone]->GetnMGLevels() != requestedMGlevels) {
        delete geometry_container[iZone][iMGlevel];
        break;
      }

    }

  }

  /*--- For unsteady simulations, initialize the grid volumes
   and coordinates for previous solutions. Loop over all zones/grids ---*/

  for (iZone = 0; iZone < nZone; iZone++) {
    if (config_container[iZone]->GetUnsteady_Simulation() && config_container[iZone]->GetGrid_Movement()) {
      for (iMGlevel = 0; iMGlevel <= config_container[iZone]->GetnMGLevels(); iMGlevel++) {
        for (iPoint = 0; iPoint < geometry_container[iZone][iMGlevel]->GetnPoint(); iPoint++) {

          /*--- Update cell volume ---*/

          geometry_container[iZone][iMGlevel]->node[iPoint]->SetVolume_n();
          geometry_container[iZone][iMGlevel]->node[iPoint]->SetVolume_nM1();

          /*--- Update point coordinates ---*/
          geometry_container[iZone][iMGlevel]->node[iPoint]->SetCoord_n();
          geometry_container[iZone][iMGlevel]->node[iPoint]->SetCoord_n1();

        }
      }
    }
  }

}

void CDriver::Geometrical_Preprocessing_DGFEM() {
  
  int rank = MASTER_NODE;
  
#ifdef HAVE_MPI
  MPI_Comm_rank(MPI_COMM_WORLD, &rank);
#endif
  
  /*--- Loop over the number of zones of the fine grid. ---*/
  
  for(unsigned short iZone = 0; iZone < nZone; iZone++) {
    
    /*--- Carry out a dynamic cast to CMeshFEM_DG, such that it is not needed to
     define all virtual functions in the base class CGeometry. ---*/
    CMeshFEM_DG *DGMesh = dynamic_cast<CMeshFEM_DG *>(geometry_container[iZone][MESH_0]);
    
    /*--- Determine the standard elements for the volume elements. ---*/
    if (rank == MASTER_NODE) cout << "Creating standard volume elements." << endl;
    DGMesh->CreateStandardVolumeElements(config_container[iZone]);
    
    /*--- Create the face information needed to compute the contour integral
     for the elements in the Discontinuous Galerkin formulation. ---*/
    if (rank == MASTER_NODE) cout << "Creating face information." << endl;
    DGMesh->CreateFaces(config_container[iZone]);
    
    /*--- Compute the metric terms of the volume elements. ---*/
    if (rank == MASTER_NODE) cout << "Computing metric terms volume elements." << endl;
    DGMesh->MetricTermsVolumeElements(config_container[iZone]);
    
    /*--- Compute the metric terms of the surface elements. ---*/
    if (rank == MASTER_NODE) cout << "Computing metric terms surface elements." << endl;
    DGMesh->MetricTermsSurfaceElements();
    
    /*--- Compute a length scale of the volume elements. ---*/
    if (rank == MASTER_NODE) cout << "Computing length scale volume elements." << endl;
    DGMesh->LengthScaleVolumeElements();
    
    /*--- Compute the coordinates of the integration points. ---*/
    if (rank == MASTER_NODE) cout << "Computing coordinates of the integration points." << endl;
    DGMesh->CoordinatesIntegrationPoints();
  }
  
  /*--- Loop to create the coarser grid levels. ---*/
  
  for(unsigned short iMGlevel=1; iMGlevel<=config_container[ZONE_0]->GetnMGLevels(); iMGlevel++) {
    
    if (rank == MASTER_NODE)
      cout << "Geometrical_Preprocessing_DGFEM: Coarse grid levels not implemented yet." << endl;
#ifndef HAVE_MPI
    exit(EXIT_FAILURE);
#else
    MPI_Barrier(MPI_COMM_WORLD);
    MPI_Abort(MPI_COMM_WORLD,1);
    MPI_Finalize();
#endif
    
  }
}

void CDriver::Solver_Preprocessing(CSolver ***solver_container, CGeometry **geometry,
                                   CConfig *config) {
  
  unsigned short iMGlevel;
  bool euler, ns, turbulent,
  fem_euler, fem_ns, fem_turbulent, fem_transition,
  adj_euler, adj_ns, adj_turb,
  poisson, wave, heat, fem,
  spalart_allmaras, neg_spalart_allmaras, menter_sst, transition,
  template_solver, disc_adj, fem_dg_flow;
  
  /*--- Initialize some useful booleans ---*/
  
  euler            = false;  ns              = false;  turbulent     = false;
  fem_euler        = false;  fem_ns          = false;  fem_turbulent = false;
  adj_euler        = false;  adj_ns          = false;  adj_turb      = false;
  spalart_allmaras = false;  menter_sst      = false;
  poisson          = false;  neg_spalart_allmaras = false;
  wave             = false;  disc_adj        = false;
  fem              = false;
  heat             = false;
  transition       = false;  fem_transition  = false;
  template_solver  = false;
  fem_dg_flow      = false;
  
  /*--- Assign booleans ---*/
  
  switch (config->GetKind_Solver()) {
    case TEMPLATE_SOLVER: template_solver = true; break;
    case EULER : euler = true; break;
    case NAVIER_STOKES: ns = true; break;
    case RANS : ns = true; turbulent = true; if (config->GetKind_Trans_Model() == LM) transition = true; break;
    case FEM_EULER : fem_euler = true; break;
    case FEM_NAVIER_STOKES: fem_ns = true; break;
    case FEM_RANS : fem_ns = true; fem_turbulent = true; if(config->GetKind_Trans_Model() == LM) fem_transition = true; break;
    case FEM_LES : fem_ns = true; break;
    case POISSON_EQUATION: poisson = true; break;
    case WAVE_EQUATION: wave = true; break;
    case HEAT_EQUATION: heat = true; break;
    case FEM_ELASTICITY: fem = true; break;
    case ADJ_EULER : euler = true; adj_euler = true; break;
    case ADJ_NAVIER_STOKES : ns = true; turbulent = (config->GetKind_Turb_Model() != NONE); adj_ns = true; break;
    case ADJ_RANS : ns = true; turbulent = true; adj_ns = true; adj_turb = (!config->GetFrozen_Visc()); break;
    case DISC_ADJ_EULER: euler = true; disc_adj = true; break;
    case DISC_ADJ_NAVIER_STOKES: ns = true; disc_adj = true; break;
    case DISC_ADJ_RANS: ns = true; turbulent = true; disc_adj = true; break;
  }

  /*--- Determine the kind of FEM solver used for the flow. ---*/

  switch( config->GetKind_FEM_Flow() ) {
    case DG: fem_dg_flow = true; break;
  }
  
  /*--- Assign turbulence model booleans ---*/
  
  if (turbulent || fem_turbulent)
    switch (config->GetKind_Turb_Model()) {
      case SA:     spalart_allmaras = true;     break;
      case SA_NEG: neg_spalart_allmaras = true; break;
      case SST:    menter_sst = true;           break;
        
      default: cout << "Specified turbulence model unavailable or none selected" << endl; exit(EXIT_FAILURE); break;
    }
  
  /*--- Definition of the Class for the solution: solver_container[DOMAIN][MESH_LEVEL][EQUATION]. Note that euler, ns
   and potential are incompatible, they use the same position in sol container ---*/
  
  for (iMGlevel = 0; iMGlevel <= config->GetnMGLevels(); iMGlevel++) {
    
    /*--- Allocate solution for a template problem ---*/
    
    if (template_solver) {
      solver_container[iMGlevel][TEMPLATE_SOL] = new CTemplateSolver(geometry[iMGlevel], config);
    }
    
    /*--- Allocate solution for direct problem, and run the preprocessing and postprocessing ---*/
    
    if (euler) {
      solver_container[iMGlevel][FLOW_SOL] = new CEulerSolver(geometry[iMGlevel], config, iMGlevel);
      solver_container[iMGlevel][FLOW_SOL]->Preprocessing(geometry[iMGlevel], solver_container[iMGlevel], config, iMGlevel, NO_RK_ITER, RUNTIME_FLOW_SYS, false);
    }
    if (ns) {
      solver_container[iMGlevel][FLOW_SOL] = new CNSSolver(geometry[iMGlevel], config, iMGlevel);
    }
    if (turbulent) {
      if (spalart_allmaras) {
        solver_container[iMGlevel][TURB_SOL] = new CTurbSASolver(geometry[iMGlevel], config, iMGlevel, solver_container[iMGlevel][FLOW_SOL]->GetFluidModel() );
        solver_container[iMGlevel][FLOW_SOL]->Preprocessing(geometry[iMGlevel], solver_container[iMGlevel], config, iMGlevel, NO_RK_ITER, RUNTIME_FLOW_SYS, false);
        solver_container[iMGlevel][TURB_SOL]->Postprocessing(geometry[iMGlevel], solver_container[iMGlevel], config, iMGlevel);
      }
      else if (neg_spalart_allmaras) {
        solver_container[iMGlevel][TURB_SOL] = new CTurbSASolver(geometry[iMGlevel], config, iMGlevel, solver_container[iMGlevel][FLOW_SOL]->GetFluidModel() );
        solver_container[iMGlevel][FLOW_SOL]->Preprocessing(geometry[iMGlevel], solver_container[iMGlevel], config, iMGlevel, NO_RK_ITER, RUNTIME_FLOW_SYS, false);
        solver_container[iMGlevel][TURB_SOL]->Postprocessing(geometry[iMGlevel], solver_container[iMGlevel], config, iMGlevel);
      }
      else if (menter_sst) {
        solver_container[iMGlevel][TURB_SOL] = new CTurbSSTSolver(geometry[iMGlevel], config, iMGlevel);
        solver_container[iMGlevel][FLOW_SOL]->Preprocessing(geometry[iMGlevel], solver_container[iMGlevel], config, iMGlevel, NO_RK_ITER, RUNTIME_FLOW_SYS, false);
        solver_container[iMGlevel][TURB_SOL]->Postprocessing(geometry[iMGlevel], solver_container[iMGlevel], config, iMGlevel);
      }
      if (transition) {
        solver_container[iMGlevel][TRANS_SOL] = new CTransLMSolver(geometry[iMGlevel], config, iMGlevel);
      }
    }
    if (fem_euler) {
      if( fem_dg_flow )
        solver_container[iMGlevel][FLOW_SOL] = new CFEM_DG_EulerSolver(geometry[iMGlevel], config, iMGlevel);
    }
    if (fem_ns) {
      if( fem_dg_flow )
        solver_container[iMGlevel][FLOW_SOL] = new CFEM_DG_NSSolver(geometry[iMGlevel], config, iMGlevel);
    }
    if (fem_turbulent) {
      cout << "Finite element turbulence model not yet implemented." << endl; exit(EXIT_FAILURE);

      if(fem_transition) {
        cout << "Finite element transition model not yet implemented." << endl; exit(EXIT_FAILURE);
      }
    }
    if (poisson) {
      solver_container[iMGlevel][POISSON_SOL] = new CPoissonSolver(geometry[iMGlevel], config);
    }
    if (wave) {
      solver_container[iMGlevel][WAVE_SOL] = new CWaveSolver(geometry[iMGlevel], config);
    }
    if (heat) {
      solver_container[iMGlevel][HEAT_SOL] = new CHeatSolver(geometry[iMGlevel], config);
    }
    if (fem) {
      solver_container[iMGlevel][FEA_SOL] = new CFEM_ElasticitySolver(geometry[iMGlevel], config);
    }
    
    /*--- Allocate solution for adjoint problem ---*/
    
    if (adj_euler) {
      solver_container[iMGlevel][ADJFLOW_SOL] = new CAdjEulerSolver(geometry[iMGlevel], config, iMGlevel);
    }
    if (adj_ns) {
      solver_container[iMGlevel][ADJFLOW_SOL] = new CAdjNSSolver(geometry[iMGlevel], config, iMGlevel);
    }
    if (adj_turb) {
      solver_container[iMGlevel][ADJTURB_SOL] = new CAdjTurbSolver(geometry[iMGlevel], config, iMGlevel);
    }
    
    if (disc_adj) {
      solver_container[iMGlevel][ADJFLOW_SOL] = new CDiscAdjSolver(geometry[iMGlevel], config, solver_container[iMGlevel][FLOW_SOL], RUNTIME_FLOW_SYS, iMGlevel);
      if (turbulent)
        solver_container[iMGlevel][ADJTURB_SOL] = new CDiscAdjSolver(geometry[iMGlevel], config, solver_container[iMGlevel][TURB_SOL], RUNTIME_TURB_SYS, iMGlevel);
    }
  }
  
}


void CDriver::Solver_Postprocessing(CSolver ***solver_container, CGeometry **geometry,
                                    CConfig *config) {
  unsigned short iMGlevel;
  bool euler, ns, turbulent,
  adj_euler, adj_ns, adj_turb,
  poisson, wave, heat, fem,
  spalart_allmaras, neg_spalart_allmaras, menter_sst, transition,
  template_solver, disc_adj;
  
  /*--- Initialize some useful booleans ---*/
  
  euler            = false;  ns              = false;  turbulent = false;
  adj_euler        = false;  adj_ns          = false;  adj_turb  = false;
  spalart_allmaras = false;  menter_sst      = false;
  poisson          = false;  neg_spalart_allmaras = false;
  wave             = false;  disc_adj        = false;
  fem = false;
  heat             = false;
  transition       = false;
  template_solver  = false;
  
  /*--- Assign booleans ---*/
  
  switch (config->GetKind_Solver()) {
    case TEMPLATE_SOLVER: template_solver = true; break;
    case EULER :
    case FEM_EULER : euler = true; break;
    case NAVIER_STOKES:
    case FEM_NAVIER_STOKES:
    case FEM_LES: ns = true; break;
    case RANS :
    case FEM_RANS: ns = true; turbulent = true; if (config->GetKind_Trans_Model() == LM) transition = true; break;
    case POISSON_EQUATION: poisson = true; break;
    case WAVE_EQUATION: wave = true; break;
    case HEAT_EQUATION: heat = true; break;
    case FEM_ELASTICITY: fem = true; break;
    case ADJ_EULER : euler = true; adj_euler = true; break;
    case ADJ_NAVIER_STOKES : ns = true; turbulent = (config->GetKind_Turb_Model() != NONE); adj_ns = true; break;
    case ADJ_RANS : ns = true; turbulent = true; adj_ns = true; adj_turb = (!config->GetFrozen_Visc()); break;
    case DISC_ADJ_EULER: euler = true; disc_adj = true; break;
    case DISC_ADJ_NAVIER_STOKES: ns = true; disc_adj = true; break;
    case DISC_ADJ_RANS: ns = true; turbulent = true; disc_adj = true; break;
  }
  
  /*--- Assign turbulence model booleans ---*/
  
  if (turbulent)
    switch (config->GetKind_Turb_Model()) {
      case SA:     spalart_allmaras = true;     break;
      case SA_NEG: neg_spalart_allmaras = true; break;
      case SST:    menter_sst = true;           break;
    }
  
  /*--- Definition of the Class for the solution: solver_container[DOMAIN][MESH_LEVEL][EQUATION]. Note that euler, ns
   and potential are incompatible, they use the same position in sol container ---*/
  
  for (iMGlevel = 0; iMGlevel <= config->GetnMGLevels(); iMGlevel++) {
    
    /*--- DeAllocate solution for a template problem ---*/
    
    if (template_solver) {
      delete solver_container[iMGlevel][TEMPLATE_SOL];
    }
    
    /*--- DeAllocate solution for adjoint problem ---*/
    
    if (adj_euler || adj_ns || disc_adj) {
      delete solver_container[iMGlevel][ADJFLOW_SOL];
      if ((turbulent && disc_adj) || adj_turb) {
        delete solver_container[iMGlevel][ADJTURB_SOL];
      }
    }
    
    /*--- DeAllocate solution for direct problem ---*/
    
    if (euler || ns) {
      delete solver_container[iMGlevel][FLOW_SOL];
    }
    
    if (turbulent) {
      if (spalart_allmaras || neg_spalart_allmaras || menter_sst ) {
        delete solver_container[iMGlevel][TURB_SOL];
      }
      if (transition) {
        delete solver_container[iMGlevel][TRANS_SOL];
      }
    }
    if (poisson) {
      delete solver_container[iMGlevel][POISSON_SOL];
    }
    if (wave) {
      delete solver_container[iMGlevel][WAVE_SOL];
    }
    if (heat) {
      delete solver_container[iMGlevel][HEAT_SOL];
    }
    if (fem) {
      delete solver_container[iMGlevel][FEA_SOL];
    }
    
    delete [] solver_container[iMGlevel];
  }
  
}

void CDriver::Integration_Preprocessing(CIntegration **integration_container,
                                        CGeometry **geometry, CConfig *config) {
  
  bool
  euler, adj_euler,
  ns, adj_ns,
  turbulent, adj_turb,
  fem_euler, fem_ns, fem_turbulent,
  poisson, wave, fem, heat, template_solver, transition, disc_adj;
  
  /*--- Initialize some useful booleans ---*/
  euler            = false; adj_euler        = false;
  ns               = false; adj_ns           = false;
  turbulent        = false; adj_turb         = false;
  poisson          = false; disc_adj         = false;
  fem_euler        = false;
  fem_ns           = false;
  fem_turbulent    = false;
  wave             = false;
  heat             = false;
  fem = false;
  transition       = false;
  template_solver  = false;
  
  /*--- Assign booleans ---*/
  switch (config->GetKind_Solver()) {
    case TEMPLATE_SOLVER: template_solver = true; break;
    case EULER : euler = true; break;
    case NAVIER_STOKES: ns = true; break;
    case RANS : ns = true; turbulent = true; if (config->GetKind_Trans_Model() == LM) transition = true; break;
    case FEM_EULER : fem_euler = true; break;
    case FEM_NAVIER_STOKES: fem_ns = true; break;
    case FEM_RANS : fem_ns = true; fem_turbulent = true; break;
    case FEM_LES :  fem_ns = true; break;
    case POISSON_EQUATION: poisson = true; break;
    case WAVE_EQUATION: wave = true; break;
    case HEAT_EQUATION: heat = true; break;
    case FEM_ELASTICITY: fem = true; break;
    case ADJ_EULER : euler = true; adj_euler = true; break;
    case ADJ_NAVIER_STOKES : ns = true; turbulent = (config->GetKind_Turb_Model() != NONE); adj_ns = true; break;
    case ADJ_RANS : ns = true; turbulent = true; adj_ns = true; adj_turb = (!config->GetFrozen_Visc()); break;
    case DISC_ADJ_EULER : euler = true; disc_adj = true; break;
    case DISC_ADJ_NAVIER_STOKES: ns = true; disc_adj = true; break;
    case DISC_ADJ_RANS : ns = true; turbulent = true; disc_adj = true; break;
      
  }
  
  /*--- Allocate solution for a template problem ---*/
  if (template_solver) integration_container[TEMPLATE_SOL] = new CSingleGridIntegration(config);
  
  /*--- Allocate solution for direct problem ---*/
  if (euler) integration_container[FLOW_SOL] = new CMultiGridIntegration(config);
  if (ns) integration_container[FLOW_SOL] = new CMultiGridIntegration(config);
  if (turbulent) integration_container[TURB_SOL] = new CSingleGridIntegration(config);
  if (transition) integration_container[TRANS_SOL] = new CSingleGridIntegration(config);
  if (poisson) integration_container[POISSON_SOL] = new CSingleGridIntegration(config);
  if (wave) integration_container[WAVE_SOL] = new CSingleGridIntegration(config);
  if (heat) integration_container[HEAT_SOL] = new CSingleGridIntegration(config);
  if (fem) integration_container[FEA_SOL] = new CStructuralIntegration(config);
  
  /*--- Allocate integration container for finite element flow solver. ---*/
  
  if (fem_euler) integration_container[FLOW_SOL] = new CFEM_DG_Integration(config);
  if (fem_ns)    integration_container[FLOW_SOL] = new CFEM_DG_Integration(config);
  //if (fem_turbulent) integration_container[FEM_TURB_SOL] = new CSingleGridIntegration(config);
  
  /*--- Allocate solution for adjoint problem ---*/
  if (adj_euler) integration_container[ADJFLOW_SOL] = new CMultiGridIntegration(config);
  if (adj_ns) integration_container[ADJFLOW_SOL] = new CMultiGridIntegration(config);
  if (adj_turb) integration_container[ADJTURB_SOL] = new CSingleGridIntegration(config);
  
  if (disc_adj) integration_container[ADJFLOW_SOL] = new CIntegration(config);
  
}

void CDriver::Integration_Postprocessing(CIntegration **integration_container, CGeometry **geometry, CConfig *config) {
  bool
  euler, adj_euler,
  ns, adj_ns,
  turbulent, adj_turb,
  fem_euler, fem_ns, fem_turbulent,
  poisson, wave, fem, heat, template_solver, transition, disc_adj;
  
  /*--- Initialize some useful booleans ---*/
  euler            = false; adj_euler        = false;
  ns               = false; adj_ns           = false;
  turbulent        = false; adj_turb         = false;
  poisson          = false; disc_adj         = false;
  fem_euler        = false;
  fem_ns           = false;
  fem_turbulent    = false;
  wave             = false;
  heat             = false;
  fem = false;
  transition       = false;
  template_solver  = false;
  
  /*--- Assign booleans ---*/
  switch (config->GetKind_Solver()) {
    case TEMPLATE_SOLVER: template_solver = true; break;
    case EULER : euler = true; break;
    case NAVIER_STOKES: ns = true; break;
    case RANS : ns = true; turbulent = true; if (config->GetKind_Trans_Model() == LM) transition = true; break;
    case FEM_EULER : fem_euler = true; break;
    case FEM_NAVIER_STOKES: fem_ns = true; break;
    case FEM_RANS : fem_ns = true; fem_turbulent = true; break;
    case FEM_LES :  fem_ns = true; break;
    case POISSON_EQUATION: poisson = true; break;
    case WAVE_EQUATION: wave = true; break;
    case HEAT_EQUATION: heat = true; break;
    case FEM_ELASTICITY: fem = true; break;
    case ADJ_EULER : euler = true; adj_euler = true; break;
    case ADJ_NAVIER_STOKES : ns = true; turbulent = (config->GetKind_Turb_Model() != NONE); adj_ns = true; break;
    case ADJ_RANS : ns = true; turbulent = true; adj_ns = true; adj_turb = (!config->GetFrozen_Visc()); break;
    case DISC_ADJ_EULER : euler = true; disc_adj = true; break;
    case DISC_ADJ_NAVIER_STOKES: ns = true; disc_adj = true; break;
    case DISC_ADJ_RANS : ns = true; turbulent = true; disc_adj = true; break;
      
  }
  
  /*--- DeAllocate solution for a template problem ---*/
  if (template_solver) integration_container[TEMPLATE_SOL] = new CSingleGridIntegration(config);
  
  /*--- DeAllocate solution for direct problem ---*/
  if (euler || ns) delete integration_container[FLOW_SOL];
  if (turbulent) delete integration_container[TURB_SOL];
  if (transition) delete integration_container[TRANS_SOL];
  if (poisson) delete integration_container[POISSON_SOL];
  if (wave) delete integration_container[WAVE_SOL];
  if (heat) delete integration_container[HEAT_SOL];
  if (fem) delete integration_container[FEA_SOL];
  
  /*--- DeAllocate solution for adjoint problem ---*/
  if (adj_euler || adj_ns || disc_adj) delete integration_container[ADJFLOW_SOL];
  if (adj_turb) delete integration_container[ADJTURB_SOL];

  /*--- DeAllocate integration container for finite element flow solver. ---*/
  if (fem_euler || fem_ns) delete integration_container[FLOW_SOL];
  //if (fem_turbulent)     delete integration_container[FEM_TURB_SOL];

  
}

void CDriver::Numerics_Preprocessing(CNumerics ****numerics_container,
                                     CSolver ***solver_container, CGeometry **geometry,
                                     CConfig *config) {
  
  unsigned short iMGlevel, iSol, nDim,
  
  nVar_Template         = 0,
  nVar_Flow             = 0,
  nVar_Trans            = 0,
  nVar_Turb             = 0,
  nVar_Adj_Flow         = 0,
  nVar_Adj_Turb         = 0,
  nVar_Poisson          = 0,
  nVar_FEM              = 0,
  nVar_Wave             = 0,
  nVar_Heat             = 0;
  
  su2double *constants = NULL;
  
  bool
  euler, adj_euler,
  ns, adj_ns,
  turbulent, adj_turb,
  fem_euler, fem_ns, fem_turbulent,
  spalart_allmaras, neg_spalart_allmaras, menter_sst,
  poisson,
  wave,
  fem,
  heat,
  transition,
  template_solver;
  
  bool compressible = (config->GetKind_Regime() == COMPRESSIBLE);
  bool incompressible = (config->GetKind_Regime() == INCOMPRESSIBLE);
  bool freesurface = (config->GetKind_Regime() == FREESURFACE);
  bool ideal_gas = (config->GetKind_FluidModel() == STANDARD_AIR || config->GetKind_FluidModel() == IDEAL_GAS );
  
  /*--- Initialize some useful booleans ---*/
  euler            = false; ns     = false; turbulent     = false;
  fem_euler        = false; fem_ns = false; fem_turbulent = false;
  poisson          = false;
  adj_euler        = false;   adj_ns           = false;   adj_turb         = false;
  wave             = false;   heat             = false;   fem				= false;
  spalart_allmaras = false; neg_spalart_allmaras = false;	menter_sst       = false;
  transition       = false;
  template_solver  = false;
  
  /*--- Assign booleans ---*/
  switch (config->GetKind_Solver()) {
    case TEMPLATE_SOLVER: template_solver = true; break;
    case EULER : case DISC_ADJ_EULER: euler = true; break;
    case NAVIER_STOKES: case DISC_ADJ_NAVIER_STOKES: ns = true; break;
    case RANS : case DISC_ADJ_RANS:  ns = true; turbulent = true; if (config->GetKind_Trans_Model() == LM) transition = true; break;
    case FEM_EULER : fem_euler = true; break;
    case FEM_NAVIER_STOKES: fem_ns = true; break;
    case FEM_RANS : fem_ns = true; fem_turbulent = true; break;
    case FEM_LES :  fem_ns = true; break;
    case POISSON_EQUATION: poisson = true; break;
    case WAVE_EQUATION: wave = true; break;
    case HEAT_EQUATION: heat = true; break;
    case FEM_ELASTICITY: fem = true; break;
    case ADJ_EULER : euler = true; adj_euler = true; break;
    case ADJ_NAVIER_STOKES : ns = true; turbulent = (config->GetKind_Turb_Model() != NONE); adj_ns = true; break;
    case ADJ_RANS : ns = true; turbulent = true; adj_ns = true; adj_turb = (!config->GetFrozen_Visc()); break;
  }
  
  /*--- Assign turbulence model booleans ---*/
  
  if (turbulent || fem_turbulent)
    switch (config->GetKind_Turb_Model()) {
      case SA:     spalart_allmaras = true;     break;
      case SA_NEG: neg_spalart_allmaras = true; break;
      case SST:    menter_sst = true; constants = solver_container[MESH_0][TURB_SOL]->GetConstants(); break;
      default: cout << "Specified turbulence model unavailable or none selected" << endl; exit(EXIT_FAILURE); break;
    }
  
  /*--- Number of variables for the template ---*/
  
  if (template_solver) nVar_Flow = solver_container[MESH_0][FLOW_SOL]->GetnVar();
  
  /*--- Number of variables for direct problem ---*/
  
  if (euler)        nVar_Flow = solver_container[MESH_0][FLOW_SOL]->GetnVar();
  if (ns)           nVar_Flow = solver_container[MESH_0][FLOW_SOL]->GetnVar();
  if (turbulent)    nVar_Turb = solver_container[MESH_0][TURB_SOL]->GetnVar();
  if (transition)   nVar_Trans = solver_container[MESH_0][TRANS_SOL]->GetnVar();
  if (poisson)      nVar_Poisson = solver_container[MESH_0][POISSON_SOL]->GetnVar();
  
  if (fem_euler)        nVar_Flow = solver_container[MESH_0][FLOW_SOL]->GetnVar();
  if (fem_ns)           nVar_Flow = solver_container[MESH_0][FLOW_SOL]->GetnVar();
  //if (fem_turbulent)    nVar_Turb = solver_container[MESH_0][FEM_TURB_SOL]->GetnVar();

  if (wave)				nVar_Wave = solver_container[MESH_0][WAVE_SOL]->GetnVar();
  if (fem)				nVar_FEM = solver_container[MESH_0][FEA_SOL]->GetnVar();
  if (heat)				nVar_Heat = solver_container[MESH_0][HEAT_SOL]->GetnVar();
  
  /*--- Number of variables for adjoint problem ---*/
  
  if (adj_euler)        nVar_Adj_Flow = solver_container[MESH_0][ADJFLOW_SOL]->GetnVar();
  if (adj_ns)           nVar_Adj_Flow = solver_container[MESH_0][ADJFLOW_SOL]->GetnVar();
  if (adj_turb)         nVar_Adj_Turb = solver_container[MESH_0][ADJTURB_SOL]->GetnVar();
  
  /*--- Number of dimensions ---*/
  
  nDim = geometry[MESH_0]->GetnDim();
  
  /*--- Definition of the Class for the numerical method: numerics_container[MESH_LEVEL][EQUATION][EQ_TERM] ---*/
  
  for (iMGlevel = 0; iMGlevel <= config->GetnMGLevels(); iMGlevel++) {
    numerics_container[iMGlevel] = new CNumerics** [MAX_SOLS];
    for (iSol = 0; iSol < MAX_SOLS; iSol++)
      numerics_container[iMGlevel][iSol] = new CNumerics* [MAX_TERMS];
  }
  
  /*--- Solver definition for the template problem ---*/
  if (template_solver) {
    
    /*--- Definition of the convective scheme for each equation and mesh level ---*/
    switch (config->GetKind_ConvNumScheme_Template()) {
      case SPACE_CENTERED : case SPACE_UPWIND :
        for (iMGlevel = 0; iMGlevel <= config->GetnMGLevels(); iMGlevel++)
          numerics_container[iMGlevel][TEMPLATE_SOL][CONV_TERM] = new CConvective_Template(nDim, nVar_Template, config);
        break;
      default : cout << "Convective scheme not implemented (template_solver)." << endl; exit(EXIT_FAILURE); break;
    }
    
    /*--- Definition of the viscous scheme for each equation and mesh level ---*/
    for (iMGlevel = 0; iMGlevel <= config->GetnMGLevels(); iMGlevel++)
      numerics_container[iMGlevel][TEMPLATE_SOL][VISC_TERM] = new CViscous_Template(nDim, nVar_Template, config);
    
    /*--- Definition of the source term integration scheme for each equation and mesh level ---*/
    for (iMGlevel = 0; iMGlevel <= config->GetnMGLevels(); iMGlevel++)
      numerics_container[iMGlevel][TEMPLATE_SOL][SOURCE_FIRST_TERM] = new CSource_Template(nDim, nVar_Template, config);
    
    /*--- Definition of the boundary condition method ---*/
    for (iMGlevel = 0; iMGlevel <= config->GetnMGLevels(); iMGlevel++) {
      numerics_container[iMGlevel][TEMPLATE_SOL][CONV_BOUND_TERM] = new CConvective_Template(nDim, nVar_Template, config);
    }
    
  }
  
  /*--- Solver definition for the Potential, Euler, Navier-Stokes problems ---*/
  if ((euler) || (ns)) {
    
    /*--- Definition of the convective scheme for each equation and mesh level ---*/
    switch (config->GetKind_ConvNumScheme_Flow()) {
      case NO_CONVECTIVE :
        cout << "No convective scheme." << endl; exit(EXIT_FAILURE);
        break;
        
      case SPACE_CENTERED :
        if (compressible) {
          /*--- Compressible flow ---*/
          switch (config->GetKind_Centered_Flow()) {
            case NO_CENTERED : cout << "No centered scheme." << endl; break;
            case LAX : numerics_container[MESH_0][FLOW_SOL][CONV_TERM] = new CCentLax_Flow(nDim, nVar_Flow, config); break;
            case JST : numerics_container[MESH_0][FLOW_SOL][CONV_TERM] = new CCentJST_Flow(nDim, nVar_Flow, config); break;
            case JST_KE : numerics_container[MESH_0][FLOW_SOL][CONV_TERM] = new CCentJST_KE_Flow(nDim, nVar_Flow, config); break;
            default : cout << "Centered scheme not implemented." << endl; exit(EXIT_FAILURE); break;
          }
          
          if (!config->GetLowFidelitySim()) {
            for (iMGlevel = 1; iMGlevel <= config->GetnMGLevels(); iMGlevel++)
              numerics_container[iMGlevel][FLOW_SOL][CONV_TERM] = new CCentLax_Flow(nDim, nVar_Flow, config);
          }
          else {
            numerics_container[MESH_1][FLOW_SOL][CONV_TERM] = new CCentJST_Flow(nDim, nVar_Flow, config);
            for (iMGlevel = 2; iMGlevel <= config->GetnMGLevels(); iMGlevel++)
              numerics_container[iMGlevel][FLOW_SOL][CONV_TERM] = new CCentLax_Flow(nDim, nVar_Flow, config);
          }
          
          /*--- Definition of the boundary condition method ---*/
          for (iMGlevel = 0; iMGlevel <= config->GetnMGLevels(); iMGlevel++)
            numerics_container[iMGlevel][FLOW_SOL][CONV_BOUND_TERM] = new CUpwRoe_Flow(nDim, nVar_Flow, config);
          
        }
        if (incompressible) {
          /*--- Incompressible flow, use artificial compressibility method ---*/
          switch (config->GetKind_Centered_Flow()) {
            case NO_CENTERED : cout << "No centered scheme." << endl; break;
            case LAX : numerics_container[MESH_0][FLOW_SOL][CONV_TERM] = new CCentLaxArtComp_Flow(nDim, nVar_Flow, config); break;
            case JST : numerics_container[MESH_0][FLOW_SOL][CONV_TERM] = new CCentJSTArtComp_Flow(nDim, nVar_Flow, config); break;
            default : cout << "Centered scheme not implemented." << endl; exit(EXIT_FAILURE); break;
          }
          for (iMGlevel = 1; iMGlevel <= config->GetnMGLevels(); iMGlevel++)
            numerics_container[iMGlevel][FLOW_SOL][CONV_TERM] = new CCentLaxArtComp_Flow(nDim, nVar_Flow, config);
          
          /*--- Definition of the boundary condition method ---*/
          for (iMGlevel = 0; iMGlevel <= config->GetnMGLevels(); iMGlevel++)
            numerics_container[iMGlevel][FLOW_SOL][CONV_BOUND_TERM] = new CUpwArtComp_Flow(nDim, nVar_Flow, config);
          
        }
        if (freesurface) {
          /*--- FreeSurface flow, use artificial compressibility method ---*/
          cout << "Centered scheme not implemented." << endl; exit(EXIT_FAILURE);
        }
        break;
      case SPACE_UPWIND :
        if (compressible) {
          /*--- Compressible flow ---*/
          switch (config->GetKind_Upwind_Flow()) {
            case NO_UPWIND : cout << "No upwind scheme." << endl; break;
            case ROE:
              if (ideal_gas) {
                
                for (iMGlevel = 0; iMGlevel <= config->GetnMGLevels(); iMGlevel++) {
                  numerics_container[iMGlevel][FLOW_SOL][CONV_TERM] = new CUpwRoe_Flow(nDim, nVar_Flow, config);
                  numerics_container[iMGlevel][FLOW_SOL][CONV_BOUND_TERM] = new CUpwRoe_Flow(nDim, nVar_Flow, config);
                }
              } else {
                
                for (iMGlevel = 0; iMGlevel <= config->GetnMGLevels(); iMGlevel++) {
                  numerics_container[iMGlevel][FLOW_SOL][CONV_TERM] = new CUpwGeneralRoe_Flow(nDim, nVar_Flow, config);
                  numerics_container[iMGlevel][FLOW_SOL][CONV_BOUND_TERM] = new CUpwGeneralRoe_Flow(nDim, nVar_Flow, config);
                }
              }
              break;
              
            case AUSM:
              for (iMGlevel = 0; iMGlevel <= config->GetnMGLevels(); iMGlevel++) {
                numerics_container[iMGlevel][FLOW_SOL][CONV_TERM] = new CUpwAUSM_Flow(nDim, nVar_Flow, config);
                numerics_container[iMGlevel][FLOW_SOL][CONV_BOUND_TERM] = new CUpwAUSM_Flow(nDim, nVar_Flow, config);
              }
              break;
              
            case TURKEL:
              for (iMGlevel = 0; iMGlevel <= config->GetnMGLevels(); iMGlevel++) {
                numerics_container[iMGlevel][FLOW_SOL][CONV_TERM] = new CUpwTurkel_Flow(nDim, nVar_Flow, config);
                numerics_container[iMGlevel][FLOW_SOL][CONV_BOUND_TERM] = new CUpwTurkel_Flow(nDim, nVar_Flow, config);
              }
              break;
              
            case HLLC:
              if (ideal_gas) {
                for (iMGlevel = 0; iMGlevel <= config->GetnMGLevels(); iMGlevel++) {
                  numerics_container[iMGlevel][FLOW_SOL][CONV_TERM] = new CUpwHLLC_Flow(nDim, nVar_Flow, config);
                  numerics_container[iMGlevel][FLOW_SOL][CONV_BOUND_TERM] = new CUpwHLLC_Flow(nDim, nVar_Flow, config);
                }
              }
              else {
                for (iMGlevel = 0; iMGlevel <= config->GetnMGLevels(); iMGlevel++) {
                  numerics_container[iMGlevel][FLOW_SOL][CONV_TERM] = new CUpwGeneralHLLC_Flow(nDim, nVar_Flow, config);
                  numerics_container[iMGlevel][FLOW_SOL][CONV_BOUND_TERM] = new CUpwGeneralHLLC_Flow(nDim, nVar_Flow, config);
                }
              }
              break;
              
            case MSW:
              for (iMGlevel = 0; iMGlevel <= config->GetnMGLevels(); iMGlevel++) {
                numerics_container[iMGlevel][FLOW_SOL][CONV_TERM] = new CUpwMSW_Flow(nDim, nVar_Flow, config);
                numerics_container[iMGlevel][FLOW_SOL][CONV_BOUND_TERM] = new CUpwMSW_Flow(nDim, nVar_Flow, config);
              }
              break;
              
            case CUSP:
              for (iMGlevel = 0; iMGlevel <= config->GetnMGLevels(); iMGlevel++) {
                numerics_container[iMGlevel][FLOW_SOL][CONV_TERM] = new CUpwCUSP_Flow(nDim, nVar_Flow, config);
                numerics_container[iMGlevel][FLOW_SOL][CONV_BOUND_TERM] = new CUpwCUSP_Flow(nDim, nVar_Flow, config);
              }
              break;
              
            default : cout << "Upwind scheme not implemented." << endl; exit(EXIT_FAILURE); break;
          }
          
        }
        if (incompressible) {
          /*--- Incompressible flow, use artificial compressibility method ---*/
          switch (config->GetKind_Upwind_Flow()) {
            case NO_UPWIND : cout << "No upwind scheme." << endl; break;
            case ROE:
              for (iMGlevel = 0; iMGlevel <= config->GetnMGLevels(); iMGlevel++) {
                numerics_container[iMGlevel][FLOW_SOL][CONV_TERM] = new CUpwArtComp_Flow(nDim, nVar_Flow, config);
                numerics_container[iMGlevel][FLOW_SOL][CONV_BOUND_TERM] = new CUpwArtComp_Flow(nDim, nVar_Flow, config);
              }
              break;
            default : cout << "Upwind scheme not implemented." << endl; exit(EXIT_FAILURE); break;
          }
        }
        if (freesurface) {
          /*--- Incompressible flow, use artificial compressibility method ---*/
          switch (config->GetKind_Upwind_Flow()) {
            case NO_UPWIND : cout << "No upwind scheme." << endl; break;
            case ROE:
              for (iMGlevel = 0; iMGlevel <= config->GetnMGLevels(); iMGlevel++) {
                numerics_container[iMGlevel][FLOW_SOL][CONV_TERM] = new CUpwArtComp_FreeSurf_Flow(nDim, nVar_Flow, config);
                numerics_container[iMGlevel][FLOW_SOL][CONV_BOUND_TERM] = new CUpwArtComp_FreeSurf_Flow(nDim, nVar_Flow, config);
              }
              break;
            default : cout << "Upwind scheme not implemented." << endl; exit(EXIT_FAILURE); break;
          }
        }
        
        break;
        
      default :
        cout << "Convective scheme not implemented (euler and ns)." << endl; exit(EXIT_FAILURE);
        break;
    }
    
    /*--- Definition of the viscous scheme for each equation and mesh level ---*/
    if (compressible) {
      if (ideal_gas) {
        
        /*--- Compressible flow Ideal gas ---*/
        numerics_container[MESH_0][FLOW_SOL][VISC_TERM] = new CAvgGradCorrected_Flow(nDim, nVar_Flow, config);
        for (iMGlevel = 1; iMGlevel <= config->GetnMGLevels(); iMGlevel++)
          numerics_container[iMGlevel][FLOW_SOL][VISC_TERM] = new CAvgGrad_Flow(nDim, nVar_Flow, config);
        
        /*--- Definition of the boundary condition method ---*/
        for (iMGlevel = 0; iMGlevel <= config->GetnMGLevels(); iMGlevel++)
          numerics_container[iMGlevel][FLOW_SOL][VISC_BOUND_TERM] = new CAvgGrad_Flow(nDim, nVar_Flow, config);
        
      } else {
        
        /*--- Compressible flow Realgas ---*/
        numerics_container[MESH_0][FLOW_SOL][VISC_TERM] = new CGeneralAvgGradCorrected_Flow(nDim, nVar_Flow, config);
        for (iMGlevel = 1; iMGlevel <= config->GetnMGLevels(); iMGlevel++)
          numerics_container[iMGlevel][FLOW_SOL][VISC_TERM] = new CGeneralAvgGrad_Flow(nDim, nVar_Flow, config);
        
        /*--- Definition of the boundary condition method ---*/
        for (iMGlevel = 0; iMGlevel <= config->GetnMGLevels(); iMGlevel++)
          numerics_container[iMGlevel][FLOW_SOL][VISC_BOUND_TERM] = new CGeneralAvgGrad_Flow(nDim, nVar_Flow, config);
        
      }
    }
    if (incompressible) {
      /*--- Incompressible flow, use artificial compressibility method ---*/
      numerics_container[MESH_0][FLOW_SOL][VISC_TERM] = new CAvgGradCorrectedArtComp_Flow(nDim, nVar_Flow, config);
      for (iMGlevel = 1; iMGlevel <= config->GetnMGLevels(); iMGlevel++)
        numerics_container[iMGlevel][FLOW_SOL][VISC_TERM] = new CAvgGradArtComp_Flow(nDim, nVar_Flow, config);
      
      /*--- Definition of the boundary condition method ---*/
      for (iMGlevel = 0; iMGlevel <= config->GetnMGLevels(); iMGlevel++)
        numerics_container[iMGlevel][FLOW_SOL][VISC_BOUND_TERM] = new CAvgGradArtComp_Flow(nDim, nVar_Flow, config);
    }
    if (freesurface) {
      /*--- Freesurface flow, use artificial compressibility method ---*/
      numerics_container[MESH_0][FLOW_SOL][VISC_TERM] = new CAvgGradCorrectedArtComp_Flow(nDim, nVar_Flow, config);
      for (iMGlevel = 1; iMGlevel <= config->GetnMGLevels(); iMGlevel++)
        numerics_container[iMGlevel][FLOW_SOL][VISC_TERM] = new CAvgGradArtComp_Flow(nDim, nVar_Flow, config);
      
      /*--- Definition of the boundary condition method ---*/
      for (iMGlevel = 0; iMGlevel <= config->GetnMGLevels(); iMGlevel++)
        numerics_container[iMGlevel][FLOW_SOL][VISC_BOUND_TERM] = new CAvgGradArtComp_Flow(nDim, nVar_Flow, config);
    }
    
    /*--- Definition of the source term integration scheme for each equation and mesh level ---*/
    for (iMGlevel = 0; iMGlevel <= config->GetnMGLevels(); iMGlevel++) {
      
      if (config->GetRotating_Frame() == YES)
        numerics_container[iMGlevel][FLOW_SOL][SOURCE_FIRST_TERM] = new CSourceRotatingFrame_Flow(nDim, nVar_Flow, config);
      else if (config->GetAxisymmetric() == YES)
        numerics_container[iMGlevel][FLOW_SOL][SOURCE_FIRST_TERM] = new CSourceAxisymmetric_Flow(nDim, nVar_Flow, config);
      else if (config->GetGravityForce() == YES)
        numerics_container[iMGlevel][FLOW_SOL][SOURCE_FIRST_TERM] = new CSourceGravity(nDim, nVar_Flow, config);
      else if (config->GetWind_Gust() == YES)
        numerics_container[iMGlevel][FLOW_SOL][SOURCE_FIRST_TERM] = new CSourceWindGust(nDim, nVar_Flow, config);
      else
        numerics_container[iMGlevel][FLOW_SOL][SOURCE_FIRST_TERM] = new CSourceNothing(nDim, nVar_Flow, config);
      
      numerics_container[iMGlevel][FLOW_SOL][SOURCE_SECOND_TERM] = new CSourceNothing(nDim, nVar_Flow, config);
    }
    
  }
  
  /*--- Riemann solver definition for the Potential, Euler, Navier-Stokes problems ---*/
  if ((fem_euler) || (fem_ns)) {
    
    switch (config->GetRiemann_Solver_FEM()) {
      case NO_UPWIND : cout << "Riemann solver disabled." << endl; break;
      case ROE:
          for (iMGlevel = 0; iMGlevel <= config->GetnMGLevels(); iMGlevel++) {
            numerics_container[iMGlevel][FLOW_SOL][CONV_TERM] = new CUpwRoe_Flow(nDim, nVar_Flow, config);
            numerics_container[iMGlevel][FLOW_SOL][CONV_BOUND_TERM] = new CUpwRoe_Flow(nDim, nVar_Flow, config);
          }
        break;
        
      case AUSM:
        for (iMGlevel = 0; iMGlevel <= config->GetnMGLevels(); iMGlevel++) {
          numerics_container[iMGlevel][FLOW_SOL][CONV_TERM] = new CUpwAUSM_Flow(nDim, nVar_Flow, config);
          numerics_container[iMGlevel][FLOW_SOL][CONV_BOUND_TERM] = new CUpwAUSM_Flow(nDim, nVar_Flow, config);
        }
        break;
        
      case TURKEL:
        for (iMGlevel = 0; iMGlevel <= config->GetnMGLevels(); iMGlevel++) {
          numerics_container[iMGlevel][FLOW_SOL][CONV_TERM] = new CUpwTurkel_Flow(nDim, nVar_Flow, config);
          numerics_container[iMGlevel][FLOW_SOL][CONV_BOUND_TERM] = new CUpwTurkel_Flow(nDim, nVar_Flow, config);
        }
        break;
        
      case HLLC:
          for (iMGlevel = 0; iMGlevel <= config->GetnMGLevels(); iMGlevel++) {
            numerics_container[iMGlevel][FLOW_SOL][CONV_TERM] = new CUpwHLLC_Flow(nDim, nVar_Flow, config);
            numerics_container[iMGlevel][FLOW_SOL][CONV_BOUND_TERM] = new CUpwHLLC_Flow(nDim, nVar_Flow, config);
          }
        break;
        
      case MSW:
        for (iMGlevel = 0; iMGlevel <= config->GetnMGLevels(); iMGlevel++) {
          numerics_container[iMGlevel][FLOW_SOL][CONV_TERM] = new CUpwMSW_Flow(nDim, nVar_Flow, config);
          numerics_container[iMGlevel][FLOW_SOL][CONV_BOUND_TERM] = new CUpwMSW_Flow(nDim, nVar_Flow, config);
        }
        break;
        
      case CUSP:
        for (iMGlevel = 0; iMGlevel <= config->GetnMGLevels(); iMGlevel++) {
          numerics_container[iMGlevel][FLOW_SOL][CONV_TERM] = new CUpwCUSP_Flow(nDim, nVar_Flow, config);
          numerics_container[iMGlevel][FLOW_SOL][CONV_BOUND_TERM] = new CUpwCUSP_Flow(nDim, nVar_Flow, config);
        }
        break;
        
      default : cout << "Riemann solver not implemented." << endl; exit(EXIT_FAILURE); break;
    }
    
    /*--- Note: if we don't end up using the other numerics classes for DG, we should remove them. ---*/
     
    /*--- Definition of the viscous scheme for each equation and mesh level ---*/
    
    numerics_container[MESH_0][FLOW_SOL][VISC_TERM] = new CFEMVisc_Flow(nDim, nVar_Flow, config);
    for (iMGlevel = 1; iMGlevel <= config->GetnMGLevels(); iMGlevel++)
      numerics_container[iMGlevel][FLOW_SOL][VISC_TERM] = new CFEMVisc_Flow(nDim, nVar_Flow, config);
    
    /*--- Definition of the boundary condition method ---*/
    for (iMGlevel = 0; iMGlevel <= config->GetnMGLevels(); iMGlevel++)
      numerics_container[iMGlevel][FLOW_SOL][VISC_BOUND_TERM] = new CFEMVisc_Flow(nDim, nVar_Flow, config);
    
    /*--- Definition of the source term integration scheme for each equation and mesh level ---*/
    for (iMGlevel = 0; iMGlevel <= config->GetnMGLevels(); iMGlevel++) {
      
      numerics_container[iMGlevel][FLOW_SOL][SOURCE_FIRST_TERM] = new CSourceFEM(nDim, nVar_Flow, config);
      
      numerics_container[iMGlevel][FLOW_SOL][SOURCE_SECOND_TERM] = new CSourceNothing(nDim, nVar_Flow, config);
    }
    
  }
  
  /*--- Solver definition for the turbulent model problem ---*/
  
  if (turbulent) {
    
    /*--- Definition of the convective scheme for each equation and mesh level ---*/
    
    switch (config->GetKind_ConvNumScheme_Turb()) {
      case NONE :
        break;
      case SPACE_UPWIND :
        for (iMGlevel = 0; iMGlevel <= config->GetnMGLevels(); iMGlevel++) {
          if (spalart_allmaras) numerics_container[iMGlevel][TURB_SOL][CONV_TERM] = new CUpwSca_TurbSA(nDim, nVar_Turb, config);
          else if (neg_spalart_allmaras) numerics_container[iMGlevel][TURB_SOL][CONV_TERM] = new CUpwSca_TurbSA(nDim, nVar_Turb, config);
          else if (menter_sst) numerics_container[iMGlevel][TURB_SOL][CONV_TERM] = new CUpwSca_TurbSST(nDim, nVar_Turb, config);
        }
        break;
      default :
        cout << "Convective scheme not implemented (turbulent)." << endl; exit(EXIT_FAILURE);
        break;
    }
    
    /*--- Definition of the viscous scheme for each equation and mesh level ---*/
    
    for (iMGlevel = 0; iMGlevel <= config->GetnMGLevels(); iMGlevel++) {
      if (spalart_allmaras) numerics_container[iMGlevel][TURB_SOL][VISC_TERM] = new CAvgGradCorrected_TurbSA(nDim, nVar_Turb, config);
      else if (neg_spalart_allmaras) numerics_container[iMGlevel][TURB_SOL][VISC_TERM] = new CAvgGradCorrected_TurbSA_Neg(nDim, nVar_Turb, config);
      else if (menter_sst) numerics_container[iMGlevel][TURB_SOL][VISC_TERM] = new CAvgGradCorrected_TurbSST(nDim, nVar_Turb, constants, config);
    }
    
    /*--- Definition of the source term integration scheme for each equation and mesh level ---*/
    
    for (iMGlevel = 0; iMGlevel <= config->GetnMGLevels(); iMGlevel++) {
      if (spalart_allmaras) numerics_container[iMGlevel][TURB_SOL][SOURCE_FIRST_TERM] = new CSourcePieceWise_TurbSA(nDim, nVar_Turb, config);
      else if (neg_spalart_allmaras) numerics_container[iMGlevel][TURB_SOL][SOURCE_FIRST_TERM] = new CSourcePieceWise_TurbSA_Neg(nDim, nVar_Turb, config);
      else if (menter_sst) numerics_container[iMGlevel][TURB_SOL][SOURCE_FIRST_TERM] = new CSourcePieceWise_TurbSST(nDim, nVar_Turb, constants, config);
      numerics_container[iMGlevel][TURB_SOL][SOURCE_SECOND_TERM] = new CSourceNothing(nDim, nVar_Turb, config);
    }
    
    /*--- Definition of the boundary condition method ---*/
    
    for (iMGlevel = 0; iMGlevel <= config->GetnMGLevels(); iMGlevel++) {
      if (spalart_allmaras) {
        numerics_container[iMGlevel][TURB_SOL][CONV_BOUND_TERM] = new CUpwSca_TurbSA(nDim, nVar_Turb, config);
        numerics_container[iMGlevel][TURB_SOL][VISC_BOUND_TERM] = new CAvgGrad_TurbSA(nDim, nVar_Turb, config);
      }
      else if (neg_spalart_allmaras) {
        numerics_container[iMGlevel][TURB_SOL][CONV_BOUND_TERM] = new CUpwSca_TurbSA(nDim, nVar_Turb, config);
        numerics_container[iMGlevel][TURB_SOL][VISC_BOUND_TERM] = new CAvgGrad_TurbSA_Neg(nDim, nVar_Turb, config);
      }
      else if (menter_sst) {
        numerics_container[iMGlevel][TURB_SOL][CONV_BOUND_TERM] = new CUpwSca_TurbSST(nDim, nVar_Turb, config);
        numerics_container[iMGlevel][TURB_SOL][VISC_BOUND_TERM] = new CAvgGrad_TurbSST(nDim, nVar_Turb, constants, config);
      }
    }
  }
  
  /*--- Solver definition for the transition model problem ---*/
  if (transition) {
    
    /*--- Definition of the convective scheme for each equation and mesh level ---*/
    switch (config->GetKind_ConvNumScheme_Turb()) {
      case NONE :
        break;
      case SPACE_UPWIND :
        for (iMGlevel = 0; iMGlevel <= config->GetnMGLevels(); iMGlevel++) {
          numerics_container[iMGlevel][TRANS_SOL][CONV_TERM] = new CUpwSca_TransLM(nDim, nVar_Trans, config);
        }
        break;
      default :
        cout << "Convective scheme not implemented (transition)." << endl; exit(EXIT_FAILURE);
        break;
    }
    
    /*--- Definition of the viscous scheme for each equation and mesh level ---*/
    for (iMGlevel = 0; iMGlevel <= config->GetnMGLevels(); iMGlevel++) {
      numerics_container[iMGlevel][TRANS_SOL][VISC_TERM] = new CAvgGradCorrected_TransLM(nDim, nVar_Trans, config);
    }
    
    /*--- Definition of the source term integration scheme for each equation and mesh level ---*/
    for (iMGlevel = 0; iMGlevel <= config->GetnMGLevels(); iMGlevel++) {
      numerics_container[iMGlevel][TRANS_SOL][SOURCE_FIRST_TERM] = new CSourcePieceWise_TransLM(nDim, nVar_Trans, config);
      numerics_container[iMGlevel][TRANS_SOL][SOURCE_SECOND_TERM] = new CSourceNothing(nDim, nVar_Trans, config);
    }
    
    /*--- Definition of the boundary condition method ---*/
    for (iMGlevel = 0; iMGlevel <= config->GetnMGLevels(); iMGlevel++) {
      numerics_container[iMGlevel][TRANS_SOL][CONV_BOUND_TERM] = new CUpwLin_TransLM(nDim, nVar_Trans, config);
    }
  }
  
  /*--- Solver definition for the poisson potential problem ---*/
  if (poisson) {
    
    /*--- Definition of the viscous scheme for each equation and mesh level ---*/
    numerics_container[MESH_0][POISSON_SOL][VISC_TERM] = new CGalerkin_Flow(nDim, nVar_Poisson, config);
    
    /*--- Definition of the source term integration scheme for each equation and mesh level ---*/
    numerics_container[MESH_0][POISSON_SOL][SOURCE_FIRST_TERM] = new CSourceNothing(nDim, nVar_Poisson, config);
    numerics_container[MESH_0][POISSON_SOL][SOURCE_SECOND_TERM] = new CSourceNothing(nDim, nVar_Poisson, config);
    
  }
  
  /*--- Solver definition for the poisson potential problem ---*/
  if (heat) {
    
    /*--- Definition of the viscous scheme for each equation and mesh level ---*/
    numerics_container[MESH_0][HEAT_SOL][VISC_TERM] = new CGalerkin_Flow(nDim, nVar_Heat, config);
    
    /*--- Definition of the source term integration scheme for each equation and mesh level ---*/
    numerics_container[MESH_0][HEAT_SOL][SOURCE_FIRST_TERM] = new CSourceNothing(nDim, nVar_Heat, config);
    numerics_container[MESH_0][HEAT_SOL][SOURCE_SECOND_TERM] = new CSourceNothing(nDim, nVar_Heat, config);
    
  }
  
  /*--- Solver definition for the flow adjoint problem ---*/
  
  if (adj_euler || adj_ns) {
    
    /*--- Definition of the convective scheme for each equation and mesh level ---*/
    
    switch (config->GetKind_ConvNumScheme_AdjFlow()) {
      case NO_CONVECTIVE :
        cout << "No convective scheme." << endl; exit(EXIT_FAILURE);
        break;
        
      case SPACE_CENTERED :
        
        if (compressible) {
          
          /*--- Compressible flow ---*/
          
          switch (config->GetKind_Centered_AdjFlow()) {
            case NO_CENTERED : cout << "No centered scheme." << endl; break;
            case LAX : numerics_container[MESH_0][ADJFLOW_SOL][CONV_TERM] = new CCentLax_AdjFlow(nDim, nVar_Adj_Flow, config); break;
            case JST : numerics_container[MESH_0][ADJFLOW_SOL][CONV_TERM] = new CCentJST_AdjFlow(nDim, nVar_Adj_Flow, config); break;
            default : cout << "Centered scheme not implemented." << endl; exit(EXIT_FAILURE); break;
          }
          
          for (iMGlevel = 1; iMGlevel <= config->GetnMGLevels(); iMGlevel++)
            numerics_container[iMGlevel][ADJFLOW_SOL][CONV_TERM] = new CCentLax_AdjFlow(nDim, nVar_Adj_Flow, config);
          
          for (iMGlevel = 0; iMGlevel <= config->GetnMGLevels(); iMGlevel++)
            numerics_container[iMGlevel][ADJFLOW_SOL][CONV_BOUND_TERM] = new CUpwRoe_AdjFlow(nDim, nVar_Adj_Flow, config);
          
        }
        
        if (incompressible || freesurface) {
          
          /*--- Incompressible flow, use artificial compressibility method ---*/
          
          switch (config->GetKind_Centered_AdjFlow()) {
            case NO_CENTERED : cout << "No centered scheme." << endl; break;
            case LAX : numerics_container[MESH_0][ADJFLOW_SOL][CONV_TERM] = new CCentLaxArtComp_AdjFlow(nDim, nVar_Adj_Flow, config); break;
            case JST : numerics_container[MESH_0][ADJFLOW_SOL][CONV_TERM] = new CCentJSTArtComp_AdjFlow(nDim, nVar_Adj_Flow, config); break;
            default : cout << "Centered scheme not implemented." << endl; exit(EXIT_FAILURE); break;
          }
          
          for (iMGlevel = 1; iMGlevel <= config->GetnMGLevels(); iMGlevel++)
            numerics_container[iMGlevel][ADJFLOW_SOL][CONV_TERM] = new CCentLaxArtComp_AdjFlow(nDim, nVar_Adj_Flow, config);
          
          for (iMGlevel = 0; iMGlevel <= config->GetnMGLevels(); iMGlevel++)
            numerics_container[iMGlevel][ADJFLOW_SOL][CONV_BOUND_TERM] = new CUpwRoeArtComp_AdjFlow(nDim, nVar_Adj_Flow, config);
          
        }
        
        break;
        
      case SPACE_UPWIND :
        
        if (compressible) {
          
          /*--- Compressible flow ---*/
          
          switch (config->GetKind_Upwind_AdjFlow()) {
            case NO_UPWIND : cout << "No upwind scheme." << endl; break;
            case ROE:
              for (iMGlevel = 0; iMGlevel <= config->GetnMGLevels(); iMGlevel++) {
                numerics_container[iMGlevel][ADJFLOW_SOL][CONV_TERM] = new CUpwRoe_AdjFlow(nDim, nVar_Adj_Flow, config);
                numerics_container[iMGlevel][ADJFLOW_SOL][CONV_BOUND_TERM] = new CUpwRoe_AdjFlow(nDim, nVar_Adj_Flow, config);
              }
              break;
            default : cout << "Upwind scheme not implemented." << endl; exit(EXIT_FAILURE); break;
          }
        }
        
        if (incompressible || freesurface) {
          
          /*--- Incompressible flow, use artificial compressibility method ---*/
          
          switch (config->GetKind_Upwind_AdjFlow()) {
            case NO_UPWIND : cout << "No upwind scheme." << endl; break;
            case ROE:
              for (iMGlevel = 0; iMGlevel <= config->GetnMGLevels(); iMGlevel++) {
                numerics_container[iMGlevel][ADJFLOW_SOL][CONV_TERM] = new CUpwRoeArtComp_AdjFlow(nDim, nVar_Adj_Flow, config);
                numerics_container[iMGlevel][ADJFLOW_SOL][CONV_BOUND_TERM] = new CUpwRoeArtComp_AdjFlow(nDim, nVar_Adj_Flow, config);
              }
              break;
            default : cout << "Upwind scheme not implemented." << endl; exit(EXIT_FAILURE); break;
          }
        }
        
        break;
        
      default :
        cout << "Convective scheme not implemented (adj_euler and adj_ns)." << endl; exit(EXIT_FAILURE);
        break;
    }
    
    /*--- Definition of the viscous scheme for each equation and mesh level ---*/
    
    if (compressible) {
      
      /*--- Compressible flow ---*/
      
      numerics_container[MESH_0][ADJFLOW_SOL][VISC_TERM] = new CAvgGradCorrected_AdjFlow(nDim, nVar_Adj_Flow, config);
      numerics_container[MESH_0][ADJFLOW_SOL][VISC_BOUND_TERM] = new CAvgGrad_AdjFlow(nDim, nVar_Adj_Flow, config);
      
      for (iMGlevel = 1; iMGlevel <= config->GetnMGLevels(); iMGlevel++) {
        numerics_container[iMGlevel][ADJFLOW_SOL][VISC_TERM] = new CAvgGrad_AdjFlow(nDim, nVar_Adj_Flow, config);
        numerics_container[iMGlevel][ADJFLOW_SOL][VISC_BOUND_TERM] = new CAvgGrad_AdjFlow(nDim, nVar_Adj_Flow, config);
      }
      
    }
    
    if (incompressible || freesurface) {
      
      /*--- Incompressible flow, use artificial compressibility method ---*/
      
      numerics_container[MESH_0][ADJFLOW_SOL][VISC_TERM] = new CAvgGradCorrectedArtComp_AdjFlow(nDim, nVar_Adj_Flow, config);
      numerics_container[MESH_0][ADJFLOW_SOL][VISC_BOUND_TERM] = new CAvgGradArtComp_AdjFlow(nDim, nVar_Adj_Flow, config);
      
      for (iMGlevel = 1; iMGlevel <= config->GetnMGLevels(); iMGlevel++) {
        numerics_container[iMGlevel][ADJFLOW_SOL][VISC_TERM] = new CAvgGradArtComp_AdjFlow(nDim, nVar_Adj_Flow, config);
        numerics_container[iMGlevel][ADJFLOW_SOL][VISC_BOUND_TERM] = new CAvgGradArtComp_AdjFlow(nDim, nVar_Adj_Flow, config);
      }
      
    }
    
    /*--- Definition of the source term integration scheme for each equation and mesh level ---*/
    
    for (iMGlevel = 0; iMGlevel <= config->GetnMGLevels(); iMGlevel++) {
      
      /*--- Note that RANS is incompatible with Axisymmetric or Rotational (Fix it!) ---*/
      
      if (compressible) {
        
        if (adj_ns) {
          
          numerics_container[iMGlevel][ADJFLOW_SOL][SOURCE_FIRST_TERM] = new CSourceViscous_AdjFlow(nDim, nVar_Adj_Flow, config);
          
          if (config->GetRotating_Frame() == YES)
            numerics_container[iMGlevel][ADJFLOW_SOL][SOURCE_SECOND_TERM] = new CSourceRotatingFrame_AdjFlow(nDim, nVar_Adj_Flow, config);
          else
            numerics_container[iMGlevel][ADJFLOW_SOL][SOURCE_SECOND_TERM] = new CSourceConservative_AdjFlow(nDim, nVar_Adj_Flow, config);
          
        }
        
        else {
          
          if (config->GetRotating_Frame() == YES)
            numerics_container[iMGlevel][ADJFLOW_SOL][SOURCE_FIRST_TERM] = new CSourceRotatingFrame_AdjFlow(nDim, nVar_Adj_Flow, config);
          else if (config->GetAxisymmetric() == YES)
            numerics_container[iMGlevel][ADJFLOW_SOL][SOURCE_FIRST_TERM] = new CSourceAxisymmetric_AdjFlow(nDim, nVar_Adj_Flow, config);
          else
            numerics_container[iMGlevel][ADJFLOW_SOL][SOURCE_FIRST_TERM] = new CSourceNothing(nDim, nVar_Adj_Flow, config);
          
          numerics_container[iMGlevel][ADJFLOW_SOL][SOURCE_SECOND_TERM] = new CSourceNothing(nDim, nVar_Adj_Flow, config);
          
        }
        
      }
      
      if (incompressible || freesurface) {
        
        numerics_container[iMGlevel][ADJFLOW_SOL][SOURCE_FIRST_TERM] = new CSourceNothing(nDim, nVar_Adj_Flow, config);
        numerics_container[iMGlevel][ADJFLOW_SOL][SOURCE_SECOND_TERM] = new CSourceNothing(nDim, nVar_Adj_Flow, config);
        
      }
      
    }
    
  }
  
  /*--- Solver definition for the turbulent adjoint problem ---*/
  if (adj_turb) {
    /*--- Definition of the convective scheme for each equation and mesh level ---*/
    switch (config->GetKind_ConvNumScheme_AdjTurb()) {
      case NONE :
        break;
      case SPACE_UPWIND :
        for (iMGlevel = 0; iMGlevel <= config->GetnMGLevels(); iMGlevel++)
          if (spalart_allmaras) {
            numerics_container[iMGlevel][ADJTURB_SOL][CONV_TERM] = new CUpwSca_AdjTurb(nDim, nVar_Adj_Turb, config);
          }
          else if (neg_spalart_allmaras) {cout << "Adjoint Neg SA turbulence model not implemented." << endl; exit(EXIT_FAILURE);}
          else if (menter_sst) {cout << "Adjoint SST turbulence model not implemented." << endl; exit(EXIT_FAILURE);}
        break;
      default :
        cout << "Convective scheme not implemented (adj_turb)." << endl; exit(EXIT_FAILURE);
        break;
    }
    
    /*--- Definition of the viscous scheme for each equation and mesh level ---*/
    for (iMGlevel = 0; iMGlevel <= config->GetnMGLevels(); iMGlevel++) {
      if (spalart_allmaras) {
        numerics_container[iMGlevel][ADJTURB_SOL][VISC_TERM] = new CAvgGradCorrected_AdjTurb(nDim, nVar_Adj_Turb, config);
      }
      else if (neg_spalart_allmaras) {cout << "Adjoint Neg SA turbulence model not implemented." << endl; exit(EXIT_FAILURE);}
      else if (menter_sst) {cout << "Adjoint SST turbulence model not implemented." << endl; exit(EXIT_FAILURE);}
    }
    
    /*--- Definition of the source term integration scheme for each equation and mesh level ---*/
    for (iMGlevel = 0; iMGlevel <= config->GetnMGLevels(); iMGlevel++) {
      if (spalart_allmaras) {
        numerics_container[iMGlevel][ADJTURB_SOL][SOURCE_FIRST_TERM] = new CSourcePieceWise_AdjTurb(nDim, nVar_Adj_Turb, config);
        numerics_container[iMGlevel][ADJTURB_SOL][SOURCE_SECOND_TERM] = new CSourceConservative_AdjTurb(nDim, nVar_Adj_Turb, config);
      }
      else if (neg_spalart_allmaras) {cout << "Adjoint Neg SA turbulence model not implemented." << endl; exit(EXIT_FAILURE);}
      else if (menter_sst) {cout << "Adjoint SST turbulence model not implemented." << endl; exit(EXIT_FAILURE);}
    }
    
    /*--- Definition of the boundary condition method ---*/
    for (iMGlevel = 0; iMGlevel <= config->GetnMGLevels(); iMGlevel++) {
      if (spalart_allmaras) numerics_container[iMGlevel][ADJTURB_SOL][CONV_BOUND_TERM] = new CUpwLin_AdjTurb(nDim, nVar_Adj_Turb, config);
      else if (neg_spalart_allmaras) {cout << "Adjoint Neg SA turbulence model not implemented." << endl; exit(EXIT_FAILURE);}
      else if (menter_sst) {cout << "Adjoint SST turbulence model not implemented." << endl; exit(EXIT_FAILURE);}
    }
    
  }
  
  /*--- Solver definition for the wave problem ---*/
  if (wave) {
    
    /*--- Definition of the viscous scheme for each equation and mesh level ---*/
    numerics_container[MESH_0][WAVE_SOL][VISC_TERM] = new CGalerkin_Flow(nDim, nVar_Wave, config);
    
  }
  
  /*--- Solver definition for the FEM problem ---*/
  if (fem) {
    switch (config->GetGeometricConditions()) {
      case SMALL_DEFORMATIONS :
        switch (config->GetMaterialModel()) {
          case LINEAR_ELASTIC: numerics_container[MESH_0][FEA_SOL][FEA_TERM] = new CFEM_LinearElasticity(nDim, nVar_FEM, config); break;
          case NEO_HOOKEAN : cout << "Material model does not correspond to geometric conditions." << endl; exit(EXIT_FAILURE); break;
          default: cout << "Material model not implemented." << endl; exit(EXIT_FAILURE); break;
        }
        break;
      case LARGE_DEFORMATIONS :
        switch (config->GetMaterialModel()) {
          case LINEAR_ELASTIC: cout << "Material model does not correspond to geometric conditions." << endl; exit(EXIT_FAILURE); break;
          case NEO_HOOKEAN :
            switch (config->GetMaterialCompressibility()) {
              case COMPRESSIBLE_MAT : numerics_container[MESH_0][FEA_SOL][FEA_TERM] = new CFEM_NeoHookean_Comp(nDim, nVar_FEM, config); break;
              case INCOMPRESSIBLE_MAT : numerics_container[MESH_0][FEA_SOL][FEA_TERM] = new CFEM_NeoHookean_Incomp(nDim, nVar_FEM, config); break;
              default: cout << "Material model not implemented." << endl; exit(EXIT_FAILURE); break;
            }
            break;
          default: cout << "Material model not implemented." << endl; exit(EXIT_FAILURE); break;
        }
        break;
      default: cout << " Solver not implemented." << endl; exit(EXIT_FAILURE); break;
    }
    
  }
  
}


void CDriver::Numerics_Postprocessing(CNumerics ****numerics_container,
                                      CSolver ***solver_container, CGeometry **geometry,
                                      CConfig *config) {
  
  unsigned short iMGlevel, iSol;
  
  
  bool
  euler, adj_euler,
  ns, adj_ns,
  fem_euler, fem_ns, fem_turbulent,
  turbulent, adj_turb,
  spalart_allmaras, neg_spalart_allmaras, menter_sst,
  poisson,
  wave,
  fem,
  heat,
  transition,
  template_solver;
  
  bool compressible = (config->GetKind_Regime() == COMPRESSIBLE);
  bool incompressible = (config->GetKind_Regime() == INCOMPRESSIBLE);
  bool freesurface = (config->GetKind_Regime() == FREESURFACE);
  
  /*--- Initialize some useful booleans ---*/
  euler            = false; ns     = false; turbulent     = false;
  fem_euler        = false; fem_ns = false; fem_turbulent = false;
  poisson          = false;
  adj_euler        = false; adj_ns           = false;   adj_turb         = false;
  wave             = false; heat             = false;   fem        = false;
  spalart_allmaras = false; neg_spalart_allmaras = false; menter_sst       = false;
  transition       = false;
  template_solver  = false;
  
  /*--- Assign booleans ---*/
  switch (config->GetKind_Solver()) {
    case TEMPLATE_SOLVER: template_solver = true; break;
    case EULER : case DISC_ADJ_EULER: euler = true; break;
    case NAVIER_STOKES: case DISC_ADJ_NAVIER_STOKES: ns = true; break;
    case RANS : case DISC_ADJ_RANS:  ns = true; turbulent = true; if (config->GetKind_Trans_Model() == LM) transition = true; break;
    case FEM_EULER : fem_euler = true; break;
    case FEM_NAVIER_STOKES: fem_ns = true; break;
    case FEM_RANS : fem_ns = true; fem_turbulent = true; break;
    case FEM_LES :  fem_ns = true; break;
    case POISSON_EQUATION: poisson = true; break;
    case WAVE_EQUATION: wave = true; break;
    case HEAT_EQUATION: heat = true; break;
    case FEM_ELASTICITY: fem = true; break;
    case ADJ_EULER : euler = true; adj_euler = true; break;
    case ADJ_NAVIER_STOKES : ns = true; turbulent = (config->GetKind_Turb_Model() != NONE); adj_ns = true; break;
    case ADJ_RANS : ns = true; turbulent = true; adj_ns = true; adj_turb = (!config->GetFrozen_Visc()); break;
  }
  
  /*--- Assign turbulence model booleans ---*/
  
  if (turbulent || fem_turbulent)
    switch (config->GetKind_Turb_Model()) {
      case SA:     spalart_allmaras = true;     break;
      case SA_NEG: neg_spalart_allmaras = true; break;
      case SST:    menter_sst = true;  break;

    }
  
  /*--- Solver definition for the template problem ---*/
  if (template_solver) {
    
    /*--- Definition of the convective scheme for each equation and mesh level ---*/
    switch (config->GetKind_ConvNumScheme_Template()) {
      case SPACE_CENTERED : case SPACE_UPWIND :
        for (iMGlevel = 0; iMGlevel <= config->GetnMGLevels(); iMGlevel++)
          delete numerics_container[iMGlevel][TEMPLATE_SOL][CONV_TERM];
        break;
    }
    
    for (iMGlevel = 0; iMGlevel <= config->GetnMGLevels(); iMGlevel++) {
      /*--- Definition of the viscous scheme for each equation and mesh level ---*/
      delete numerics_container[iMGlevel][TEMPLATE_SOL][VISC_TERM];
      /*--- Definition of the source term integration scheme for each equation and mesh level ---*/
      delete numerics_container[iMGlevel][TEMPLATE_SOL][SOURCE_FIRST_TERM];
      /*--- Definition of the boundary condition method ---*/
      delete numerics_container[iMGlevel][TEMPLATE_SOL][CONV_BOUND_TERM];
    }
    
  }
  
  /*--- Solver definition for the Potential, Euler, Navier-Stokes problems ---*/
  if ((euler) || (ns)) {
    
    /*--- Definition of the convective scheme for each equation and mesh level ---*/
    switch (config->GetKind_ConvNumScheme_Flow()) {
        
      case SPACE_CENTERED :
        if (compressible) {
          
          /*--- Compressible flow ---*/
          switch (config->GetKind_Centered_Flow()) {
            case LAX : case JST :  case JST_KE : delete numerics_container[MESH_0][FLOW_SOL][CONV_TERM]; break;
          }
          for (iMGlevel = 1; iMGlevel <= config->GetnMGLevels(); iMGlevel++)
            delete numerics_container[iMGlevel][FLOW_SOL][CONV_TERM];
          
          /*--- Definition of the boundary condition method ---*/
          for (iMGlevel = 0; iMGlevel <= config->GetnMGLevels(); iMGlevel++)
            delete numerics_container[iMGlevel][FLOW_SOL][CONV_BOUND_TERM];
          
        }
        if (incompressible) {
          /*--- Incompressible flow, use artificial compressibility method ---*/
          switch (config->GetKind_Centered_Flow()) {
              
            case LAX : case JST : delete numerics_container[MESH_0][FLOW_SOL][CONV_TERM]; break;
              
          }
          for (iMGlevel = 1; iMGlevel <= config->GetnMGLevels(); iMGlevel++)
            delete numerics_container[iMGlevel][FLOW_SOL][CONV_TERM];
          
          /*--- Definition of the boundary condition method ---*/
          for (iMGlevel = 0; iMGlevel <= config->GetnMGLevels(); iMGlevel++)
            delete numerics_container[iMGlevel][FLOW_SOL][CONV_BOUND_TERM];
          
        }
        break;
      case SPACE_UPWIND :
        
        if (compressible) {
          /*--- Compressible flow ---*/
          switch (config->GetKind_Upwind_Flow()) {
            case ROE: case AUSM : case TURKEL: case HLLC: case MSW:  case CUSP:
              for (iMGlevel = 0; iMGlevel <= config->GetnMGLevels(); iMGlevel++) {
                delete numerics_container[iMGlevel][FLOW_SOL][CONV_TERM];
                delete numerics_container[iMGlevel][FLOW_SOL][CONV_BOUND_TERM];
              }
              
              break;
          }
          
        }
        if (incompressible || freesurface) {
          /*--- Incompressible flow, use artificial compressibility method ---*/
          switch (config->GetKind_Upwind_Flow()) {
            case ROE:
              for (iMGlevel = 0; iMGlevel <= config->GetnMGLevels(); iMGlevel++) {
                delete numerics_container[iMGlevel][FLOW_SOL][CONV_TERM];
                delete numerics_container[iMGlevel][FLOW_SOL][CONV_BOUND_TERM];
              }
              break;
          }
        }
        
        break;
    }
    
    /*--- Definition of the viscous scheme for each equation and mesh level ---*/
    if (compressible||incompressible||freesurface) {
      /*--- Compressible flow Ideal gas ---*/
      delete numerics_container[MESH_0][FLOW_SOL][VISC_TERM];
      for (iMGlevel = 1; iMGlevel <= config->GetnMGLevels(); iMGlevel++)
        delete numerics_container[iMGlevel][FLOW_SOL][VISC_TERM];
      
      /*--- Definition of the boundary condition method ---*/
      for (iMGlevel = 0; iMGlevel <= config->GetnMGLevels(); iMGlevel++)
        delete numerics_container[iMGlevel][FLOW_SOL][VISC_BOUND_TERM];
      
    }
    
    /*--- Definition of the source term integration scheme for each equation and mesh level ---*/
    for (iMGlevel = 0; iMGlevel <= config->GetnMGLevels(); iMGlevel++) {
      delete numerics_container[iMGlevel][FLOW_SOL][SOURCE_FIRST_TERM];
      delete numerics_container[iMGlevel][FLOW_SOL][SOURCE_SECOND_TERM];
    }
    
  }

  /*--- DG-FEM solver definition for Euler, Navier-Stokes problems ---*/

  if ((fem_euler) || (fem_ns)) {

    /*--- Definition of the convective scheme for each equation and mesh level ---*/
    switch (config->GetRiemann_Solver_FEM()) {
      case ROE: case AUSM: case TURKEL: case HLLC: case MSW:

        for (iMGlevel = 0; iMGlevel <= config->GetnMGLevels(); iMGlevel++) {
          delete numerics_container[iMGlevel][FLOW_SOL][CONV_TERM];
          delete numerics_container[iMGlevel][FLOW_SOL][CONV_BOUND_TERM];
        }
        break;
    }

    /*--- Definition of the viscous scheme for each equation and mesh level ---*/
    delete numerics_container[MESH_0][FLOW_SOL][VISC_TERM];
    for (iMGlevel = 1; iMGlevel <= config->GetnMGLevels(); iMGlevel++)
      delete numerics_container[iMGlevel][FLOW_SOL][VISC_TERM];

    /*--- Definition of the boundary condition method ---*/
    for (iMGlevel = 0; iMGlevel <= config->GetnMGLevels(); iMGlevel++)
      delete numerics_container[iMGlevel][FLOW_SOL][VISC_BOUND_TERM];

    /*--- Definition of the source term integration scheme for each equation and mesh level ---*/
    for (iMGlevel = 0; iMGlevel <= config->GetnMGLevels(); iMGlevel++) {
      delete numerics_container[iMGlevel][FLOW_SOL][SOURCE_FIRST_TERM];
      delete numerics_container[iMGlevel][FLOW_SOL][SOURCE_SECOND_TERM];
    }
  }

  /*--- Solver definition for the turbulent model problem ---*/
  
  if (turbulent) {
    
    /*--- Definition of the convective scheme for each equation and mesh level ---*/
    
    switch (config->GetKind_ConvNumScheme_Turb()) {
      case SPACE_UPWIND :
        for (iMGlevel = 0; iMGlevel <= config->GetnMGLevels(); iMGlevel++) {
          if (spalart_allmaras || neg_spalart_allmaras ||menter_sst)
            delete numerics_container[iMGlevel][TURB_SOL][CONV_TERM];
        }
        break;
    }
    
    /*--- Definition of the viscous scheme for each equation and mesh level ---*/
    if (spalart_allmaras || neg_spalart_allmaras || menter_sst) {
      for (iMGlevel = 0; iMGlevel <= config->GetnMGLevels(); iMGlevel++) {
        delete numerics_container[iMGlevel][TURB_SOL][VISC_TERM];
        delete numerics_container[iMGlevel][TURB_SOL][SOURCE_FIRST_TERM];
        delete numerics_container[iMGlevel][TURB_SOL][SOURCE_SECOND_TERM];
        /*--- Definition of the boundary condition method ---*/
        delete numerics_container[iMGlevel][TURB_SOL][CONV_BOUND_TERM];
        delete numerics_container[iMGlevel][TURB_SOL][VISC_BOUND_TERM];
        
      }
    }
    
  }
  
  /*--- Solver definition for the transition model problem ---*/
  if (transition) {
    
    /*--- Definition of the convective scheme for each equation and mesh level ---*/
    switch (config->GetKind_ConvNumScheme_Turb()) {
      case SPACE_UPWIND :
        for (iMGlevel = 0; iMGlevel <= config->GetnMGLevels(); iMGlevel++) {
          delete numerics_container[iMGlevel][TRANS_SOL][CONV_TERM];
        }
        break;
    }
    
    for (iMGlevel = 0; iMGlevel <= config->GetnMGLevels(); iMGlevel++) {
      /*--- Definition of the viscous scheme for each equation and mesh level ---*/
      delete numerics_container[iMGlevel][TRANS_SOL][VISC_TERM];
      /*--- Definition of the source term integration scheme for each equation and mesh level ---*/
      delete numerics_container[iMGlevel][TRANS_SOL][SOURCE_FIRST_TERM];
      delete numerics_container[iMGlevel][TRANS_SOL][SOURCE_SECOND_TERM];
      /*--- Definition of the boundary condition method ---*/
      delete numerics_container[iMGlevel][TRANS_SOL][CONV_BOUND_TERM];
    }
  }
  
  /*--- Solver definition for the poisson potential problem ---*/
  if (poisson || heat) {
    
    /*--- Definition of the viscous scheme for each equation and mesh level ---*/
    delete numerics_container[MESH_0][POISSON_SOL][VISC_TERM];
    
    /*--- Definition of the source term integration scheme for each equation and mesh level ---*/
    delete numerics_container[MESH_0][POISSON_SOL][SOURCE_FIRST_TERM];
    delete numerics_container[MESH_0][POISSON_SOL][SOURCE_SECOND_TERM];
    
  }
  
  /*--- Solver definition for the flow adjoint problem ---*/
  
  if (adj_euler || adj_ns ) {
    
    /*--- Definition of the convective scheme for each equation and mesh level ---*/
    
    switch (config->GetKind_ConvNumScheme_AdjFlow()) {
      case SPACE_CENTERED :
        
        if (compressible) {
          
          /*--- Compressible flow ---*/
          
          switch (config->GetKind_Centered_AdjFlow()) {
            case LAX : case JST:
              delete numerics_container[MESH_0][ADJFLOW_SOL][CONV_TERM];
              break;
          }
          
          for (iMGlevel = 1; iMGlevel <= config->GetnMGLevels(); iMGlevel++)
            delete numerics_container[iMGlevel][ADJFLOW_SOL][CONV_TERM];
          
          for (iMGlevel = 0; iMGlevel <= config->GetnMGLevels(); iMGlevel++)
            delete numerics_container[iMGlevel][ADJFLOW_SOL][CONV_BOUND_TERM];
          
        }
        
        if (incompressible || freesurface) {
          
          /*--- Incompressible flow, use artificial compressibility method ---*/
          
          switch (config->GetKind_Centered_AdjFlow()) {
            case LAX : case JST:
              delete numerics_container[MESH_0][ADJFLOW_SOL][CONV_TERM]; break;
          }
          
          for (iMGlevel = 1; iMGlevel <= config->GetnMGLevels(); iMGlevel++)
            delete numerics_container[iMGlevel][ADJFLOW_SOL][CONV_TERM];
          
          for (iMGlevel = 0; iMGlevel <= config->GetnMGLevels(); iMGlevel++)
            delete numerics_container[iMGlevel][ADJFLOW_SOL][CONV_BOUND_TERM];
          
        }
        
        break;
        
      case SPACE_UPWIND :
        
        if (compressible || incompressible || freesurface) {
          
          /*--- Compressible flow ---*/
          
          switch (config->GetKind_Upwind_AdjFlow()) {
            case ROE:
              for (iMGlevel = 0; iMGlevel <= config->GetnMGLevels(); iMGlevel++) {
                delete numerics_container[iMGlevel][ADJFLOW_SOL][CONV_TERM];
                delete numerics_container[iMGlevel][ADJFLOW_SOL][CONV_BOUND_TERM];
              }
              break;
          }
        }
        
        break;
    }
    
    /*--- Definition of the viscous scheme for each equation and mesh level ---*/
    
    if (compressible || incompressible || freesurface) {
      
      /*--- Compressible flow ---*/
      for (iMGlevel = 0; iMGlevel <= config->GetnMGLevels(); iMGlevel++) {
        delete numerics_container[iMGlevel][ADJFLOW_SOL][VISC_TERM];
        delete numerics_container[iMGlevel][ADJFLOW_SOL][VISC_BOUND_TERM];
      }
    }
    
    /*--- Definition of the source term integration scheme for each equation and mesh level ---*/
    
    for (iMGlevel = 0; iMGlevel <= config->GetnMGLevels(); iMGlevel++) {
      
      
      if (compressible || incompressible || freesurface) {
        
        delete numerics_container[iMGlevel][ADJFLOW_SOL][SOURCE_FIRST_TERM];
        delete numerics_container[iMGlevel][ADJFLOW_SOL][SOURCE_SECOND_TERM];
        
      }
    }
    
  }
  
  
  /*--- Solver definition for the turbulent adjoint problem ---*/
  if (adj_turb) {
    /*--- Definition of the convective scheme for each equation and mesh level ---*/
    switch (config->GetKind_ConvNumScheme_AdjTurb()) {
        
      case SPACE_UPWIND :
        for (iMGlevel = 0; iMGlevel <= config->GetnMGLevels(); iMGlevel++)
          if (spalart_allmaras) {
            delete numerics_container[iMGlevel][ADJTURB_SOL][CONV_TERM];
          }
        break;
    }
    
    
    for (iMGlevel = 0; iMGlevel <= config->GetnMGLevels(); iMGlevel++) {
      if (spalart_allmaras) {
        /*--- Definition of the viscous scheme for each equation and mesh level ---*/
        delete numerics_container[iMGlevel][ADJTURB_SOL][VISC_TERM];
        /*--- Definition of the source term integration scheme for each equation and mesh level ---*/
        delete numerics_container[iMGlevel][ADJTURB_SOL][SOURCE_FIRST_TERM];
        delete numerics_container[iMGlevel][ADJTURB_SOL][SOURCE_SECOND_TERM];
        /*--- Definition of the boundary condition method ---*/
        delete numerics_container[iMGlevel][ADJTURB_SOL][CONV_BOUND_TERM];
      }
    }
  }
  
  /*--- Solver definition for the wave problem ---*/
  if (wave) {
    
    /*--- Definition of the viscous scheme for each equation and mesh level ---*/
    delete numerics_container[MESH_0][WAVE_SOL][VISC_TERM];
    
  }
  
  /*--- Solver definition for the FEA problem ---*/
  if (fem) {
    
    /*--- Definition of the viscous scheme for each equation and mesh level ---*/
    delete numerics_container[MESH_0][FEA_SOL][FEA_TERM];
    
  }
  
  /*--- Definition of the Class for the numerical method: numerics_container[MESH_LEVEL][EQUATION][EQ_TERM] ---*/
  for (iMGlevel = 0; iMGlevel <= config->GetnMGLevels(); iMGlevel++) {
    for (iSol = 0; iSol < MAX_SOLS; iSol++) {
      delete [] numerics_container[iMGlevel][iSol];
    }
    delete[] numerics_container[iMGlevel];
  }
  
}

void CDriver::Iteration_Preprocessing() {
  
  int rank = MASTER_NODE;
#ifdef HAVE_MPI
  MPI_Comm_rank(MPI_COMM_WORLD, &rank);
#endif
  
  /*--- Initial print to console for this zone. ---*/
  
  if (rank == MASTER_NODE) cout << "Zone " << iZone+1;
  
  /*--- Loop over all zones and instantiate the physics iteration. ---*/
  
  switch (config_container[iZone]->GetKind_Solver()) {
      
    case EULER: case NAVIER_STOKES: case RANS:
      if (rank == MASTER_NODE)
        cout << ": Euler/Navier-Stokes/RANS flow iteration." << endl;
      iteration_container[iZone] = new CMeanFlowIteration(config_container[iZone]);
      break;
      
    case FEM_EULER: case FEM_NAVIER_STOKES: case FEM_RANS: case FEM_LES:
      if (rank == MASTER_NODE)
        cout << ": finite element Euler/Navier-Stokes/RANS/LES flow iteration." << endl;
      iteration_container[iZone] = new CFEMFlowIteration(config_container[iZone]);
      break;
      
    case WAVE_EQUATION:
      if (rank == MASTER_NODE)
        cout << ": wave iteration." << endl;
      iteration_container[iZone] = new CWaveIteration(config_container[iZone]);
      break;
      
    case HEAT_EQUATION:
      if (rank == MASTER_NODE)
        cout << ": heat iteration." << endl;
      iteration_container[iZone] = new CHeatIteration(config_container[iZone]);
      break;
      
    case POISSON_EQUATION:
      if (rank == MASTER_NODE)
        cout << ": poisson iteration." << endl;
      iteration_container[iZone] = new CPoissonIteration(config_container[iZone]);
      break;
      
    case FEM_ELASTICITY:
      if (rank == MASTER_NODE)
        cout << ": FEM iteration." << endl;
      iteration_container[iZone] = new CFEM_StructuralAnalysis(config_container[iZone]);
      break;
    case ADJ_EULER: case ADJ_NAVIER_STOKES: case ADJ_RANS:
      if (rank == MASTER_NODE)
        cout << ": adjoint Euler/Navier-Stokes/RANS flow iteration." << endl;
      iteration_container[iZone] = new CAdjMeanFlowIteration(config_container[iZone]);
      break;
      
    case DISC_ADJ_EULER: case DISC_ADJ_NAVIER_STOKES: case DISC_ADJ_RANS:
      if (rank == MASTER_NODE)
        cout << ": discrete adjoint Euler/Navier-Stokes/RANS flow iteration." << endl;
      iteration_container[iZone] = new CDiscAdjMeanFlowIteration(config_container[iZone]);
      break;
      
  }
  
}

void CDriver::Interface_Preprocessing() {

  int rank = MASTER_NODE, nProcessor = 1;
  unsigned short donorZone, targetZone;
  unsigned short nVar, nVarTransfer;

  unsigned short nMarkerTarget, iMarkerTarget, nMarkerDonor, iMarkerDonor;

  /*--- Initialize some useful booleans ---*/
  bool fluid_donor, structural_donor;
  bool fluid_target, structural_target;

  int markDonor, markTarget, Donor_check, Target_check, iMarkerInt, nMarkerInt;

  #ifdef HAVE_MPI
  int *Buffer_Recv_mark, iRank;

  MPI_Comm_rank(MPI_COMM_WORLD, &rank);
  MPI_Comm_size(MPI_COMM_WORLD, &nProcessor);

  if (rank == MASTER_NODE) 
    Buffer_Recv_mark = new int[nProcessor];
  #endif

  if (config_container[ZONE_0]->GetFSI_Simulation() && nZone != 2 && rank == MASTER_NODE){
    cout << "Error, cannot run the FSI solver on more than 2 zones!" << endl;
    exit(EXIT_FAILURE);
  }

  /*--- Coupling between zones ---*/
  // There's a limit here, the interface boundary must connect only 2 zones

  /*--- Loops over all target and donor zones to find which ones are connected through an interface boundary (fsi or sliding mesh) ---*/
  for (targetZone = 0; targetZone < nZone; targetZone++){
		
    for (donorZone = 0; donorZone < nZone; donorZone++){
  
      if ( donorZone == targetZone ) // We're processing the same zone, so skip the following
        continue;

      nMarkerInt = (int) ( config_container[donorZone]->GetMarker_n_FSIinterface() / 2 );

      /*--- Loops on Interface markers to find if the 2 zones are sharing the boundary and to determine donor and target marker tag ---*/
      for (iMarkerInt = 1; iMarkerInt <= nMarkerInt; iMarkerInt++) {

        markDonor  = -1;
        markTarget = -1;

        /*--- On the donor side ---*/
        nMarkerDonor = config_container[donorZone]->GetnMarker_All();

        for (iMarkerDonor = 0; iMarkerDonor < nMarkerDonor; iMarkerDonor++){

          /*--- If the tag GetMarker_All_FSIinterface(iMarker) equals the index we are looping at ---*/
          if ( config_container[donorZone]->GetMarker_All_FSIinterface(iMarkerDonor) == iMarkerInt ){
            /*--- We have identified the identifier for the interface marker ---*/
            markDonor = iMarkerDonor;
            
            break;
          }
        }


      /*--- On the target side ---*/
      nMarkerTarget = config_container[targetZone]->GetnMarker_All();

      for (iMarkerTarget = 0; iMarkerTarget < nMarkerTarget; iMarkerTarget++){

        /*--- If the tag GetMarker_All_FSIinterface(iMarker) equals the index we are looping at ---*/
        if ( config_container[targetZone]->GetMarker_All_FSIinterface(iMarkerTarget) == iMarkerInt ){
          /*--- We have identified the identifier for the interface marker ---*/
          markTarget = iMarkerTarget;
          
          break;
        } 
      }

      #ifdef HAVE_MPI

      Donor_check  = -1;
      Target_check = -1;

      /*--- We gather a vector in MASTER_NODE that determines if the boundary is not on the processor because of the partition or because the zone does not include it ---*/

      SU2_MPI::Gather(&markDonor , 1, MPI_INT, Buffer_Recv_mark, 1, MPI_INT, MASTER_NODE, MPI_COMM_WORLD);

      if (rank == MASTER_NODE){
        for (iRank = 0; iRank < nProcessor; iRank++){
          if( Buffer_Recv_mark[iRank] != -1 ){
            Donor_check = Buffer_Recv_mark[iRank];
            
            break;
          }
        }
      }

      SU2_MPI::Bcast(&Donor_check , 1, MPI_INT, MASTER_NODE, MPI_COMM_WORLD);

      SU2_MPI::Gather(&markTarget, 1, MPI_INT, Buffer_Recv_mark, 1, MPI_INT, MASTER_NODE, MPI_COMM_WORLD);

      if (rank == MASTER_NODE){
        for (iRank = 0; iRank < nProcessor; iRank++){
          if( Buffer_Recv_mark[iRank] != -1 ){
            Target_check = Buffer_Recv_mark[iRank];
            
            break;
          }
        }
      }

      SU2_MPI::Bcast(&Target_check, 1, MPI_INT, MASTER_NODE, MPI_COMM_WORLD);

      #else
      Donor_check  = markDonor;
      Target_check = markTarget;	
      #endif

      /* --- Check ifzones are actually sharing the interface boundary, if not skip ---*/				
      if(Target_check == -1 || Donor_check == -1)
        continue;


      /*--- Set some boolean to properly allocate data structure later ---*/
      fluid_target      = false; 
      structural_target = false;

      fluid_donor       = false; 
      structural_donor  = false;

      switch ( config_container[targetZone]->GetKind_Solver() ) {

        case EULER : case NAVIER_STOKES: case RANS: 
          fluid_target  = true;   
            		
          break;

        case FEM_ELASTICITY:            
          structural_target = true;   
          
          break;
      }


      switch ( config_container[donorZone]->GetKind_Solver() ) {

      case EULER : case NAVIER_STOKES: case RANS: 
        fluid_donor  = true;   
         
        break;

      case FEM_ELASTICITY:            
        structural_donor = true;  
        
        break;
      }
 
      /*--- Begin the creation of the communication pattern among zones ---*/

      /*--- Retrieve the number of conservative variables (for problems not involving structural analysis ---*/
      if (!structural_donor && !structural_target)
        nVar = solver_container[donorZone][MESH_0][FLOW_SOL]->GetnVar();
      else
        /*--- If at least one of the components is structural ---*/
        nVar = nDim;

      if (rank == MASTER_NODE) cout << "From zone " << donorZone << " to zone " << targetZone << ": ";

      /*--- Match Zones ---*/
      if (rank == MASTER_NODE) cout << "Setting coupling "<<endl;

      /*--- If the mesh is matching: match points ---*/
      if ( config_container[donorZone]->GetMatchingMesh() ){
        if (rank == MASTER_NODE) 
          cout << "between matching meshes. " << endl;
        geometry_container[donorZone][MESH_0]->MatchZone(config_container[donorZone], geometry_container[targetZone][MESH_0], config_container[targetZone], donorZone, nZone);
      }
      /*--- Else: interpolate ---*/
      else {
        switch (config_container[donorZone]->GetKindInterpolation()){

          case NEAREST_NEIGHBOR:
            interpolator_container[donorZone][targetZone] = new CNearestNeighbor(geometry_container, config_container, donorZone, targetZone);
            if (rank == MASTER_NODE) cout << "using a nearest-neighbor approach." << endl;

            break;

          case ISOPARAMETRIC:
            interpolator_container[donorZone][targetZone] = new CIsoparametric(geometry_container, config_container, donorZone, targetZone);
            if (rank == MASTER_NODE) cout << "using an isoparametric approach." << endl;

            break;

          case CONSISTCONSERVE:
            if ( targetZone > 0 && structural_target ){
              interpolator_container[donorZone][targetZone] = new CMirror(geometry_container, config_container, donorZone, targetZone);
              if (rank == MASTER_NODE) cout << "using a mirror approach: matching coefficients from opposite mesh." << endl;
            }
            else{
              interpolator_container[donorZone][targetZone] = new CIsoparametric(geometry_container, config_container, donorZone, targetZone);
              if (rank == MASTER_NODE) cout << "using an isoparametric approach." << endl;
            }
            if ( targetZone == 0 && structural_target ){
              if (rank == MASTER_NODE) cout << "Consistent and conservative interpolation assumes the structure model mesh is evaluated second. Somehow this has not happened. The isoparametric coefficients will be calculated for both meshes, and are not guaranteed to be consistent." << endl;
            }

            break;

        }
      }

      /*--- Initialize the appropriate transfer strategy ---*/
      if (rank == MASTER_NODE) cout << "Transferring ";

      if (fluid_donor && structural_target) {
        nVarTransfer = 2;
        transfer_container[donorZone][targetZone] = new CTransfer_FlowTraction(nVar, nVarTransfer, config_container[donorZone]);
        if (rank == MASTER_NODE) cout << "flow tractions. "<< endl;
      }
      else if (structural_donor && fluid_target) {
        nVarTransfer = 0;
        transfer_container[donorZone][targetZone] = new CTransfer_StructuralDisplacements(nVar, nVarTransfer, config_container[donorZone]);
        if (rank == MASTER_NODE) cout << "structural displacements. "<< endl;
      }
      else if (!structural_donor && !structural_target) {
        nVarTransfer = 0;
        nVar = solver_container[donorZone][MESH_0][FLOW_SOL]->GetnPrimVar();
        transfer_container[donorZone][targetZone] = new CTransfer_SlidingInterface(nVar, nVarTransfer, config_container[donorZone]);
        if (rank == MASTER_NODE) cout << "sliding interface. " << endl;
      }
      else {
        nVarTransfer = 0;
        transfer_container[donorZone][targetZone] = new CTransfer_ConservativeVars(nVar, nVarTransfer, config_container[donorZone]);
        if (rank == MASTER_NODE) cout << "generic conservative variables. " << endl;	
      }

      break;

      }

    }

  }


  #ifdef HAVE_MPI
  if (rank == MASTER_NODE) 
    delete [] Buffer_Recv_mark;
  #endif
	
}


<<<<<<< HEAD
void CDriver::StartSolver() {
  
  int rank = MASTER_NODE;
  su2double tick = 0.0;
  
=======
void CDriver::StartSolver(){

    int rank = MASTER_NODE;

>>>>>>> 4befb10b
#ifdef HAVE_MPI
  MPI_Comm_rank(MPI_COMM_WORLD, &rank);
#endif
  
  /*--- Main external loop of the solver. Within this loop, each iteration ---*/
  
  if (rank == MASTER_NODE)
    cout << endl <<"------------------------------ Begin Solver -----------------------------" << endl;

  /*--- This is temporal and just to check. It will have to be added to the regular history file ---*/
  
  ofstream historyFile_FSI;
  bool writeHistFSI = config_container[ZONE_0]->GetWrite_Conv_FSI();
  if (writeHistFSI && (rank == MASTER_NODE)) {
    char cstrFSI[200];
    string filenameHistFSI = config_container[ZONE_0]->GetConv_FileName_FSI();
    strcpy (cstrFSI, filenameHistFSI.data());
    historyFile_FSI.open (cstrFSI);
    historyFile_FSI << "Time,Iteration,Aitken,URes,logResidual,orderMagnResidual" << endl;
    historyFile_FSI.close();
  }

  while ( ExtIter < config_container[ZONE_0]->GetnExtIter() ) {

    /*--- Perform some external iteration preprocessing. ---*/
    
    config_container[ZONE_0]->Tick(&tick);
    PreprocessExtIter(ExtIter);
    config_container[ZONE_0]->Tock(tick,"PreprocessExtIter",1);
    
    /*--- Perform a single iteration of the chosen PDE solver. ---*/
<<<<<<< HEAD
    
    if (!fsi){
=======

    if (!fsi) {
>>>>>>> 4befb10b
      
      /*--- Perform a dynamic mesh update if required. ---*/
      config_container[ZONE_0]->Tick(&tick);
      DynamicMeshUpdate(ExtIter);
      config_container[ZONE_0]->Tock(tick,"DynamicMeshUpdate",1);
      
      /*--- Run a single iteration of the problem (mean flow, wave, heat, ...). ---*/
      config_container[ZONE_0]->Tick(&tick);
      Run();
      config_container[ZONE_0]->Tock(tick,"Run",1);
      
      /*--- Update the solution for dual time stepping strategy ---*/
      config_container[ZONE_0]->Tick(&tick);
      Update();
      config_container[ZONE_0]->Tock(tick,"Update",1);
    }
    else{
      Run();      //In the FSIDriver case, mesh and solution updates are already included into the Run function
    }

    /*--- Monitor the computations after each iteration. ---*/
    config_container[ZONE_0]->Tick(&tick);
    Monitor(ExtIter);
    config_container[ZONE_0]->Tock(tick,"Monitor",1);
    
    /*--- Output the solution in files. ---*/
    config_container[ZONE_0]->Tick(&tick);
    Output(ExtIter);
    config_container[ZONE_0]->Tock(tick,"Output",1);
    
    /*--- If the convergence criteria has been met, terminate the simulation. ---*/
    
    if (StopCalc) break;
    
    ExtIter++;
    
  }
}

void CDriver::PreprocessExtIter(unsigned long ExtIter) {
  
  /*--- Set the value of the external iteration. ---*/
  
  for (iZone = 0; iZone < nZone; iZone++) config_container[iZone]->SetExtIter(ExtIter);
  
  
  /*--- Read the target pressure ---*/
  
  if (config_container[ZONE_0]->GetInvDesign_Cp() == YES)
    output->SetCp_InverseDesign(solver_container[ZONE_0][MESH_0][FLOW_SOL],
                                geometry_container[ZONE_0][MESH_0], config_container[ZONE_0], ExtIter);
  
  /*--- Read the target heat flux ---*/
  
  if (config_container[ZONE_0]->GetInvDesign_HeatFlux() == YES)
    output->SetHeat_InverseDesign(solver_container[ZONE_0][MESH_0][FLOW_SOL],
                                  geometry_container[ZONE_0][MESH_0], config_container[ZONE_0], ExtIter);
  
  /*--- Set the initial condition for EULER/N-S/RANS and for a non FSI simulation ---*/
  
  if ( (!fsi) &&
      ( (config_container[ZONE_0]->GetKind_Solver() ==  EULER) ||
       (config_container[ZONE_0]->GetKind_Solver() ==  NAVIER_STOKES) ||
       (config_container[ZONE_0]->GetKind_Solver() ==  RANS) ) ) {
        for(iZone = 0; iZone < nZone; iZone++) {
          solver_container[iZone][MESH_0][FLOW_SOL]->SetInitialCondition(geometry_container[iZone], solver_container[iZone], config_container[iZone], ExtIter);
        }
      }

#ifdef HAVE_MPI
  MPI_Barrier(MPI_COMM_WORLD);
#endif
  
}


bool CDriver::Monitor(unsigned long ExtIter) {
  
  /*--- Synchronization point after a single solver iteration. Compute the
   wall clock time required. ---*/
  
#ifndef HAVE_MPI
  StopTime = su2double(clock())/su2double(CLOCKS_PER_SEC);
#else
  StopTime = MPI_Wtime();
#endif
  
  UsedTime = (StopTime - StartTime);
  
  
  /*--- Check if there is any change in the runtime parameters ---*/
  
  CConfig *runtime = NULL;
  strcpy(runtime_file_name, "runtime.dat");
  runtime = new CConfig(runtime_file_name, config_container[ZONE_0]);
  runtime->SetExtIter(ExtIter);
  delete runtime;
  
  /*--- Update the convergence history file (serial and parallel computations). ---*/
  
  if (!fsi) {
    output->SetConvHistory_Body(&ConvHist_file, geometry_container, solver_container,
                                config_container, integration_container, false, UsedTime, ZONE_0);
    
  }
  
  
  /*--- Evaluate the new CFL number (adaptive). ---*/
  
  if (config_container[ZONE_0]->GetCFL_Adapt() == YES) {
    output->SetCFL_Number(solver_container, config_container, ZONE_0);
  }
  
  /*--- Check whether the current simulation has reached the specified
   convergence criteria, and set StopCalc to true, if so. ---*/
  
  switch (config_container[ZONE_0]->GetKind_Solver()) {
    case EULER: case NAVIER_STOKES: case RANS:
      StopCalc = integration_container[ZONE_0][FLOW_SOL]->GetConvergence(); break;
    case WAVE_EQUATION:
      StopCalc = integration_container[ZONE_0][WAVE_SOL]->GetConvergence(); break;
    case HEAT_EQUATION:
      StopCalc = integration_container[ZONE_0][HEAT_SOL]->GetConvergence(); break;
    case FEM_ELASTICITY:
      StopCalc = integration_container[ZONE_0][FEA_SOL]->GetConvergence(); break;
    case ADJ_EULER: case ADJ_NAVIER_STOKES: case ADJ_RANS:
    case DISC_ADJ_EULER: case DISC_ADJ_NAVIER_STOKES: case DISC_ADJ_RANS:
      StopCalc = integration_container[ZONE_0][ADJFLOW_SOL]->GetConvergence(); break;
  }
  
  return StopCalc;
  
}


void CDriver::Output(unsigned long ExtIter){
  
  
  unsigned short KindSolver = config_container[ZONE_0]->GetKind_Solver();
  int rank = MASTER_NODE;
  
#ifdef HAVE_MPI
  MPI_Comm_rank(MPI_COMM_WORLD, &rank);
#endif

    /*--- Solution output. Determine whether a solution needs to be written
     after the current iteration, and if so, execute the output file writing
     routines. ---*/

    if ((ExtIter+1 >= config_container[ZONE_0]->GetnExtIter())

	||

	((ExtIter % config_container[ZONE_0]->GetWrt_Sol_Freq() == 0) && (ExtIter != 0) &&
	 !((config_container[ZONE_0]->GetUnsteady_Simulation() == DT_STEPPING_1ST) ||
	   (config_container[ZONE_0]->GetUnsteady_Simulation() == DT_STEPPING_2ND) ||
	   (config_container[ZONE_0]->GetUnsteady_Simulation() == TIME_STEPPING)))

	||

	(StopCalc)

	||

	(((config_container[ZONE_0]->GetUnsteady_Simulation() == DT_STEPPING_1ST) ||
	  (config_container[ZONE_0]->GetUnsteady_Simulation() == TIME_STEPPING)) &&
	 ((ExtIter == 0) || (ExtIter % config_container[ZONE_0]->GetWrt_Sol_Freq_DualTime() == 0)))

	||

	((config_container[ZONE_0]->GetUnsteady_Simulation() == DT_STEPPING_2ND) && (!fsi) &&
         ((ExtIter == 0) || ((ExtIter % config_container[ZONE_0]->GetWrt_Sol_Freq_DualTime() == 0) ||
			     ((ExtIter-1) % config_container[ZONE_0]->GetWrt_Sol_Freq_DualTime() == 0))))

	||

	((config_container[ZONE_0]->GetUnsteady_Simulation() == DT_STEPPING_2ND) && (fsi) &&
	 ((ExtIter == 0) || ((ExtIter % config_container[ZONE_0]->GetWrt_Sol_Freq_DualTime() == 0))))

	||

	(((config_container[ZONE_0]->GetDynamic_Analysis() == DYNAMIC) &&
	  ((ExtIter == 0) || (ExtIter % config_container[ZONE_0]->GetWrt_Sol_Freq_DualTime() == 0))))) {


      /*--- Low-fidelity simulations (using a coarser multigrid level
       approximation to the solution) require an interpolation back to the
       finest grid. ---*/

      if (config_container[ZONE_0]->GetLowFidelitySim()) {
        integration_container[ZONE_0][FLOW_SOL]->SetProlongated_Solution(RUNTIME_FLOW_SYS, solver_container[ZONE_0][MESH_0][FLOW_SOL], solver_container[ZONE_0][MESH_1][FLOW_SOL], geometry_container[ZONE_0][MESH_0], geometry_container[ZONE_0][MESH_1], config_container[ZONE_0]);
        integration_container[ZONE_0][FLOW_SOL]->Smooth_Solution(RUNTIME_FLOW_SYS, solver_container[ZONE_0][MESH_0][FLOW_SOL], geometry_container[ZONE_0][MESH_0], 3, 1.25, config_container[ZONE_0]);
        solver_container[ZONE_0][MESH_0][config_container[ZONE_0]->GetContainerPosition(RUNTIME_FLOW_SYS)]->Set_MPI_Solution(geometry_container[ZONE_0][MESH_0], config_container[ZONE_0]);
        solver_container[ZONE_0][MESH_0][config_container[ZONE_0]->GetContainerPosition(RUNTIME_FLOW_SYS)]->Preprocessing(geometry_container[ZONE_0][MESH_0], solver_container[ZONE_0][MESH_0], config_container[ZONE_0], MESH_0, 0, RUNTIME_FLOW_SYS, true);
      }


      if (rank == MASTER_NODE) cout << endl << "-------------------------- File Output Summary --------------------------";

      /*--- For specific applications, evaluate and plot the surface. ---*/
      
      if (config_container[ZONE_0]->GetnMarker_Analyze() != 0) {
        
        output->WriteSurface_Analysis(config_container[ZONE_0], geometry_container[ZONE_0][MESH_0],
                                     solver_container[ZONE_0][MESH_0][FLOW_SOL]);
      }
      
      /*--- For specific applications, evaluate and plot the equivalent area. ---*/
      
      if (config_container[ZONE_0]->GetEquivArea() == YES) {
        
        output->SetEquivalentArea(solver_container[ZONE_0][MESH_0][FLOW_SOL],
                                  geometry_container[ZONE_0][MESH_0], config_container[ZONE_0], ExtIter);
      }
      
      if ((KindSolver == FEM_EULER) ||
          (KindSolver == FEM_NAVIER_STOKES) ||
          (KindSolver == FEM_RANS) ||
          (KindSolver == FEM_LES)) {
        
        /*--- Temporary output for the FEM solver. ---*/
        output->SetResult_Files_FEM(solver_container, geometry_container, config_container, ExtIter, nZone);
        
      } else {
        
      
      /*--- Execute the routine for writing restart, volume solution,
       surface solution, and surface comma-separated value files. ---*/
      
      output->SetResult_Files(solver_container, geometry_container, config_container, ExtIter, nZone);
      
      /*--- Output a file with the forces breakdown. ---*/
      
      output->SetForces_Breakdown(geometry_container, solver_container,
                                  config_container, integration_container, ZONE_0);
    }
<<<<<<< HEAD
    
    /*--- Compute the forces at different sections. ---*/
    
    if (config_container[ZONE_0]->GetPlot_Section_Forces()) {
      output->SetForceSections(solver_container[ZONE_0][MESH_0][FLOW_SOL],
                               geometry_container[ZONE_0][MESH_0], config_container[ZONE_0], ExtIter);
    }
    
    if (rank == MASTER_NODE) cout << "-------------------------------------------------------------------------" << endl << endl;
    
  }
=======
>>>>>>> 4befb10b
}


CDriver::~CDriver(void) {}

su2double CDriver::Get_Drag() {

  unsigned short val_iZone = ZONE_0;
  unsigned short FinestMesh = config_container[val_iZone]->GetFinestMesh();
  su2double CDrag, RefDensity, RefAreaCoeff, RefVel2(0.0), factor;

  /*--- Export free-stream density and reference area ---*/
  RefDensity = solver_container[val_iZone][FinestMesh][FLOW_SOL]->GetDensity_Inf();
  RefAreaCoeff = config_container[val_iZone]->GetRefAreaCoeff();

  /*--- Calculate free-stream velocity (squared) ---*/
  for(unsigned short iDim = 0; iDim < nDim; iDim++)
    RefVel2 += pow(solver_container[val_iZone][FinestMesh][FLOW_SOL]->GetVelocity_Inf(iDim),2);

  /*--- Calculate drag force based on drag coefficient ---*/
  factor = 0.5*RefDensity*RefAreaCoeff*RefVel2;
  CDrag = solver_container[val_iZone][FinestMesh][FLOW_SOL]->GetTotal_CD();

  return CDrag*factor;
}

su2double CDriver::Get_Lift() {

  unsigned short val_iZone = ZONE_0;
  unsigned short FinestMesh = config_container[val_iZone]->GetFinestMesh();
  su2double CLift, RefDensity, RefAreaCoeff, RefVel2(0.0), factor;

  /*--- Export free-stream density and reference area ---*/
  RefDensity = solver_container[val_iZone][FinestMesh][FLOW_SOL]->GetDensity_Inf();
  RefAreaCoeff = config_container[val_iZone]->GetRefAreaCoeff();

  /*--- Calculate free-stream velocity (squared) ---*/
  for(unsigned short iDim = 0; iDim < nDim; iDim++)
    RefVel2 += pow(solver_container[val_iZone][FinestMesh][FLOW_SOL]->GetVelocity_Inf(iDim),2);

  /*--- Calculate drag force based on drag coefficient ---*/
  factor = 0.5*RefDensity*RefAreaCoeff*RefVel2;
  CLift = solver_container[val_iZone][FinestMesh][FLOW_SOL]->GetTotal_CL();

  return CLift*factor;
}

su2double CDriver::Get_Mz() {

  unsigned short val_iZone = ZONE_0;
  unsigned short FinestMesh = config_container[val_iZone]->GetFinestMesh();
  su2double CMz, RefDensity, RefAreaCoeff, RefLengthCoeff, RefVel2(0.0), factor;

  /*--- Export free-stream density and reference area ---*/
  RefDensity = solver_container[val_iZone][FinestMesh][FLOW_SOL]->GetDensity_Inf();
  RefAreaCoeff = config_container[val_iZone]->GetRefAreaCoeff();
  RefLengthCoeff = config_container[val_iZone]->GetRefLengthMoment();

  /*--- Calculate free-stream velocity (squared) ---*/
  for(unsigned short iDim = 0; iDim < nDim; iDim++)
    RefVel2 += pow(solver_container[val_iZone][FinestMesh][FLOW_SOL]->GetVelocity_Inf(iDim),2);

  /*--- Calculate moment around z-axis based on coefficients ---*/
  factor = 0.5*RefDensity*RefAreaCoeff*RefVel2;
  CMz = solver_container[val_iZone][FinestMesh][FLOW_SOL]->GetTotal_CMz();

  return CMz*factor*RefLengthCoeff;

}

unsigned short CDriver::GetMovingMarker() {

  unsigned short IDtoSend(0),iMarker, jMarker, Moving;
  string Marker_Tag, Moving_Tag;

  for (iMarker = 0; iMarker < config_container[ZONE_0]->GetnMarker_All(); iMarker++) {
    Moving = config_container[ZONE_0]->GetMarker_All_Moving(iMarker);
    if (Moving == YES) {
      for (jMarker = 0; jMarker<config_container[ZONE_0]->GetnMarker_Moving(); jMarker++) {
        Moving_Tag = config_container[ZONE_0]->GetMarker_Moving_TagBound(jMarker);
        Marker_Tag = config_container[ZONE_0]->GetMarker_All_TagBound(iMarker);
        if (Marker_Tag == Moving_Tag) {
          IDtoSend = iMarker;
          break;
        }
      }
    }
  }

  return IDtoSend;

}

unsigned long CDriver::GetNumberVertices(unsigned short iMarker) {

  unsigned long nFluidVertex;
  unsigned short jMarker, Moving;
  string Marker_Tag, Moving_Tag;

  nFluidVertex = 0;

  Moving = config_container[ZONE_0]->GetMarker_All_Moving(iMarker);
  if (Moving == YES) {
    for (jMarker = 0; jMarker<config_container[ZONE_0]->GetnMarker_Moving(); jMarker++) {
      Moving_Tag = config_container[ZONE_0]->GetMarker_Moving_TagBound(jMarker);
      Marker_Tag = config_container[ZONE_0]->GetMarker_All_TagBound(iMarker);
      if (Marker_Tag == Moving_Tag) {
        nFluidVertex = geometry_container[ZONE_0][MESH_0]->nVertex[iMarker];
      }
    }
  }

  return nFluidVertex;

}

unsigned long CDriver::GetVertexGlobalIndex(unsigned short iMarker, unsigned short iVertex) {

  unsigned long iPoint, GlobalIndex;

  iPoint = geometry_container[ZONE_0][MESH_0]->vertex[iMarker][iVertex]->GetNode();
  GlobalIndex = geometry_container[ZONE_0][MESH_0]->node[iPoint]->GetGlobalIndex();

  return GlobalIndex;

}

su2double CDriver::GetVertexCoordX(unsigned short iMarker, unsigned short iVertex) {

  su2double* Coord;
  unsigned long iPoint;

  iPoint = geometry_container[ZONE_0][MESH_0]->vertex[iMarker][iVertex]->GetNode();
  Coord = geometry_container[ZONE_0][MESH_0]->node[iPoint]->GetCoord();
  return Coord[0];

}

su2double CDriver::GetVertexCoordY(unsigned short iMarker, unsigned short iVertex) {

  su2double* Coord;
  unsigned long iPoint;

  iPoint = geometry_container[ZONE_0][MESH_0]->vertex[iMarker][iVertex]->GetNode();
  Coord = geometry_container[ZONE_0][MESH_0]->node[iPoint]->GetCoord();
  return Coord[1];
}

su2double CDriver::GetVertexCoordZ(unsigned short iMarker, unsigned short iVertex) {

  su2double* Coord;
  unsigned long iPoint;

  if(nDim == 3) {
    iPoint = geometry_container[ZONE_0][MESH_0]->vertex[iMarker][iVertex]->GetNode();
    Coord = geometry_container[ZONE_0][MESH_0]->node[iPoint]->GetCoord();
    return Coord[2];
  }
  else {
    return 0.0;
  }


}

bool CDriver::ComputeVertexForces(unsigned short iMarker, unsigned short iVertex) {

    unsigned long iPoint;
    unsigned short iDim, jDim;
    su2double *Normal, AreaSquare, Area;
    bool halo;

    unsigned short FinestMesh = config_container[ZONE_0]->GetFinestMesh();

	/*--- Check the kind of fluid problem ---*/
	bool compressible       = (config_container[ZONE_0]->GetKind_Regime() == COMPRESSIBLE);
	bool incompressible     = (config_container[ZONE_0]->GetKind_Regime() == INCOMPRESSIBLE);
	bool viscous_flow       = ((config_container[ZONE_0]->GetKind_Solver() == NAVIER_STOKES) ||
							   (config_container[ZONE_0]->GetKind_Solver() == RANS) );

    /*--- Parameters for the calculations ---*/
	// Pn: Pressure
	// Pinf: Pressure_infinite
	// div_vel: Velocity divergence
	// Dij: Dirac delta
	su2double Pn = 0.0, div_vel = 0.0, Dij = 0.0;
	su2double Viscosity = 0.0;
	su2double Grad_Vel[3][3] = { {0.0, 0.0, 0.0} ,
							{0.0, 0.0, 0.0} ,
							{0.0, 0.0, 0.0} } ;
	su2double Tau[3][3] = { {0.0, 0.0, 0.0} ,
							{0.0, 0.0, 0.0} ,
							{0.0, 0.0, 0.0} } ;

	su2double Pinf = solver_container[ZONE_0][FinestMesh][FLOW_SOL]->GetPressure_Inf();

    iPoint = geometry_container[ZONE_0][MESH_0]->vertex[iMarker][iVertex]->GetNode();
    //GlobalIndex = geometry_container[ZONE_0][MESH_0]->node[iPoint]->GetGlobalIndex();

    /*--- It necessary to distinguish the halo nodes from the others, since they introduice non physical forces. ---*/
    //if(geometry_container[ZONE_0][MESH_0]->node[iPoint]->GetDomain()) partFluidSurfaceLoads[iVertex][0] = GlobalIndex;
    //else partFluidSurfaceLoads[iVertex][0] = -1.0;
    if(geometry_container[ZONE_0][MESH_0]->node[iPoint]->GetDomain()) {
    /*--- Get the normal at the vertex: this normal goes inside the fluid domain. ---*/
    Normal = geometry_container[ZONE_0][MESH_0]->vertex[iMarker][iVertex]->GetNormal();
    AreaSquare = 0.0;
    for(iDim = 0; iDim < nDim; iDim++) {
        AreaSquare += Normal[iDim]*Normal[iDim];
    }
    Area = sqrt(AreaSquare);

    /*--- Get the values of pressure and viscosity ---*/
    if (incompressible) {
      Pn = solver_container[ZONE_0][MESH_0][FLOW_SOL]->node[iPoint]->GetPressureInc();
      if (viscous_flow) {
        for(iDim=0; iDim<nDim; iDim++) {
          for(jDim=0; jDim<nDim; jDim++) {
            Grad_Vel[iDim][jDim] = solver_container[ZONE_0][FinestMesh][FLOW_SOL]->node[iPoint]->GetGradient_Primitive(iDim+1, jDim);
          }
        }
        Viscosity = solver_container[ZONE_0][MESH_0][FLOW_SOL]->node[iPoint]->GetLaminarViscosityInc();
      }
    }
    else if (compressible) {
      Pn = solver_container[ZONE_0][MESH_0][FLOW_SOL]->node[iPoint]->GetPressure();
      if (viscous_flow) {
        for(iDim=0; iDim<nDim; iDim++) {
          for(jDim=0; jDim<nDim; jDim++) {
            Grad_Vel[iDim][jDim] = solver_container[ZONE_0][FinestMesh][FLOW_SOL]->node[iPoint]->GetGradient_Primitive(iDim+1, jDim);
          }
        }
        Viscosity = solver_container[ZONE_0][MESH_0][FLOW_SOL]->node[iPoint]->GetLaminarViscosity();
      }
    }

   /*--- Calculate the inviscid (pressure) part of tn in the fluid nodes (force units) ---*/
   for (iDim = 0; iDim < nDim; iDim++) {
     //partFluidSurfaceLoads[iVertex][iDim+1] = -(Pn-Pinf)*Normal[iDim];   //NB : norm(Normal) = Area
     APINodalForce[iDim] = -(Pn-Pinf)*Normal[iDim];     //NB : norm(Normal) = Area
   }

   /*--- Calculate the viscous (shear stress) part of tn in the fluid nodes (force units ---*/
   if ((incompressible || compressible) && viscous_flow) {
     div_vel = 0.0;
     for (iDim = 0; iDim < nDim; iDim++)
       div_vel += Grad_Vel[iDim][iDim];
     if (incompressible) div_vel = 0.0;

     for (iDim = 0; iDim < nDim; iDim++) {
       for (jDim = 0 ; jDim < nDim; jDim++) {
         Dij = 0.0; if (iDim == jDim) Dij = 1.0;
         Tau[iDim][jDim] = Viscosity*(Grad_Vel[jDim][iDim] + Grad_Vel[iDim][jDim]) - TWO3*Viscosity*div_vel*Dij;
         //partFluidSurfaceLoads[iVertex][iDim+1] += Tau[iDim][jDim]*Normal[jDim];
         APINodalForce[iDim] += Tau[iDim][jDim]*Normal[jDim];
       }
     }
   }

   //Divide by local are in case of force density communication.
   for(iDim = 0; iDim < nDim; iDim++) {
     APINodalForceDensity[iDim] = APINodalForce[iDim]/Area;
   }

   halo = false;

   }
   else {
        halo = true;
   }

   return halo;

}

su2double CDriver::GetVertexForceX(unsigned short iMarker, unsigned short iVertex) {

    return APINodalForce[0];

}

su2double CDriver::GetVertexForceY(unsigned short iMarker, unsigned short iVertex) {

    return APINodalForce[1];

}

su2double CDriver::GetVertexForceZ(unsigned short iMarker, unsigned short iVertex) {

    return APINodalForce[2];

}

su2double CDriver::GetVertexForceDensityX(unsigned short iMarker, unsigned short iVertex) {
    return APINodalForceDensity[0];
}

su2double CDriver::GetVertexForceDensityY(unsigned short iMarker, unsigned short iVertex) {
    return APINodalForceDensity[1];
}

su2double CDriver::GetVertexForceDensityZ(unsigned short iMarker, unsigned short iVertex) {
    return APINodalForceDensity[2];
}

void CDriver::SetVertexCoordX(unsigned short iMarker, unsigned short iVertex, su2double newPosX) {

  unsigned long iPoint;
  su2double *Coord, *Coord_n;
  su2double dispX;

  iPoint = geometry_container[ZONE_0][MESH_0]->vertex[iMarker][iVertex]->GetNode();
  Coord = geometry_container[ZONE_0][MESH_0]->node[iPoint]->GetCoord();

  if(config_container[ZONE_0]->GetUnsteady_Simulation()) {
    Coord_n = geometry_container[ZONE_0][MESH_0]->node[iPoint]->GetCoord_n();
    dispX = newPosX - Coord_n[0];
    APIVarCoord[0] = dispX - Coord[0] + Coord_n[0];
  }
  else {
    APIVarCoord[0] = newPosX - Coord[0];
  }

}

void CDriver::SetVertexCoordY(unsigned short iMarker, unsigned short iVertex, su2double newPosY) {

  unsigned long iPoint;
  su2double *Coord, *Coord_n;
  su2double dispY;

  iPoint = geometry_container[ZONE_0][MESH_0]->vertex[iMarker][iVertex]->GetNode();
  Coord = geometry_container[ZONE_0][MESH_0]->node[iPoint]->GetCoord();

  if(config_container[ZONE_0]->GetUnsteady_Simulation()) {
    Coord_n = geometry_container[ZONE_0][MESH_0]->node[iPoint]->GetCoord_n();
    dispY = newPosY - Coord_n[1];
    APIVarCoord[1] = dispY - Coord[1] + Coord_n[1];
  }
  else {
    APIVarCoord[1] = newPosY - Coord[1];
  }
}

void CDriver::SetVertexCoordZ(unsigned short iMarker, unsigned short iVertex, su2double newPosZ) {

  unsigned long iPoint;
  su2double *Coord, *Coord_n;
  su2double dispZ;

  iPoint = geometry_container[ZONE_0][MESH_0]->vertex[iMarker][iVertex]->GetNode();
  Coord = geometry_container[ZONE_0][MESH_0]->node[iPoint]->GetCoord();
  Coord_n = geometry_container[ZONE_0][MESH_0]->node[iPoint]->GetCoord_n();
  if(nDim > 2) {
    if(config_container[ZONE_0]->GetUnsteady_Simulation()) {
      Coord_n = geometry_container[ZONE_0][MESH_0]->node[iPoint]->GetCoord_n();
      dispZ = newPosZ - Coord_n[2];
      APIVarCoord[2] = dispZ - Coord[2] + Coord_n[2];
    }
    else {
      APIVarCoord[2] = newPosZ - Coord[2];
    }
  }
  else {
    APIVarCoord[2] = 0.0;
  }
}

su2double CDriver::SetVertexVarCoord(unsigned short iMarker, unsigned short iVertex) {

    su2double nodalVarCoordNorm;

    geometry_container[ZONE_0][MESH_0]->vertex[iMarker][iVertex]->SetVarCoord(APIVarCoord);
    nodalVarCoordNorm = sqrt((APIVarCoord[0])*(APIVarCoord[0]) + (APIVarCoord[1])*(APIVarCoord[1]) + (APIVarCoord[2])*(APIVarCoord[2]));

    return nodalVarCoordNorm;

}

CGeneralDriver::CGeneralDriver(char* confFile, unsigned short val_nZone,
                                     unsigned short val_nDim) : CDriver(confFile,
                                                                        val_nZone,
                                                                        val_nDim) { }

CGeneralDriver::~CGeneralDriver(void) { }

void CGeneralDriver::Run() {


  unsigned short iZone;
  
  /*--- Run a single iteration of a fem problem by looping over all
   zones and executing the iterations. Note that data transers between zones
   and other intermediate procedures may be required. ---*/
  
  for (iZone = 0; iZone < nZone; iZone++) {
    
    iteration_container[iZone]->Preprocess(output, integration_container, geometry_container,
                                           solver_container, numerics_container, config_container,
                                           surface_movement, grid_movement, FFDBox, iZone);
    
    iteration_container[iZone]->Iterate(output, integration_container, geometry_container,
                                        solver_container, numerics_container, config_container,
                                        surface_movement, grid_movement, FFDBox, iZone);
  }
  
}


void CGeneralDriver::Update() {

  for (iZone = 0; iZone < nZone; iZone++)
    iteration_container[ZONE_0]->Update(output, integration_container, geometry_container,
                                      solver_container, numerics_container, config_container,
                                      surface_movement, grid_movement, FFDBox, ZONE_0);

}

void CGeneralDriver::ResetConvergence() {

  switch (config_container[ZONE_0]->GetKind_Solver()) {

    case EULER: case NAVIER_STOKES: case RANS:
      integration_container[ZONE_0][FLOW_SOL]->SetConvergence(false);
      if (config_container[ZONE_0]->GetKind_Solver() == RANS) integration_container[ZONE_0][TURB_SOL]->SetConvergence(false);
      if(config_container[ZONE_0]->GetKind_Trans_Model() == LM) integration_container[ZONE_0][TRANS_SOL]->SetConvergence(false);
      break;

    case WAVE_EQUATION:
      integration_container[ZONE_0][WAVE_SOL]->SetConvergence(false);
      break;

    case HEAT_EQUATION:
      integration_container[ZONE_0][HEAT_SOL]->SetConvergence(false);
      break;

    case POISSON_EQUATION:
      break;

    case FEM_ELASTICITY:
      integration_container[ZONE_0][FEA_SOL]->SetConvergence(false);
      break;

    case ADJ_EULER: case ADJ_NAVIER_STOKES: case ADJ_RANS: case DISC_ADJ_EULER: case DISC_ADJ_NAVIER_STOKES: case DISC_ADJ_RANS:
      integration_container[ZONE_0][ADJFLOW_SOL]->SetConvergence(false);
      if( (config_container[ZONE_0]->GetKind_Solver() == ADJ_RANS) || (config_container[ZONE_0]->GetKind_Solver() == DISC_ADJ_RANS) )
        integration_container[ZONE_0][ADJTURB_SOL]->SetConvergence(false);
      break;
      
  }

}

void CGeneralDriver::DynamicMeshUpdate(unsigned long ExtIter) {

  bool harmonic_balance;
  
  for (iZone = 0; iZone < nZone; iZone++) {
   harmonic_balance = (config_container[iZone]->GetUnsteady_Simulation() == HARMONIC_BALANCE);
    /*--- Dynamic mesh update ---*/
    if ((config_container[iZone]->GetGrid_Movement()) && (!harmonic_balance)) {
      iteration_container[iZone]->SetGrid_Movement(geometry_container, surface_movement, grid_movement, FFDBox, solver_container, config_container, iZone, 0, ExtIter );
    }
  }
}

void CGeneralDriver::StaticMeshUpdate() {

  int rank = MASTER_NODE;

#ifdef HAVE_MPI
  MPI_Comm_rank(MPI_COMM_WORLD, &rank);
#endif

  if(rank == MASTER_NODE) cout << " Deforming the volume grid." << endl;
  grid_movement[ZONE_0]->SetVolume_Deformation(geometry_container[ZONE_0][MESH_0], config_container[ZONE_0], true);

  if(rank == MASTER_NODE) cout << "No grid velocity to be computed : static grid deformation." << endl;

  if(rank == MASTER_NODE) cout << " Updating multigrid structure." << endl;
  grid_movement[ZONE_0]->UpdateMultiGrid(geometry_container[ZONE_0], config_container[ZONE_0]);

}

void CGeneralDriver::SetInitialMesh() {

  unsigned long iPoint;

  StaticMeshUpdate();

  /*--- Propagate the initial deformation to the past ---*/
  //if (!restart) {
    for (iMesh = 0; iMesh <= config_container[ZONE_0]->GetnMGLevels(); iMesh++) {
      for(iPoint = 0; iPoint < geometry_container[ZONE_0][iMesh]->GetnPoint(); iPoint++) {
        //solver_container[ZONE_0][iMesh][FLOW_SOL]->node[iPoint]->Set_Solution_time_n();
        //solver_container[ZONE_0][iMesh][FLOW_SOL]->node[iPoint]->Set_Solution_time_n1();
        geometry_container[ZONE_0][iMesh]->node[iPoint]->SetVolume_n();
        geometry_container[ZONE_0][iMesh]->node[iPoint]->SetVolume_nM1();
        geometry_container[ZONE_0][iMesh]->node[iPoint]->SetCoord_n();
        geometry_container[ZONE_0][iMesh]->node[iPoint]->SetCoord_n1();
      }
    }
  //}

}

CFluidDriver::CFluidDriver(char* confFile, unsigned short val_nZone, unsigned short val_nDim) : CDriver(confFile, val_nZone, val_nDim) { }

CFluidDriver::~CFluidDriver(void) { }

void CFluidDriver::Run() {
  
  unsigned short iZone, jZone, checkConvergence;
  unsigned long IntIter, nIntIter;
  bool unsteady;

  /*--- Run a single iteration of a multi-zone problem by looping over all
  zones and executing the iterations. Note that data transers between zones
  and other intermediate procedures may be required. ---*/

  unsteady = (config_container[MESH_0]->GetUnsteady_Simulation() == DT_STEPPING_1ST) || (config_container[MESH_0]->GetUnsteady_Simulation() == DT_STEPPING_2ND);

  /*--- Zone preprocessing ---*/

  for (iZone = 0; iZone < nZone; iZone++)
  	iteration_container[iZone]->Preprocess(output, integration_container, geometry_container, solver_container, numerics_container, config_container, surface_movement, grid_movement, FFDBox, iZone);

  /*--- Updating zone interface communication patterns,
  needed only for unsteady simulation since for steady problems
  this is done once in the interpolator_container constructor 
  at the beginning of the computation ---*/

  if ( unsteady ){
    for (iZone = 0; iZone < nZone; iZone++) {   
  	  for (jZone = 0; jZone < nZone; jZone++)
  	    if(jZone != iZone && interpolator_container[iZone][jZone] != NULL)
  		  interpolator_container[iZone][jZone]->Set_TransferCoeff(config_container);
	}
  }


  /*--- Begin Unsteady pseudo-time stepping internal loop, if not unsteady it does only one step --*/

  if (unsteady) 
    nIntIter = config_container[MESH_0]->GetUnst_nIntIter();
  else
    nIntIter = 1;

  for (IntIter = 0; IntIter < nIntIter; IntIter++){

    /*--- At each pseudo time-step updates transfer data ---*/
    for (iZone = 0; iZone < nZone; iZone++)   
	  for (jZone = 0; jZone < nZone; jZone++)
	    if(jZone != iZone && transfer_container[iZone][jZone] != NULL)
		  Transfer_Data(iZone, jZone);

	/*--- For each zone runs one single iteration ---*/
	for (iZone = 0; iZone < nZone; iZone++) {
      config_container[iZone]->SetIntIter(IntIter);

      iteration_container[iZone]->Iterate(output, integration_container, geometry_container, solver_container, numerics_container, config_container, surface_movement, grid_movement, FFDBox, iZone);
	}

	/*--- Check convergence in each zone --*/

	checkConvergence = 0;
	for (iZone = 0; iZone < nZone; iZone++)
	  checkConvergence += (int) integration_container[iZone][FLOW_SOL]->GetConvergence();

	/*--- If convergence was reached in every zone --*/

	if (checkConvergence == nZone) break;
  }


}

void CFluidDriver::Transfer_Data(unsigned short donorZone, unsigned short targetZone){

#ifdef HAVE_MPI
	int rank;
	MPI_Comm_rank(MPI_COMM_WORLD, &rank);
#endif

  bool MatchingMesh = config_container[targetZone]->GetMatchingMesh();

  /*--- Select the transfer method and the appropriate mesh properties (matching or nonmatching mesh) ---*/

  switch (config_container[targetZone]->GetKind_TransferMethod()) {
	  
    case BROADCAST_DATA:
      if (MatchingMesh){
        transfer_container[donorZone][targetZone]->Broadcast_InterfaceData_Matching(solver_container[donorZone][MESH_0][FLOW_SOL],solver_container[targetZone][MESH_0][FLOW_SOL],
        geometry_container[donorZone][MESH_0],geometry_container[targetZone][MESH_0],
        config_container[donorZone], config_container[targetZone]);
        /*--- Set the volume deformation for the fluid zone ---*/
        //			grid_movement[targetZone]->SetVolume_Deformation(geometry_container[targetZone][MESH_0], config_container[targetZone], true);
      }
      else {
        transfer_container[donorZone][targetZone]->Broadcast_InterfaceData_Interpolate(solver_container[donorZone][MESH_0][FLOW_SOL],solver_container[targetZone][MESH_0][FLOW_SOL],
        geometry_container[donorZone][MESH_0],geometry_container[targetZone][MESH_0],
        config_container[donorZone], config_container[targetZone]);
        /*--- Set the volume deformation for the fluid zone ---*/
        //			grid_movement[targetZone]->SetVolume_Deformation(geometry_container[targetZone][MESH_0], config_container[targetZone], true);
      }
    break;
    
  case SCATTER_DATA:
    if (MatchingMesh){
      transfer_container[donorZone][targetZone]->Scatter_InterfaceData(solver_container[donorZone][MESH_0][FLOW_SOL],solver_container[targetZone][MESH_0][FLOW_SOL],
      geometry_container[donorZone][MESH_0],geometry_container[targetZone][MESH_0],
      config_container[donorZone], config_container[targetZone]);
      /*--- Set the volume deformation for the fluid zone ---*/
      //			grid_movement[targetZone]->SetVolume_Deformation(geometry_container[targetZone][MESH_0], config_container[targetZone], true);
    }
    else {
      cout << "Scatter method not implemented for non-matching meshes. Exiting..." << endl;
      exit(EXIT_FAILURE);
    }
    break;
    
  case ALLGATHER_DATA:
    if (MatchingMesh){
      cout << "Allgather method not yet implemented for matching meshes. Exiting..." << endl;
      exit(EXIT_FAILURE);
    }
    else {
      transfer_container[donorZone][targetZone]->Allgather_InterfaceData(solver_container[donorZone][MESH_0][FLOW_SOL],solver_container[targetZone][MESH_0][FLOW_SOL],
      geometry_container[donorZone][MESH_0],geometry_container[targetZone][MESH_0],
      config_container[donorZone], config_container[targetZone]);
      /*--- Set the volume deformation for the fluid zone ---*/
      //			grid_movement[targetZone]->SetVolume_Deformation(geometry_container[targetZone][MESH_0], config_container[targetZone], true);
    }
    break;
  }

}

void CFluidDriver::Update() {

  for(iZone = 0; iZone < nZone; iZone++)
    iteration_container[iZone]->Update(output, integration_container, geometry_container,
                                       solver_container, numerics_container, config_container,
                                       surface_movement, grid_movement, FFDBox, iZone);
}

void CFluidDriver::ResetConvergence() {

  for(iZone = 0; iZone < nZone; iZone++) {
    switch (config_container[iZone]->GetKind_Solver()) {

    case EULER: case NAVIER_STOKES: case RANS:
      integration_container[iZone][FLOW_SOL]->SetConvergence(false);
      if (config_container[iZone]->GetKind_Solver() == RANS) integration_container[iZone][TURB_SOL]->SetConvergence(false);
      if(config_container[iZone]->GetKind_Trans_Model() == LM) integration_container[iZone][TRANS_SOL]->SetConvergence(false);
      break;

    case WAVE_EQUATION:
      integration_container[iZone][WAVE_SOL]->SetConvergence(false);
      break;

    case HEAT_EQUATION:
      integration_container[iZone][HEAT_SOL]->SetConvergence(false);
      break;

    case POISSON_EQUATION:
      break;

    case FEM_ELASTICITY:
      integration_container[iZone][FEA_SOL]->SetConvergence(false);
      break;

    case ADJ_EULER: case ADJ_NAVIER_STOKES: case ADJ_RANS: case DISC_ADJ_EULER: case DISC_ADJ_NAVIER_STOKES: case DISC_ADJ_RANS:
      integration_container[iZone][ADJFLOW_SOL]->SetConvergence(false);
      if( (config_container[iZone]->GetKind_Solver() == ADJ_RANS) || (config_container[iZone]->GetKind_Solver() == DISC_ADJ_RANS) )
        integration_container[iZone][ADJTURB_SOL]->SetConvergence(false);
      break;
    }
  }

}

void CFluidDriver::DynamicMeshUpdate(unsigned long ExtIter) {

  bool harmonic_balance;

  for (iZone = 0; iZone < nZone; iZone++) {
   harmonic_balance = (config_container[iZone]->GetUnsteady_Simulation() == HARMONIC_BALANCE);
    /*--- Dynamic mesh update ---*/
    if ((config_container[iZone]->GetGrid_Movement()) && (!harmonic_balance)) {
      iteration_container[iZone]->SetGrid_Movement(geometry_container, surface_movement, grid_movement, FFDBox, solver_container, config_container, iZone, 0, ExtIter );
    }
  }

}

void CFluidDriver::StaticMeshUpdate() {

  int rank = MASTER_NODE;

#ifdef HAVE_MPI
  MPI_Comm_rank(MPI_COMM_WORLD, &rank);
#endif

  for(iZone = 0; iZone < nZone; iZone++) {
    if(rank == MASTER_NODE) cout << " Deforming the volume grid." << endl;
    grid_movement[iZone]->SetVolume_Deformation(geometry_container[iZone][MESH_0], config_container[iZone], true);

    if(rank == MASTER_NODE) cout << "No grid velocity to be computde : static grid deformation." << endl;

    if(rank == MASTER_NODE) cout << " Updating multigrid structure." << endl;
    grid_movement[iZone]->UpdateMultiGrid(geometry_container[iZone], config_container[iZone]);
  }
}

void CFluidDriver::SetInitialMesh() {

  unsigned long iPoint;

  StaticMeshUpdate();

  /*--- Propagate the initial deformation to the past ---*/
  //if (!restart) {
    for(iZone = 0; iZone < nZone; iZone++) {
      for (iMesh = 0; iMesh <= config_container[iZone]->GetnMGLevels(); iMesh++) {
        for(iPoint = 0; iPoint < geometry_container[iZone][iMesh]->GetnPoint(); iPoint++) {
          //solver_container[iZone][iMesh][FLOW_SOL]->node[iPoint]->Set_Solution_time_n();
          //solver_container[iZone][iMesh][FLOW_SOL]->node[iPoint]->Set_Solution_time_n1();
          geometry_container[iZone][iMesh]->node[iPoint]->SetVolume_n();
          geometry_container[iZone][iMesh]->node[iPoint]->SetVolume_nM1();
          geometry_container[iZone][iMesh]->node[iPoint]->SetCoord_n();
          geometry_container[iZone][iMesh]->node[iPoint]->SetCoord_n1();
        }
      }
    }
  //}
}

CHBDriver::CHBDriver(char* confFile,
                                 unsigned short val_nZone,
                                 unsigned short val_nDim) : CDriver(confFile,
                                                                    val_nZone,
                                                                    val_nDim) {
	unsigned short kZone;

	D = NULL;
	/*--- allocate dynamic memory for the Harmonic Balance operator ---*/
	D = new su2double*[nZone]; for (kZone = 0; kZone < nZone; kZone++) D[kZone] = new su2double[nZone];

}

CHBDriver::~CHBDriver(void) {

	unsigned short kZone;

	  /*--- delete dynamic memory for the Harmonic Balance operator ---*/
	  for (kZone = 0; kZone < nZone; kZone++) if (D[kZone] != NULL) delete [] D[kZone];
	  if (D[kZone] != NULL) delete [] D;

}

void CHBDriver::Run() {
  
  /*--- Run a single iteration of a Harmonic Balance problem. Preprocess all
   all zones before beginning the iteration. ---*/
  
  for (iZone = 0; iZone < nZone; iZone++)
    iteration_container[iZone]->Preprocess(output, integration_container, geometry_container,
                                           solver_container, numerics_container, config_container,
                                           surface_movement, grid_movement, FFDBox, iZone);
  
  for (iZone = 0; iZone < nZone; iZone++)
    iteration_container[iZone]->Iterate(output, integration_container, geometry_container,
                                        solver_container, numerics_container, config_container,
                                        surface_movement, grid_movement, FFDBox, iZone);
    
}

void CHBDriver::Update() {

  for (iZone = 0; iZone < nZone; iZone++) {

    /*--- Update the harmonic balance terms across all zones ---*/
  	SetHarmonicBalance(iZone);

    iteration_container[iZone]->Update(output, integration_container, geometry_container,
                                       solver_container, numerics_container, config_container,
                                       surface_movement, grid_movement, FFDBox, iZone);

    output->HarmonicBalanceOutput(solver_container, config_container, nZone, iZone);

  }

}

void CHBDriver::ResetConvergence() {

  for(iZone = 0; iZone < nZone; iZone++) {
    switch (config_container[iZone]->GetKind_Solver()) {

    case EULER: case NAVIER_STOKES: case RANS:
      integration_container[iZone][FLOW_SOL]->SetConvergence(false);
      if (config_container[iZone]->GetKind_Solver() == RANS) integration_container[iZone][TURB_SOL]->SetConvergence(false);
      if(config_container[iZone]->GetKind_Trans_Model() == LM) integration_container[iZone][TRANS_SOL]->SetConvergence(false);
      break;

    case WAVE_EQUATION:
      integration_container[iZone][WAVE_SOL]->SetConvergence(false);
      break;

    case HEAT_EQUATION:
      integration_container[iZone][HEAT_SOL]->SetConvergence(false);
      break;

    case POISSON_EQUATION:
      break;

    case FEM_ELASTICITY:
      integration_container[iZone][FEA_SOL]->SetConvergence(false);
      break;

    case ADJ_EULER: case ADJ_NAVIER_STOKES: case ADJ_RANS: case DISC_ADJ_EULER: case DISC_ADJ_NAVIER_STOKES: case DISC_ADJ_RANS:
      integration_container[iZone][ADJFLOW_SOL]->SetConvergence(false);
      if( (config_container[iZone]->GetKind_Solver() == ADJ_RANS) || (config_container[iZone]->GetKind_Solver() == DISC_ADJ_RANS) )
        integration_container[iZone][ADJTURB_SOL]->SetConvergence(false);
      break;
    }
  }

}

void CHBDriver::SetHarmonicBalance(unsigned short iZone) {

	int rank = MASTER_NODE;
#ifdef HAVE_MPI
	MPI_Comm_rank(MPI_COMM_WORLD, &rank);
#endif

	unsigned short iVar, jZone, iMGlevel;
	unsigned short nVar = solver_container[ZONE_0][MESH_0][FLOW_SOL]->GetnVar();
	unsigned long iPoint;
	bool implicit = (config_container[ZONE_0]->GetKind_TimeIntScheme_Flow() == EULER_IMPLICIT);
	bool adjoint = (config_container[ZONE_0]->GetContinuous_Adjoint());
	if (adjoint) {
		implicit = (config_container[ZONE_0]->GetKind_TimeIntScheme_AdjFlow() == EULER_IMPLICIT);
	}

	unsigned long ExtIter = config_container[ZONE_0]->GetExtIter();

	/*--- Retrieve values from the config file ---*/
	su2double *U = new su2double[nVar];
	su2double *U_old = new su2double[nVar];
	su2double *Psi = new su2double[nVar];
	su2double *Psi_old = new su2double[nVar];
	su2double *Source = new su2double[nVar];
	su2double deltaU, deltaPsi;

	/*--- Compute period of oscillation ---*/
	su2double period = config_container[ZONE_0]->GetHarmonicBalance_Period();

	/*--- Non-dimensionalize the input period, if necessary.	*/
	period /= config_container[ZONE_0]->GetTime_Ref();

	if (ExtIter == 0)
		ComputeHB_Operator();

	/*--- Compute various source terms for explicit direct, implicit direct, and adjoint problems ---*/
	/*--- Loop over all grid levels ---*/
	for (iMGlevel = 0; iMGlevel <= config_container[ZONE_0]->GetnMGLevels(); iMGlevel++) {

		/*--- Loop over each node in the volume mesh ---*/
		for (iPoint = 0; iPoint < geometry_container[ZONE_0][iMGlevel]->GetnPoint(); iPoint++) {

			for (iVar = 0; iVar < nVar; iVar++) {
				Source[iVar] = 0.0;
			}

			/*--- Step across the columns ---*/
			for (jZone = 0; jZone < nZone; jZone++) {

				/*--- Retrieve solution at this node in current zone ---*/
				for (iVar = 0; iVar < nVar; iVar++) {

					if (!adjoint) {
						U[iVar] = solver_container[jZone][iMGlevel][FLOW_SOL]->node[iPoint]->GetSolution(iVar);
						Source[iVar] += U[iVar]*D[iZone][jZone];

						if (implicit) {
							U_old[iVar] = solver_container[jZone][iMGlevel][FLOW_SOL]->node[iPoint]->GetSolution_Old(iVar);
							deltaU = U[iVar] - U_old[iVar];
							Source[iVar] += deltaU*D[iZone][jZone];
						}

					}

					else {
						Psi[iVar] = solver_container[jZone][iMGlevel][ADJFLOW_SOL]->node[iPoint]->GetSolution(iVar);
						Source[iVar] += Psi[iVar]*D[jZone][iZone];

						if (implicit) {
							Psi_old[iVar] = solver_container[jZone][iMGlevel][ADJFLOW_SOL]->node[iPoint]->GetSolution_Old(iVar);
							deltaPsi = Psi[iVar] - Psi_old[iVar];
							Source[iVar] += deltaPsi*D[jZone][iZone];
						}
					}
				}

				/*--- Store sources for current row ---*/
				for (iVar = 0; iVar < nVar; iVar++) {
					if (!adjoint) {
						solver_container[iZone][iMGlevel][FLOW_SOL]->node[iPoint]->SetHarmonicBalance_Source(iVar, Source[iVar]);
					}
					else {
						solver_container[iZone][iMGlevel][ADJFLOW_SOL]->node[iPoint]->SetHarmonicBalance_Source(iVar, Source[iVar]);
					}
				}

			}
		}
	}
  
  /*--- Source term for a turbulence model ---*/
  if (config_container[ZONE_0]->GetKind_Solver() == RANS) {
    
    /*--- Extra variables needed if we have a turbulence model. ---*/
    unsigned short nVar_Turb = solver_container[ZONE_0][MESH_0][TURB_SOL]->GetnVar();
    su2double *U_Turb = new su2double[nVar_Turb];
    su2double *Source_Turb = new su2double[nVar_Turb];
    
    /*--- Loop over only the finest mesh level (turbulence is always solved
     on the original grid only). ---*/
    for (iPoint = 0; iPoint < geometry_container[ZONE_0][MESH_0]->GetnPoint(); iPoint++) {
      for (iVar = 0; iVar < nVar_Turb; iVar++) Source_Turb[iVar] = 0.0;
      for (jZone = 0; jZone < nZone; jZone++) {
        
        /*--- Retrieve solution at this node in current zone ---*/
        for (iVar = 0; iVar < nVar_Turb; iVar++) {
          U_Turb[iVar] = solver_container[jZone][MESH_0][TURB_SOL]->node[iPoint]->GetSolution(iVar);
          Source_Turb[iVar] += U_Turb[iVar]*D[iZone][jZone];
        }
      }
      
      /*--- Store sources for current iZone ---*/
      for (iVar = 0; iVar < nVar_Turb; iVar++)
        solver_container[iZone][MESH_0][TURB_SOL]->node[iPoint]->SetHarmonicBalance_Source(iVar, Source_Turb[iVar]);
    }
    
    delete [] U_Turb;
    delete [] Source_Turb;
  }
  
  delete [] U;
  delete [] U_old;
  delete [] Psi;
  delete [] Psi_old;

}


void CHBDriver::ComputeHB_Operator(){

	const   complex<su2double> J(0.0,1.0);
	unsigned short i, j, k, iZone;

	su2double *Omega_HB       = new su2double[nZone];
	complex<su2double> **E    = new complex<su2double>*[nZone];
	complex<su2double> **Einv = new complex<su2double>*[nZone];
	complex<su2double> **DD   = new complex<su2double>*[nZone];
	for (iZone = 0; iZone < nZone; iZone++){
		E[iZone]    = new complex<su2double>[nZone];
		Einv[iZone] = new complex<su2double>[nZone];
		DD[iZone]   = new complex<su2double>[nZone];
	}

	/*--- Get simualation period from config file ---*/
	su2double Period = config_container[ZONE_0]->GetHarmonicBalance_Period();

	/*--- Non-dimensionalize the input period, if necessary.      */
	Period /= config_container[ZONE_0]->GetTime_Ref();

	/*--- Build the array containing the selected frequencies to solve ---*/
	for (iZone = 0; iZone < nZone; iZone++){
		Omega_HB[iZone]  = config_container[iZone]->GetOmega_HB()[iZone];
		Omega_HB[iZone] /= config_container[iZone]->GetOmega_Ref();
	}

	/*--- Build the diagonal matrix of the frequencies DD ---*/
	for (i = 0; i < nZone; i++) {
		for (k = 0; k < nZone; k++) {
			if (k == i ){
				DD[i][k] = J*Omega_HB[k];
			}
		}
	}

	/*--- Build the harmonic balance inverse matrix ---*/
	for (i = 0; i < nZone; i++) {
		for (k = 0; k < nZone; k++) {
			Einv[i][k] = complex<su2double>(cos(Omega_HB[k]*(i*Period/nZone))) + J*complex<su2double>(sin(Omega_HB[k]*(i*Period/nZone)));
		}
	}

	/*---  Invert inverse harmonic balance Einv with Gauss elimination ---*/

	/*--  A temporary matrix to hold the inverse, dynamically allocated ---*/
	complex<su2double> **temp = new complex<su2double>*[nZone];
	for (i = 0; i < nZone; i++) {
		temp[i] = new complex<su2double>[2 * nZone];
	}

	/*---  Copy the desired matrix into the temporary matrix ---*/
	for (i = 0; i < nZone; i++) {
		for (j = 0; j < nZone; j++) {
			temp[i][j] = Einv[i][j];
			temp[i][nZone + j] = 0;
		}
		temp[i][nZone + i] = 1;
	}

	su2double max_val;
	unsigned short max_idx;

	/*---  Pivot each column such that the largest number possible divides the other rows  ---*/
	for (k = 0; k < nZone - 1; k++) {
		max_idx = k;
		max_val = abs(temp[k][k]);
		/*---  Find the largest value (pivot) in the column  ---*/
		for (j = k; j < nZone; j++) {
			if (abs(temp[j][k]) > max_val) {
				max_idx = j;
				max_val = abs(temp[j][k]);
			}
		}
		/*---  Move the row with the highest value up  ---*/
		for (j = 0; j < (nZone * 2); j++) {
			complex<su2double> d = temp[k][j];
			temp[k][j] = temp[max_idx][j];
			temp[max_idx][j] = d;
		}
		/*---  Subtract the moved row from all other rows ---*/
		for (i = k + 1; i < nZone; i++) {
			complex<su2double> c = temp[i][k] / temp[k][k];
			for (j = 0; j < (nZone * 2); j++) {
				temp[i][j] = temp[i][j] - temp[k][j] * c;
			}
		}
	}
	/*---  Back-substitution  ---*/
	for (k = nZone - 1; k > 0; k--) {
		if (temp[k][k] != complex<su2double>(0.0)) {
			for (int i = k - 1; i > -1; i--) {
				complex<su2double> c = temp[i][k] / temp[k][k];
				for (j = 0; j < (nZone * 2); j++) {
					temp[i][j] = temp[i][j] - temp[k][j] * c;
				}
			}
		}
	}
	/*---  Normalize the inverse  ---*/
	for (i = 0; i < nZone; i++) {
		complex<su2double> c = temp[i][i];
		for (j = 0; j < nZone; j++) {
			temp[i][j + nZone] = temp[i][j + nZone] / c;
		}
	}
	/*---  Copy the inverse back to the main program flow ---*/
	for (i = 0; i < nZone; i++) {
		for (j = 0; j < nZone; j++) {
			E[i][j] = temp[i][j + nZone];
		}
	}
	/*---  Delete dynamic template  ---*/
	for (i = 0; i < nZone; i++) {
		delete[] temp[i];
	}
	delete[] temp;


	/*---  Temporary matrix for performing product  ---*/
	complex<su2double> **Temp    = new complex<su2double>*[nZone];

	/*---  Temporary complex HB operator  ---*/
	complex<su2double> **Dcpx    = new complex<su2double>*[nZone];

	for (iZone = 0; iZone < nZone; iZone++){
		Temp[iZone]    = new complex<su2double>[nZone];
		Dcpx[iZone]   = new complex<su2double>[nZone];
	}

	/*---  Calculation of the HB operator matrix ---*/
	for (int row = 0; row < nZone; row++) {
		for (int col = 0; col < nZone; col++) {
			for (int inner = 0; inner < nZone; inner++) {
				Temp[row][col] += Einv[row][inner] * DD[inner][col];
			}
		}
	}

	unsigned short row, col, inner;

	for (row = 0; row < nZone; row++) {
		for (col = 0; col < nZone; col++) {
			for (inner = 0; inner < nZone; inner++) {
				Dcpx[row][col] += Temp[row][inner] * E[inner][col];
			}
		}
	}

	/*---  Take just the real part of the HB operator matrix ---*/
	for (i = 0; i < nZone; i++) {
		for (k = 0; k < nZone; k++) {
			D[i][k] = real(Dcpx[i][k]);
		}
	}

	/*--- Deallocate dynamic memory ---*/
		for (iZone = 0; iZone < nZone; iZone++){
			delete [] E[iZone];
			delete [] Einv[iZone];
			delete [] DD[iZone];
			delete [] Temp[iZone];
			delete [] Dcpx[iZone];
		}
		delete [] E;
		delete [] Einv;
		delete [] DD;
		delete [] Temp;
		delete [] Dcpx;
		delete [] Omega_HB;

}



CFSIDriver::CFSIDriver(char* confFile,
                       unsigned short val_nZone,
                       unsigned short val_nDim) : CDriver(confFile,
                                                          val_nZone,
                                                          val_nDim) { }

CFSIDriver::~CFSIDriver(void) { }

void CFSIDriver::Run() {

	/*--- As of now, we are coding it for just 2 zones. ---*/
	/*--- This will become more general, but we need to modify the configuration for that ---*/
	unsigned short ZONE_FLOW = 0, ZONE_STRUCT = 1;
	unsigned short iZone;

	unsigned long IntIter = 0; for (iZone = 0; iZone < nZone; iZone++) config_container[iZone]->SetIntIter(IntIter);
	unsigned long FSIIter = 0; for (iZone = 0; iZone < nZone; iZone++) config_container[iZone]->SetFSIIter(FSIIter);
	unsigned long nFSIIter = config_container[ZONE_FLOW]->GetnIterFSI();
	unsigned long nIntIter;


#ifdef HAVE_MPI
  int rank = MASTER_NODE;
  MPI_Comm_rank(MPI_COMM_WORLD, &rank);
#endif

  /*--- If there is a restart, we need to get the old geometry from the fluid field ---*/
  bool restart = (config_container[ZONE_FLOW]->GetRestart() || config_container[ZONE_FLOW]->GetRestart_Flow());
  ExtIter = config_container[ZONE_FLOW]->GetExtIter();

  if (restart && (long)ExtIter == config_container[ZONE_FLOW]->GetUnst_RestartIter()) {
    unsigned short ZONE_FLOW = 0;
    solver_container[ZONE_FLOW][MESH_0][FLOW_SOL]->Restart_OldGeometry(geometry_container[ZONE_FLOW][MESH_0],config_container[ZONE_FLOW]);
  }

  /*-----------------------------------------------------------------*/
  /*---------------- Predict structural displacements ---------------*/
  /*-----------------------------------------------------------------*/
 
  Predict_Displacements(ZONE_STRUCT, ZONE_FLOW);

  while (FSIIter < nFSIIter) {

  	/*-----------------------------------------------------------------*/
	/*------------------- Transfer Displacements ----------------------*/
	/*-----------------------------------------------------------------*/
	if(transfer_container[ZONE_STRUCT][ZONE_FLOW] != NULL)
		Transfer_Displacements(ZONE_STRUCT, ZONE_FLOW);

	/*-----------------------------------------------------------------*/
	/*-------------------- Fluid subiteration -------------------------*/
	/*-----------------------------------------------------------------*/
		
	iteration_container[ZONE_FLOW]->SetGrid_Movement(geometry_container,surface_movement, grid_movement, FFDBox, solver_container,
                                                     config_container, ZONE_FLOW, 0, ExtIter);
		
	iteration_container[ZONE_FLOW]->Preprocess(output, integration_container, geometry_container,
		                                       solver_container, numerics_container, config_container,
		                                       surface_movement, grid_movement, FFDBox, ZONE_FLOW);
		                                       
	if ( (config_container[ZONE_FLOW]->GetUnsteady_Simulation() == DT_STEPPING_1ST) || (config_container[ZONE_FLOW]->GetUnsteady_Simulation() == DT_STEPPING_2ND) ) 
		nIntIter = config_container[ZONE_FLOW]->GetUnst_nIntIter();
	else
		nIntIter = 1;

	for (IntIter = 0; IntIter < nIntIter; IntIter++){

		config_container[ZONE_FLOW]->SetIntIter(IntIter);

		iteration_container[ZONE_FLOW]->Iterate(output, integration_container, geometry_container, solver_container, numerics_container, config_container, surface_movement, grid_movement, FFDBox, ZONE_FLOW);

		/*--- If convergence was reached in every zone --*/

		if (integration_container[ZONE_FLOW][FLOW_SOL]->GetConvergence() == 1) break;
	}

        /*--- Write the convergence history for the fluid (only screen output) ---*/

        output->SetConvHistory_Body(NULL, geometry_container, solver_container, config_container, integration_container, true, 0.0, ZONE_FLOW);

        /*--- Set the fluid convergence to false (to make sure FSI subiterations converge) ---*/

        integration_container[ZONE_FLOW][FLOW_SOL]->SetConvergence(false);

	/*-----------------------------------------------------------------*/
	/*------------------- Set FEA loads from fluid --------------------*/
	/*-----------------------------------------------------------------*/
	if(transfer_container[ZONE_FLOW][ZONE_STRUCT] != NULL)
		Transfer_Tractions(ZONE_FLOW, ZONE_STRUCT);


  	/*-----------------------------------------------------------------*/
  	/*------------------ Structural subiteration ----------------------*/
	/*-----------------------------------------------------------------*/

	iteration_container[ZONE_STRUCT]->Iterate(output, integration_container, geometry_container,
		                              solver_container, numerics_container, config_container,
		                              surface_movement, grid_movement, FFDBox, ZONE_STRUCT);

        /*--- Write the convergence history for the structure (only screen output) ---*/

        output->SetConvHistory_Body(NULL, geometry_container, solver_container, config_container, integration_container, true, 0.0, ZONE_STRUCT);

        /*--- Set the fluid convergence to false (to make sure FSI subiterations converge) ---*/

        integration_container[ZONE_STRUCT][FEA_SOL]->SetConvergence(false);

  	/*-----------------------------------------------------------------*/
  	/*----------------- Displacements relaxation ----------------------*/
  	/*-----------------------------------------------------------------*/

  	Relaxation_Displacements(ZONE_STRUCT, ZONE_FLOW, FSIIter);

	/*-----------------------------------------------------------------*/
	/*-------------------- Check convergence --------------------------*/
	/*-----------------------------------------------------------------*/

	integration_container[ZONE_STRUCT][FEA_SOL]->Convergence_Monitoring_FSI(geometry_container[ZONE_STRUCT][MESH_0], config_container[ZONE_STRUCT], solver_container[ZONE_STRUCT][MESH_0][FEA_SOL], FSIIter);

	if (integration_container[ZONE_STRUCT][FEA_SOL]->GetConvergence_FSI()) break;

	/*-----------------------------------------------------------------*/
	/*--------------------- Update FSIIter ---------------------------*/
	/*-----------------------------------------------------------------*/

	FSIIter++; for (iZone = 0; iZone < nZone; iZone++) config_container[iZone]->SetFSIIter(FSIIter);

  }

  /*-----------------------------------------------------------------*/
  /*------------------ Update coupled solver ------------------------*/
  /*-----------------------------------------------------------------*/

  Update(ZONE_FLOW, ZONE_STRUCT);


  /*-----------------------------------------------------------------*/
  /*-------------------- Update fluid solver ------------------------*/
  /*-----------------------------------------------------------------*/

  iteration_container[ZONE_FLOW]->Update(output, integration_container, geometry_container,
	          	  	  	 solver_container, numerics_container, config_container,
	          	  	  	 surface_movement, grid_movement, FFDBox, ZONE_FLOW);

  /*-----------------------------------------------------------------*/
  /*----------------- Update structural solver ----------------------*/
  /*-----------------------------------------------------------------*/

  iteration_container[ZONE_STRUCT]->Update(output, integration_container, geometry_container,
	          	  	  	   solver_container, numerics_container, config_container,
	          	  	  	   surface_movement, grid_movement, FFDBox, ZONE_STRUCT);


  /*-----------------------------------------------------------------*/
  /*--------------- Update convergence parameter --------------------*/
  /*-----------------------------------------------------------------*/
  integration_container[ZONE_STRUCT][FEA_SOL]->SetConvergence_FSI(false);

  
}

void CFSIDriver::Predict_Displacements(unsigned short donorZone, unsigned short targetZone) {

#ifdef HAVE_MPI
  int rank;
  MPI_Comm_rank(MPI_COMM_WORLD, &rank);
#endif
  
  solver_container[donorZone][MESH_0][FEA_SOL]->PredictStruct_Displacement(geometry_container[donorZone], config_container[donorZone],
                                                                           solver_container[donorZone]);
  
  /*--- For parallel simulations we need to communicate the predicted solution before updating the fluid mesh ---*/
  
  solver_container[donorZone][MESH_0][FEA_SOL]->Set_MPI_Solution_Pred(geometry_container[donorZone][MESH_0], config_container[donorZone]);
  
  
}

void CFSIDriver::Predict_Tractions(unsigned short donorZone, unsigned short targetZone) {

}

void CFSIDriver::Transfer_Displacements(unsigned short donorZone, unsigned short targetZone) {

#ifdef HAVE_MPI
  int rank;
  MPI_Comm_rank(MPI_COMM_WORLD, &rank);
#endif
  
  bool MatchingMesh = config_container[targetZone]->GetMatchingMesh();
  
  /*--- Select the transfer method and the appropriate mesh properties (matching or nonmatching mesh) ---*/
  
  switch (config_container[targetZone]->GetKind_TransferMethod()) {
    case BROADCAST_DATA:
      if (MatchingMesh) {
        transfer_container[donorZone][targetZone]->Broadcast_InterfaceData_Matching(solver_container[donorZone][MESH_0][FEA_SOL],solver_container[targetZone][MESH_0][FLOW_SOL],
                                                                                    geometry_container[donorZone][MESH_0],geometry_container[targetZone][MESH_0],
                                                                                    config_container[donorZone], config_container[targetZone]);
        /*--- Set the volume deformation for the fluid zone ---*/
        //			grid_movement[targetZone]->SetVolume_Deformation(geometry_container[targetZone][MESH_0], config_container[targetZone], true);
        
      }
      else {
        transfer_container[donorZone][targetZone]->Broadcast_InterfaceData_Interpolate(solver_container[donorZone][MESH_0][FEA_SOL],solver_container[targetZone][MESH_0][FLOW_SOL],
                                                                                       geometry_container[donorZone][MESH_0],geometry_container[targetZone][MESH_0],
                                                                                       config_container[donorZone], config_container[targetZone]);
        /*--- Set the volume deformation for the fluid zone ---*/
        //			grid_movement[targetZone]->SetVolume_Deformation(geometry_container[targetZone][MESH_0], config_container[targetZone], true);
        
      }
      break;
    case SCATTER_DATA:
      if (MatchingMesh) {
        transfer_container[donorZone][targetZone]->Scatter_InterfaceData(solver_container[donorZone][MESH_0][FEA_SOL],solver_container[targetZone][MESH_0][FLOW_SOL],
                                                                         geometry_container[donorZone][MESH_0],geometry_container[targetZone][MESH_0],
                                                                         config_container[donorZone], config_container[targetZone]);
        /*--- Set the volume deformation for the fluid zone ---*/
        //			grid_movement[targetZone]->SetVolume_Deformation(geometry_container[targetZone][MESH_0], config_container[targetZone], true);
      }
      else {
        cout << "Scatter method not implemented for non-matching meshes. Exiting..." << endl;
        exit(EXIT_FAILURE);
      }
      break;
    case ALLGATHER_DATA:
      if (MatchingMesh) {
        cout << "Allgather method not yet implemented for matching meshes. Exiting..." << endl;
        exit(EXIT_FAILURE);
      }
      else {
        transfer_container[donorZone][targetZone]->Allgather_InterfaceData(solver_container[donorZone][MESH_0][FEA_SOL],solver_container[targetZone][MESH_0][FLOW_SOL],
                                                                           geometry_container[donorZone][MESH_0],geometry_container[targetZone][MESH_0],
                                                                           config_container[donorZone], config_container[targetZone]);
        /*--- Set the volume deformation for the fluid zone ---*/
        //			grid_movement[targetZone]->SetVolume_Deformation(geometry_container[targetZone][MESH_0], config_container[targetZone], true);
      }
      break;
    case LEGACY_METHOD:
      if (MatchingMesh) {
        solver_container[targetZone][MESH_0][FLOW_SOL]->SetFlow_Displacement(geometry_container[targetZone], grid_movement[targetZone],
                                                                             config_container[targetZone], config_container[donorZone],
                                                                             geometry_container[donorZone], solver_container[donorZone]);
      }
      else {
        solver_container[targetZone][MESH_0][FLOW_SOL]->SetFlow_Displacement_Int(geometry_container[targetZone], grid_movement[targetZone],
                                                                                 config_container[targetZone], config_container[donorZone],
                                                                                 geometry_container[donorZone], solver_container[donorZone]);
      }
      break;
  }
  
}

void CFSIDriver::Transfer_Tractions(unsigned short donorZone, unsigned short targetZone) {

#ifdef HAVE_MPI
  int rank;
  MPI_Comm_rank(MPI_COMM_WORLD, &rank);
#endif
  
  bool MatchingMesh = config_container[donorZone]->GetMatchingMesh();
  
  /*--- Load transfer --  This will have to be modified for non-matching meshes ---*/
  
  unsigned short SolContainer_Position_fea = config_container[targetZone]->GetContainerPosition(RUNTIME_FEA_SYS);
  
  /*--- FEA equations -- Necessary as the SetFEA_Load routine is as of now contained in the structural solver ---*/
  unsigned long ExtIter = config_container[targetZone]->GetExtIter();
  config_container[targetZone]->SetGlobalParam(FEM_ELASTICITY, RUNTIME_FEA_SYS, ExtIter);
  
  /*--- Select the transfer method and the appropriate mesh properties (matching or nonmatching mesh) ---*/
  
  switch (config_container[donorZone]->GetKind_TransferMethod()) {
    case BROADCAST_DATA:
      if (MatchingMesh) {
        transfer_container[donorZone][targetZone]->Broadcast_InterfaceData_Matching(solver_container[donorZone][MESH_0][FLOW_SOL],solver_container[targetZone][MESH_0][FEA_SOL],
                                                                                    geometry_container[donorZone][MESH_0],geometry_container[targetZone][MESH_0],
                                                                                    config_container[donorZone], config_container[targetZone]);
      }
      else {
        transfer_container[donorZone][targetZone]->Broadcast_InterfaceData_Interpolate(solver_container[donorZone][MESH_0][FLOW_SOL],solver_container[targetZone][MESH_0][FEA_SOL],
                                                                                       geometry_container[donorZone][MESH_0],geometry_container[targetZone][MESH_0],
                                                                                       config_container[donorZone], config_container[targetZone]);
      }
      break;
    case SCATTER_DATA:
      if (MatchingMesh) {
        transfer_container[donorZone][targetZone]->Scatter_InterfaceData(solver_container[donorZone][MESH_0][FLOW_SOL],solver_container[targetZone][MESH_0][FEA_SOL],
                                                                         geometry_container[donorZone][MESH_0],geometry_container[targetZone][MESH_0],
                                                                         config_container[donorZone], config_container[targetZone]);
      }
      else {
        cout << "Scatter method not implemented for non-matching meshes. Exiting..." << endl;
        exit(EXIT_FAILURE);
      }
      break;
    case ALLGATHER_DATA:
      if (MatchingMesh) {
        cout << "Allgather method not yet implemented for matching meshes. Exiting..." << endl;
        exit(EXIT_FAILURE);
      }
      else {
        transfer_container[donorZone][targetZone]->Allgather_InterfaceData(solver_container[donorZone][MESH_0][FLOW_SOL],solver_container[targetZone][MESH_0][FEA_SOL],
                                                                           geometry_container[donorZone][MESH_0],geometry_container[targetZone][MESH_0],
                                                                           config_container[donorZone], config_container[targetZone]);
      }
      break;
    case LEGACY_METHOD:
      if (MatchingMesh) {
        solver_container[targetZone][MESH_0][FEA_SOL]->SetFEA_Load(solver_container[donorZone], geometry_container[targetZone], geometry_container[donorZone],
                                                                   config_container[targetZone], config_container[donorZone], numerics_container[targetZone][MESH_0][SolContainer_Position_fea][FEA_TERM]);
      }
      else {
        solver_container[targetZone][MESH_0][FEA_SOL]->SetFEA_Load_Int(solver_container[donorZone], geometry_container[targetZone], geometry_container[donorZone],
                                                                       config_container[targetZone], config_container[donorZone], numerics_container[targetZone][MESH_0][SolContainer_Position_fea][FEA_TERM]);
      }
      break;
  }
  
}

void CFSIDriver::Relaxation_Displacements(unsigned short donorZone, unsigned short targetZone, unsigned long FSIIter) {

#ifdef HAVE_MPI
  int rank;
  MPI_Comm_rank(MPI_COMM_WORLD, &rank);
#endif
  
  /*-------------------- Aitken's relaxation ------------------------*/
  
  /*------------------- Compute the coefficient ---------------------*/
  
  solver_container[donorZone][MESH_0][FEA_SOL]->ComputeAitken_Coefficient(geometry_container[donorZone], config_container[donorZone],
                                                                          solver_container[donorZone], FSIIter);
  
  /*----------------- Set the relaxation parameter ------------------*/
  
  solver_container[donorZone][MESH_0][FEA_SOL]->SetAitken_Relaxation(geometry_container[donorZone], config_container[donorZone],
                                                                     solver_container[donorZone]);
  
  
  /*----------------- Communicate the predicted solution and the old one ------------------*/
  solver_container[donorZone][MESH_0][FEA_SOL]->Set_MPI_Solution_Pred_Old(geometry_container[donorZone][MESH_0], config_container[donorZone]);
  
  
}

void CFSIDriver::Relaxation_Tractions(unsigned short donorZone, unsigned short targetZone, unsigned long FSIIter) {

}

void CFSIDriver::Update(unsigned short ZONE_FLOW, unsigned short ZONE_STRUCT) {

  unsigned long IntIter = 0; // This doesn't affect here but has to go into the function
  ExtIter = config_container[ZONE_FLOW]->GetExtIter();


  /*-----------------------------------------------------------------*/
  /*--------------------- Enforce continuity ------------------------*/
  /*-----------------------------------------------------------------*/

  /*--- Enforces that the geometry of the flow corresponds to the converged, relaxed solution ---*/

  /*-------------------- Transfer the displacements --------------------*/

  Transfer_Displacements(ZONE_STRUCT, ZONE_FLOW);

  /*-------------------- Set the grid movement -------------------------*/

  iteration_container[ZONE_FLOW]->SetGrid_Movement(geometry_container, surface_movement,
                                                   grid_movement, FFDBox, solver_container,
                                                   config_container, ZONE_FLOW, IntIter, ExtIter);

  /*----------- Store the solution_pred as solution_pred_old --------------*/


}

<|MERGE_RESOLUTION|>--- conflicted
+++ resolved
@@ -326,37 +326,16 @@
     if (rank == MASTER_NODE) cout << "Numerics Preprocessing." << endl;
     
   }
-<<<<<<< HEAD
-  
-=======
-
-
->>>>>>> 4befb10b
+
   /*--- Definition of the interface and transfer conditions between different zones.
    *--- The transfer container is defined for zones paired one to one.
    *--- This only works for a multizone FSI problem (nZone > 1).
    *--- Also, at the moment this capability is limited to two zones (nZone < 3).
    *--- This will change in the future. ---*/
-<<<<<<< HEAD
-  
-  if ((rank == MASTER_NODE) && (fsi))
-    cout << endl <<"------------------- Multizone Interface Preprocessing -------------------" << endl;
-
-  for (iZone = 0; iZone < nZone; iZone++) {
-    transfer_container[iZone] = new CTransfer*[nZone];
-    interpolator_container[iZone] = new CInterpolator*[nZone];
-    for (jZone = 0; jZone < nZone; jZone++) {
-      transfer_container[iZone][jZone] = NULL;
-      interpolator_container[iZone][jZone] = NULL;
-    }
-  }
-  
-  if (((nZone > 1) && (nZone < 3)) && (fsi)) {
-=======
-
+  
   if ((rank == MASTER_NODE) && nZone > 1)
     cout << endl <<"------------------- Multizone Interface Preprocessing -------------------" << endl;
-
+  
   if ( nZone > 1 ) {
     for (iZone = 0; iZone < nZone; iZone++){
       transfer_container[iZone] = new CTransfer*[nZone];
@@ -366,8 +345,6 @@
         interpolator_container[iZone][jZone] = NULL;
       }
     }
-    
->>>>>>> 4befb10b
     Interface_Preprocessing();
   }
   
@@ -413,22 +390,7 @@
           (config_container[iZone]->GetKind_Solver() == DISC_ADJ_RANS))
         geometry_container[iZone][MESH_0]->ComputeWall_Distance(config_container[iZone]);
     }
-<<<<<<< HEAD
-    
-    
-  }
-  
-  /*--- Coupling between zones (limited to two zones at the moment) ---*/
-  
-  if ((nZone == 2) && !(fsi)) {
-    if (rank == MASTER_NODE)
-      cout << endl <<"--------------------- Setting Coupling Between Zones --------------------" << endl;
-    geometry_container[ZONE_0][MESH_0]->MatchZone(config_container[ZONE_0], geometry_container[ZONE_1][MESH_0],
-                                                  config_container[ZONE_1], ZONE_0, nZone);
-    geometry_container[ZONE_1][MESH_0]->MatchZone(config_container[ZONE_1], geometry_container[ZONE_0][MESH_0],
-                                                  config_container[ZONE_0], ZONE_1, nZone);
-=======
->>>>>>> 4befb10b
+
   }
   
   /*--- Definition of the output class (one for all zones). The output class
@@ -2804,19 +2766,11 @@
 	
 }
 
-
-<<<<<<< HEAD
-void CDriver::StartSolver() {
-  
+void CDriver::StartSolver(){
+
   int rank = MASTER_NODE;
   su2double tick = 0.0;
-  
-=======
-void CDriver::StartSolver(){
-
-    int rank = MASTER_NODE;
-
->>>>>>> 4befb10b
+
 #ifdef HAVE_MPI
   MPI_Comm_rank(MPI_COMM_WORLD, &rank);
 #endif
@@ -2848,13 +2802,8 @@
     config_container[ZONE_0]->Tock(tick,"PreprocessExtIter",1);
     
     /*--- Perform a single iteration of the chosen PDE solver. ---*/
-<<<<<<< HEAD
-    
-    if (!fsi){
-=======
 
     if (!fsi) {
->>>>>>> 4befb10b
       
       /*--- Perform a dynamic mesh update if required. ---*/
       config_container[ZONE_0]->Tick(&tick);
@@ -3091,7 +3040,6 @@
       output->SetForces_Breakdown(geometry_container, solver_container,
                                   config_container, integration_container, ZONE_0);
     }
-<<<<<<< HEAD
     
     /*--- Compute the forces at different sections. ---*/
     
@@ -3103,8 +3051,7 @@
     if (rank == MASTER_NODE) cout << "-------------------------------------------------------------------------" << endl << endl;
     
   }
-=======
->>>>>>> 4befb10b
+
 }
 
 
