--- conflicted
+++ resolved
@@ -193,12 +193,9 @@
     cout << endl <<"------------------------- Driver information --------------------------" << endl;
 
   fsi = config_container[ZONE_0]->GetFSI_Simulation();
-<<<<<<< HEAD
   cht = config_container[ZONE_0]->GetCHT_Simulation();
-=======
   bool stat_fsi = ((config_container[ZONE_0]->GetDynamic_Analysis() == STATIC) && (config_container[ZONE_0]->GetUnsteady_Simulation() == STEADY));
   bool disc_adj_fsi = (config_container[ZONE_0]->GetDiscrete_Adjoint());
->>>>>>> 7256beac
 
   if ( (config_container[ZONE_0]->GetKind_Solver() == FEM_ELASTICITY ||
         config_container[ZONE_0]->GetKind_Solver() == DISC_ADJ_FEM ||
@@ -789,16 +786,10 @@
     case ADJ_EULER : euler = true; adj_euler = true; break;
     case ADJ_NAVIER_STOKES : ns = true; turbulent = (config->GetKind_Turb_Model() != NONE); adj_ns = true; break;
     case ADJ_RANS : ns = true; turbulent = true; adj_ns = true; adj_turb = (!config->GetFrozen_Visc_Cont()); break;
-<<<<<<< HEAD
     case DISC_ADJ_EULER: euler = true; disc_adj = true; heat = config->GetHeat_Inc(); break;
     case DISC_ADJ_NAVIER_STOKES: ns = true; disc_adj = true; heat = config->GetHeat_Inc(); break;
     case DISC_ADJ_RANS: ns = true; turbulent = true; disc_adj = true; adj_turb = (!config->GetFrozen_Visc_Disc()); heat = config->GetHeat_Inc(); break;
-=======
-    case DISC_ADJ_EULER: euler = true; disc_adj = true; break;
-    case DISC_ADJ_NAVIER_STOKES: ns = true; disc_adj = true; break;
-    case DISC_ADJ_RANS: ns = true; turbulent = true; disc_adj = true; adj_turb = (!config->GetFrozen_Visc_Disc()); break;
     case DISC_ADJ_FEM: fem = true; disc_adj_fem = true; break;
->>>>>>> 7256beac
   }
   
   /*--- Assign turbulence model booleans ---*/
@@ -1199,17 +1190,10 @@
     case ADJ_EULER : euler = true; adj_euler = true; break;
     case ADJ_NAVIER_STOKES : ns = true; turbulent = (config->GetKind_Turb_Model() != NONE); adj_ns = true; break;
     case ADJ_RANS : ns = true; turbulent = true; adj_ns = true; adj_turb = (!config->GetFrozen_Visc_Cont()); break;
-<<<<<<< HEAD
     case DISC_ADJ_EULER : euler = true; disc_adj = true; heat = config->GetHeat_Inc(); break;
     case DISC_ADJ_NAVIER_STOKES: ns = true; disc_adj = true; heat = config->GetHeat_Inc(); break;
     case DISC_ADJ_RANS : ns = true; turbulent = true; disc_adj = true; heat = config->GetHeat_Inc(); break;
-
-=======
-    case DISC_ADJ_EULER : euler = true; disc_adj = true; break;
-    case DISC_ADJ_NAVIER_STOKES: ns = true; disc_adj = true; break;
-    case DISC_ADJ_RANS : ns = true; turbulent = true; disc_adj = true; break;
     case DISC_ADJ_FEM: fem = true; disc_adj_fem = true; break;
->>>>>>> 7256beac
   }
 
   /*--- Allocate solution for a template problem ---*/
@@ -2757,11 +2741,6 @@
         transfer_container[donorZone][targetZone] = new CTransfer_StructuralDisplacements(nVar, nVarTransfer, config_container[donorZone]);
         if (rank == MASTER_NODE) cout << "structural displacements. "<< endl;
       }
-<<<<<<< HEAD
-      else if (!structural_donor && !structural_target && false) {
-          nVarTransfer = 0;
-          nVar = solver_container[donorZone][MESH_0][FLOW_SOL]->GetnPrimVar();
-=======
       else if (fluid_donor && structural_target && discrete_adjoint) {
         nVarTransfer = 2;
         transfer_container[donorZone][targetZone] = new CTransfer_FlowTraction_DiscAdj(nVar, nVarTransfer, config_container[donorZone]);
@@ -2775,7 +2754,6 @@
       else if (!structural_donor && !structural_target) {
         nVarTransfer = 0;
         nVar = solver_container[donorZone][MESH_0][FLOW_SOL]->GetnPrimVar();
->>>>>>> 7256beac
         transfer_container[donorZone][targetZone] = new CTransfer_SlidingInterface(nVar, nVarTransfer, config_container[donorZone]);
         if (rank == MASTER_NODE) cout << "sliding interface. " << endl;
       }
@@ -5900,150 +5878,6 @@
 
 }
 
-<<<<<<< HEAD
-CCHTDriver::CCHTDriver(char* confFile,
-                       unsigned short val_nZone,
-                       unsigned short val_nDim,
-                       SU2_Comm MPICommunicator) : CDriver(confFile,
-                                                          val_nZone,
-                                                          val_nDim,
-                                                          MPICommunicator) {
-
-  NextTransferIteration = config_container[0]->GetCHTWaitIter();
-}
-
-CCHTDriver::~CCHTDriver(void) { }
-
-void CCHTDriver::Run() {
-
-  unsigned short ZONE_FLOW = 0, ZONE_STRUCT = 1;
-  unsigned short iZone, jZone;
-  unsigned long CHTIter = 0;
-  //unsigned long nCHTIter = config_container[ZONE_FLOW]->GetnIterFSI();
-  unsigned long nCHTIter = 1;
-  unsigned long IntIter, nIntIter = 1;
-
-
-  while (CHTIter < nCHTIter) {
-
-    for (iZone = 0; iZone < nZone; iZone++)
-      iteration_container[iZone]->Preprocess(output, integration_container, geometry_container, solver_container, numerics_container, config_container, surface_movement, grid_movement, FFDBox, iZone);
-
-    for (IntIter = 0; IntIter < nIntIter; IntIter++){
-
-      if (config_container[ZONE_0]->GetKindCHT_Method() == FLUID_BASED) {
-
-        /*--- Transfer temperature and heat flux data from the fluid zone to the target (heat) solvers. ---*/
-        iZone = 0;
-        for (jZone = 0; jZone < nZone; jZone++)
-          if(jZone != iZone && transfer_container[iZone][jZone] != NULL)
-            Transfer_Data(iZone, jZone);
-
-        iteration_container[ZONE_STRUCT]->Iterate(output, integration_container, geometry_container,
-                                        solver_container, numerics_container, config_container,
-                                        surface_movement, grid_movement, FFDBox, ZONE_STRUCT);
-
-        /*--- Transfer temperature and heat flux data from the solids zones to the taget (temperature) solver. ---*/
-        /*--- This should be done first since temperature can be used initially. ---*/
-        jZone = 0;
-        for (iZone = 0; iZone < nZone; iZone++)
-          if(jZone != iZone && transfer_container[iZone][jZone] != NULL)
-            Transfer_Data(iZone, jZone);
-
-        iteration_container[ZONE_FLOW]->Iterate(output, integration_container, geometry_container,
-                                                solver_container, numerics_container, config_container,
-                                                surface_movement, grid_movement, FFDBox, ZONE_FLOW);
-
-      }
-      else if (config_container[ZONE_0]->GetKindCHT_Method() == SOLID_BASED) {
-
-        /*--- Transfer temperature and heat flux data from the solids zones to the taget (temperature) solver. ---*/
-        /*--- This should be done first since temperature can be used initially. ---*/
-        jZone = 0;
-        for (iZone = 0; iZone < nZone; iZone++)
-          if(jZone != iZone && transfer_container[iZone][jZone] != NULL)
-            Transfer_Data(iZone, jZone);
-
-        iteration_container[ZONE_FLOW]->Iterate(output, integration_container, geometry_container,
-                                                solver_container, numerics_container, config_container,
-                                                surface_movement, grid_movement, FFDBox, ZONE_FLOW);
-
-        /*--- Transfer temperature and heat flux data from the fluid zone to the target (heat) solvers. ---*/
-        iZone = 0;
-        for (jZone = 0; jZone < nZone; jZone++)
-          if(jZone != iZone && transfer_container[iZone][jZone] != NULL)
-            Transfer_Data(iZone, jZone);
-
-        iteration_container[ZONE_STRUCT]->Iterate(output, integration_container, geometry_container,
-                                        solver_container, numerics_container, config_container,
-                                        surface_movement, grid_movement, FFDBox, ZONE_STRUCT);
-      }
-
-    }
-
-  CHTIter++;
-  }  
-}
-void CCHTDriver::Transfer_Data(unsigned short donorZone, unsigned short targetZone) {
-
-#ifdef HAVE_MPI
-  int rank;
-  MPI_Comm_rank(MPI_COMM_WORLD, &rank);
-#endif
-
-  bool MatchingMesh = config_container[targetZone]->GetMatchingMesh();
-
-  /*--- Select the transfer method and the appropriate mesh properties (matching or nonmatching mesh) ---*/
-
-  switch (config_container[targetZone]->GetKind_TransferMethod()) {
-
-  case BROADCAST_DATA:
-      if (MatchingMesh) {
-        transfer_container[donorZone][targetZone]->Broadcast_InterfaceData_Matching(solver_container[donorZone][MESH_0][HEAT_SOL],solver_container[targetZone][MESH_0][HEAT_SOL],
-        geometry_container[donorZone][MESH_0],geometry_container[targetZone][MESH_0],
-        config_container[donorZone], config_container[targetZone]);
-      /*--- Set the volume deformation for the fluid zone ---*/
-      //      grid_movement[targetZone]->SetVolume_Deformation(geometry_container[targetZone][MESH_0], config_container[targetZone], true);
-      }
-      else {
-        transfer_container[donorZone][targetZone]->Broadcast_InterfaceData_Interpolate(solver_container[donorZone][MESH_0][HEAT_SOL],solver_container[targetZone][MESH_0][HEAT_SOL],
-        geometry_container[donorZone][MESH_0],geometry_container[targetZone][MESH_0],
-        config_container[donorZone], config_container[targetZone]);
-      /*--- Set the volume deformation for the fluid zone ---*/
-      //      grid_movement[targetZone]->SetVolume_Deformation(geometry_container[targetZone][MESH_0], config_container[targetZone], true);
-    }
-    break;
-
-  case SCATTER_DATA:
-    if (MatchingMesh) {
-      transfer_container[donorZone][targetZone]->Scatter_InterfaceData(solver_container[donorZone][MESH_0][HEAT_SOL],solver_container[targetZone][MESH_0][HEAT_SOL],
-      geometry_container[donorZone][MESH_0],geometry_container[targetZone][MESH_0],
-      config_container[donorZone], config_container[targetZone]);
-      /*--- Set the volume deformation for the fluid zone ---*/
-      //      grid_movement[targetZone]->SetVolume_Deformation(geometry_container[targetZone][MESH_0], config_container[targetZone], true);
-    }
-    else {
-      cout << "Scatter method not implemented for non-matching meshes. Exiting..." << endl;
-      exit(EXIT_FAILURE);
-    }
-    break;
-
-  case ALLGATHER_DATA:
-    if (MatchingMesh) {
-      cout << "Allgather method not yet implemented for matching meshes. Exiting..." << endl;
-      exit(EXIT_FAILURE);
-    }
-    else {
-      transfer_container[donorZone][targetZone]->Allgather_InterfaceData(solver_container[donorZone][MESH_0][HEAT_SOL],solver_container[targetZone][MESH_0][HEAT_SOL],
-      geometry_container[donorZone][MESH_0],geometry_container[targetZone][MESH_0],
-      config_container[donorZone], config_container[targetZone]);
-      /*--- Set the volume deformation for the fluid zone ---*/
-      //      grid_movement[targetZone]->SetVolume_Deformation(geometry_container[targetZone][MESH_0], config_container[targetZone], true);
-    }
-    break;
-  }
-
-=======
 
 CFSIStatDriver::CFSIStatDriver(char* confFile,
                                    unsigned short val_nZone,
@@ -7963,5 +7797,148 @@
   }
 
 
->>>>>>> 7256beac
+}
+
+CCHTDriver::CCHTDriver(char* confFile,
+                       unsigned short val_nZone,
+                       unsigned short val_nDim,
+                       SU2_Comm MPICommunicator) : CDriver(confFile,
+                                                          val_nZone,
+                                                          val_nDim,
+                                                          MPICommunicator) {
+
+  NextTransferIteration = config_container[0]->GetCHTWaitIter();
+}
+
+CCHTDriver::~CCHTDriver(void) { }
+
+void CCHTDriver::Run() {
+
+  unsigned short ZONE_FLOW = 0, ZONE_STRUCT = 1;
+  unsigned short iZone, jZone;
+  unsigned long CHTIter = 0;
+  //unsigned long nCHTIter = config_container[ZONE_FLOW]->GetnIterFSI();
+  unsigned long nCHTIter = 1;
+  unsigned long IntIter, nIntIter = 1;
+
+
+  while (CHTIter < nCHTIter) {
+
+    for (iZone = 0; iZone < nZone; iZone++)
+      iteration_container[iZone]->Preprocess(output, integration_container, geometry_container, solver_container, numerics_container, config_container, surface_movement, grid_movement, FFDBox, iZone);
+
+    for (IntIter = 0; IntIter < nIntIter; IntIter++){
+
+      if (config_container[ZONE_0]->GetKindCHT_Method() == FLUID_BASED) {
+
+        /*--- Transfer temperature and heat flux data from the fluid zone to the target (heat) solvers. ---*/
+        iZone = 0;
+        for (jZone = 0; jZone < nZone; jZone++)
+          if(jZone != iZone && transfer_container[iZone][jZone] != NULL)
+            Transfer_Data(iZone, jZone);
+
+        iteration_container[ZONE_STRUCT]->Iterate(output, integration_container, geometry_container,
+                                        solver_container, numerics_container, config_container,
+                                        surface_movement, grid_movement, FFDBox, ZONE_STRUCT);
+
+        /*--- Transfer temperature and heat flux data from the solids zones to the taget (temperature) solver. ---*/
+        /*--- This should be done first since temperature can be used initially. ---*/
+        jZone = 0;
+        for (iZone = 0; iZone < nZone; iZone++)
+          if(jZone != iZone && transfer_container[iZone][jZone] != NULL)
+            Transfer_Data(iZone, jZone);
+
+        iteration_container[ZONE_FLOW]->Iterate(output, integration_container, geometry_container,
+                                                solver_container, numerics_container, config_container,
+                                                surface_movement, grid_movement, FFDBox, ZONE_FLOW);
+
+      }
+      else if (config_container[ZONE_0]->GetKindCHT_Method() == SOLID_BASED) {
+
+        /*--- Transfer temperature and heat flux data from the solids zones to the taget (temperature) solver. ---*/
+        /*--- This should be done first since temperature can be used initially. ---*/
+        jZone = 0;
+        for (iZone = 0; iZone < nZone; iZone++)
+          if(jZone != iZone && transfer_container[iZone][jZone] != NULL)
+            Transfer_Data(iZone, jZone);
+
+        iteration_container[ZONE_FLOW]->Iterate(output, integration_container, geometry_container,
+                                                solver_container, numerics_container, config_container,
+                                                surface_movement, grid_movement, FFDBox, ZONE_FLOW);
+
+        /*--- Transfer temperature and heat flux data from the fluid zone to the target (heat) solvers. ---*/
+        iZone = 0;
+        for (jZone = 0; jZone < nZone; jZone++)
+          if(jZone != iZone && transfer_container[iZone][jZone] != NULL)
+            Transfer_Data(iZone, jZone);
+
+        iteration_container[ZONE_STRUCT]->Iterate(output, integration_container, geometry_container,
+                                        solver_container, numerics_container, config_container,
+                                        surface_movement, grid_movement, FFDBox, ZONE_STRUCT);
+      }
+
+    }
+
+  CHTIter++;
+  }  
+}
+void CCHTDriver::Transfer_Data(unsigned short donorZone, unsigned short targetZone) {
+
+#ifdef HAVE_MPI
+  int rank;
+  MPI_Comm_rank(MPI_COMM_WORLD, &rank);
+#endif
+
+  bool MatchingMesh = config_container[targetZone]->GetMatchingMesh();
+
+  /*--- Select the transfer method and the appropriate mesh properties (matching or nonmatching mesh) ---*/
+
+  switch (config_container[targetZone]->GetKind_TransferMethod()) {
+
+  case BROADCAST_DATA:
+      if (MatchingMesh) {
+        transfer_container[donorZone][targetZone]->Broadcast_InterfaceData_Matching(solver_container[donorZone][MESH_0][HEAT_SOL],solver_container[targetZone][MESH_0][HEAT_SOL],
+        geometry_container[donorZone][MESH_0],geometry_container[targetZone][MESH_0],
+        config_container[donorZone], config_container[targetZone]);
+      /*--- Set the volume deformation for the fluid zone ---*/
+      //      grid_movement[targetZone]->SetVolume_Deformation(geometry_container[targetZone][MESH_0], config_container[targetZone], true);
+      }
+      else {
+        transfer_container[donorZone][targetZone]->Broadcast_InterfaceData_Interpolate(solver_container[donorZone][MESH_0][HEAT_SOL],solver_container[targetZone][MESH_0][HEAT_SOL],
+        geometry_container[donorZone][MESH_0],geometry_container[targetZone][MESH_0],
+        config_container[donorZone], config_container[targetZone]);
+      /*--- Set the volume deformation for the fluid zone ---*/
+      //      grid_movement[targetZone]->SetVolume_Deformation(geometry_container[targetZone][MESH_0], config_container[targetZone], true);
+    }
+    break;
+
+  case SCATTER_DATA:
+    if (MatchingMesh) {
+      transfer_container[donorZone][targetZone]->Scatter_InterfaceData(solver_container[donorZone][MESH_0][HEAT_SOL],solver_container[targetZone][MESH_0][HEAT_SOL],
+      geometry_container[donorZone][MESH_0],geometry_container[targetZone][MESH_0],
+      config_container[donorZone], config_container[targetZone]);
+      /*--- Set the volume deformation for the fluid zone ---*/
+      //      grid_movement[targetZone]->SetVolume_Deformation(geometry_container[targetZone][MESH_0], config_container[targetZone], true);
+    }
+    else {
+      cout << "Scatter method not implemented for non-matching meshes. Exiting..." << endl;
+      exit(EXIT_FAILURE);
+    }
+    break;
+
+  case ALLGATHER_DATA:
+    if (MatchingMesh) {
+      cout << "Allgather method not yet implemented for matching meshes. Exiting..." << endl;
+      exit(EXIT_FAILURE);
+    }
+    else {
+      transfer_container[donorZone][targetZone]->Allgather_InterfaceData(solver_container[donorZone][MESH_0][HEAT_SOL],solver_container[targetZone][MESH_0][HEAT_SOL],
+      geometry_container[donorZone][MESH_0],geometry_container[targetZone][MESH_0],
+      config_container[donorZone], config_container[targetZone]);
+      /*--- Set the volume deformation for the fluid zone ---*/
+      //      grid_movement[targetZone]->SetVolume_Deformation(geometry_container[targetZone][MESH_0], config_container[targetZone], true);
+    }
+    break;
+  }
+
 }