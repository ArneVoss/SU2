--- conflicted
+++ resolved
@@ -443,83 +443,6 @@
 
 }
 
-<<<<<<< HEAD
-void CDiscAdjSinglezoneDriver::Print_DirectResidual(RECORDING kind_recording){
-
-  /*--- Print the residuals of the direct iteration that we just recorded ---*/
-  /*--- This routine should be moved to the output, once the new structure is in place ---*/
-  if ((rank == MASTER_NODE) && (kind_recording == MainVariables)){
-
-    switch (config->GetKind_Solver()) {
-
-    case DISC_ADJ_EULER: case DISC_ADJ_NAVIER_STOKES: case DISC_ADJ_RANS:
-    case DISC_ADJ_INC_EULER: case DISC_ADJ_INC_NAVIER_STOKES: case DISC_ADJ_INC_RANS:
-    case DISC_ADJ_FEM_EULER : case DISC_ADJ_FEM_NS : case DISC_ADJ_FEM_RANS :
-      cout << "log10[U(0)]: "   << log10(solver[FLOW_SOL]->GetRes_RMS(0))
-           << ", log10[U(1)]: " << log10(solver[FLOW_SOL]->GetRes_RMS(1))
-           << ", log10[U(2)]: " << log10(solver[FLOW_SOL]->GetRes_RMS(2)) << "." << endl;
-      cout << "log10[U(3)]: " << log10(solver[FLOW_SOL]->GetRes_RMS(3));
-      if (geometry->GetnDim() == 3) cout << ", log10[U(4)]: " << log10(solver[FLOW_SOL]->GetRes_RMS(4));
-      cout << "." << endl;
-      if ( config->GetKind_Turb_Model() != NONE && !config->GetFrozen_Visc_Disc()) {
-        cout << "log10[Turb(0)]: "   << log10(solver[TURB_SOL]->GetRes_RMS(0));
-        if (solver[TURB_SOL]->GetnVar() > 1) cout << ", log10[Turb(1)]: " << log10(solver[TURB_SOL]->GetRes_RMS(1));
-        cout << "." << endl;
-      }
-      if (config->GetKind_Scalar_Model() != NONE) {
-        cout << "log10[Scalar(0)]: "   << log10(solver[SCALAR_SOL]->GetRes_RMS(0));
-        if (solver[SCALAR_SOL]->GetnVar() > 1) cout << ", log10[Scalar(1)]: " << log10(solver[SCALAR_SOL]->GetRes_RMS(1));
-        cout << "." << endl;
-      }
-      if (config->GetWeakly_Coupled_Heat()){
-        cout << "log10[Heat(0)]: "   << log10(solver[HEAT_SOL]->GetRes_RMS(0)) << "." << endl;
-      }
-      if ( config->AddRadiation()) {
-        cout <<"log10[E(rad)]: " << log10(solver[RAD_SOL]->GetRes_RMS(0)) << endl;
-      }
-      break;
-
-    case DISC_ADJ_FEM:
-
-      if (config->GetGeometricConditions() == STRUCT_DEFORMATION::LARGE){
-        cout << "UTOL-A: "   << log10(solver[FEA_SOL]->GetRes_FEM(0))
-             << ", RTOL-A: " << log10(solver[FEA_SOL]->GetRes_FEM(1))
-             << ", ETOL-A: " << log10(solver[FEA_SOL]->GetRes_FEM(2)) << "." << endl;
-      }
-      else{
-        if (geometry->GetnDim() == 2){
-          cout << "log10[RMS Ux]: "   << log10(solver[FEA_SOL]->GetRes_RMS(0))
-               << ", log10[RMS Uy]: " << log10(solver[FEA_SOL]->GetRes_RMS(1)) << "." << endl;
-        }
-        else{
-          cout << "log10[RMS Ux]: "   << log10(solver[FEA_SOL]->GetRes_RMS(0))
-               << ", log10[RMS Uy]: " << log10(solver[FEA_SOL]->GetRes_RMS(1))
-               << ", log10[RMS Uz]: " << log10(solver[FEA_SOL]->GetRes_RMS(2))<< "." << endl;
-        }
-      }
-
-      break;
-
-    case DISC_ADJ_HEAT:
-      cout << "log10[Cons(0)]: "   << log10(solver[HEAT_SOL]->GetRes_RMS(0)) << "." << endl;
-      break;
-
-    }
-
-    cout << "-------------------------------------------------------------------------" << endl << endl;
-  }
-  else if ((rank == MASTER_NODE) && (kind_recording == SecondaryVariables) && (SecondaryVariables != RECORDING::CLEAR_INDICES)){
-    cout << endl << "Recording the computational graph with respect to the ";
-    switch (SecondaryVariables){
-      case RECORDING::MESH_COORDS: cout << "mesh coordinates." << endl;    break;
-      default:                     cout << "secondary variables." << endl; break;
-     }
-  }
-
-}
-
-=======
->>>>>>> 68e8de1d
 void CDiscAdjSinglezoneDriver::MainRecording(){
 
   /*--- SetRecording stores the computational graph on one iteration of the direct problem. Calling it with NONE
