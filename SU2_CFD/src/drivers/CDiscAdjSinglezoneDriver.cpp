/*!
 * \file driver_adjoint_singlezone.cpp
 * \brief The main subroutines for driving adjoint single-zone problems.
 * \author R. Sanchez
 * \version 7.0.3 "Blackbird"
 *
 * SU2 Project Website: https://su2code.github.io
 *
 * The SU2 Project is maintained by the SU2 Foundation
 * (http://su2foundation.org)
 *
 * Copyright 2012-2020, SU2 Contributors (cf. AUTHORS.md)
 *
 * SU2 is free software; you can redistribute it and/or
 * modify it under the terms of the GNU Lesser General Public
 * License as published by the Free Software Foundation; either
 * version 2.1 of the License, or (at your option) any later version.
 *
 * SU2 is distributed in the hope that it will be useful,
 * but WITHOUT ANY WARRANTY; without even the implied warranty of
 * MERCHANTABILITY or FITNESS FOR A PARTICULAR PURPOSE. See the GNU
 * Lesser General Public License for more details.
 *
 * You should have received a copy of the GNU Lesser General Public
 * License along with SU2. If not, see <http://www.gnu.org/licenses/>.
 */

#include "../../include/drivers/CDiscAdjSinglezoneDriver.hpp"
#include "../../include/output/tools/CWindowingTools.hpp"
#include "../../include/output/COutputFactory.hpp"
#include "../../include/output/COutputLegacy.hpp"

CDiscAdjSinglezoneDriver::CDiscAdjSinglezoneDriver(char* confFile,
                                                   unsigned short val_nZone,
                                                   SU2_Comm MPICommunicator) : CSinglezoneDriver(confFile,
                                                                                                 val_nZone,
                                                                                                 MPICommunicator) {


  /*--- Store the number of internal iterations that will be run by the adjoint solver ---*/
  nAdjoint_Iter = config_container[ZONE_0]->GetnInner_Iter();


  /*--- Store the pointers ---*/
  config      = config_container[ZONE_0];
  iteration   = iteration_container[ZONE_0][INST_0];
  solver      = solver_container[ZONE_0][INST_0][MESH_0];
  numerics    = numerics_container[ZONE_0][INST_0][MESH_0];
  geometry    = geometry_container[ZONE_0][INST_0][MESH_0];
  integration = integration_container[ZONE_0][INST_0];

  /*--- Store the recording state ---*/
  RecordingState = NONE;

  /*--- Determine if the problem is a turbomachinery problem ---*/
  bool turbo = config->GetBoolTurbomachinery();

  bool compressible = config->GetKind_Regime() == COMPRESSIBLE;

  /*--- Determine if the problem has a mesh deformation solver ---*/
  bool mesh_def = config->GetDeform_Mesh();

  /*--- Initialize the direct iteration ---*/

  switch (config->GetKind_Solver()) {

  case DISC_ADJ_EULER: case DISC_ADJ_NAVIER_STOKES: case DISC_ADJ_RANS:
    case DISC_ADJ_INC_EULER: case DISC_ADJ_INC_NAVIER_STOKES: case DISC_ADJ_INC_RANS:
    if (rank == MASTER_NODE)
      cout << "Direct iteration: Euler/Navier-Stokes/RANS equation." << endl;
    if (turbo) {
      direct_iteration = new CTurboIteration(config);
      output_legacy = COutputFactory::createLegacyOutput(config_container[ZONE_0]);
    }
    else       direct_iteration = new CFluidIteration(config);
    if (compressible) direct_output = COutputFactory::createOutput(EULER, config, nDim);
    else direct_output =  COutputFactory::createOutput(INC_EULER, config, nDim);
    MainVariables = SOLUTION_VARIABLES;
    if (mesh_def) SecondaryVariables = MESH_DEFORM;
    else          SecondaryVariables = MESH_COORDS;
    break;

  case DISC_ADJ_FEM_EULER : case DISC_ADJ_FEM_NS : case DISC_ADJ_FEM_RANS :
    if (rank == MASTER_NODE)
      cout << "Direct iteration: Euler/Navier-Stokes/RANS equation." << endl;
    direct_iteration = new CFEMFluidIteration(config);
    direct_output = COutputFactory::createOutput(FEM_EULER, config, nDim);
    MainVariables = SOLUTION_VARIABLES;
    SecondaryVariables = MESH_COORDS;
    break;

  case DISC_ADJ_FEM:
    if (rank == MASTER_NODE)
      cout << "Direct iteration: elasticity equation." << endl;
    direct_iteration = new CFEAIteration(config);
    direct_output = COutputFactory::createOutput(FEM_ELASTICITY, config, nDim);
    MainVariables = SOLUTION_VARIABLES;
    SecondaryVariables = MESH_COORDS;
    break;

  case DISC_ADJ_HEAT:
    if (rank == MASTER_NODE)
      cout << "Direct iteration: heat equation." << endl;
    direct_iteration = new CHeatIteration(config);
    direct_output = COutputFactory::createOutput(HEAT_EQUATION, config, nDim);
    MainVariables = SOLUTION_VARIABLES;
    SecondaryVariables = MESH_COORDS;
    break;

  }

 direct_output->PreprocessHistoryOutput(config, false);

}

CDiscAdjSinglezoneDriver::~CDiscAdjSinglezoneDriver(void) {
  
  delete direct_iteration;
  delete direct_output;

  delete direct_iteration;
  delete direct_output;

}

void CDiscAdjSinglezoneDriver::Preprocess(unsigned long TimeIter) {

  config_container[ZONE_0]->SetTimeIter(TimeIter);

  /*--- NOTE: Inv Design Routines moved to CDiscAdjFluidIteration::Preprocess ---*/

  /*--- Preprocess the adjoint iteration ---*/

  iteration->Preprocess(output_container[ZONE_0], integration_container, geometry_container,
                        solver_container, numerics_container, config_container,
                        surface_movement, grid_movement, FFDBox, ZONE_0, INST_0);

  /*--- For the adjoint iteration we need the derivatives of the iteration function with
   *--- respect to the conservative variables. Since these derivatives do not change in the steady state case
   *--- we only have to record if the current recording is different from the main variables. ---*/

  if (RecordingState != MainVariables){

    MainRecording();

  }

}

void CDiscAdjSinglezoneDriver::Run() {

  bool steady = !config->GetTime_Domain();
  unsigned long Adjoint_Iter;

  for (Adjoint_Iter = 0; Adjoint_Iter < nAdjoint_Iter; Adjoint_Iter++) {

    /*--- Initialize the adjoint of the output variables of the iteration with the adjoint solution
     *--- of the previous iteration. The values are passed to the AD tool.
     *--- Issues with iteration number should be dealt with once the output structure is in place. ---*/

    config->SetInnerIter(Adjoint_Iter);

    iteration->InitializeAdjoint(solver_container, geometry_container, config_container, ZONE_0, INST_0);

    /*--- Initialize the adjoint of the objective function with 1.0. ---*/

    SetAdj_ObjFunction();

    /*--- Interpret the stored information by calling the corresponding routine of the AD tool. ---*/

    AD::ComputeAdjoint();

    /*--- Extract the computed adjoint values of the input variables and store them for the next iteration. ---*/

    iteration->Iterate(output_container[ZONE_0], integration_container, geometry_container,
                         solver_container, numerics_container, config_container,
                         surface_movement, grid_movement, FFDBox, ZONE_0, INST_0);

    /*--- Monitor the pseudo-time ---*/

    StopCalc = iteration->Monitor(output_container[ZONE_0], integration_container, geometry_container,
                                  solver_container, numerics_container, config_container,
                                  surface_movement, grid_movement, FFDBox, ZONE_0, INST_0);

    /*--- Clear the stored adjoint information to be ready for a new evaluation. ---*/

    AD::ClearAdjoints();

    /*--- Output files for steady state simulations. ---*/

    if (steady) {
      iteration->Output(output_container[ZONE_0], geometry_container, solver_container,
                        config_container, Adjoint_Iter, false, ZONE_0, INST_0);
    }

    if (StopCalc) break;

  }

}

void CDiscAdjSinglezoneDriver::Postprocess() {

  switch(config->GetKind_Solver())
  {
    case DISC_ADJ_EULER :     case DISC_ADJ_NAVIER_STOKES :     case DISC_ADJ_RANS :
    case DISC_ADJ_INC_EULER : case DISC_ADJ_INC_NAVIER_STOKES : case DISC_ADJ_INC_RANS :

      /*--- Compute the geometrical sensitivities ---*/
      SecondaryRecording();
      break;

    case DISC_ADJ_FEM :

      /*--- Compute the geometrical sensitivities ---*/
      SecondaryRecording();

      iteration->Postprocess(output_container[ZONE_0], integration_container, geometry_container,
                             solver_container, numerics_container, config_container,
                             surface_movement, grid_movement, FFDBox, ZONE_0, INST_0);
      break;
  }//switch

  if (config->GetBool_Compute_Metric()) {
    /*--- Compute metric for anisotropic mesh adaptation ---*/
    ComputeMetric();

    direct_output->PreprocessVolumeOutput(config);
    
    /*--- Load the data --- */
    direct_output->Load_Data(geometry, config, solver);
    
    /*--- Set the filenames ---*/
    direct_output->SetVolume_Filename(config->GetVolume_FileName());
    direct_output->SetSurface_Filename(config->GetSurfCoeff_FileName());
    
    for (unsigned short iFile = 0; iFile < config->GetnVolumeOutputFiles(); iFile++){
      unsigned short* FileFormat = config->GetVolumeOutputFiles();
      direct_output->WriteToFile(config, geometry, FileFormat[iFile]);

      /*--- For now we need ASCII restarts for AMGIO ---*/
      direct_output->WriteToFile(config, geometry, RESTART_ASCII);
    }
  }

}

void CDiscAdjSinglezoneDriver::SetRecording(unsigned short kind_recording){

  AD::Reset();

  /*--- Prepare for recording by resetting the solution to the initial converged solution---*/

  iteration->SetRecording(solver_container, geometry_container, config_container, ZONE_0, INST_0, kind_recording);

  /*---Enable recording and register input of the iteration --- */

  if (kind_recording != NONE){

    AD::StartRecording();

    if (rank == MASTER_NODE && kind_recording == MainVariables) {
      cout << endl << "-------------------------------------------------------------------------" << endl;
      cout << "Direct iteration to store the primal computational graph." << endl;
      cout << "Compute residuals to check the convergence of the direct problem." << endl;
    }
    iteration->RegisterInput(solver_container, geometry_container, config_container, ZONE_0, INST_0, kind_recording);

  }

  /*--- Set the dependencies of the iteration ---*/

  iteration->SetDependencies(solver_container, geometry_container, numerics_container, config_container, ZONE_0,
                             INST_0, kind_recording);

  /*--- Do one iteration of the direct solver ---*/

  DirectRun(kind_recording);

  // NOTE: The inverse design calls were moved to DirectRun() - postprocess

  /*--- Store the recording state ---*/

  RecordingState = kind_recording;

  /*--- Register Output of the iteration ---*/

  iteration->RegisterOutput(solver_container, geometry_container, config_container, output_container[ZONE_0], ZONE_0, INST_0);

  /*--- Extract the objective function and store it --- */

  SetObjFunction();

  AD::StopRecording();

}

void CDiscAdjSinglezoneDriver::SetAdj_ObjFunction(){

  bool time_stepping = config->GetTime_Marching() != STEADY;
  unsigned long IterAvg_Obj = config->GetIter_Avg_Objective();
  su2double seeding = 1.0;

  CWindowingTools windowEvaluator = CWindowingTools();

  if (time_stepping){
    if (TimeIter < IterAvg_Obj){
      // Default behavior (in case no specific window is chosen) is to use Square-Windowing, i.e. the numerator equals 1.0
      seeding = windowEvaluator.GetWndWeight(config->GetKindWindow(),TimeIter, IterAvg_Obj-1)/ (static_cast<su2double>(IterAvg_Obj));
    }
    else{
      seeding = 0.0;
    }
  }

  if (rank == MASTER_NODE){
    SU2_TYPE::SetDerivative(ObjFunc, SU2_TYPE::GetValue(seeding));
  } else {
    SU2_TYPE::SetDerivative(ObjFunc, 0.0);
  }
}

void CDiscAdjSinglezoneDriver::SetObjFunction(){

  bool heat         = (config->GetWeakly_Coupled_Heat());
  bool turbo        = (config->GetBoolTurbomachinery());

  ObjFunc = 0.0;

  direct_output->SetHistory_Output(geometry, solver, config,
                                   config->GetTimeIter(),
                                   config->GetOuterIter(),
                                   config->GetInnerIter());

  /*--- Specific scalar objective functions ---*/

  switch (config->GetKind_Solver()) {
  case DISC_ADJ_INC_EULER:       case DISC_ADJ_INC_NAVIER_STOKES:      case DISC_ADJ_INC_RANS:
  case DISC_ADJ_EULER:           case DISC_ADJ_NAVIER_STOKES:          case DISC_ADJ_RANS:
  case DISC_ADJ_FEM_EULER:       case DISC_ADJ_FEM_NS:                 case DISC_ADJ_FEM_RANS:

    solver[FLOW_SOL]->SetTotal_ComboObj(0.0);

//    if (config->GetnMarker_Analyze() != 0)
//      output->SpecialOutput_AnalyzeSurface(solver[FLOW_SOL], geometry, config, false);

//    if ((config->GetnMarker_Analyze() != 0) && compressible)
//      output->SpecialOutput_Distortion(solver[FLOW_SOL], geometry, config, false);

//    if (config->GetnMarker_NearFieldBound() != 0)
//      output->SpecialOutput_SonicBoom(solver[FLOW_SOL], geometry, config, false);

//    if (config->GetPlot_Section_Forces())
//      output->SpecialOutput_SpanLoad(solver[FLOW_SOL], geometry, config, false);

    /*--- Surface based obj. function ---*/

    solver[FLOW_SOL]->Evaluate_ObjFunc(config);
    ObjFunc += solver[FLOW_SOL]->GetTotal_ComboObj();
    if (heat){
      if (config->GetKind_ObjFunc() == TOTAL_HEATFLUX) {
        ObjFunc += solver[HEAT_SOL]->GetTotal_HeatFlux();
      }
      else if (config->GetKind_ObjFunc() == TOTAL_AVG_TEMPERATURE) {
        ObjFunc += solver[HEAT_SOL]->GetTotal_AvgTemperature();
      }
    }

    /*--- This calls to be moved to a generic framework at a next stage         ---*/
    /*--- Some things that are currently hacked into output must be reorganized ---*/
    if (turbo){

      solver[FLOW_SOL]->SetTotal_ComboObj(0.0);
      output_legacy->ComputeTurboPerformance(solver[FLOW_SOL], geometry, config);

      unsigned short nMarkerTurboPerf = config->GetnMarker_TurboPerformance();
      unsigned short nSpanSections = config->GetnSpanWiseSections();

      switch (config_container[ZONE_0]->GetKind_ObjFunc()){
      case ENTROPY_GENERATION:
        solver[FLOW_SOL]->AddTotal_ComboObj(output_legacy->GetEntropyGen(nMarkerTurboPerf-1, nSpanSections));
        break;
      case FLOW_ANGLE_OUT:
        solver[FLOW_SOL]->AddTotal_ComboObj(output_legacy->GetFlowAngleOut(nMarkerTurboPerf-1, nSpanSections));
        break;
      case MASS_FLOW_IN:
        solver[FLOW_SOL]->AddTotal_ComboObj(output_legacy->GetMassFlowIn(nMarkerTurboPerf-1, nSpanSections));
        break;
      default:
        break;
      }

      ObjFunc = solver[FLOW_SOL]->GetTotal_ComboObj();

    }

    break;
  case DISC_ADJ_FEM:
    switch (config->GetKind_ObjFunc()){
    case REFERENCE_GEOMETRY:
      ObjFunc = solver[FEA_SOL]->GetTotal_OFRefGeom();
      break;
    case REFERENCE_NODE:
      ObjFunc = solver[FEA_SOL]->GetTotal_OFRefNode();
      break;
    case TOPOL_COMPLIANCE:
      ObjFunc = solver[FEA_SOL]->GetTotal_OFCompliance();
      break;
    case VOLUME_FRACTION:
    case TOPOL_DISCRETENESS:
      ObjFunc = solver[FEA_SOL]->GetTotal_OFVolFrac();
      break;
    default:
      ObjFunc = 0.0;  // If the objective function is computed in a different physical problem
      break;
    }
    break;
  }

  if (rank == MASTER_NODE){
    AD::RegisterOutput(ObjFunc);
  }

}

void CDiscAdjSinglezoneDriver::DirectRun(unsigned short kind_recording){

  /*--- Mesh movement ---*/

  direct_iteration->SetMesh_Deformation(geometry_container[ZONE_0][INST_0], solver, numerics, config, kind_recording);

  /*--- Zone preprocessing ---*/

  direct_iteration->Preprocess(direct_output, integration_container, geometry_container, solver_container, numerics_container, config_container, surface_movement, grid_movement, FFDBox, ZONE_0, INST_0);

  /*--- Iterate the direct solver ---*/

  direct_iteration->Iterate(direct_output, integration_container, geometry_container, solver_container, numerics_container, config_container, surface_movement, grid_movement, FFDBox, ZONE_0, INST_0);

  /*--- Postprocess the direct solver ---*/

  direct_iteration->Postprocess(direct_output, integration_container, geometry_container, solver_container, numerics_container, config_container, surface_movement, grid_movement, FFDBox, ZONE_0, INST_0);

  /*--- Print the direct residual to screen ---*/

  Print_DirectResidual(kind_recording);

}

void CDiscAdjSinglezoneDriver::Print_DirectResidual(unsigned short kind_recording){

  /*--- Print the residuals of the direct iteration that we just recorded ---*/
  /*--- This routine should be moved to the output, once the new structure is in place ---*/
  if ((rank == MASTER_NODE) && (kind_recording == MainVariables)){

    switch (config->GetKind_Solver()) {

    case DISC_ADJ_EULER: case DISC_ADJ_NAVIER_STOKES: case DISC_ADJ_RANS:
    case DISC_ADJ_INC_EULER: case DISC_ADJ_INC_NAVIER_STOKES: case DISC_ADJ_INC_RANS:
    case DISC_ADJ_FEM_EULER : case DISC_ADJ_FEM_NS : case DISC_ADJ_FEM_RANS :
      cout << "log10[U(0)]: "   << log10(solver[FLOW_SOL]->GetRes_RMS(0))
           << ", log10[U(1)]: " << log10(solver[FLOW_SOL]->GetRes_RMS(1))
           << ", log10[U(2)]: " << log10(solver[FLOW_SOL]->GetRes_RMS(2)) << "." << endl;
      cout << "log10[U(3)]: " << log10(solver[FLOW_SOL]->GetRes_RMS(3));
      if (geometry->GetnDim() == 3) cout << ", log10[U(4)]: " << log10(solver[FLOW_SOL]->GetRes_RMS(4));
      cout << "." << endl;
      if ( config->GetKind_Turb_Model() != NONE && !config->GetFrozen_Visc_Disc()) {
        cout << "log10[Turb(0)]: "   << log10(solver[TURB_SOL]->GetRes_RMS(0));
        if (solver[TURB_SOL]->GetnVar() > 1) cout << ", log10[Turb(1)]: " << log10(solver[TURB_SOL]->GetRes_RMS(1));
        cout << "." << endl;
      }
      if (config->GetWeakly_Coupled_Heat()){
        cout << "log10[Heat(0)]: "   << log10(solver[HEAT_SOL]->GetRes_RMS(0)) << "." << endl;
      }
      if ( config->AddRadiation()) {
        cout <<"log10[E(rad)]: " << log10(solver[RAD_SOL]->GetRes_RMS(0)) << endl;
      }
      break;

    case DISC_ADJ_FEM:

      if (config->GetGeometricConditions() == LARGE_DEFORMATIONS){
        cout << "UTOL-A: "   << log10(solver[FEA_SOL]->GetRes_FEM(0))
             << ", RTOL-A: " << log10(solver[FEA_SOL]->GetRes_FEM(1))
             << ", ETOL-A: " << log10(solver[FEA_SOL]->GetRes_FEM(2)) << "." << endl;
      }
      else{
        if (geometry->GetnDim() == 2){
          cout << "log10[RMS Ux]: "   << log10(solver[FEA_SOL]->GetRes_RMS(0))
               << ", log10[RMS Uy]: " << log10(solver[FEA_SOL]->GetRes_RMS(1)) << "." << endl;
        }
        else{
          cout << "log10[RMS Ux]: "   << log10(solver[FEA_SOL]->GetRes_RMS(0))
               << ", log10[RMS Uy]: " << log10(solver[FEA_SOL]->GetRes_RMS(1))
               << ", log10[RMS Uz]: " << log10(solver[FEA_SOL]->GetRes_RMS(2))<< "." << endl;
        }
      }

      break;

    case DISC_ADJ_HEAT:
      cout << "log10[Cons(0)]: "   << log10(solver[HEAT_SOL]->GetRes_RMS(0)) << "." << endl;
      break;

    }

    cout << "-------------------------------------------------------------------------" << endl << endl;
  }
  else if ((rank == MASTER_NODE) && (kind_recording == SecondaryVariables) && (SecondaryVariables != NONE)){
    cout << endl << "Recording the computational graph with respect to the ";
    switch (SecondaryVariables){
      case MESH_COORDS: cout << "mesh coordinates." << endl;    break;
      default:          cout << "secondary variables." << endl; break;
     }
  }

}

void CDiscAdjSinglezoneDriver::MainRecording(){

  /*--- SetRecording stores the computational graph on one iteration of the direct problem. Calling it with NONE
   *    as argument ensures that all information from a previous recording is removed. ---*/

  SetRecording(NONE);

  /*--- Store the computational graph of one direct iteration with the conservative variables as input. ---*/

  SetRecording(MainVariables);

}

void CDiscAdjSinglezoneDriver::SecondaryRecording(){

  /*--- SetRecording stores the computational graph on one iteration of the direct problem. Calling it with NONE
   *    as argument ensures that all information from a previous recording is removed. ---*/

  SetRecording(NONE);

  /*--- Store the computational graph of one direct iteration with the secondary variables as input. ---*/

  SetRecording(SecondaryVariables);

  /*--- Initialize the adjoint of the output variables of the iteration with the adjoint solution
   *    of the current iteration. The values are passed to the AD tool. ---*/

  iteration->InitializeAdjoint(solver_container, geometry_container, config_container, ZONE_0, INST_0);

  /*--- Initialize the adjoint of the objective function with 1.0. ---*/

  SetAdj_ObjFunction();

  /*--- Interpret the stored information by calling the corresponding routine of the AD tool. ---*/

  AD::ComputeAdjoint();

  /*--- Extract the computed sensitivity values. ---*/

  int IDX_SOL;

  if (config->GetKind_Solver() == DISC_ADJ_FEM) {
    IDX_SOL = ADJFEA_SOL;
  } else if(SecondaryVariables == MESH_COORDS) {
    IDX_SOL = ADJFLOW_SOL;
  } else if(SecondaryVariables == MESH_DEFORM) {
    IDX_SOL = ADJMESH_SOL;
  } else {
    IDX_SOL = -1;
  }

  if(IDX_SOL >= 0)
    solver[IDX_SOL]->SetSensitivity(geometry, solver, config);

  /*--- Clear the stored adjoint information to be ready for a new evaluation. ---*/

  AD::ClearAdjoints();

<<<<<<< HEAD
}

void CDiscAdjSinglezoneDriver::ComputeMetric() {

  CSolver *solver_flow    = solver[FLOW_SOL],
          *solver_turb    = solver[TURB_SOL],
          *solver_adjflow = solver[ADJFLOW_SOL],
          *solver_adjturb = solver[ADJTURB_SOL];

  if (rank == MASTER_NODE)
    cout << endl <<"----------------------------- Compute Metric ----------------------------" << endl;
  
  if (config->GetKind_Hessian_Method() == GREEN_GAUSS) {
    if(rank == MASTER_NODE) cout << "Computing Hessians using Green-Gauss." << endl;
    
    if(rank == MASTER_NODE) cout << "Computing flow conservative variable Hessians." << endl;
    solver_flow->SetHessian_GG(geometry, config);
    
    /*
    if ((config->GetKind_ConvNumScheme_Flow() == SPACE_CENTERED) &&
        (config->GetKind_Centered_Flow() == JST)) {
      if(rank == MASTER_NODE) cout << "Computing enthalpy Hessians." << endl;
      solver_flow->SetAuxVar_Hessian_GG(geometry, config);
    }
    */
    
    if(rank == MASTER_NODE) cout << "Computing adjoint flow variable Hessians." << endl;
    solver_adjflow->SetHessian_GG(geometry, config);
    
    if ( config->GetKind_Turb_Model() != NONE) {
      if(rank == MASTER_NODE) cout << "Computing turbulent conservative variable Hessians." << endl;
      solver_turb->SetHessian_GG(geometry, config);
      
      if(rank == MASTER_NODE) cout << "Computing adjoint turbulent variable Hessians." << endl;
      solver_adjturb->SetHessian_GG(geometry, config);
    }
  }
  else {
    if(rank == MASTER_NODE) cout << "Computing Hessians using Green-Gauss." << endl;
    
    if(rank == MASTER_NODE) cout << "Computing flow conservative variable Hessians." << endl;
    solver_flow->SetHessian_LS(geometry, config);
    
    if(rank == MASTER_NODE) cout << "Computing adjoint flow variable Hessians." << endl;
    solver_adjflow->SetHessian_LS(geometry, config);
    
    if ( config->GetKind_Turb_Model() != NONE) {
      if(rank == MASTER_NODE) cout << "Computing turbulent conservative variable Hessians." << endl;
      solver_turb->SetHessian_LS(geometry, config);
      
      if(rank == MASTER_NODE) cout << "Computing adjoint turbulent variable Hessians." << endl;
      solver_adjturb->SetHessian_LS(geometry, config);
    }
  }

  //--- Metric
  if(rank == MASTER_NODE) cout << "Computing goal-oriented metric tensor." << endl;
  solver_flow->ComputeMetric(solver, geometry, config);
}

bool CDiscAdjSinglezoneDriver::GetTimeConvergence() const{
  return false;
=======
>>>>>>> 58bc0dc8
}<|MERGE_RESOLUTION|>--- conflicted
+++ resolved
@@ -118,9 +118,6 @@
   delete direct_iteration;
   delete direct_output;
 
-  delete direct_iteration;
-  delete direct_output;
-
 }
 
 void CDiscAdjSinglezoneDriver::Preprocess(unsigned long TimeIter) {
@@ -574,7 +571,6 @@
 
   AD::ClearAdjoints();
 
-<<<<<<< HEAD
 }
 
 void CDiscAdjSinglezoneDriver::ComputeMetric() {
@@ -637,6 +633,4 @@
 
 bool CDiscAdjSinglezoneDriver::GetTimeConvergence() const{
   return false;
-=======
->>>>>>> 58bc0dc8
 }