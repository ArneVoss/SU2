/*!
 * \file driver_structure.cpp
 * \brief The main subroutines for driving single or multi-zone problems.
 * \author T. Economon, H. Kline, R. Sanchez, F. Palacios
 * \version 7.2.1 "Blackbird"
 *
 * SU2 Project Website: https://su2code.github.io
 *
 * The SU2 Project is maintained by the SU2 Foundation
 * (http://su2foundation.org)
 *
 * Copyright 2012-2021, SU2 Contributors (cf. AUTHORS.md)
 *
 * SU2 is free software; you can redistribute it and/or
 * modify it under the terms of the GNU Lesser General Public
 * License as published by the Free Software Foundation; either
 * version 2.1 of the License, or (at your option) any later version.
 *
 * SU2 is distributed in the hope that it will be useful,
 * but WITHOUT ANY WARRANTY; without even the implied warranty of
 * MERCHANTABILITY or FITNESS FOR A PARTICULAR PURPOSE. See the GNU
 * Lesser General Public License for more details.
 *
 * You should have received a copy of the GNU Lesser General Public
 * License along with SU2. If not, see <http://www.gnu.org/licenses/>.
 */

#include "../../include/drivers/CDriver.hpp"
#include "../../include/definition_structure.hpp"

#include "../../../Common/include/geometry/CDummyGeometry.hpp"
#include "../../../Common/include/geometry/CPhysicalGeometry.hpp"
#include "../../../Common/include/geometry/CMultiGridGeometry.hpp"

#include "../../include/solvers/CSolverFactory.hpp"
#include "../../include/solvers/CFEM_DG_EulerSolver.hpp"

#include "../../include/output/COutputFactory.hpp"
#include "../../include/output/COutput.hpp"

#include "../../include/output/COutputLegacy.hpp"

#include "../../../Common/include/interface_interpolation/CInterpolator.hpp"
#include "../../../Common/include/interface_interpolation/CInterpolatorFactory.hpp"

#include "../../include/interfaces/cfd/CConservativeVarsInterface.hpp"
#include "../../include/interfaces/cfd/CMixingPlaneInterface.hpp"
#include "../../include/interfaces/cfd/CSlidingInterface.hpp"
#include "../../include/interfaces/cht/CConjugateHeatInterface.hpp"
#include "../../include/interfaces/fsi/CDisplacementsInterface.hpp"
#include "../../include/interfaces/fsi/CFlowTractionInterface.hpp"
#include "../../include/interfaces/fsi/CDiscAdjFlowTractionInterface.hpp"

#include "../../include/variables/CEulerVariable.hpp"
#include "../../include/variables/CIncEulerVariable.hpp"
#include "../../include/variables/CNEMOEulerVariable.hpp"

#include "../../include/numerics/template.hpp"
#include "../../include/numerics/transition.hpp"
#include "../../include/numerics/radiation.hpp"
#include "../../include/numerics/heat.hpp"
#include "../../include/numerics/flow/convection/roe.hpp"
#include "../../include/numerics/flow/convection/fds.hpp"
#include "../../include/numerics/flow/convection/fvs.hpp"
#include "../../include/numerics/flow/convection/cusp.hpp"
#include "../../include/numerics/flow/convection/hllc.hpp"
#include "../../include/numerics/flow/convection/ausm_slau.hpp"
#include "../../include/numerics/flow/convection/centered.hpp"
#include "../../include/numerics/flow/flow_diffusion.hpp"
#include "../../include/numerics/flow/flow_sources.hpp"
#include "../../include/numerics/NEMO/convection/roe.hpp"
#include "../../include/numerics/NEMO/convection/lax.hpp"
#include "../../include/numerics/NEMO/convection/ausm.hpp"
#include "../../include/numerics/NEMO/convection/ausmplusup2.hpp"
#include "../../include/numerics/NEMO/convection/ausmpwplus.hpp"
#include "../../include/numerics/NEMO/convection/msw.hpp"
#include "../../include/numerics/NEMO/NEMO_diffusion.hpp"
#include "../../include/numerics/NEMO/NEMO_sources.hpp"
#include "../../include/numerics/continuous_adjoint/adj_convection.hpp"
#include "../../include/numerics/continuous_adjoint/adj_diffusion.hpp"
#include "../../include/numerics/continuous_adjoint/adj_sources.hpp"
#include "../../include/numerics/scalar/scalar_convection.hpp"
#include "../../include/numerics/scalar/scalar_diffusion.hpp"
#include "../../include/numerics/scalar/scalar_sources.hpp"
#include "../../include/numerics/turbulent/turb_convection.hpp"
#include "../../include/numerics/turbulent/turb_diffusion.hpp"
#include "../../include/numerics/turbulent/turb_sources.hpp"
#include "../../include/numerics/elasticity/CFEAElasticity.hpp"
#include "../../include/numerics/elasticity/CFEALinearElasticity.hpp"
#include "../../include/numerics/elasticity/CFEANonlinearElasticity.hpp"
#include "../../include/numerics/elasticity/nonlinear_models.hpp"

#include "../../include/integration/CIntegrationFactory.hpp"

#include "../../include/iteration/CIterationFactory.hpp"

#include "../../../Common/include/parallelization/omp_structure.hpp"

#include <cassert>

#ifdef VTUNEPROF
#include <ittnotify.h>
#endif
#include <fenv.h>

CDriver::CDriver(char* confFile, unsigned short val_nZone, SU2_Comm MPICommunicator, bool dummy_geo) :
  config_file_name(confFile), StartTime(0.0), StopTime(0.0), UsedTime(0.0),
  TimeIter(0), nZone(val_nZone), StopCalc(false), fsi(false), fem_solver(false), dry_run(dummy_geo) {

  /*--- Initialize Medipack (must also be here so it is initialized from python) ---*/
#ifdef HAVE_MPI
  #if defined(CODI_REVERSE_TYPE) || defined(CODI_FORWARD_TYPE)
    SU2_MPI::Init_AMPI();
  #endif
#endif

  SU2_MPI::SetComm(MPICommunicator);

  rank = SU2_MPI::GetRank();
  size = SU2_MPI::GetSize();

  /*--- Start timer to track preprocessing for benchmarking. ---*/

  StartTime = SU2_MPI::Wtime();

  /*--- Initialize containers with null --- */

  SetContainers_Null();

  /*--- Preprocessing of the config files. ---*/

  Input_Preprocessing(config_container, driver_config);

  /*--- Retrieve dimension from mesh file ---*/

  nDim = CConfig::GetnDim(config_container[ZONE_0]->GetMesh_FileName(),
                          config_container[ZONE_0]->GetMesh_FileFormat());

  /*--- Output preprocessing ---*/

  Output_Preprocessing(config_container, driver_config, output_container, driver_output);


  for (iZone = 0; iZone < nZone; iZone++) {

    /*--- Read the number of instances for each zone ---*/

    nInst[iZone] = config_container[iZone]->GetnTimeInstances();

    geometry_container[iZone]    = new CGeometry**    [nInst[iZone]] ();
    iteration_container[iZone]   = new CIteration*    [nInst[iZone]] ();
    solver_container[iZone]      = new CSolver***     [nInst[iZone]] ();
    integration_container[iZone] = new CIntegration** [nInst[iZone]] ();
    numerics_container[iZone]    = new CNumerics****  [nInst[iZone]] ();
    grid_movement[iZone]         = new CVolumetricMovement* [nInst[iZone]] ();

    /*--- Allocate transfer and interpolation container --- */

    interface_container[iZone]    = new CInterface*[nZone] ();
    interpolator_container[iZone].resize(nZone);

    for (iInst = 0; iInst < nInst[iZone]; iInst++) {

      config_container[iZone]->SetiInst(iInst);

      /*--- Preprocessing of the geometry for all zones. In this routine, the edge-
       based data structure is constructed, i.e. node and cell neighbors are
       identified and linked, face areas and volumes of the dual mesh cells are
       computed, and the multigrid levels are created using an agglomeration procedure. ---*/

      Geometrical_Preprocessing(config_container[iZone], geometry_container[iZone][iInst], dry_run);

    }
  }

  /*--- Before we proceed with the zone loop we have to compute the wall distances.
     * This computation depends on all zones at once. ---*/
  if (rank == MASTER_NODE)
    cout << "Computing wall distances." << endl;

  CGeometry::ComputeWallDistance(config_container, geometry_container);

  for (iZone = 0; iZone < nZone; iZone++) {

    for (iInst = 0; iInst < nInst[iZone]; iInst++){

      /*--- Definition of the solver class: solver_container[#ZONES][#INSTANCES][#MG_GRIDS][#EQ_SYSTEMS].
       The solver classes are specific to a particular set of governing equations,
       and they contain the subroutines with instructions for computing each spatial
       term of the PDE, i.e. loops over the edges to compute convective and viscous
       fluxes, loops over the nodes to compute source terms, and routines for
       imposing various boundary condition type for the PDE. ---*/

      Solver_Preprocessing(config_container[iZone], geometry_container[iZone][iInst], solver_container[iZone][iInst]);

      /*--- Definition of the numerical method class:
       numerics_container[#ZONES][#INSTANCES][#MG_GRIDS][#EQ_SYSTEMS][#EQ_TERMS].
       The numerics class contains the implementation of the numerical methods for
       evaluating convective or viscous fluxes between any two nodes in the edge-based
       data structure (centered, upwind, galerkin), as well as any source terms
       (piecewise constant reconstruction) evaluated in each dual mesh volume. ---*/

      Numerics_Preprocessing(config_container[iZone], geometry_container[iZone][iInst],
                             solver_container[iZone][iInst], numerics_container[iZone][iInst]);

      /*--- Definition of the integration class: integration_container[#ZONES][#INSTANCES][#EQ_SYSTEMS].
       The integration class orchestrates the execution of the spatial integration
       subroutines contained in the solver class (including multigrid) for computing
       the residual at each node, R(U) and then integrates the equations to a
       steady state or time-accurately. ---*/

      Integration_Preprocessing(config_container[iZone], solver_container[iZone][iInst][MESH_0],
                                integration_container[iZone][iInst]);

      /*--- Instantiate the type of physics iteration to be executed within each zone. For
       example, one can execute the same physics across multiple zones (mixing plane),
       different physics in different zones (fluid-structure interaction), or couple multiple
       systems tightly within a single zone by creating a new iteration class (e.g., RANS). ---*/

      Iteration_Preprocessing(config_container[iZone], iteration_container[iZone][iInst]);

      /*--- Dynamic mesh processing.  ---*/

      DynamicMesh_Preprocessing(config_container[iZone], geometry_container[iZone][iInst], solver_container[iZone][iInst],
                                iteration_container[iZone][iInst], grid_movement[iZone][iInst], surface_movement[iZone]);
      /*--- Static mesh processing.  ---*/

      StaticMesh_Preprocessing(config_container[iZone], geometry_container[iZone][iInst]);

    }

  }

  /*! --- Compute the wall distance again to correctly compute the derivatives if we are running direct diff mode --- */
  if (driver_config->GetDirectDiff() == D_DESIGN){
    CGeometry::ComputeWallDistance(config_container, geometry_container);
  }

  /*--- Definition of the interface and transfer conditions between different zones. ---*/

  if (nZone > 1) {
    if (rank == MASTER_NODE)
      cout << endl <<"------------------- Multizone Interface Preprocessing -------------------" << endl;

    Interface_Preprocessing(config_container, solver_container, geometry_container,
                            interface_types, interface_container, interpolator_container);
  }

  if (fsi) {
    for (iZone = 0; iZone < nZone; iZone++) {
      for (iInst = 0; iInst < nInst[iZone]; iInst++){
        Solver_Restart(solver_container[iZone][iInst], geometry_container[iZone][iInst],
                       config_container[iZone], true);
      }
    }
  }

  if (config_container[ZONE_0]->GetBoolTurbomachinery()){
    if (rank == MASTER_NODE)
      cout << endl <<"---------------------- Turbomachinery Preprocessing ---------------------" << endl;

    Turbomachinery_Preprocessing(config_container, geometry_container, solver_container, interface_container);
  }


  PythonInterface_Preprocessing(config_container, geometry_container, solver_container);


  /*--- Preprocessing time is reported now, but not included in the next compute portion. ---*/

  StopTime = SU2_MPI::Wtime();

  /*--- Compute/print the total time for performance benchmarking. ---*/

  UsedTime = StopTime-StartTime;
  UsedTimePreproc    = UsedTime;
  UsedTimeCompute    = 0.0;
  UsedTimeOutput     = 0.0;
  IterCount          = 0;
  OutputCount        = 0;
  MDOFs              = 0.0;
  MDOFsDomain        = 0.0;
  Mpoints            = 0.0;
  MpointsDomain      = 0.0;
  for (iZone = 0; iZone < nZone; iZone++) {
    Mpoints       += geometry_container[iZone][INST_0][MESH_0]->GetGlobal_nPoint()/(1.0e6);
    MpointsDomain += geometry_container[iZone][INST_0][MESH_0]->GetGlobal_nPointDomain()/(1.0e6);
    MDOFs         += DOFsPerPoint*geometry_container[iZone][INST_0][MESH_0]->GetGlobal_nPoint()/(1.0e6);
    MDOFsDomain   += DOFsPerPoint*geometry_container[iZone][INST_0][MESH_0]->GetGlobal_nPointDomain()/(1.0e6);
  }

  /*--- Reset timer for compute/output performance benchmarking. ---*/

  StopTime = SU2_MPI::Wtime();

  /*--- Compute/print the total time for performance benchmarking. ---*/

  UsedTime = StopTime-StartTime;
  UsedTimePreproc = UsedTime;

  /*--- Reset timer for compute performance benchmarking. ---*/

  StartTime = SU2_MPI::Wtime();

}

void CDriver::SetContainers_Null(){

  /*--- Create pointers to all of the classes that may be used throughout
   the SU2_CFD code. In general, the pointers are instantiated down a
   hierarchy over all zones, multigrid levels, equation sets, and equation
   terms as described in the comments below. ---*/

  ConvHist_file                  = nullptr;
  iteration_container            = nullptr;
  output_container               = nullptr;
  integration_container          = nullptr;
  geometry_container             = nullptr;
  solver_container               = nullptr;
  numerics_container             = nullptr;
  config_container               = nullptr;
  surface_movement               = nullptr;
  grid_movement                  = nullptr;
  FFDBox                         = nullptr;
  interface_container            = nullptr;
  interface_types                = nullptr;
  nInst                          = nullptr;

  /*--- Definition and of the containers for all possible zones. ---*/

  iteration_container            = new CIteration**[nZone] ();
  solver_container               = new CSolver****[nZone] ();
  integration_container          = new CIntegration***[nZone] ();
  numerics_container             = new CNumerics*****[nZone] ();
  config_container               = new CConfig*[nZone] ();
  geometry_container             = new CGeometry***[nZone] ();
  surface_movement               = new CSurfaceMovement*[nZone] ();
  grid_movement                  = new CVolumetricMovement**[nZone] ();
  FFDBox                         = new CFreeFormDefBox**[nZone] ();
  interpolator_container.resize(nZone);
  interface_container            = new CInterface**[nZone] ();
  interface_types                = new unsigned short*[nZone] ();
  output_container               = new COutput*[nZone] ();
  nInst                          = new unsigned short[nZone] ();
  driver_config                  = nullptr;
  driver_output                  = nullptr;

  for (iZone = 0; iZone < nZone; iZone++) {
    interface_types[iZone] = new unsigned short[nZone];
    nInst[iZone] = 1;
  }

  strcpy(runtime_file_name, "runtime.dat");

}


void CDriver::Postprocessing() {

  const bool wrt_perf = config_container[ZONE_0]->GetWrt_Performance();

    /*--- Output some information to the console. ---*/

  if (rank == MASTER_NODE) {

    /*--- Print out the number of non-physical points and reconstructions ---*/

    if (config_container[ZONE_0]->GetNonphysical_Points() > 0)
      cout << "Warning: there are " << config_container[ZONE_0]->GetNonphysical_Points() << " non-physical points in the solution." << endl;
    if (config_container[ZONE_0]->GetNonphysical_Reconstr() > 0)
      cout << "Warning: " << config_container[ZONE_0]->GetNonphysical_Reconstr() << " reconstructed states for upwinding are non-physical." << endl;
  }

  if (rank == MASTER_NODE)
    cout << endl <<"------------------------- Solver Postprocessing -------------------------" << endl;

  for (iZone = 0; iZone < nZone; iZone++) {
    for (iInst = 0; iInst < nInst[iZone]; iInst++){
      Numerics_Postprocessing(numerics_container[iZone], solver_container[iZone][iInst],
          geometry_container[iZone][iInst], config_container[iZone], iInst);
    }
    delete [] numerics_container[iZone];
  }
  delete [] numerics_container;
  if (rank == MASTER_NODE) cout << "Deleted CNumerics container." << endl;

  for (iZone = 0; iZone < nZone; iZone++) {
    for (iInst = 0; iInst < nInst[iZone]; iInst++){
      Integration_Postprocessing(integration_container[iZone],
          geometry_container[iZone][iInst],
          config_container[iZone],
          iInst);
    }
    delete [] integration_container[iZone];
  }
  delete [] integration_container;
  if (rank == MASTER_NODE) cout << "Deleted CIntegration container." << endl;

  for (iZone = 0; iZone < nZone; iZone++) {
    for (iInst = 0; iInst < nInst[iZone]; iInst++){
      Solver_Postprocessing(solver_container[iZone],
          geometry_container[iZone][iInst],
          config_container[iZone],
          iInst);
    }
    delete [] solver_container[iZone];
  }
  delete [] solver_container;
  if (rank == MASTER_NODE) cout << "Deleted CSolver container." << endl;

  for (iZone = 0; iZone < nZone; iZone++) {
    for (iInst = 0; iInst < nInst[iZone]; iInst++)
      delete iteration_container[iZone][iInst];
    delete [] iteration_container[iZone];
  }
  delete [] iteration_container;
  if (rank == MASTER_NODE) cout << "Deleted CIteration container." << endl;

  if (interface_container != nullptr) {
    for (iZone = 0; iZone < nZone; iZone++) {
      if (interface_container[iZone] != nullptr) {
        for (unsigned short jZone = 0; jZone < nZone; jZone++)
          delete interface_container[iZone][jZone];
        delete [] interface_container[iZone];
      }
    }
    delete [] interface_container;
    if (rank == MASTER_NODE) cout << "Deleted CInterface container." << endl;
  }

  if (interface_types != nullptr) {
    for (iZone = 0; iZone < nZone; iZone++)
      delete [] interface_types[iZone];
    delete [] interface_types;
  }

  for (iZone = 0; iZone < nZone; iZone++) {
    if (geometry_container[iZone] != nullptr) {
      for (iInst = 0; iInst < nInst[iZone]; iInst++){
        for (unsigned short iMGlevel = 0; iMGlevel < config_container[iZone]->GetnMGLevels()+1; iMGlevel++)
          delete geometry_container[iZone][iInst][iMGlevel];
        delete [] geometry_container[iZone][iInst];
      }
      delete [] geometry_container[iZone];
    }
  }
  delete [] geometry_container;
  if (rank == MASTER_NODE) cout << "Deleted CGeometry container." << endl;

  for (iZone = 0; iZone < nZone; iZone++) {
    delete [] FFDBox[iZone];
  }
  delete [] FFDBox;
  if (rank == MASTER_NODE) cout << "Deleted CFreeFormDefBox class." << endl;

  for (iZone = 0; iZone < nZone; iZone++) {
    delete surface_movement[iZone];
  }
  delete [] surface_movement;
  if (rank == MASTER_NODE) cout << "Deleted CSurfaceMovement class." << endl;

  for (iZone = 0; iZone < nZone; iZone++) {
    for (iInst = 0; iInst < nInst[iZone]; iInst++)
      delete grid_movement[iZone][iInst];
    delete [] grid_movement[iZone];
  }
  delete [] grid_movement;
  if (rank == MASTER_NODE) cout << "Deleted CVolumetricMovement class." << endl;

  /*--- Output profiling information ---*/
  // Note that for now this is called only by a single thread, but all
  // necessary variables have been made thread private for safety (tick/tock)!!

  config_container[ZONE_0]->SetProfilingCSV();
  config_container[ZONE_0]->GEMMProfilingCSV();

  /*--- Deallocate config container ---*/
  if (config_container!= nullptr) {
    for (iZone = 0; iZone < nZone; iZone++)
      delete config_container[iZone];
    delete [] config_container;
  }
  delete driver_config;
  if (rank == MASTER_NODE) cout << "Deleted CConfig container." << endl;

  delete [] nInst;
  if (rank == MASTER_NODE) cout << "Deleted nInst container." << endl;

  /*--- Deallocate output container ---*/

  if (output_container!= nullptr) {
    for (iZone = 0; iZone < nZone; iZone++)
      delete output_container[iZone];
    delete [] output_container;
  }

  delete driver_output;

  if (rank == MASTER_NODE) cout << "Deleted COutput class." << endl;

  if (rank == MASTER_NODE) cout << "-------------------------------------------------------------------------" << endl;


  /*--- Stop the timer and output the final performance summary. ---*/

  StopTime = SU2_MPI::Wtime();

  UsedTime = StopTime-StartTime;
  UsedTimeCompute += UsedTime;

  if ((rank == MASTER_NODE) && (wrt_perf)) {
    su2double TotalTime = UsedTimePreproc + UsedTimeCompute + UsedTimeOutput;
    cout.precision(6);
    cout << endl << endl <<"-------------------------- Performance Summary --------------------------" << endl;
    cout << "Simulation totals:" << endl;
    cout << setw(25) << "Wall-clock time (hrs):" << setw(12) << (TotalTime)/(60.0*60.0) << " | ";
    cout << setw(20) << "Core-hrs:" << setw(12) << size*TotalTime/(60.0*60.0) << endl;
    cout << setw(25) << "Cores:" << setw(12) << size << " | ";
    cout << setw(20) << "DOFs/point:" << setw(12) << DOFsPerPoint << endl;
    cout << setw(25) << "Points/core:" << setw(12) << 1.0e6*MpointsDomain/size << " | ";
    cout << setw(20) << "Ghost points/core:" << setw(12) << 1.0e6*(Mpoints-MpointsDomain)/size << endl;
    cout << setw(25) << "Ghost/Owned Point Ratio:" << setw(12) << (Mpoints-MpointsDomain)/MpointsDomain << " | " << endl;
    cout << endl;
    cout << "Preprocessing phase:" << endl;
    cout << setw(25) << "Preproc. Time (s):"  << setw(12)<< UsedTimePreproc << " | ";
    cout << setw(20) << "Preproc. Time (%):" << setw(12)<< ((UsedTimePreproc * 100.0) / (TotalTime)) << endl;
    cout << endl;
    cout << "Compute phase:" << endl;
    cout << setw(25) << "Compute Time (s):"  << setw(12)<< UsedTimeCompute << " | ";
    cout << setw(20) << "Compute Time (%):" << setw(12)<< ((UsedTimeCompute * 100.0) / (TotalTime)) << endl;
    cout << setw(25) << "Iteration count:"  << setw(12)<< IterCount << " | ";
    if (IterCount != 0) {
      cout << setw(20) << "Avg. s/iter:" << setw(12)<< UsedTimeCompute/IterCount << endl;
      cout << setw(25) << "Core-s/iter/Mpoints:" << setw(12)<< size*UsedTimeCompute/IterCount/Mpoints << " | ";
      cout << setw(20) << "Mpoints/s:" << setw(12)<< Mpoints*IterCount/UsedTimeCompute << endl;
    } else cout << endl;
    cout << endl;
    cout << "Output phase:" << endl;
    cout << setw(25) << "Output Time (s):"  << setw(12)<< UsedTimeOutput << " | ";
    cout << setw(20) << "Output Time (%):" << setw(12)<< ((UsedTimeOutput * 100.0) / (TotalTime)) << endl;
    cout << setw(25) << "Output count:" << setw(12)<< OutputCount << " | ";
    if (OutputCount != 0) {
      cout << setw(20)<< "Avg. s/output:" << setw(12)<< UsedTimeOutput/OutputCount << endl;
      if (BandwidthSum > 0) {
        cout << setw(25)<< "Restart Aggr. BW (MB/s):" << setw(12)<< BandwidthSum/OutputCount << " | ";
        cout << setw(20)<< "MB/s/core:" << setw(12)<< BandwidthSum/OutputCount/size << endl;
      }
    } else cout << endl;
    cout << "-------------------------------------------------------------------------" << endl;
    cout << endl;
  }

  /*--- Exit the solver cleanly ---*/

  if (rank == MASTER_NODE)
    cout << endl <<"------------------------- Exit Success (SU2_CFD) ------------------------" << endl << endl;

}


void CDriver::Input_Preprocessing(CConfig **&config, CConfig *&driver_config) {

  char zone_file_name[MAX_STRING_SIZE];

  /*--- Initialize the configuration of the driver ---*/

  driver_config = new CConfig(config_file_name, SU2_COMPONENT::SU2_CFD, false);

  for (iZone = 0; iZone < nZone; iZone++) {

    if (rank == MASTER_NODE){
      cout  << endl << "Parsing config file for zone " << iZone << endl;
    }
    /*--- Definition of the configuration option class for all zones. In this
     constructor, the input configuration file is parsed and all options are
     read and stored. ---*/

    if (driver_config->GetnConfigFiles() > 0){

      strcpy(zone_file_name, driver_config->GetConfigFilename(iZone).c_str());
      config[iZone] = new CConfig(driver_config, zone_file_name, SU2_COMPONENT::SU2_CFD, iZone, nZone, true);
    }
    else{
      config[iZone] = new CConfig(driver_config, config_file_name, SU2_COMPONENT::SU2_CFD, iZone, nZone, true);
    }

    /*--- Set the MPI communicator ---*/

    config[iZone]->SetMPICommunicator(SU2_MPI::GetComm());
  }


  /*--- Set the multizone part of the problem. ---*/
  if (driver_config->GetMultizone_Problem()){
    for (iZone = 0; iZone < nZone; iZone++) {
      /*--- Set the interface markers for multizone ---*/
      config_container[iZone]->SetMultizone(driver_config, config_container);
    }
  }

  /*--- Determine whether or not the FEM solver is used, which decides the type of
   *    geometry classes that are instantiated. Only adapted for single-zone problems ---*/

  fem_solver = config_container[ZONE_0]->GetFEMSolver();

  fsi = config_container[ZONE_0]->GetFSI_Simulation();
}

void CDriver::Geometrical_Preprocessing(CConfig* config, CGeometry **&geometry, bool dummy){

  if (!dummy){
    if (rank == MASTER_NODE)
      cout << endl <<"------------------- Geometry Preprocessing ( Zone " << config->GetiZone() <<" ) -------------------" << endl;

    if( fem_solver ) {
      switch( config->GetKind_FEM_Flow() ) {
        case DG: {
            Geometrical_Preprocessing_DGFEM(config, geometry);
            break;
          }
      }
    }
    else {
      Geometrical_Preprocessing_FVM(config, geometry);
    }
  } else {
    if (rank == MASTER_NODE)
      cout << endl <<"-------------------------- Using Dummy Geometry -------------------------" << endl;

    unsigned short iMGlevel;

    geometry = new CGeometry*[config->GetnMGLevels()+1] ();

    if (!fem_solver){
      for (iMGlevel = 0; iMGlevel <= config->GetnMGLevels(); iMGlevel++) {
        geometry[iMGlevel] = new CDummyGeometry(config);
      }
    } else {
      geometry[MESH_0] = new CDummyMeshFEM_DG(config);
    }

    nDim = geometry[MESH_0]->GetnDim();
  }

  /*--- Computation of positive surface area in the z-plane which is used for
     the calculation of force coefficient (non-dimensionalization). ---*/

  geometry[MESH_0]->SetPositive_ZArea(config);

  /*--- Set the actuator disk boundary conditions, if necessary. ---*/

  for (iMesh = 0; iMesh <= config->GetnMGLevels(); iMesh++) {
    geometry[iMesh]->MatchActuator_Disk(config);
  }

  /*--- If we have any periodic markers in this calculation, we must
       match the periodic points found on both sides of the periodic BC.
       Note that the current implementation requires a 1-to-1 matching of
       periodic points on the pair of periodic faces after the translation
       or rotation is taken into account. ---*/

  if ((config->GetnMarker_Periodic() != 0) && !fem_solver) {
    for (iMesh = 0; iMesh <= config->GetnMGLevels(); iMesh++) {

      /*--- Note that we loop over pairs of periodic markers individually
           so that repeated nodes on adjacent periodic faces are properly
           accounted for in multiple places. ---*/

      for (unsigned short iPeriodic = 1; iPeriodic <= config->GetnMarker_Periodic()/2; iPeriodic++) {
        geometry[iMesh]->MatchPeriodic(config, iPeriodic);
      }

      /*--- For Streamwise Periodic flow, find a unique reference node on the dedicated inlet marker. ---*/
      if (config->GetKind_Streamwise_Periodic() != ENUM_STREAMWISE_PERIODIC::NONE)
        geometry[iMesh]->FindUniqueNode_PeriodicBound(config);

      /*--- Initialize the communication framework for the periodic BCs. ---*/
      geometry[iMesh]->PreprocessPeriodicComms(geometry[iMesh], config);

    }
  }

  /*--- If activated by the compile directive, perform a partition analysis. ---*/
#if PARTITION
  if (!dummy){
    if( fem_solver ) Partition_Analysis_FEM(geometry[MESH_0], config);
    else Partition_Analysis(geometry[MESH_0], config);
  }
#endif

  /*--- Check if Euler & Symmetry markers are straight/plane. This information
        is used in the Euler & Symmetry boundary routines. ---*/
  if((config_container[iZone]->GetnMarker_Euler() != 0 ||
     config_container[iZone]->GetnMarker_SymWall() != 0) &&
     !fem_solver) {

    if (rank == MASTER_NODE)
      cout << "Checking if Euler & Symmetry markers are straight/plane:" << endl;

    for (iMesh = 0; iMesh <= config_container[iZone]->GetnMGLevels(); iMesh++)
      geometry_container[iZone][iInst][iMesh]->ComputeSurf_Straightness(config_container[iZone], (iMesh==MESH_0) );

  }

}

void CDriver::Geometrical_Preprocessing_FVM(CConfig *config, CGeometry **&geometry) {

  unsigned short iZone = config->GetiZone(), iMGlevel;
  unsigned short requestedMGlevels = config->GetnMGLevels();
  const bool fea = config->GetStructuralProblem();

  /*--- Definition of the geometry class to store the primal grid in the partitioning process.
   *    All ranks process the grid and call ParMETIS for partitioning ---*/

  CGeometry *geometry_aux = new CPhysicalGeometry(config, iZone, nZone);

  /*--- Set the dimension --- */

  nDim = geometry_aux->GetnDim();

  /*--- Color the initial grid and set the send-receive domains (ParMETIS) ---*/

  geometry_aux->SetColorGrid_Parallel(config);

  /*--- Allocate the memory of the current domain, and divide the grid
     between the ranks. ---*/

  geometry = new CGeometry *[config->GetnMGLevels()+1] ();

  /*--- Build the grid data structures using the ParMETIS coloring. ---*/

  geometry[MESH_0] = new CPhysicalGeometry(geometry_aux, config);

  /*--- Deallocate the memory of geometry_aux and solver_aux ---*/

  delete geometry_aux;

  /*--- Add the Send/Receive boundaries ---*/
  geometry[MESH_0]->SetSendReceive(config);

  /*--- Add the Send/Receive boundaries ---*/
  geometry[MESH_0]->SetBoundaries(config);

  /*--- Compute elements surrounding points, points surrounding points ---*/

  if (rank == MASTER_NODE) cout << "Setting point connectivity." << endl;
  geometry[MESH_0]->SetPoint_Connectivity();

  /*--- Renumbering points using Reverse Cuthill McKee ordering ---*/

  if (rank == MASTER_NODE) cout << "Renumbering points (Reverse Cuthill McKee Ordering)." << endl;
  geometry[MESH_0]->SetRCM_Ordering(config);

  /*--- recompute elements surrounding points, points surrounding points ---*/

  if (rank == MASTER_NODE) cout << "Recomputing point connectivity." << endl;
  geometry[MESH_0]->SetPoint_Connectivity();

  /*--- Compute elements surrounding elements ---*/

  if (rank == MASTER_NODE) cout << "Setting element connectivity." << endl;
  geometry[MESH_0]->SetElement_Connectivity();

  /*--- Check the orientation before computing geometrical quantities ---*/

  geometry[MESH_0]->SetBoundVolume();
  if (config->GetReorientElements()) {
    if (rank == MASTER_NODE) cout << "Checking the numerical grid orientation." << endl;
    geometry[MESH_0]->Check_IntElem_Orientation(config);
    geometry[MESH_0]->Check_BoundElem_Orientation(config);
  }

  /*--- Create the edge structure ---*/

  if (rank == MASTER_NODE) cout << "Identifying edges and vertices." << endl;
  geometry[MESH_0]->SetEdges();
  geometry[MESH_0]->SetVertex(config);

  /*--- Create the control volume structures ---*/

  if (rank == MASTER_NODE) cout << "Setting the control volume structure." << endl;
  SU2_OMP_PARALLEL {
    geometry[MESH_0]->SetControlVolume(config, ALLOCATE);
    geometry[MESH_0]->SetBoundControlVolume(config, ALLOCATE);
  }
  END_SU2_OMP_PARALLEL

  /*--- Visualize a dual control volume if requested ---*/

  if ((config->GetVisualize_CV() >= 0) &&
      (config->GetVisualize_CV() < (long)geometry[MESH_0]->GetGlobal_nPointDomain()))
    geometry[MESH_0]->VisualizeControlVolume(config);

  /*--- Identify closest normal neighbor ---*/

  if (rank == MASTER_NODE) cout << "Searching for the closest normal neighbors to the surfaces." << endl;
  geometry[MESH_0]->FindNormal_Neighbor(config);

  /*--- Store the global to local mapping. ---*/

  if (rank == MASTER_NODE) cout << "Storing a mapping from global to local point index." << endl;
  geometry[MESH_0]->SetGlobal_to_Local_Point();

  /*--- Compute the surface curvature ---*/

  if (!fea) {
    if (rank == MASTER_NODE) cout << "Compute the surface curvature." << endl;
    geometry[MESH_0]->ComputeSurf_Curvature(config);
  }

  /*--- Check for periodicity and disable MG if necessary. ---*/

  if (rank == MASTER_NODE) cout << "Checking for periodicity." << endl;
  geometry[MESH_0]->Check_Periodicity(config);

  /*--- Compute mesh quality statistics on the fine grid. ---*/

  if (!fea) {
    if (rank == MASTER_NODE)
      cout << "Computing mesh quality statistics for the dual control volumes." << endl;
    geometry[MESH_0]->ComputeMeshQualityStatistics(config);
  }

  geometry[MESH_0]->SetMGLevel(MESH_0);
  if ((config->GetnMGLevels() != 0) && (rank == MASTER_NODE))
    cout << "Setting the multigrid structure." << endl;

  /*--- Loop over all the new grid ---*/

  for (iMGlevel = 1; iMGlevel <= config->GetnMGLevels(); iMGlevel++) {

    /*--- Create main agglomeration structure ---*/

    geometry[iMGlevel] = new CMultiGridGeometry(geometry[iMGlevel-1], config, iMGlevel);

    /*--- Compute points surrounding points. ---*/

    geometry[iMGlevel]->SetPoint_Connectivity(geometry[iMGlevel-1]);

    /*--- Create the edge structure ---*/

    geometry[iMGlevel]->SetEdges();
    geometry[iMGlevel]->SetVertex(geometry[iMGlevel-1], config);

    /*--- Create the control volume structures ---*/

    geometry[iMGlevel]->SetControlVolume(geometry[iMGlevel-1], ALLOCATE);
    geometry[iMGlevel]->SetBoundControlVolume(geometry[iMGlevel-1], ALLOCATE);
    geometry[iMGlevel]->SetCoord(geometry[iMGlevel-1]);

    /*--- Find closest neighbor to a surface point ---*/

    geometry[iMGlevel]->FindNormal_Neighbor(config);

    /*--- Store our multigrid index. ---*/

    geometry[iMGlevel]->SetMGLevel(iMGlevel);

    /*--- Protect against the situation that we were not able to complete
       the agglomeration for this level, i.e., there weren't enough points.
       We need to check if we changed the total number of levels and delete
       the incomplete CMultiGridGeometry object. ---*/

    if (config->GetnMGLevels() != requestedMGlevels) {
      delete geometry[iMGlevel];
      geometry[iMGlevel] = nullptr;
      break;
    }

  }

  if (config->GetWrt_MultiGrid()) geometry[MESH_0]->ColorMGLevels(config->GetnMGLevels(), geometry);

  /*--- For unsteady simulations, initialize the grid volumes
   and coordinates for previous solutions. Loop over all zones/grids ---*/

  if ((config->GetTime_Marching() != TIME_MARCHING::STEADY) && config->GetDynamic_Grid()) {
    for (iMGlevel = 0; iMGlevel <= config->GetnMGLevels(); iMGlevel++) {

      /*--- Update cell volume ---*/
      geometry[iMGlevel]->nodes->SetVolume_n();
      geometry[iMGlevel]->nodes->SetVolume_nM1();

      if (config->GetGrid_Movement()) {
        /*--- Update point coordinates ---*/
        geometry[iMGlevel]->nodes->SetCoord_n();
        geometry[iMGlevel]->nodes->SetCoord_n1();
      }
    }
  }


  /*--- Create the data structure for MPI point-to-point communications. ---*/

  for (iMGlevel = 0; iMGlevel <= config->GetnMGLevels(); iMGlevel++)
    geometry[iMGlevel]->PreprocessP2PComms(geometry[iMGlevel], config);


  /*--- Perform a few preprocessing routines and communications. ---*/

  for (iMGlevel = 0; iMGlevel <= config->GetnMGLevels(); iMGlevel++) {

    /*--- Compute the max length. ---*/

    if (!fea) {
      if ((rank == MASTER_NODE) && (iMGlevel == MESH_0))
        cout << "Finding max control volume width." << endl;
      geometry[iMGlevel]->SetMaxLength(config);
    }

    /*--- Communicate the number of neighbors. This is needed for
         some centered schemes and for multigrid in parallel. ---*/

    if ((rank == MASTER_NODE) && (size > SINGLE_NODE) && (iMGlevel == MESH_0))
      cout << "Communicating number of neighbors." << endl;
    geometry[iMGlevel]->InitiateComms(geometry[iMGlevel], config, NEIGHBORS);
    geometry[iMGlevel]->CompleteComms(geometry[iMGlevel], config, NEIGHBORS);
  }

}

void CDriver::Geometrical_Preprocessing_DGFEM(CConfig* config, CGeometry **&geometry) {

  /*--- Definition of the geometry class to store the primal grid in the partitioning process. ---*/
  /*--- All ranks process the grid and call ParMETIS for partitioning ---*/

  CGeometry *geometry_aux = new CPhysicalGeometry(config, iZone, nZone);

  /*--- Set the dimension --- */

  nDim = geometry_aux->GetnDim();

  /*--- For the FEM solver with time-accurate local time-stepping, use
       a dummy solver class to retrieve the initial flow state. ---*/

  CSolver *solver_aux = new CFEM_DG_EulerSolver(config, nDim, MESH_0);

  /*--- Color the initial grid and set the send-receive domains (ParMETIS) ---*/

  geometry_aux->SetColorFEMGrid_Parallel(config);

  /*--- Allocate the memory of the current domain, and divide the grid
     between the ranks. ---*/

  geometry = new CGeometry *[config->GetnMGLevels()+1] ();

  geometry[MESH_0] = new CMeshFEM_DG(geometry_aux, config);

  /*--- Deallocate the memory of geometry_aux and solver_aux ---*/

  delete geometry_aux;
  delete solver_aux;

  /*--- Add the Send/Receive boundaries ---*/
  geometry[MESH_0]->SetSendReceive(config);

  /*--- Add the Send/Receive boundaries ---*/
  geometry[MESH_0]->SetBoundaries(config);

  /*--- Carry out a dynamic cast to CMeshFEM_DG, such that it is not needed to
       define all virtual functions in the base class CGeometry. ---*/
  CMeshFEM_DG *DGMesh = dynamic_cast<CMeshFEM_DG *>(geometry[MESH_0]);

  /*--- Determine the standard elements for the volume elements. ---*/
  if (rank == MASTER_NODE) cout << "Creating standard volume elements." << endl;
  DGMesh->CreateStandardVolumeElements(config);

  /*--- Create the face information needed to compute the contour integral
       for the elements in the Discontinuous Galerkin formulation. ---*/
  if (rank == MASTER_NODE) cout << "Creating face information." << endl;
  DGMesh->CreateFaces(config);

  /*--- Compute the metric terms of the volume elements. ---*/
  if (rank == MASTER_NODE) cout << "Computing metric terms volume elements." << endl;
  DGMesh->MetricTermsVolumeElements(config);

  /*--- Compute the metric terms of the surface elements. ---*/
  if (rank == MASTER_NODE) cout << "Computing metric terms surface elements." << endl;
  DGMesh->MetricTermsSurfaceElements(config);

  /*--- Compute a length scale of the volume elements. ---*/
  if (rank == MASTER_NODE) cout << "Computing length scale volume elements." << endl;
  DGMesh->LengthScaleVolumeElements();

  /*--- Compute the coordinates of the integration points. ---*/
  if (rank == MASTER_NODE) cout << "Computing coordinates of the integration points." << endl;
  DGMesh->CoordinatesIntegrationPoints();

  /*--- Compute the coordinates of the location of the solution DOFs. This is different
            from the grid points when a different polynomial degree is used to represent the
            geometry and solution. ---*/
  if (rank == MASTER_NODE) cout << "Computing coordinates of the solution DOFs." << endl;
  DGMesh->CoordinatesSolDOFs();

  /*--- Perform the preprocessing tasks when wall functions are used. ---*/
  if (rank == MASTER_NODE) cout << "Preprocessing for the wall functions. " << endl;
  DGMesh->WallFunctionPreprocessing(config);

  /*--- Store the global to local mapping. ---*/
  if (rank == MASTER_NODE) cout << "Storing a mapping from global to local DOF index." << endl;
  geometry[MESH_0]->SetGlobal_to_Local_Point();


  /*--- Loop to create the coarser grid levels. ---*/

  for(unsigned short iMGlevel=1; iMGlevel<=config->GetnMGLevels(); iMGlevel++) {

    SU2_MPI::Error("Geometrical_Preprocessing_DGFEM: Coarse grid levels not implemented yet.",
                   CURRENT_FUNCTION);
  }

}

void CDriver::Solver_Preprocessing(CConfig* config, CGeometry** geometry, CSolver ***&solver) {

  ENUM_MAIN_SOLVER kindSolver = static_cast<ENUM_MAIN_SOLVER>(config->GetKind_Solver());

  if (rank == MASTER_NODE)
    cout << endl <<"-------------------- Solver Preprocessing ( Zone " << config->GetiZone() <<" ) --------------------" << endl;

  solver = new CSolver**[config->GetnMGLevels()+1] ();

  for (iMesh = 0; iMesh <= config->GetnMGLevels(); iMesh++){
    solver[iMesh] = CSolverFactory::CreateSolverContainer(kindSolver, config, geometry[iMesh], iMesh);
  }

  /*--- Count the number of DOFs per solution point. ---*/

  DOFsPerPoint = 0;

  for (unsigned int iSol = 0; iSol < MAX_SOLS; iSol++)
    if (solver[MESH_0][iSol]) DOFsPerPoint += solver[MESH_0][iSol]->GetnVar();

  /*--- Restart solvers, for FSI the geometry cannot be updated because the interpolation classes
   * should always use the undeformed mesh (otherwise the results would not be repeatable). ---*/

  if (!fsi) Solver_Restart(solver, geometry, config, true);

  /*--- Set up any necessary inlet profiles ---*/

  Inlet_Preprocessing(solver, geometry, config);

}

void CDriver::Inlet_Preprocessing(CSolver ***solver, CGeometry **geometry,
                                  CConfig *config) const {

  /*--- Adjust iteration number for unsteady restarts. ---*/

  const bool adjoint = config->GetDiscrete_Adjoint() || config->GetContinuous_Adjoint();

  int val_iter = 0;

  if (config->GetTime_Domain()) {
    val_iter = adjoint? config->GetUnst_AdjointIter() : config->GetRestart_Iter();
    val_iter -= 1;
    if (!adjoint && config->GetTime_Marching() == TIME_MARCHING::DT_STEPPING_2ND)
      val_iter -= 1;
    if (!adjoint && !config->GetRestart()) val_iter = 0;
  }

  /*--- Load inlet profile files for any of the active solver containers.
   Note that these routines fill the fine grid data structures for the markers
   and restrict values down to all coarser MG levels. ---*/

  if (config->GetInlet_Profile_From_File()) {

    /*--- Use LoadInletProfile() routines for the particular solver. ---*/

    if (rank == MASTER_NODE) {
      cout << endl;
      cout << "Reading inlet profile from file: ";
      cout << config->GetInlet_FileName() << endl;
    }

    if (solver[MESH_0][FLOW_SOL]) {
      solver[MESH_0][FLOW_SOL]->LoadInletProfile(geometry, solver, config, val_iter, FLOW_SOL, INLET_FLOW);
    }
    if (solver[MESH_0][TURB_SOL]) {
      solver[MESH_0][TURB_SOL]->LoadInletProfile(geometry, solver, config, val_iter, TURB_SOL, INLET_FLOW);
    }

    /*--- Exit if profiles were requested for a solver that is not available. ---*/

    if (!config->GetFluidProblem()) {
      SU2_MPI::Error(string("Inlet profile specification via file (C++) has not been \n") +
                     string("implemented yet for this solver.\n") +
                     string("Please set SPECIFIED_INLET_PROFILE= NO and try again."), CURRENT_FUNCTION);
    }

  } else {

    /*--- Uniform inlets or python-customized inlets ---*/

    /* --- Initialize quantities for inlet boundary
     * This routine does not check if they python wrapper is being used to
     * set custom boundary conditions.  This is intentional; the
     * default values for python custom BCs are initialized with the default
     * values specified in the config (avoiding non physical values) --- */

    for (unsigned short iMesh = 0; iMesh <= config->GetnMGLevels(); iMesh++) {
      for(unsigned short iMarker=0; iMarker < config->GetnMarker_All(); iMarker++) {
        if (solver[iMesh][FLOW_SOL]) solver[iMesh][FLOW_SOL]->SetUniformInlet(config, iMarker);
        if (solver[iMesh][TURB_SOL]) solver[iMesh][TURB_SOL]->SetUniformInlet(config, iMarker);
      }
    }

  }

}

void CDriver::Solver_Restart(CSolver ***solver, CGeometry **geometry,
                             CConfig *config, bool update_geo) {

  /*--- Check for restarts and use the LoadRestart() routines. ---*/

  const bool restart = config->GetRestart();
  const bool restart_flow = config->GetRestart_Flow();

  /*--- Adjust iteration number for unsteady restarts. ---*/

  int val_iter = 0;

  const bool adjoint = (config->GetDiscrete_Adjoint() || config->GetContinuous_Adjoint());
  const bool time_domain = config->GetTime_Domain();
  const bool dt_step_2nd = (config->GetTime_Marching() == TIME_MARCHING::DT_STEPPING_2ND) &&
                           !config->GetStructuralProblem() && !config->GetFEMSolver() &&
                           !adjoint && time_domain;

  if (time_domain) {
    if (adjoint) val_iter = config->GetUnst_AdjointIter() - 1;
    else val_iter = config->GetRestart_Iter() - 1 - dt_step_2nd;
  }

  /*--- Restart direct solvers. ---*/

  if (restart || restart_flow) {
    for (auto iSol = 0u; iSol < MAX_SOLS; ++iSol) {
      auto sol = solver[MESH_0][iSol];
      if (sol && !sol->GetAdjoint()) {
        /*--- Note that the mesh solver always loads the most recent file (and not -2). ---*/
        SU2_OMP_PARALLEL_(if(sol->GetHasHybridParallel()))
        sol->LoadRestart(geometry, solver, config, val_iter + (iSol==MESH_SOL && dt_step_2nd), update_geo);
        END_SU2_OMP_PARALLEL
      }
    }
  }

  /*--- Restart adjoint solvers. ---*/

  if (restart) {
    if ((config->GetKind_Solver() == TEMPLATE_SOLVER) ||
        (config->GetKind_Solver() == ADJ_RANS && !config->GetFrozen_Visc_Cont())) {
      SU2_MPI::Error("A restart capability has not been implemented yet for this solver.\n"
                     "Please set RESTART_SOL= NO and try again.", CURRENT_FUNCTION);
    }

    for (auto iSol = 0u; iSol < MAX_SOLS; ++iSol) {
      auto sol = solver[MESH_0][iSol];
      if (sol && sol->GetAdjoint())
        sol->LoadRestart(geometry, solver, config, val_iter, update_geo);
    }
  }

}

void CDriver::Solver_Postprocessing(CSolver ****solver, CGeometry **geometry,
                                    CConfig *config, unsigned short val_iInst) {

  for (int iMGlevel = 0; iMGlevel <= config->GetnMGLevels(); iMGlevel++) {
    for (unsigned int iSol = 0; iSol < MAX_SOLS; iSol++){
      delete solver[val_iInst][iMGlevel][iSol];
    }
    delete [] solver[val_iInst][iMGlevel];
  }
  delete [] solver[val_iInst];

  CSolverFactory::ClearSolverMeta();

}

void CDriver::Integration_Preprocessing(CConfig *config, CSolver **solver, CIntegration **&integration) const {

  if (rank == MASTER_NODE)
    cout << endl <<"----------------- Integration Preprocessing ( Zone " << config->GetiZone() <<" ) ------------------" << endl;

  ENUM_MAIN_SOLVER kindMainSolver = static_cast<ENUM_MAIN_SOLVER>(config->GetKind_Solver());

  integration = CIntegrationFactory::CreateIntegrationContainer(kindMainSolver, solver);

}

void CDriver::Integration_Postprocessing(CIntegration ***integration, CGeometry **geometry, CConfig *config, unsigned short val_iInst) {

  for (unsigned int iSol = 0; iSol < MAX_SOLS; iSol++){
    delete integration[val_iInst][iSol];
  }

  delete [] integration[val_iInst];

}

template <class Indices>
void CDriver::InstantiateTurbulentNumerics(unsigned short nVar_Turb, int offset, const CConfig *config,
                                           const CSolver* turb_solver, CNumerics ****&numerics) const {
  const int conv_term = CONV_TERM + offset;
  const int visc_term = VISC_TERM + offset;

  const int source_first_term = SOURCE_FIRST_TERM + offset;
  const int source_second_term = SOURCE_SECOND_TERM + offset;

  const int conv_bound_term = CONV_BOUND_TERM + offset;
  const int visc_bound_term = VISC_BOUND_TERM + offset;

  bool spalart_allmaras, neg_spalart_allmaras, e_spalart_allmaras, comp_spalart_allmaras, e_comp_spalart_allmaras, menter_sst;
  spalart_allmaras = neg_spalart_allmaras = e_spalart_allmaras = comp_spalart_allmaras = e_comp_spalart_allmaras = menter_sst = false;

  /*--- Assign turbulence model booleans ---*/

  switch (config->GetKind_Turb_Model()) {
    case TURB_MODEL::NONE:
      SU2_MPI::Error("No turbulence model selected.", CURRENT_FUNCTION);
      break;
    case TURB_MODEL::SA:        spalart_allmaras = true;        break;
    case TURB_MODEL::SA_NEG:    neg_spalart_allmaras = true;    break;
    case TURB_MODEL::SA_E:      e_spalart_allmaras = true;      break;
    case TURB_MODEL::SA_COMP:   comp_spalart_allmaras = true;   break;
    case TURB_MODEL::SA_E_COMP: e_comp_spalart_allmaras = true; break;
    case TURB_MODEL::SST:       menter_sst = true;              break;
    case TURB_MODEL::SST_SUST:  menter_sst = true;              break;
  }

  /*--- If the Menter SST model is used, store the constants of the model and determine the
        free stream values of the turbulent kinetic energy and dissipation rate. ---*/

  const su2double *constants = nullptr;
  su2double kine_Inf = 0.0, omega_Inf = 0.0;

  if (menter_sst) {
    constants = turb_solver->GetConstants();
    kine_Inf  = turb_solver->GetTke_Inf();
    omega_Inf = turb_solver->GetOmega_Inf();
  }

  /*--- Definition of the convective scheme for each equation and mesh level ---*/

  switch (config->GetKind_ConvNumScheme_Turb()) {
    case NO_UPWIND:
      SU2_MPI::Error("Config file is missing the CONV_NUM_METHOD_TURB option.", CURRENT_FUNCTION);
      break;
    case SPACE_UPWIND :
      for (auto iMGlevel = 0u; iMGlevel <= config->GetnMGLevels(); iMGlevel++) {
        if (spalart_allmaras || neg_spalart_allmaras || e_spalart_allmaras || comp_spalart_allmaras || e_comp_spalart_allmaras) {
          numerics[iMGlevel][TURB_SOL][conv_term] = new CUpwSca_TurbSA<Indices>(nDim, nVar_Turb, config);
        }
        else if (menter_sst) numerics[iMGlevel][TURB_SOL][conv_term] = new CUpwSca_TurbSST<Indices>(nDim, nVar_Turb, config);
      }
      break;
    default:
      SU2_MPI::Error("Invalid convective scheme for the turbulence equations.", CURRENT_FUNCTION);
      break;
  }

  /*--- Definition of the viscous scheme for each equation and mesh level ---*/

  for (auto iMGlevel = 0u; iMGlevel <= config->GetnMGLevels(); iMGlevel++) {
    if (spalart_allmaras || e_spalart_allmaras || comp_spalart_allmaras || e_comp_spalart_allmaras) {
      numerics[iMGlevel][TURB_SOL][visc_term] = new CAvgGrad_TurbSA<Indices>(nDim, nVar_Turb, true, config);
    }
    else if (neg_spalart_allmaras)
      numerics[iMGlevel][TURB_SOL][visc_term] = new CAvgGrad_TurbSA_Neg<Indices>(nDim, nVar_Turb, true, config);
    else if (menter_sst)
      numerics[iMGlevel][TURB_SOL][visc_term] = new CAvgGrad_TurbSST<Indices>(nDim, nVar_Turb, constants, true, config);
  }

  /*--- Definition of the source term integration scheme for each equation and mesh level ---*/

  for (auto iMGlevel = 0u; iMGlevel <= config->GetnMGLevels(); iMGlevel++) {
    auto& turb_source_first_term = numerics[iMGlevel][TURB_SOL][source_first_term];

    if (spalart_allmaras)
      turb_source_first_term = new CSourcePieceWise_TurbSA<Indices>(nDim, nVar_Turb, config);
    else if (e_spalart_allmaras)
      turb_source_first_term = new CSourcePieceWise_TurbSA_E<Indices>(nDim, nVar_Turb, config);
    else if (comp_spalart_allmaras)
      turb_source_first_term = new CSourcePieceWise_TurbSA_COMP<Indices>(nDim, nVar_Turb, config);
    else if (e_comp_spalart_allmaras)
      turb_source_first_term = new CSourcePieceWise_TurbSA_E_COMP<Indices>(nDim, nVar_Turb, config);
    else if (neg_spalart_allmaras)
      turb_source_first_term = new CSourcePieceWise_TurbSA_Neg<Indices>(nDim, nVar_Turb, config);
    else if (menter_sst)
      turb_source_first_term = new CSourcePieceWise_TurbSST<Indices>(nDim, nVar_Turb, constants, kine_Inf, omega_Inf,
                                                                     config);

    numerics[iMGlevel][TURB_SOL][source_second_term] = new CSourceNothing(nDim, nVar_Turb, config);
  }

  /*--- Definition of the boundary condition method ---*/

  for (auto iMGlevel = 0u; iMGlevel <= config->GetnMGLevels(); iMGlevel++) {
    if (spalart_allmaras || e_spalart_allmaras || comp_spalart_allmaras || e_comp_spalart_allmaras) {
      numerics[iMGlevel][TURB_SOL][conv_bound_term] = new CUpwSca_TurbSA<Indices>(nDim, nVar_Turb, config);
      numerics[iMGlevel][TURB_SOL][visc_bound_term] = new CAvgGrad_TurbSA<Indices>(nDim, nVar_Turb, false, config);
    }
    else if (neg_spalart_allmaras) {
      numerics[iMGlevel][TURB_SOL][conv_bound_term] = new CUpwSca_TurbSA<Indices>(nDim, nVar_Turb, config);
      numerics[iMGlevel][TURB_SOL][visc_bound_term] = new CAvgGrad_TurbSA_Neg<Indices>(nDim, nVar_Turb, false, config);
    }
    else if (menter_sst) {
      numerics[iMGlevel][TURB_SOL][conv_bound_term] = new CUpwSca_TurbSST<Indices>(nDim, nVar_Turb, config);
      numerics[iMGlevel][TURB_SOL][visc_bound_term] = new CAvgGrad_TurbSST<Indices>(nDim, nVar_Turb, constants, false,
                                                                                    config);
    }
  }
}
/*--- Explicit instantiation of the template above, needed because it is defined in a cpp file, instead of hpp. ---*/
template void CDriver::InstantiateTurbulentNumerics<CEulerVariable::CIndices<unsigned short>>(
    unsigned short, int, const CConfig*, const CSolver*, CNumerics****&) const;

template void CDriver::InstantiateTurbulentNumerics<CIncEulerVariable::CIndices<unsigned short>>(
    unsigned short, int, const CConfig*, const CSolver*, CNumerics****&) const;

template void CDriver::InstantiateTurbulentNumerics<CNEMOEulerVariable::CIndices<unsigned short>>(
    unsigned short, int, const CConfig*, const CSolver*, CNumerics****&) const;

void CDriver::Numerics_Preprocessing(CConfig *config, CGeometry **geometry, CSolver ***solver, CNumerics ****&numerics) const {

  if (rank == MASTER_NODE)
    cout << endl <<"------------------- Numerics Preprocessing ( Zone " << config->GetiZone() <<" ) -------------------" << endl;

  unsigned short iMGlevel, iSol,

  nVar_Template         = 0,
  nVar_Flow             = 0,
  nVar_NEMO             = 0,
  nPrimVar_NEMO         = 0,
  nPrimVarGrad_NEMO     = 0,
  nVar_Trans            = 0,
  nVar_Turb             = 0,
  nVar_Adj_Flow         = 0,
  nVar_Adj_Turb         = 0,
  nVar_FEM              = 0,
  nVar_Rad              = 0,
  nVar_Heat             = 0;

  numerics = new CNumerics***[config->GetnMGLevels()+1] ();

  bool compressible = false;
  bool incompressible = false;
  bool ideal_gas = (config->GetKind_FluidModel() == STANDARD_AIR) || (config->GetKind_FluidModel() == IDEAL_GAS);
  bool roe_low_dissipation = (config->GetKind_RoeLowDiss() != NO_ROELOWDISS);

  /*--- Initialize some useful booleans ---*/
  bool euler, ns, NEMO_euler, NEMO_ns, turbulent, adj_euler, adj_ns, adj_turb, fem_euler, fem_ns;
  bool fem, heat, transition, template_solver;

  euler = ns = NEMO_euler = NEMO_ns = turbulent = adj_euler = adj_ns = adj_turb = fem_euler = fem_ns = false;
  fem = heat = transition = template_solver = false;

  /*--- Assign booleans ---*/
  switch (config->GetKind_Solver()) {
    case TEMPLATE_SOLVER:
      template_solver = true; break;

    case EULER:
    case DISC_ADJ_EULER:
      euler = compressible = true; break;

    case NAVIER_STOKES:
    case DISC_ADJ_NAVIER_STOKES:
      ns = compressible = true; break;

    case NEMO_EULER:
      NEMO_euler = compressible = true; break;

    case NEMO_NAVIER_STOKES:
      NEMO_ns = compressible = true; break;

    case RANS:
    case DISC_ADJ_RANS:
      ns = compressible = turbulent = true;
      transition = (config->GetKind_Trans_Model() == LM); break;

    case NEMO_RANS:
<<<<<<< HEAD
    case DISC_ADJ_NEMO_RANS:
=======
>>>>>>> eb586f8d
      NEMO_ns = compressible = turbulent = true;
      transition = (config->GetKind_Trans_Model() == LM); break;

    case INC_EULER:
    case DISC_ADJ_INC_EULER:
      euler = incompressible = true; break;

    case INC_NAVIER_STOKES:
    case DISC_ADJ_INC_NAVIER_STOKES:
      ns = incompressible = true;
      heat = config->GetWeakly_Coupled_Heat(); break;

    case INC_RANS:
    case DISC_ADJ_INC_RANS:
      ns = incompressible = turbulent = true;
      heat = config->GetWeakly_Coupled_Heat();
      transition = (config->GetKind_Trans_Model() == LM); break;

    case FEM_EULER:
    case DISC_ADJ_FEM_EULER:
      fem_euler = compressible = true; break;

    case FEM_NAVIER_STOKES:
    case DISC_ADJ_FEM_NS:
      fem_ns = compressible = true; break;

    case FEM_RANS:
    case DISC_ADJ_FEM_RANS:
      fem_ns = compressible = true; break;

    case FEM_LES:
      fem_ns = compressible = true; break;

    case HEAT_EQUATION:
    case DISC_ADJ_HEAT:
      heat = true; break;

    case FEM_ELASTICITY:
    case DISC_ADJ_FEM:
      fem = true; break;

    case ADJ_EULER:
      adj_euler = euler = compressible = true; break;

    case ADJ_NAVIER_STOKES:
      adj_ns = ns = compressible = true;
      turbulent = (config->GetKind_Turb_Model() != TURB_MODEL::NONE); break;

    case ADJ_RANS:
      adj_ns = ns = compressible = turbulent = true;
      adj_turb = !config->GetFrozen_Visc_Cont(); break;

  }

  /*--- Number of variables for the template ---*/

  if (template_solver) nVar_Flow = solver[MESH_0][FLOW_SOL]->GetnVar();

  /*--- Number of variables for direct problem ---*/

  if (euler)        nVar_Flow = solver[MESH_0][FLOW_SOL]->GetnVar();
  if (ns)           nVar_Flow = solver[MESH_0][FLOW_SOL]->GetnVar();
  if (NEMO_euler)   nVar_NEMO = solver[MESH_0][FLOW_SOL]->GetnVar();
  if (NEMO_ns)      nVar_NEMO = solver[MESH_0][FLOW_SOL]->GetnVar();
  if (turbulent)    nVar_Turb = solver[MESH_0][TURB_SOL]->GetnVar();
  if (transition)   nVar_Trans = solver[MESH_0][TRANS_SOL]->GetnVar();

  if (fem_euler)    nVar_Flow = solver[MESH_0][FLOW_SOL]->GetnVar();
  if (fem_ns)       nVar_Flow = solver[MESH_0][FLOW_SOL]->GetnVar();

  if (fem)          nVar_FEM = solver[MESH_0][FEA_SOL]->GetnVar();
  if (heat)         nVar_Heat = solver[MESH_0][HEAT_SOL]->GetnVar();

  if (config->AddRadiation()) nVar_Rad = solver[MESH_0][RAD_SOL]->GetnVar();

  /*--- Number of variables for adjoint problem ---*/

  if (adj_euler)    nVar_Adj_Flow = solver[MESH_0][ADJFLOW_SOL]->GetnVar();
  if (adj_ns)       nVar_Adj_Flow = solver[MESH_0][ADJFLOW_SOL]->GetnVar();
  if (adj_turb)     nVar_Adj_Turb = solver[MESH_0][ADJTURB_SOL]->GetnVar();

  /*--- Additional Variables required for NEMO solver ---*/

  if (NEMO_euler || NEMO_ns) nPrimVar_NEMO     = solver[MESH_0][FLOW_SOL]->GetnPrimVar();
  if (NEMO_euler || NEMO_ns) nPrimVarGrad_NEMO = solver[MESH_0][FLOW_SOL]->GetnPrimVarGrad();

  /*--- Definition of the Class for the numerical method:
    numerics_container[INSTANCE_LEVEL][MESH_LEVEL][EQUATION][EQ_TERM] ---*/

  for (iMGlevel = 0; iMGlevel <= config->GetnMGLevels(); iMGlevel++) {
    numerics[iMGlevel] = new CNumerics** [MAX_SOLS];
    for (iSol = 0; iSol < MAX_SOLS; iSol++)
      numerics[iMGlevel][iSol] = new CNumerics* [MAX_TERMS*omp_get_max_threads()]();
  }

  /*--- Instantiate one numerics object per thread for each required term. ---*/

  for (int thread = 0; thread < omp_get_max_threads(); ++thread)
  {
  const int offset = thread * MAX_TERMS;

  const int conv_term = CONV_TERM + offset;
  const int visc_term = VISC_TERM + offset;

  const int source_first_term = SOURCE_FIRST_TERM + offset;
  const int source_second_term = SOURCE_SECOND_TERM + offset;

  const int conv_bound_term = CONV_BOUND_TERM + offset;
  const int visc_bound_term = VISC_BOUND_TERM + offset;

  const int fea_term = FEA_TERM + offset;

  /*--- Solver definition for the template problem ---*/
  if (template_solver) {

    /*--- Definition of the convective scheme for each equation and mesh level ---*/
    switch (config->GetKind_ConvNumScheme_Template()) {
      case SPACE_CENTERED : case SPACE_UPWIND :
        for (iMGlevel = 0; iMGlevel <= config->GetnMGLevels(); iMGlevel++)
          numerics[iMGlevel][TEMPLATE_SOL][conv_term] = new CConvective_Template(nDim, nVar_Template, config);
        break;
      default:
        SU2_MPI::Error("Convective scheme not implemented (template_solver).", CURRENT_FUNCTION);
        break;
    }

    /*--- Definition of the viscous scheme for each equation and mesh level ---*/
    for (iMGlevel = 0; iMGlevel <= config->GetnMGLevels(); iMGlevel++)
      numerics[iMGlevel][TEMPLATE_SOL][visc_term] = new CViscous_Template(nDim, nVar_Template, config);

    /*--- Definition of the source term integration scheme for each equation and mesh level ---*/
    for (iMGlevel = 0; iMGlevel <= config->GetnMGLevels(); iMGlevel++)
      numerics[iMGlevel][TEMPLATE_SOL][source_first_term] = new CSource_Template(nDim, nVar_Template, config);

    /*--- Definition of the boundary condition method ---*/
    for (iMGlevel = 0; iMGlevel <= config->GetnMGLevels(); iMGlevel++) {
      numerics[iMGlevel][TEMPLATE_SOL][conv_bound_term] = new CConvective_Template(nDim, nVar_Template, config);
    }

  }

  /*--- Solver definition for the Potential, Euler, Navier-Stokes problems ---*/
  if ((euler) || (ns)) {

    /*--- Definition of the convective scheme for each equation and mesh level ---*/
    switch (config->GetKind_ConvNumScheme_Flow()) {
      case NO_CONVECTIVE :
        SU2_MPI::Error("Config file is missing the CONV_NUM_METHOD_FLOW option.", CURRENT_FUNCTION);
        break;

      case SPACE_CENTERED :
        if (compressible) {
          /*--- "conv_term" is not instantiated as all compressible centered schemes are vectorized. ---*/

          /*--- Definition of the boundary condition method ---*/
          for (iMGlevel = 0; iMGlevel <= config->GetnMGLevels(); iMGlevel++)
            numerics[iMGlevel][FLOW_SOL][conv_bound_term] = new CUpwRoe_Flow(nDim, nVar_Flow, config, false);

        }
        if (incompressible) {
          /*--- Incompressible flow, use preconditioning method ---*/
          switch (config->GetKind_Centered_Flow()) {
            case LAX : numerics[MESH_0][FLOW_SOL][conv_term] = new CCentLaxInc_Flow(nDim, nVar_Flow, config); break;
            case JST : numerics[MESH_0][FLOW_SOL][conv_term] = new CCentJSTInc_Flow(nDim, nVar_Flow, config); break;
            default:
              SU2_MPI::Error("Invalid centered scheme or not implemented.\n Currently, only JST and LAX-FRIEDRICH are available for incompressible flows.", CURRENT_FUNCTION);
              break;
          }
          for (iMGlevel = 1; iMGlevel <= config->GetnMGLevels(); iMGlevel++)
            numerics[iMGlevel][FLOW_SOL][conv_term] = new CCentLaxInc_Flow(nDim, nVar_Flow, config);

          /*--- Definition of the boundary condition method ---*/
          for (iMGlevel = 0; iMGlevel <= config->GetnMGLevels(); iMGlevel++)
            numerics[iMGlevel][FLOW_SOL][conv_bound_term] = new CUpwFDSInc_Flow(nDim, nVar_Flow, config);

        }
        break;
      case SPACE_UPWIND :
        if (compressible) {
          /*--- Compressible flow ---*/
          switch (config->GetKind_Upwind_Flow()) {
            case ROE:
              if (ideal_gas) {

                for (iMGlevel = 0; iMGlevel <= config->GetnMGLevels(); iMGlevel++) {
                  numerics[iMGlevel][FLOW_SOL][conv_term] = new CUpwRoe_Flow(nDim, nVar_Flow, config, roe_low_dissipation);
                  numerics[iMGlevel][FLOW_SOL][conv_bound_term] = new CUpwRoe_Flow(nDim, nVar_Flow, config, false);
                }
              } else {

                for (iMGlevel = 0; iMGlevel <= config->GetnMGLevels(); iMGlevel++) {
                  numerics[iMGlevel][FLOW_SOL][conv_term] = new CUpwGeneralRoe_Flow(nDim, nVar_Flow, config);
                  numerics[iMGlevel][FLOW_SOL][conv_bound_term] = new CUpwGeneralRoe_Flow(nDim, nVar_Flow, config);
                }
              }
              break;

            case AUSM:
              for (iMGlevel = 0; iMGlevel <= config->GetnMGLevels(); iMGlevel++) {
                numerics[iMGlevel][FLOW_SOL][conv_term] = new CUpwAUSM_Flow(nDim, nVar_Flow, config);
                numerics[iMGlevel][FLOW_SOL][conv_bound_term] = new CUpwAUSM_Flow(nDim, nVar_Flow, config);
              }
              break;

            case AUSMPLUSUP:
              for (iMGlevel = 0; iMGlevel <= config->GetnMGLevels(); iMGlevel++) {
                numerics[iMGlevel][FLOW_SOL][conv_term] = new CUpwAUSMPLUSUP_Flow(nDim, nVar_Flow, config);
                numerics[iMGlevel][FLOW_SOL][conv_bound_term] = new CUpwAUSMPLUSUP_Flow(nDim, nVar_Flow, config);
              }
              break;

            case AUSMPLUSUP2:
              for (iMGlevel = 0; iMGlevel <= config->GetnMGLevels(); iMGlevel++) {
                numerics[iMGlevel][FLOW_SOL][conv_term] = new CUpwAUSMPLUSUP2_Flow(nDim, nVar_Flow, config);
                numerics[iMGlevel][FLOW_SOL][conv_bound_term] = new CUpwAUSMPLUSUP2_Flow(nDim, nVar_Flow, config);
              }
              break;

            case TURKEL:
              for (iMGlevel = 0; iMGlevel <= config->GetnMGLevels(); iMGlevel++) {
                numerics[iMGlevel][FLOW_SOL][conv_term] = new CUpwTurkel_Flow(nDim, nVar_Flow, config);
                numerics[iMGlevel][FLOW_SOL][conv_bound_term] = new CUpwTurkel_Flow(nDim, nVar_Flow, config);
              }
              break;

            case L2ROE:
              for (iMGlevel = 0; iMGlevel <= config->GetnMGLevels(); iMGlevel++) {
                numerics[iMGlevel][FLOW_SOL][conv_term] = new CUpwL2Roe_Flow(nDim, nVar_Flow, config);
                numerics[iMGlevel][FLOW_SOL][conv_bound_term] = new CUpwL2Roe_Flow(nDim, nVar_Flow, config);
              }
              break;
            case LMROE:
              for (iMGlevel = 0; iMGlevel <= config->GetnMGLevels(); iMGlevel++) {
                numerics[iMGlevel][FLOW_SOL][conv_term] = new CUpwLMRoe_Flow(nDim, nVar_Flow, config);
                numerics[iMGlevel][FLOW_SOL][conv_bound_term] = new CUpwLMRoe_Flow(nDim, nVar_Flow, config);
              }
              break;

            case SLAU:
              for (iMGlevel = 0; iMGlevel <= config->GetnMGLevels(); iMGlevel++) {
                numerics[iMGlevel][FLOW_SOL][conv_term] = new CUpwSLAU_Flow(nDim, nVar_Flow, config, roe_low_dissipation);
                numerics[iMGlevel][FLOW_SOL][conv_bound_term] = new CUpwSLAU_Flow(nDim, nVar_Flow, config, false);
              }
              break;

            case SLAU2:
              for (iMGlevel = 0; iMGlevel <= config->GetnMGLevels(); iMGlevel++) {
                numerics[iMGlevel][FLOW_SOL][conv_term] = new CUpwSLAU2_Flow(nDim, nVar_Flow, config, roe_low_dissipation);
                numerics[iMGlevel][FLOW_SOL][conv_bound_term] = new CUpwSLAU2_Flow(nDim, nVar_Flow, config, false);
              }
              break;

            case HLLC:
              if (ideal_gas) {
                for (iMGlevel = 0; iMGlevel <= config->GetnMGLevels(); iMGlevel++) {
                  numerics[iMGlevel][FLOW_SOL][conv_term] = new CUpwHLLC_Flow(nDim, nVar_Flow, config);
                  numerics[iMGlevel][FLOW_SOL][conv_bound_term] = new CUpwHLLC_Flow(nDim, nVar_Flow, config);
                }
              }
              else {
                for (iMGlevel = 0; iMGlevel <= config->GetnMGLevels(); iMGlevel++) {
                  numerics[iMGlevel][FLOW_SOL][conv_term] = new CUpwGeneralHLLC_Flow(nDim, nVar_Flow, config);
                  numerics[iMGlevel][FLOW_SOL][conv_bound_term] = new CUpwGeneralHLLC_Flow(nDim, nVar_Flow, config);
                }
              }
              break;

            case MSW:
              for (iMGlevel = 0; iMGlevel <= config->GetnMGLevels(); iMGlevel++) {
                numerics[iMGlevel][FLOW_SOL][conv_term] = new CUpwMSW_Flow(nDim, nVar_Flow, config);
                numerics[iMGlevel][FLOW_SOL][conv_bound_term] = new CUpwMSW_Flow(nDim, nVar_Flow, config);
              }
              break;

            case CUSP:
              for (iMGlevel = 0; iMGlevel <= config->GetnMGLevels(); iMGlevel++) {
                numerics[iMGlevel][FLOW_SOL][conv_term] = new CUpwCUSP_Flow(nDim, nVar_Flow, config);
                numerics[iMGlevel][FLOW_SOL][conv_bound_term] = new CUpwCUSP_Flow(nDim, nVar_Flow, config);
              }
              break;

            default:
              SU2_MPI::Error("Invalid upwind scheme or not implemented.", CURRENT_FUNCTION);
              break;
          }

        }
        if (incompressible) {
          /*--- Incompressible flow, use artificial compressibility method ---*/
          switch (config->GetKind_Upwind_Flow()) {
            case FDS:
              for (iMGlevel = 0; iMGlevel <= config->GetnMGLevels(); iMGlevel++) {
                numerics[iMGlevel][FLOW_SOL][conv_term] = new CUpwFDSInc_Flow(nDim, nVar_Flow, config);
                numerics[iMGlevel][FLOW_SOL][conv_bound_term] = new CUpwFDSInc_Flow(nDim, nVar_Flow, config);
              }
              break;
            default:
              SU2_MPI::Error("Invalid upwind scheme or not implemented.\n Currently, only FDS is available for incompressible flows.", CURRENT_FUNCTION);
              break;
          }
        }
        break;

      default:
        SU2_MPI::Error("Invalid convective scheme for the Euler / Navier-Stokes equations.", CURRENT_FUNCTION);
        break;
    }

    /*--- Definition of the viscous scheme for each equation and mesh level ---*/
    if (compressible) {
      if (ideal_gas) {

        /*--- Compressible flow Ideal gas ---*/
        numerics[MESH_0][FLOW_SOL][visc_term] = new CAvgGrad_Flow(nDim, nVar_Flow, true, config);
        for (iMGlevel = 1; iMGlevel <= config->GetnMGLevels(); iMGlevel++)
          numerics[iMGlevel][FLOW_SOL][visc_term] = new CAvgGrad_Flow(nDim, nVar_Flow, false, config);

        /*--- Definition of the boundary condition method ---*/
        for (iMGlevel = 0; iMGlevel <= config->GetnMGLevels(); iMGlevel++)
          numerics[iMGlevel][FLOW_SOL][visc_bound_term] = new CAvgGrad_Flow(nDim, nVar_Flow, false, config);

      } else {

        /*--- Compressible flow Real gas ---*/
        numerics[MESH_0][FLOW_SOL][visc_term] = new CGeneralAvgGrad_Flow(nDim, nVar_Flow, true, config);
        for (iMGlevel = 1; iMGlevel <= config->GetnMGLevels(); iMGlevel++)
          numerics[iMGlevel][FLOW_SOL][visc_term] = new CGeneralAvgGrad_Flow(nDim, nVar_Flow, false, config);

        /*--- Definition of the boundary condition method ---*/
        for (iMGlevel = 0; iMGlevel <= config->GetnMGLevels(); iMGlevel++)
          numerics[iMGlevel][FLOW_SOL][visc_bound_term] = new CGeneralAvgGrad_Flow(nDim, nVar_Flow, false, config);

      }
    }
    if (incompressible) {
      /*--- Incompressible flow, use preconditioning method ---*/
      numerics[MESH_0][FLOW_SOL][visc_term] = new CAvgGradInc_Flow(nDim, nVar_Flow, true, config);
      for (iMGlevel = 1; iMGlevel <= config->GetnMGLevels(); iMGlevel++)
        numerics[iMGlevel][FLOW_SOL][visc_term] = new CAvgGradInc_Flow(nDim, nVar_Flow, false, config);

      /*--- Definition of the boundary condition method ---*/
      for (iMGlevel = 0; iMGlevel <= config->GetnMGLevels(); iMGlevel++)
        numerics[iMGlevel][FLOW_SOL][visc_bound_term] = new CAvgGradInc_Flow(nDim, nVar_Flow, false, config);
    }

    /*--- Definition of the source term integration scheme for each equation and mesh level ---*/
    for (iMGlevel = 0; iMGlevel <= config->GetnMGLevels(); iMGlevel++) {

      if (config->GetBody_Force() == YES) {
        if (incompressible)
          numerics[iMGlevel][FLOW_SOL][source_first_term] = new CSourceIncBodyForce(nDim, nVar_Flow, config);
        else
          numerics[iMGlevel][FLOW_SOL][source_first_term] = new CSourceBodyForce(nDim, nVar_Flow, config);
      }
      else if (incompressible && (config->GetKind_Streamwise_Periodic() != ENUM_STREAMWISE_PERIODIC::NONE)) {
        numerics[iMGlevel][FLOW_SOL][source_first_term] = new CSourceIncStreamwise_Periodic(nDim, nVar_Flow, config);
      }
      else if (incompressible && (config->GetKind_DensityModel() == INC_DENSITYMODEL::BOUSSINESQ)) {
        numerics[iMGlevel][FLOW_SOL][source_first_term] = new CSourceBoussinesq(nDim, nVar_Flow, config);
      }
      else if (config->GetRotating_Frame() == YES) {
        if (incompressible)
          numerics[iMGlevel][FLOW_SOL][source_first_term] = new CSourceIncRotatingFrame_Flow(nDim, nVar_Flow, config);
        else
        numerics[iMGlevel][FLOW_SOL][source_first_term] = new CSourceRotatingFrame_Flow(nDim, nVar_Flow, config);
      }
      else if (config->GetAxisymmetric() == YES) {
        if (incompressible)
          numerics[iMGlevel][FLOW_SOL][source_first_term] = new CSourceIncAxisymmetric_Flow(nDim, nVar_Flow, config);
        else if (ideal_gas)
          numerics[iMGlevel][FLOW_SOL][source_first_term] = new CSourceAxisymmetric_Flow(nDim, nVar_Flow, config);
        else
          numerics[iMGlevel][FLOW_SOL][source_first_term] = new CSourceGeneralAxisymmetric_Flow(nDim, nVar_Flow, config);
      }
      else if (config->GetGravityForce() == YES) {
        numerics[iMGlevel][FLOW_SOL][source_first_term] = new CSourceGravity(nDim, nVar_Flow, config);
      }
      else if (config->GetWind_Gust() == YES) {
        numerics[iMGlevel][FLOW_SOL][source_first_term] = new CSourceWindGust(nDim, nVar_Flow, config);
      }
      else {
        numerics[iMGlevel][FLOW_SOL][source_first_term] = new CSourceNothing(nDim, nVar_Flow, config);
      }

      /*--- At the moment it is necessary to have the RHT equation in order to have a volumetric heat source. ---*/
      if (config->AddRadiation())
        numerics[iMGlevel][FLOW_SOL][source_second_term] = new CSourceRadiation(nDim, nVar_Flow, config);
      else if ((incompressible && (config->GetKind_Streamwise_Periodic() != ENUM_STREAMWISE_PERIODIC::NONE)) &&
               (config->GetEnergy_Equation() && !config->GetStreamwise_Periodic_Temperature()))
        numerics[iMGlevel][FLOW_SOL][source_second_term] = new CSourceIncStreamwisePeriodic_Outlet(nDim, nVar_Flow, config);
      else
        numerics[iMGlevel][FLOW_SOL][source_second_term] = new CSourceNothing(nDim, nVar_Flow, config);
    }

  }

   /*--- Solver definition for the Potential, Euler, Navier-Stokes NEMO problems ---*/

  if (NEMO_euler || NEMO_ns) {

    /*--- Definition of the convective scheme for each equation and mesh level ---*/
    switch (config->GetKind_ConvNumScheme_Flow()) {
      case NO_CONVECTIVE :
        SU2_MPI::Error("Config file is missing the CONV_NUM_METHOD_FLOW option.", CURRENT_FUNCTION);
        break;

      case SPACE_CENTERED :
        if (compressible) {
          /*--- Compressible flow ---*/
          switch (config->GetKind_Centered_Flow()) {
            case LAX : numerics[MESH_0][FLOW_SOL][conv_term] = new CCentLax_NEMO(nDim, nVar_NEMO, nPrimVar_NEMO, nPrimVarGrad_NEMO, config); break;
            default:
            SU2_MPI::Error("Invalid centered scheme or not implemented.", CURRENT_FUNCTION);
            break;
          }

          for (iMGlevel = 1; iMGlevel <= config->GetnMGLevels(); iMGlevel++)
            numerics[iMGlevel][FLOW_SOL][conv_term] = new CCentLax_NEMO(nDim, nVar_NEMO, nPrimVar_NEMO, nPrimVarGrad_NEMO, config);

          /*--- Definition of the boundary condition method ---*/
          for (iMGlevel = 0; iMGlevel <= config->GetnMGLevels(); iMGlevel++)
            numerics[iMGlevel][FLOW_SOL][conv_bound_term] = new CUpwRoe_NEMO(nDim, nVar_NEMO, nPrimVar_NEMO, nPrimVarGrad_NEMO, config);
        }
        break;
      case SPACE_UPWIND :
        if (compressible) {
          /*--- Compressible flow ---*/
          switch (config->GetKind_Upwind_Flow()) {
            case ROE:
              for (iMGlevel = 0; iMGlevel <= config->GetnMGLevels(); iMGlevel++) {
                numerics[iMGlevel][FLOW_SOL][conv_term] = new CUpwRoe_NEMO(nDim, nVar_NEMO, nPrimVar_NEMO, nPrimVarGrad_NEMO, config);
                numerics[iMGlevel][FLOW_SOL][conv_bound_term] = new CUpwRoe_NEMO(nDim, nVar_NEMO, nPrimVar_NEMO, nPrimVarGrad_NEMO, config);
              }
              break;

            case AUSM:
              for (iMGlevel = 0; iMGlevel <= config->GetnMGLevels(); iMGlevel++) {
                numerics[iMGlevel][FLOW_SOL][conv_term] = new CUpwAUSM_NEMO(nDim, nVar_NEMO, nPrimVar_NEMO, nPrimVarGrad_NEMO, config);
                numerics[iMGlevel][FLOW_SOL][conv_bound_term] = new CUpwAUSM_NEMO(nDim, nVar_NEMO, nPrimVar_NEMO, nPrimVarGrad_NEMO, config);
              }
              break;

            case AUSMPLUSUP2:
              for (iMGlevel = 0; iMGlevel <= config->GetnMGLevels(); iMGlevel++) {
                numerics[iMGlevel][FLOW_SOL][conv_term] = new CUpwAUSMPLUSUP2_NEMO(nDim, nVar_NEMO, nPrimVar_NEMO, nPrimVarGrad_NEMO, config);
                numerics[iMGlevel][FLOW_SOL][conv_bound_term] = new CUpwAUSMPLUSUP2_NEMO(nDim, nVar_NEMO, nPrimVar_NEMO, nPrimVarGrad_NEMO, config);
              }
              break;

            case MSW:
              for (iMGlevel = 0; iMGlevel <= config->GetnMGLevels(); iMGlevel++) {
                numerics[iMGlevel][FLOW_SOL][conv_term] = new CUpwMSW_NEMO(nDim, nVar_NEMO, nPrimVar_NEMO, nPrimVarGrad_NEMO, config);
                numerics[iMGlevel][FLOW_SOL][conv_bound_term] = new CUpwMSW_NEMO(nDim, nVar_NEMO, nPrimVar_NEMO, nPrimVarGrad_NEMO, config);
              }
              break;

            case AUSMPWPLUS:
              for (iMGlevel = 0; iMGlevel <= config->GetnMGLevels(); iMGlevel++) {
                numerics[iMGlevel][FLOW_SOL][conv_term] = new CUpwAUSMPWplus_NEMO(nDim, nVar_NEMO, nPrimVar_NEMO, nPrimVarGrad_NEMO, config);
                numerics[iMGlevel][FLOW_SOL][conv_bound_term] = new CUpwAUSMPWplus_NEMO(nDim, nVar_NEMO, nPrimVar_NEMO, nPrimVarGrad_NEMO, config);
              }
              break;

            default:
              SU2_MPI::Error("Invalid upwind scheme or not implemented.", CURRENT_FUNCTION);
              break;
          }

        }
        break;

      default:
        SU2_MPI::Error("Invalid convective scheme for the NEMO Euler / Navier-Stokes equations.", CURRENT_FUNCTION);
        break;
    }

    /*--- Definition of the viscous scheme for each equation and mesh level ---*/
    if (compressible) {

      numerics[MESH_0][FLOW_SOL][visc_term] = new CAvgGradCorrected_NEMO(nDim, nVar_NEMO, nPrimVar_NEMO, nPrimVarGrad_NEMO, config);
      for (iMGlevel = 1; iMGlevel <= config->GetnMGLevels(); iMGlevel++)
        numerics[iMGlevel][FLOW_SOL][visc_term] = new CAvgGrad_NEMO(nDim, nVar_NEMO, nPrimVar_NEMO, nPrimVarGrad_NEMO, config);

      /*--- Definition of the boundary condition method ---*/
      for (iMGlevel = 0; iMGlevel <= config->GetnMGLevels(); iMGlevel++)
        numerics[iMGlevel][FLOW_SOL][visc_bound_term] = new CAvgGrad_NEMO(nDim, nVar_NEMO, nPrimVar_NEMO, nPrimVarGrad_NEMO, config);
    }

    /*--- Definition of the source term integration scheme for each equation and mesh level ---*/
    for (iMGlevel = 0; iMGlevel <= config->GetnMGLevels(); iMGlevel++) {

      numerics[iMGlevel][FLOW_SOL][source_first_term] = new CSource_NEMO(nDim, nVar_NEMO, nPrimVar_NEMO, nPrimVarGrad_NEMO, config);
      numerics[iMGlevel][FLOW_SOL][source_second_term] = new CSourceNothing(nDim, nVar_NEMO, config);
    }
  }

  /*--- Riemann solver definition for the Euler, Navier-Stokes problems for the FEM discretization. ---*/
  if ((fem_euler) || (fem_ns)) {

    switch (config->GetRiemann_Solver_FEM()) {
      case ROE:
      case LAX_FRIEDRICH:
        /* Hard coded optimized implementation is used in the DG solver. No need to allocate the
           corresponding entry in numerics. */
        break;

      case AUSM:
        for (iMGlevel = 0; iMGlevel <= config->GetnMGLevels(); iMGlevel++) {
          numerics[iMGlevel][FLOW_SOL][conv_term] = new CUpwAUSM_Flow(nDim, nVar_Flow, config);
          numerics[iMGlevel][FLOW_SOL][conv_bound_term] = new CUpwAUSM_Flow(nDim, nVar_Flow, config);
        }
        break;

      case TURKEL:
        for (iMGlevel = 0; iMGlevel <= config->GetnMGLevels(); iMGlevel++) {
          numerics[iMGlevel][FLOW_SOL][conv_term] = new CUpwTurkel_Flow(nDim, nVar_Flow, config);
          numerics[iMGlevel][FLOW_SOL][conv_bound_term] = new CUpwTurkel_Flow(nDim, nVar_Flow, config);
        }
        break;

      case HLLC:
          for (iMGlevel = 0; iMGlevel <= config->GetnMGLevels(); iMGlevel++) {
            numerics[iMGlevel][FLOW_SOL][conv_term] = new CUpwHLLC_Flow(nDim, nVar_Flow, config);
            numerics[iMGlevel][FLOW_SOL][conv_bound_term] = new CUpwHLLC_Flow(nDim, nVar_Flow, config);
          }
        break;

      case MSW:
        for (iMGlevel = 0; iMGlevel <= config->GetnMGLevels(); iMGlevel++) {
          numerics[iMGlevel][FLOW_SOL][conv_term] = new CUpwMSW_Flow(nDim, nVar_Flow, config);
          numerics[iMGlevel][FLOW_SOL][conv_bound_term] = new CUpwMSW_Flow(nDim, nVar_Flow, config);
        }
        break;

      case CUSP:
        for (iMGlevel = 0; iMGlevel <= config->GetnMGLevels(); iMGlevel++) {
          numerics[iMGlevel][FLOW_SOL][conv_term] = new CUpwCUSP_Flow(nDim, nVar_Flow, config);
          numerics[iMGlevel][FLOW_SOL][conv_bound_term] = new CUpwCUSP_Flow(nDim, nVar_Flow, config);
        }
        break;

      default:
        SU2_MPI::Error("Riemann solver not implemented.", CURRENT_FUNCTION);
        break;
    }

  }

  /*--- Solver definition for the turbulent model problem ---*/

  if (turbulent) {
    if (incompressible)
      InstantiateTurbulentNumerics<CIncEulerVariable::CIndices<unsigned short> >(nVar_Turb, offset, config,
                                                                                 solver[MESH_0][TURB_SOL], numerics);
    else if (NEMO_ns)
      InstantiateTurbulentNumerics<CNEMOEulerVariable::CIndices<unsigned short> >(nVar_Turb, offset, config,
                                                                                  solver[MESH_0][TURB_SOL], numerics);
    else
      InstantiateTurbulentNumerics<CEulerVariable::CIndices<unsigned short> >(nVar_Turb, offset, config,
                                                                              solver[MESH_0][TURB_SOL], numerics);
  }

  /*--- Solver definition for the transition model problem ---*/
  if (transition) {

    /*--- Definition of the convective scheme for each equation and mesh level ---*/
    switch (config->GetKind_ConvNumScheme_Turb()) {
      case NO_UPWIND:
        SU2_MPI::Error("Config file is missing the CONV_NUM_METHOD_TURB option.", CURRENT_FUNCTION);
        break;
      case SPACE_UPWIND:
        for (iMGlevel = 0; iMGlevel <= config->GetnMGLevels(); iMGlevel++) {
          numerics[iMGlevel][TRANS_SOL][conv_term] = new CUpwSca_TransLM(nDim, nVar_Trans, config);
        }
        break;
      default:
        SU2_MPI::Error("Invalid convective scheme for the transition equations.", CURRENT_FUNCTION);
        break;
    }

    /*--- Definition of the viscous scheme for each equation and mesh level ---*/
    for (iMGlevel = 0; iMGlevel <= config->GetnMGLevels(); iMGlevel++) {
      numerics[iMGlevel][TRANS_SOL][visc_term] = new CAvgGradCorrected_TransLM(nDim, nVar_Trans, config);
    }

    /*--- Definition of the source term integration scheme for each equation and mesh level ---*/
    for (iMGlevel = 0; iMGlevel <= config->GetnMGLevels(); iMGlevel++) {
      numerics[iMGlevel][TRANS_SOL][source_first_term] = new CSourcePieceWise_TransLM(nDim, nVar_Trans, config);
      numerics[iMGlevel][TRANS_SOL][source_second_term] = new CSourceNothing(nDim, nVar_Trans, config);
    }

    /*--- Definition of the boundary condition method ---*/
    for (iMGlevel = 0; iMGlevel <= config->GetnMGLevels(); iMGlevel++) {
      numerics[iMGlevel][TRANS_SOL][conv_bound_term] = new CUpwLin_TransLM(nDim, nVar_Trans, config);
    }
  }

  /*--- Solver definition of the finite volume heat solver  ---*/
  if (heat) {

    /*--- Definition of the viscous scheme for each equation and mesh level ---*/
    for (iMGlevel = 0; iMGlevel <= config->GetnMGLevels(); iMGlevel++) {

      numerics[iMGlevel][HEAT_SOL][visc_term] = new CAvgGrad_Heat(nDim, nVar_Heat, config, true);
      numerics[iMGlevel][HEAT_SOL][visc_bound_term] = new CAvgGrad_Heat(nDim, nVar_Heat, config, false);

      switch (config->GetKind_ConvNumScheme_Heat()) {

        case SPACE_UPWIND :
          numerics[iMGlevel][HEAT_SOL][conv_term] = new CUpwSca_Heat(nDim, nVar_Heat, config);
          numerics[iMGlevel][HEAT_SOL][conv_bound_term] = new CUpwSca_Heat(nDim, nVar_Heat, config);
          break;

        case SPACE_CENTERED :
          numerics[iMGlevel][HEAT_SOL][conv_term] = new CCentSca_Heat(nDim, nVar_Heat, config);
          numerics[iMGlevel][HEAT_SOL][conv_bound_term] = new CUpwSca_Heat(nDim, nVar_Heat, config);
          break;

        default:
          SU2_MPI::Error("Invalid convective scheme for the heat transfer equations.", CURRENT_FUNCTION);
          break;
      }
    }
  }

  /*--- Solver definition for the radiation model problem ---*/

  if (config->AddRadiation()) {
    /*--- Definition of the viscous scheme for each equation and mesh level ---*/
    numerics[MESH_0][RAD_SOL][VISC_TERM] = new CAvgGradCorrected_P1(nDim, nVar_Rad, config);

    /*--- Definition of the source term integration scheme for each equation and mesh level ---*/
    numerics[MESH_0][RAD_SOL][SOURCE_FIRST_TERM] = new CSourceP1(nDim, nVar_Rad, config);

    /*--- Definition of the boundary condition method ---*/
    numerics[MESH_0][RAD_SOL][VISC_BOUND_TERM] = new CAvgGradCorrected_P1(nDim, nVar_Rad, config);
  }

  /*--- Solver definition for the flow adjoint problem ---*/

  if (adj_euler || adj_ns) {

    if (incompressible)
      SU2_MPI::Error("Convective schemes not implemented for incompressible continuous adjoint.", CURRENT_FUNCTION);

    /*--- Definition of the convective scheme for each equation and mesh level ---*/

    switch (config->GetKind_ConvNumScheme_AdjFlow()) {
      case NO_CONVECTIVE:
        SU2_MPI::Error("Config file is missing the CONV_NUM_METHOD_ADJFLOW option.", CURRENT_FUNCTION);
        break;

      case SPACE_CENTERED :

        if (compressible) {

          /*--- Compressible flow ---*/

          switch (config->GetKind_Centered_AdjFlow()) {
            case LAX : numerics[MESH_0][ADJFLOW_SOL][conv_term] = new CCentLax_AdjFlow(nDim, nVar_Adj_Flow, config); break;
            case JST : numerics[MESH_0][ADJFLOW_SOL][conv_term] = new CCentJST_AdjFlow(nDim, nVar_Adj_Flow, config); break;
            default:
              SU2_MPI::Error("Centered scheme not implemented.", CURRENT_FUNCTION);
              break;
          }

          for (iMGlevel = 1; iMGlevel <= config->GetnMGLevels(); iMGlevel++)
            numerics[iMGlevel][ADJFLOW_SOL][conv_term] = new CCentLax_AdjFlow(nDim, nVar_Adj_Flow, config);

          for (iMGlevel = 0; iMGlevel <= config->GetnMGLevels(); iMGlevel++)
            numerics[iMGlevel][ADJFLOW_SOL][conv_bound_term] = new CUpwRoe_AdjFlow(nDim, nVar_Adj_Flow, config);

        }
        break;

      case SPACE_UPWIND :

        if (compressible) {

          /*--- Compressible flow ---*/

          switch (config->GetKind_Upwind_AdjFlow()) {
            case ROE:
              for (iMGlevel = 0; iMGlevel <= config->GetnMGLevels(); iMGlevel++) {
                numerics[iMGlevel][ADJFLOW_SOL][conv_term] = new CUpwRoe_AdjFlow(nDim, nVar_Adj_Flow, config);
                numerics[iMGlevel][ADJFLOW_SOL][conv_bound_term] = new CUpwRoe_AdjFlow(nDim, nVar_Adj_Flow, config);
              }
              break;
            default:
              SU2_MPI::Error("Upwind scheme not implemented.", CURRENT_FUNCTION);
              break;
          }
        }
        break;

      default:
        SU2_MPI::Error("Invalid convective scheme for the continuous adjoint Euler / Navier-Stokes equations.", CURRENT_FUNCTION);
        break;
    }

    /*--- Definition of the viscous scheme for each equation and mesh level ---*/

    if (compressible) {

      /*--- Compressible flow ---*/

      numerics[MESH_0][ADJFLOW_SOL][visc_term] = new CAvgGradCorrected_AdjFlow(nDim, nVar_Adj_Flow, config);
      numerics[MESH_0][ADJFLOW_SOL][visc_bound_term] = new CAvgGrad_AdjFlow(nDim, nVar_Adj_Flow, config);

      for (iMGlevel = 1; iMGlevel <= config->GetnMGLevels(); iMGlevel++) {
        numerics[iMGlevel][ADJFLOW_SOL][visc_term] = new CAvgGrad_AdjFlow(nDim, nVar_Adj_Flow, config);
        numerics[iMGlevel][ADJFLOW_SOL][visc_bound_term] = new CAvgGrad_AdjFlow(nDim, nVar_Adj_Flow, config);
      }

    }

    /*--- Definition of the source term integration scheme for each equation and mesh level ---*/

    for (iMGlevel = 0; iMGlevel <= config->GetnMGLevels(); iMGlevel++) {

      /*--- Note that RANS is incompatible with Axisymmetric or Rotational (Fix it!) ---*/

      if (compressible) {

        if (adj_ns) {

          numerics[iMGlevel][ADJFLOW_SOL][source_first_term] = new CSourceViscous_AdjFlow(nDim, nVar_Adj_Flow, config);

          if (config->GetRotating_Frame() == YES)
            numerics[iMGlevel][ADJFLOW_SOL][source_second_term] = new CSourceRotatingFrame_AdjFlow(nDim, nVar_Adj_Flow, config);
          else
            numerics[iMGlevel][ADJFLOW_SOL][source_second_term] = new CSourceConservative_AdjFlow(nDim, nVar_Adj_Flow, config);

        }

        else {

          if (config->GetRotating_Frame() == YES)
            numerics[iMGlevel][ADJFLOW_SOL][source_first_term] = new CSourceRotatingFrame_AdjFlow(nDim, nVar_Adj_Flow, config);
          else if (config->GetAxisymmetric() == YES)
            numerics[iMGlevel][ADJFLOW_SOL][source_first_term] = new CSourceAxisymmetric_AdjFlow(nDim, nVar_Adj_Flow, config);
          else
            numerics[iMGlevel][ADJFLOW_SOL][source_first_term] = new CSourceNothing(nDim, nVar_Adj_Flow, config);

          numerics[iMGlevel][ADJFLOW_SOL][source_second_term] = new CSourceNothing(nDim, nVar_Adj_Flow, config);

        }

      }

    }

  }

  /*--- Solver definition for the turbulent adjoint problem ---*/
  if (adj_turb) {

    if (config->GetKind_Turb_Model() != TURB_MODEL::SA)
      SU2_MPI::Error("Only the SA turbulence model can be used with the continuous adjoint solver.", CURRENT_FUNCTION);

    /*--- Definition of the convective scheme for each equation and mesh level ---*/
    switch (config->GetKind_ConvNumScheme_AdjTurb()) {
      case NO_CONVECTIVE:
        SU2_MPI::Error("Config file is missing the CONV_NUM_METHOD_ADJTURB option.", CURRENT_FUNCTION);
        break;
      case SPACE_UPWIND :
        for (iMGlevel = 0; iMGlevel <= config->GetnMGLevels(); iMGlevel++)
          numerics[iMGlevel][ADJTURB_SOL][conv_term] = new CUpwSca_AdjTurb(nDim, nVar_Adj_Turb, config);
        break;
      default:
        SU2_MPI::Error("Convective scheme not implemented (adjoint turbulence).", CURRENT_FUNCTION);
        break;
    }

    /*--- Definition of the viscous scheme for each equation and mesh level ---*/
    for (iMGlevel = 0; iMGlevel <= config->GetnMGLevels(); iMGlevel++)
      numerics[iMGlevel][ADJTURB_SOL][visc_term] = new CAvgGradCorrected_AdjTurb(nDim, nVar_Adj_Turb, config);

    /*--- Definition of the source term integration scheme for each equation and mesh level ---*/
    for (iMGlevel = 0; iMGlevel <= config->GetnMGLevels(); iMGlevel++) {
      numerics[iMGlevel][ADJTURB_SOL][source_first_term] = new CSourcePieceWise_AdjTurb(nDim, nVar_Adj_Turb, config);
      numerics[iMGlevel][ADJTURB_SOL][source_second_term] = new CSourceConservative_AdjTurb(nDim, nVar_Adj_Turb, config);
    }

    /*--- Definition of the boundary condition method ---*/
    for (iMGlevel = 0; iMGlevel <= config->GetnMGLevels(); iMGlevel++)
      numerics[iMGlevel][ADJTURB_SOL][conv_bound_term] = new CUpwLin_AdjTurb(nDim, nVar_Adj_Turb, config);

  }

  /*--- Numerics definition for FEM-like problems. ---*/

  if (fem) {
    /*--- Initialize the container for FEA_TERM. This will be the only one for most of the cases. ---*/
    switch (config->GetGeometricConditions()) {
      case STRUCT_DEFORMATION::SMALL:
        switch (config->GetMaterialModel()) {
          case STRUCT_MODEL::LINEAR_ELASTIC:
            numerics[MESH_0][FEA_SOL][fea_term] = new CFEALinearElasticity(nDim, nVar_FEM, config);
            break;
          default:
            SU2_MPI::Error("Material model does not correspond to geometric conditions.", CURRENT_FUNCTION);
            break;
        }
        break;
      case STRUCT_DEFORMATION::LARGE:
        switch (config->GetMaterialModel()) {
          case STRUCT_MODEL::LINEAR_ELASTIC:
            SU2_MPI::Error("Material model does not correspond to geometric conditions.", CURRENT_FUNCTION);
            break;
          case STRUCT_MODEL::NEO_HOOKEAN:
            if (config->GetMaterialCompressibility() == STRUCT_COMPRESS::COMPRESSIBLE) {
              numerics[MESH_0][FEA_SOL][fea_term] = new CFEM_NeoHookean_Comp(nDim, nVar_FEM, config);
            } else {
              SU2_MPI::Error("Material model not implemented.", CURRENT_FUNCTION);
            }
            break;
          case STRUCT_MODEL::KNOWLES:
            if (config->GetMaterialCompressibility() == STRUCT_COMPRESS::NEARLY_INCOMP) {
              numerics[MESH_0][FEA_SOL][fea_term] = new CFEM_Knowles_NearInc(nDim, nVar_FEM, config);
            } else {
              SU2_MPI::Error("Material model not implemented.", CURRENT_FUNCTION);
            }
            break;
          case STRUCT_MODEL::IDEAL_DE:
            if (config->GetMaterialCompressibility() == STRUCT_COMPRESS::NEARLY_INCOMP) {
              numerics[MESH_0][FEA_SOL][fea_term] = new CFEM_IdealDE(nDim, nVar_FEM, config);
            } else {
              SU2_MPI::Error("Material model not implemented.", CURRENT_FUNCTION);
            }
            break;
        }
        break;
    }

    /*--- The following definitions only make sense if we have a non-linear solution. ---*/
    if (config->GetGeometricConditions() == STRUCT_DEFORMATION::LARGE) {

      /*--- This allocates a container for electromechanical effects. ---*/

      bool de_effects = config->GetDE_Effects();
      if (de_effects)
        numerics[MESH_0][FEA_SOL][DE_TERM+offset] = new CFEM_DielectricElastomer(nDim, nVar_FEM, config);

      ifstream properties_file;

      string filename = config->GetFEA_FileName();
      if (nZone > 1)
        filename = config->GetMultizone_FileName(filename, iZone, ".dat");

      properties_file.open(filename.data(), ios::in);

      /*--- In case there is a properties file, containers are allocated for a number of material models. ---*/

      if (!(properties_file.fail())) {
        numerics[MESH_0][FEA_SOL][MAT_NHCOMP+offset]  = new CFEM_NeoHookean_Comp(nDim, nVar_FEM, config);
        numerics[MESH_0][FEA_SOL][MAT_IDEALDE+offset] = new CFEM_IdealDE(nDim, nVar_FEM, config);
        numerics[MESH_0][FEA_SOL][MAT_KNOWLES+offset] = new CFEM_Knowles_NearInc(nDim, nVar_FEM, config);
      }
    }
  }

  /*--- Instantiate the numerics for the mesh solver. ---*/
  if (config->GetDeform_Mesh())
    numerics[MESH_0][MESH_SOL][fea_term] = new CFEAMeshElasticity(nDim, nDim, geometry[MESH_0]->GetnElem(), config);

  } // end "per-thread" allocation loop

}

void CDriver::Numerics_Postprocessing(CNumerics *****numerics, CSolver***, CGeometry**,
                                      CConfig *config, unsigned short val_iInst) {

  for (unsigned short iMGlevel = 0; iMGlevel <= config->GetnMGLevels(); iMGlevel++) {

    for (unsigned int iSol = 0; iSol < MAX_SOLS; iSol++) {

      for (unsigned int iTerm = 0; iTerm < MAX_TERMS*omp_get_max_threads(); iTerm++) {

        delete numerics[val_iInst][iMGlevel][iSol][iTerm];
      }
      delete [] numerics[val_iInst][iMGlevel][iSol];
    }
    delete[] numerics[val_iInst][iMGlevel];
  }
  delete[] numerics[val_iInst];

}

void CDriver::Iteration_Preprocessing(CConfig* config, CIteration *&iteration) const {

  if (rank == MASTER_NODE)
    cout << endl <<"------------------- Iteration Preprocessing ( Zone " << config->GetiZone() <<" ) ------------------" << endl;

  iteration = CIterationFactory::CreateIteration(static_cast<ENUM_MAIN_SOLVER>(config->GetKind_Solver()), config);

}

void CDriver::DynamicMesh_Preprocessing(CConfig *config, CGeometry **geometry, CSolver ***solver, CIteration* iteration,
                                        CVolumetricMovement *&grid_movement, CSurfaceMovement *&surface_movement) const{

  /*--- Instantiate the geometry movement classes for the solution of unsteady
   flows on dynamic meshes, including rigid mesh transformations, dynamically
   deforming meshes, and preprocessing of harmonic balance. ---*/

  if (!fem_solver && (config->GetGrid_Movement() || (config->GetDirectDiff() == D_DESIGN))) {
    if (rank == MASTER_NODE)
      cout << "Setting dynamic mesh structure for zone "<< iZone + 1<<"." << endl;
    grid_movement = new CVolumetricMovement(geometry[MESH_0], config);

    surface_movement = new CSurfaceMovement();
    surface_movement->CopyBoundary(geometry[MESH_0], config);
    if (config->GetTime_Marching() == TIME_MARCHING::HARMONIC_BALANCE){
      if (rank == MASTER_NODE) cout << endl <<  "Instance "<< iInst + 1 <<":" << endl;
      iteration->SetGrid_Movement(geometry, surface_movement, grid_movement,  solver, config, 0, iInst);
    }
  }

  if (config->GetDirectDiff() == D_DESIGN) {
    if (rank == MASTER_NODE)
      cout << "Setting surface/volume derivatives." << endl;

    /*--- Set the surface derivatives, i.e. the derivative of the surface mesh nodes with respect to the design variables ---*/

    surface_movement->SetSurface_Derivative(geometry[MESH_0],config);

    /*--- Call the volume deformation routine with derivative mode enabled.
       This computes the derivative of the volume mesh with respect to the surface nodes ---*/

    grid_movement->SetVolume_Deformation(geometry[MESH_0],config, true, true);

    /*--- Update the multi-grid structure to propagate the derivative information to the coarser levels ---*/

    CGeometry::UpdateGeometry(geometry,config);

  }

}

void CDriver::Interface_Preprocessing(CConfig **config, CSolver***** solver, CGeometry**** geometry,
                                      unsigned short** interface_types, CInterface ***interface,
                                      vector<vector<unique_ptr<CInterpolator> > >& interpolation) {

  /*--- Setup interpolation and transfer for all possible donor/target pairs. ---*/

  for (auto target = 0u; target < nZone; target++) {

    for (auto donor = 0u; donor < nZone; donor++) {

      /*--- Aliases to make code less verbose. ---*/
      auto& interface_type = interface_types[donor][target];

      if (donor == target) {
        interface_type = ZONES_ARE_EQUAL;
        continue;
      }
      interface_type = NO_TRANSFER;

      /*--- If there is a common interface setup the interpolation and transfer. ---*/

      if (!CInterpolator::CheckZonesInterface(config[donor], config[target])) {
        interface_type = NO_COMMON_INTERFACE;
      }
      else {
        /*--- Begin the creation of the communication pattern among zones. ---*/

        if (rank == MASTER_NODE) cout << "From zone " << donor << " to zone " << target << ":" << endl;

        /*--- Setup the interpolation. ---*/

        interpolation[donor][target] = unique_ptr<CInterpolator>(CInterpolatorFactory::CreateInterpolator(
                                       geometry, config, interpolation[target][donor].get(), donor, target));

        /*--- The type of variables transferred depends on the donor/target physics. ---*/

        const bool heat_target = config[target]->GetHeatProblem();
        const bool fluid_target = config[target]->GetFluidProblem();
        const bool structural_target = config[target]->GetStructuralProblem();

        const bool heat_donor = config[donor]->GetHeatProblem();
        const bool fluid_donor = config[donor]->GetFluidProblem();
        const bool structural_donor = config[donor]->GetStructuralProblem();

        /*--- Initialize the appropriate transfer strategy. ---*/

        if (rank == MASTER_NODE) cout << " Transferring ";

        if (fluid_donor && structural_target) {
          interface_type = FLOW_TRACTION;
          auto nConst = 2;
          bool conservative = config[target]->GetConservativeInterpolation();
          if(!config[ZONE_0]->GetDiscrete_Adjoint()) {
            interface[donor][target] = new CFlowTractionInterface(nDim, nConst, config[donor], conservative);
          } else {
            interface[donor][target] = new CDiscAdjFlowTractionInterface(nDim, nConst, config[donor], conservative);
          }
          if (rank == MASTER_NODE) cout << "fluid " << (conservative? "forces." : "tractions.") << endl;
        }
        else if (structural_donor && (fluid_target || heat_target)) {
          if (solver_container[target][INST_0][MESH_0][MESH_SOL] == nullptr) {
            SU2_MPI::Error("Mesh deformation was not correctly specified for the fluid/heat zone.\n"
                           "Use DEFORM_MESH=YES, and setup MARKER_DEFORM_MESH=(...)", CURRENT_FUNCTION);
          }
          interface_type = BOUNDARY_DISPLACEMENTS;
          if (!config[donor]->GetTime_Domain()) interface[donor][target] = new CDisplacementsInterface(nDim, 0);
          else interface[donor][target] = new CDisplacementsInterface(2*nDim, 0);
          if (rank == MASTER_NODE) cout << "boundary displacements from the structural solver." << endl;
        }
        else if (fluid_donor && fluid_target) {
          interface_type = SLIDING_INTERFACE;
          auto nVar = solver[donor][INST_0][MESH_0][FLOW_SOL]->GetnPrimVar();
          interface[donor][target] = new CSlidingInterface(nVar, 0);
          if (rank == MASTER_NODE) cout << "sliding interface." << endl;
        }
        else if (heat_donor || heat_target) {
          if (heat_donor && heat_target)
            SU2_MPI::Error("Conjugate heat transfer between solids is not implemented.", CURRENT_FUNCTION);

          const auto fluidZone = heat_target? donor : target;

          if (config[fluidZone]->GetEnergy_Equation() || (config[fluidZone]->GetKind_Regime() == ENUM_REGIME::COMPRESSIBLE))
            interface_type = heat_target? CONJUGATE_HEAT_FS : CONJUGATE_HEAT_SF;
          else if (config[fluidZone]->GetWeakly_Coupled_Heat())
            interface_type = heat_target? CONJUGATE_HEAT_WEAKLY_FS : CONJUGATE_HEAT_WEAKLY_SF;
          else
            interface_type = NO_TRANSFER;

          if (interface_type != NO_TRANSFER) {
            auto nVar = 4;
            interface[donor][target] = new CConjugateHeatInterface(nVar, 0);
            if (rank == MASTER_NODE) cout << "conjugate heat variables." << endl;
          }
          else {
            if (rank == MASTER_NODE) cout << "NO heat variables." << endl;
          }
        }
        else {
          if (solver[donor][INST_0][MESH_0][FLOW_SOL] == nullptr)
            SU2_MPI::Error("Could not determine the number of variables for transfer.", CURRENT_FUNCTION);

          auto nVar = solver[donor][INST_0][MESH_0][FLOW_SOL]->GetnVar();
          interface_type = CONSERVATIVE_VARIABLES;
          interface[donor][target] = new CConservativeVarsInterface(nVar, 0);
          if (rank == MASTER_NODE) cout << "generic conservative variables." << endl;
        }
      }

      /*--- Mixing plane for turbo machinery applications. ---*/

      if (config[donor]->GetBoolMixingPlaneInterface()) {
        interface_type = MIXING_PLANE;
        auto nVar = solver[donor][INST_0][MESH_0][FLOW_SOL]->GetnVar();
        interface[donor][target] = new CMixingPlaneInterface(nVar, 0);
        if (rank == MASTER_NODE) {
          cout << "Set mixing-plane interface from donor zone "
               << donor << " to target zone " << target << "." << endl;
        }
      }

    }

  }

}

void CDriver::StaticMesh_Preprocessing(const CConfig *config, CGeometry** geometry){

  unsigned short iMGlevel, iMGfine;
  unsigned short Kind_Grid_Movement;

  unsigned short iZone = config->GetiZone();

  Kind_Grid_Movement = config->GetKind_GridMovement();

  if (!fem_solver) {

    switch (Kind_Grid_Movement) {

      case ROTATING_FRAME:

        /*--- Steadily rotating frame: set the grid velocities just once
         before the first iteration flow solver. ---*/

        if (rank == MASTER_NODE) {
          cout << endl << " Setting rotating frame grid velocities";
          cout << " for zone " << iZone << "." << endl;
        }

        /*--- Set the grid velocities on all multigrid levels for a steadily
           rotating reference frame. ---*/

        for (iMGlevel = 0; iMGlevel <= config_container[ZONE_0]->GetnMGLevels(); iMGlevel++){
          geometry[iMGlevel]->SetRotationalVelocity(config, true);
          geometry[iMGlevel]->SetShroudVelocity(config);
        }

        break;

      case STEADY_TRANSLATION:

        /*--- Set the translational velocity and hold the grid fixed during
         the calculation (similar to rotating frame, but there is no extra
         source term for translation). ---*/

        if (rank == MASTER_NODE)
          cout << endl << " Setting translational grid velocities." << endl;

        /*--- Set the translational velocity on all grid levels. ---*/

        for (iMGlevel = 0; iMGlevel <= config_container[ZONE_0]->GetnMGLevels(); iMGlevel++)
          geometry_container[iZone][INST_0][iMGlevel]->SetTranslationalVelocity(config, true);

        break;

      default:
        break;
    }

    if (config->GetnMarker_Moving() > 0) {

      /*--- Fixed wall velocities: set the grid velocities only one time
       before the first iteration flow solver. ---*/
      if (rank == MASTER_NODE)
        cout << endl << " Setting the moving wall velocities." << endl;

      geometry[MESH_0]->SetWallVelocity(config, true);

      /*--- Update the grid velocities on the coarser multigrid levels after
        setting the moving wall velocities for the finest mesh. ---*/
      for (iMGlevel = 1; iMGlevel <= config->GetnMGLevels(); iMGlevel++){
        iMGfine = iMGlevel-1;
        geometry[iMGlevel]->SetRestricted_GridVelocity(geometry[iMGfine]);
      }
    }
  } else {

    /*--- Carry out a dynamic cast to CMeshFEM_DG, such that it is not needed to
         define all virtual functions in the base class CGeometry. ---*/
    CMeshFEM_DG *DGMesh = dynamic_cast<CMeshFEM_DG *>(geometry[MESH_0]);

    /*--- Initialize the static mesh movement, if necessary. ---*/
    const unsigned short Kind_Grid_Movement = config->GetKind_GridMovement();
    const bool initStaticMovement = (config->GetGrid_Movement() &&
                                     (Kind_Grid_Movement == MOVING_WALL    ||
                                      Kind_Grid_Movement == ROTATING_FRAME ||
                                      Kind_Grid_Movement == STEADY_TRANSLATION));

    if(initStaticMovement){
      if (rank == MASTER_NODE) cout << "Initialize Static Mesh Movement" << endl;
      DGMesh->InitStaticMeshMovement(config, Kind_Grid_Movement, iZone);
    }
  }

}

void CDriver::Output_Preprocessing(CConfig **config, CConfig *driver_config, COutput **&output, COutput *&driver_output){

  /*--- Definition of the output class (one for each zone). The output class
   manages the writing of all restart, volume solution, surface solution,
   surface comma-separated value, and convergence history files (both in serial
   and in parallel). ---*/

  for (iZone = 0; iZone < nZone; iZone++){

    if (rank == MASTER_NODE)
      cout << endl <<"-------------------- Output Preprocessing ( Zone " << iZone <<" ) --------------------" << endl;

    ENUM_MAIN_SOLVER kindSolver = static_cast<ENUM_MAIN_SOLVER>(config[iZone]->GetKind_Solver());

    output[iZone] = COutputFactory::CreateOutput(kindSolver, config[iZone], nDim);

    /*--- If dry-run is used, do not open/overwrite history file. ---*/
    output[iZone]->PreprocessHistoryOutput(config[iZone], !dry_run);

    output[iZone]->PreprocessVolumeOutput(config[iZone]);

  }

  if (driver_config->GetMultizone_Problem()){
    if (rank == MASTER_NODE)
      cout << endl <<"------------------- Output Preprocessing ( Multizone ) ------------------" << endl;

    driver_output = COutputFactory::CreateMultizoneOutput(driver_config, config, nDim);

    driver_output->PreprocessMultizoneHistoryOutput(output, config, driver_config, !dry_run);
  }

  /*--- Check for an unsteady restart. Update ExtIter if necessary. ---*/
  if (config_container[ZONE_0]->GetTime_Domain() && config_container[ZONE_0]->GetRestart())
    TimeIter = config_container[ZONE_0]->GetRestart_Iter();

}


void CDriver::Turbomachinery_Preprocessing(CConfig** config, CGeometry**** geometry, CSolver***** solver,
                                           CInterface*** interface){

  unsigned short donorZone,targetZone, nMarkerInt, iMarkerInt;
  unsigned short nSpanMax = 0;
  bool restart   = (config[ZONE_0]->GetRestart() || config[ZONE_0]->GetRestart_Flow());
  mixingplane = config[ZONE_0]->GetBoolMixingPlaneInterface();
  bool discrete_adjoint = config[ZONE_0]->GetDiscrete_Adjoint();
  su2double areaIn, areaOut, nBlades, flowAngleIn, flowAngleOut;

  /*--- Create turbovertex structure ---*/
  if (rank == MASTER_NODE) cout<<endl<<"Initialize Turbo Vertex Structure." << endl;
  for (iZone = 0; iZone < nZone; iZone++) {
    if (config[iZone]->GetBoolTurbomachinery()){
      geometry[iZone][INST_0][MESH_0]->ComputeNSpan(config[iZone], iZone, INFLOW, true);
      geometry[iZone][INST_0][MESH_0]->ComputeNSpan(config[iZone], iZone, OUTFLOW, true);
      if (rank == MASTER_NODE) cout <<"Number of span-wise sections in Zone "<< iZone<<": "<< config[iZone]->GetnSpanWiseSections() <<"."<< endl;
      if (config[iZone]->GetnSpanWiseSections() > nSpanMax){
        nSpanMax = config[iZone]->GetnSpanWiseSections();
      }

      config[ZONE_0]->SetnSpan_iZones(config[iZone]->GetnSpanWiseSections(), iZone);

      geometry[iZone][INST_0][MESH_0]->SetTurboVertex(config[iZone], iZone, INFLOW, true);
      geometry[iZone][INST_0][MESH_0]->SetTurboVertex(config[iZone], iZone, OUTFLOW, true);
    }
  }

  /*--- Set maximum number of Span among all zones ---*/
  for (iZone = 0; iZone < nZone; iZone++) {
    if (config[iZone]->GetBoolTurbomachinery()){
      config[iZone]->SetnSpanMaxAllZones(nSpanMax);
    }
  }
  if (rank == MASTER_NODE) cout<<"Max number of span-wise sections among all zones: "<< nSpanMax<<"."<< endl;


  if (rank == MASTER_NODE) cout<<"Initialize solver containers for average and performance quantities." << endl;
  for (iZone = 0; iZone < nZone; iZone++) {
    solver[iZone][INST_0][MESH_0][FLOW_SOL]->InitTurboContainers(geometry[iZone][INST_0][MESH_0],config[iZone]);
  }

//TODO(turbo) make it general for turbo HB
  if (rank == MASTER_NODE) cout<<"Compute inflow and outflow average geometric quantities." << endl;
  for (iZone = 0; iZone < nZone; iZone++) {
    geometry[iZone][INST_0][MESH_0]->SetAvgTurboValue(config[iZone], iZone, INFLOW, true);
    geometry[iZone][INST_0][MESH_0]->SetAvgTurboValue(config[iZone],iZone, OUTFLOW, true);
    geometry[iZone][INST_0][MESH_0]->GatherInOutAverageValues(config[iZone], true);
  }


  if(mixingplane){
    if (rank == MASTER_NODE) cout << "Set span-wise sections between zones on Mixing-Plane interface." << endl;
    for (donorZone = 0; donorZone < nZone; donorZone++) {
      for (targetZone = 0; targetZone < nZone; targetZone++) {
        if (targetZone != donorZone){
          interface[donorZone][targetZone]->SetSpanWiseLevels(config[donorZone], config[targetZone]);
        }
      }
    }
  }

  if (rank == MASTER_NODE) cout << "Transfer average geometric quantities to zone 0." << endl;
  for (iZone = 1; iZone < nZone; iZone++) {
    interface[iZone][ZONE_0]->GatherAverageTurboGeoValues(geometry[iZone][INST_0][MESH_0],geometry[ZONE_0][INST_0][MESH_0], iZone);
  }

  /*--- Transfer number of blade to ZONE_0 to correctly compute turbo performance---*/
  for (iZone = 1; iZone < nZone; iZone++) {
    nBlades = config[iZone]->GetnBlades(iZone);
    config[ZONE_0]->SetnBlades(iZone, nBlades);
  }

  if (rank == MASTER_NODE){
    for (iZone = 0; iZone < nZone; iZone++) {
    areaIn  = geometry[iZone][INST_0][MESH_0]->GetSpanAreaIn(iZone, config[iZone]->GetnSpanWiseSections());
    areaOut = geometry[iZone][INST_0][MESH_0]->GetSpanAreaOut(iZone, config[iZone]->GetnSpanWiseSections());
    nBlades = config[iZone]->GetnBlades(iZone);
    cout << "Inlet area for Row "<< iZone + 1<< ": " << areaIn*10000.0 <<" cm^2."  <<endl;
    cout << "Oulet area for Row "<< iZone + 1<< ": " << areaOut*10000.0 <<" cm^2."  <<endl;
    cout << "Recomputed number of blades for Row "<< iZone + 1 << ": " << nBlades<<"."  <<endl;
    }
  }


  if(mixingplane){
    if (rank == MASTER_NODE) cout<<"Preprocessing of the Mixing-Plane Interface." << endl;
    for (donorZone = 0; donorZone < nZone; donorZone++) {
      nMarkerInt     = config_container[donorZone]->GetnMarker_MixingPlaneInterface()/2;
      for (iMarkerInt = 1; iMarkerInt <= nMarkerInt; iMarkerInt++){
        for (targetZone = 0; targetZone < nZone; targetZone++) {
          if (targetZone != donorZone){
            interface[donorZone][targetZone]->PreprocessAverage(geometry[donorZone][INST_0][MESH_0], geometry[targetZone][INST_0][MESH_0],
                config[donorZone], config[targetZone],
                iMarkerInt);
          }
        }
      }
    }
  }

  if(!restart && !discrete_adjoint){
    if (rank == MASTER_NODE) cout<<"Initialize turbomachinery solution quantities." << endl;
    for(iZone = 0; iZone < nZone; iZone++) {
      solver[iZone][INST_0][MESH_0][FLOW_SOL]->SetFreeStream_TurboSolution(config[iZone]);
    }
  }

  if (rank == MASTER_NODE) cout<<"Initialize inflow and outflow average solution quantities." << endl;
  for(iZone = 0; iZone < nZone; iZone++) {
    solver[iZone][INST_0][MESH_0][FLOW_SOL]->PreprocessAverage(solver[iZone][INST_0][MESH_0], geometry[iZone][INST_0][MESH_0],config[iZone],INFLOW);
    solver[iZone][INST_0][MESH_0][FLOW_SOL]->PreprocessAverage(solver[iZone][INST_0][MESH_0], geometry[iZone][INST_0][MESH_0],config[iZone],OUTFLOW);
    solver[iZone][INST_0][MESH_0][FLOW_SOL]->TurboAverageProcess(solver[iZone][INST_0][MESH_0], geometry[iZone][INST_0][MESH_0],config[iZone],INFLOW);
    solver[iZone][INST_0][MESH_0][FLOW_SOL]->TurboAverageProcess(solver[iZone][INST_0][MESH_0], geometry[iZone][INST_0][MESH_0],config[iZone],OUTFLOW);
    solver[iZone][INST_0][MESH_0][FLOW_SOL]->GatherInOutAverageValues(config[iZone], geometry[iZone][INST_0][MESH_0]);
    if (rank == MASTER_NODE){
      flowAngleIn = solver[iZone][INST_0][MESH_0][FLOW_SOL]->GetTurboVelocityIn(iZone, config[iZone]->GetnSpanWiseSections())[1];
      flowAngleIn /= solver[iZone][INST_0][MESH_0][FLOW_SOL]->GetTurboVelocityIn(iZone, config[iZone]->GetnSpanWiseSections())[0];
      flowAngleIn = atan(flowAngleIn)*180.0/PI_NUMBER;
      cout << "Inlet flow angle for Row "<< iZone + 1<< ": "<< flowAngleIn <<"°."  <<endl;
      flowAngleOut = solver[iZone][INST_0][MESH_0][FLOW_SOL]->GetTurboVelocityOut(iZone, config[iZone]->GetnSpanWiseSections())[1];
      flowAngleOut /= solver[iZone][INST_0][MESH_0][FLOW_SOL]->GetTurboVelocityOut(iZone, config[iZone]->GetnSpanWiseSections())[0];
      flowAngleOut = atan(flowAngleOut)*180.0/PI_NUMBER;
      cout << "Outlet flow angle for Row "<< iZone + 1<< ": "<< flowAngleOut <<"°."  <<endl;

    }
  }

}

CDriver::~CDriver(void) {}

void CDriver::Print_DirectResidual(RECORDING kind_recording) {

  if (!(rank == MASTER_NODE && kind_recording == RECORDING::SOLUTION_VARIABLES)) return;

  const bool multizone = config_container[ZONE_0]->GetMultizone_Problem();

  /*--- Helper lambda func to return lenghty [iVar][iZone] string.  ---*/
  auto iVar_iZone2string = [&](unsigned short ivar, unsigned short izone) {
    if (multizone)
      return "[" + std::to_string(ivar) + "][" + std::to_string(izone) + "]";
    else
      return "[" + std::to_string(ivar) + "]";
  };

  /*--- Print residuals in the first iteration ---*/

  const unsigned short fieldWidth = 15;
  PrintingToolbox::CTablePrinter RMSTable(&std::cout);
  RMSTable.SetPrecision(config_container[ZONE_0]->GetOutput_Precision());

  /*--- The CTablePrinter requires two sweeps:
    *--- 0. Add the colum names (addVals=0=false) plus CTablePrinter.PrintHeader()
    *--- 1. Add the RMS-residual values (addVals=1=true) plus CTablePrinter.PrintFooter() ---*/
  for (int addVals = 0; addVals < 2; addVals++) {

    for (unsigned short iZone = 0; iZone < nZone; iZone++) {

      auto solvers = solver_container[iZone][INST_0][MESH_0];
      auto configs = config_container[iZone];

      /*--- Note: the FEM-Flow solvers are availalbe for disc. adjoint runs only for SingleZone. ---*/
      if (configs->GetFluidProblem() || configs->GetFEMSolver()) {

        for (unsigned short iVar = 0; iVar < solvers[FLOW_SOL]->GetnVar(); iVar++) {
          if (!addVals)
            RMSTable.AddColumn("rms_Flow" + iVar_iZone2string(iVar, iZone), fieldWidth);
          else
            RMSTable << log10(solvers[FLOW_SOL]->GetRes_RMS(iVar));
        }

        if (configs->GetKind_Turb_Model() != TURB_MODEL::NONE && !configs->GetFrozen_Visc_Disc()) {
          for (unsigned short iVar = 0; iVar < solvers[TURB_SOL]->GetnVar(); iVar++) {
            if (!addVals)
              RMSTable.AddColumn("rms_Turb" + iVar_iZone2string(iVar, iZone), fieldWidth);
            else
              RMSTable << log10(solvers[TURB_SOL]->GetRes_RMS(iVar));
          }
        }

        if (!multizone && configs->GetWeakly_Coupled_Heat()){
          if (!addVals) RMSTable.AddColumn("rms_Heat" + iVar_iZone2string(0, iZone), fieldWidth);
          else RMSTable << log10(solvers[HEAT_SOL]->GetRes_RMS(0));
        }

        if (configs->AddRadiation()) {
          if (!addVals) RMSTable.AddColumn("rms_Rad" + iVar_iZone2string(0, iZone), fieldWidth);
          else RMSTable << log10(solvers[RAD_SOL]->GetRes_RMS(0));
        }

      }
      else if (configs->GetStructuralProblem()) {

        if (configs->GetGeometricConditions() == STRUCT_DEFORMATION::LARGE){
          if (!addVals) {
            RMSTable.AddColumn("UTOL-A", fieldWidth);
            RMSTable.AddColumn("RTOL-A", fieldWidth);
            RMSTable.AddColumn("ETOL-A", fieldWidth);
          }
          else {
            RMSTable << log10(solvers[FEA_SOL]->GetRes_FEM(0))
                     << log10(solvers[FEA_SOL]->GetRes_FEM(1))
                     << log10(solvers[FEA_SOL]->GetRes_FEM(2));
          }
        }
        else{
          if (!addVals) {
            RMSTable.AddColumn("log10[RMS Ux]", fieldWidth);
            RMSTable.AddColumn("log10[RMS Uy]", fieldWidth);
            if (nDim == 3) RMSTable.AddColumn("log10[RMS Uz]", fieldWidth);
          }
          else {
            RMSTable << log10(solvers[FEA_SOL]->GetRes_FEM(0))
                     << log10(solvers[FEA_SOL]->GetRes_FEM(1));
            if (nDim == 3) RMSTable << log10(solvers[FEA_SOL]->GetRes_FEM(2));
          }
        }

      }
      else if (configs->GetHeatProblem()) {

        if (!addVals) RMSTable.AddColumn("rms_Heat" + iVar_iZone2string(0, iZone), fieldWidth);
        else RMSTable << log10(solvers[HEAT_SOL]->GetRes_RMS(0));
      } else {
        SU2_MPI::Error("Invalid KindSolver for CDiscAdj-MultiZone/SingleZone-Driver.", CURRENT_FUNCTION);
      }
    } // loop iZone

    if (!addVals) RMSTable.PrintHeader();
    else RMSTable.PrintFooter();

  } // for addVals

  cout << "\n-------------------------------------------------------------------------\n" << endl;

}

CFluidDriver::CFluidDriver(char* confFile, unsigned short val_nZone, SU2_Comm MPICommunicator) : CDriver(confFile, val_nZone, MPICommunicator, false) {
  Max_Iter = config_container[ZONE_0]->GetnInner_Iter();
}

CFluidDriver::~CFluidDriver(void) { }

void CFluidDriver::StartSolver(){

#ifdef VTUNEPROF
  __itt_resume();
#endif

  /*--- Main external loop of the solver. Within this loop, each iteration ---*/

  if (rank == MASTER_NODE){
    cout << endl <<"------------------------------ Begin Solver -----------------------------" << endl;
  }

  unsigned long Iter = 0;
  while ( Iter < Max_Iter ) {

    /*--- Perform some external iteration preprocessing. ---*/

    Preprocess(Iter);

    /*--- Perform a dynamic mesh update if required. ---*/
    /*--- For the Disc.Adj. of a case with (rigidly) moving grid, the appropriate
          mesh cordinates are read from the restart files. ---*/
    if (!fem_solver &&
        !(config_container[ZONE_0]->GetGrid_Movement() && config_container[ZONE_0]->GetDiscrete_Adjoint())) {
      DynamicMeshUpdate(Iter);
    }

    /*--- Run a single iteration of the problem (fluid, elasticity, heat, ...). ---*/

    Run();

    /*--- Update the solution for dual time stepping strategy ---*/

    Update();

    /*--- Terminate the simulation if only the Jacobian must be computed. ---*/
    if (config_container[ZONE_0]->GetJacobian_Spatial_Discretization_Only()) break;

    /*--- Monitor the computations after each iteration. ---*/

    Monitor(Iter);

    /*--- Output the solution in files. ---*/

    Output(Iter);

    /*--- If the convergence criteria has been met, terminate the simulation. ---*/

    if (StopCalc) break;

    Iter++;

  }
#ifdef VTUNEPROF
  __itt_pause();
#endif
}


void CFluidDriver::Preprocess(unsigned long Iter) {

  /*--- Set the value of the external iteration and physical time. ---*/

  for (iZone = 0; iZone < nZone; iZone++) {
    config_container[iZone]->SetInnerIter(Iter);
    if (config_container[iZone]->GetTime_Marching() != TIME_MARCHING::STEADY)
      config_container[iZone]->SetPhysicalTime(static_cast<su2double>(Iter)*config_container[iZone]->GetDelta_UnstTimeND());
    else
      config_container[iZone]->SetPhysicalTime(0.0);
  }

  /*--- Set the initial condition for EULER/N-S/RANS and for a non FSI simulation ---*/

  if(!fsi) {
    for (iZone = 0; iZone < nZone; iZone++) {
      if (config_container[iZone]->GetFluidProblem()) {
        for (iInst = 0; iInst < nInst[iZone]; iInst++)
          solver_container[iZone][iInst][MESH_0][FLOW_SOL]->SetInitialCondition(geometry_container[iZone][INST_0], solver_container[iZone][iInst], config_container[iZone], Iter);
      }
    }
  }
}

void CFluidDriver::Run() {

  unsigned short iZone, jZone, checkConvergence;
  unsigned long IntIter, nIntIter;
  bool unsteady;

  /*--- Run a single iteration of a multi-zone problem by looping over all
   zones and executing the iterations. Note that data transers between zones
   and other intermediate procedures may be required. ---*/

  unsteady = (config_container[MESH_0]->GetTime_Marching() == TIME_MARCHING::DT_STEPPING_1ST) ||
             (config_container[MESH_0]->GetTime_Marching() == TIME_MARCHING::DT_STEPPING_2ND);

  /*--- Zone preprocessing ---*/

  for (iZone = 0; iZone < nZone; iZone++)
    iteration_container[iZone][INST_0]->Preprocess(output_container[iZone], integration_container, geometry_container, solver_container, numerics_container, config_container, surface_movement, grid_movement, FFDBox, iZone, INST_0);

  /*--- Updating zone interface communication patterns,
   needed only for unsteady simulation since for steady problems
   this is done once in the interpolator_container constructor
   at the beginning of the computation ---*/

  if ( unsteady ) {
    for (iZone = 0; iZone < nZone; iZone++) {
      for (jZone = 0; jZone < nZone; jZone++)
        if(jZone != iZone && interpolator_container[iZone][jZone] != nullptr)
        interpolator_container[iZone][jZone]->SetTransferCoeff(config_container);
    }
  }

  /*--- Begin Unsteady pseudo-time stepping internal loop, if not unsteady it does only one step --*/

  if (unsteady)
    nIntIter = config_container[MESH_0]->GetnInner_Iter();
  else
    nIntIter = 1;

  for (IntIter = 0; IntIter < nIntIter; IntIter++) {

    /*--- At each pseudo time-step updates transfer data ---*/
    for (iZone = 0; iZone < nZone; iZone++)
      for (jZone = 0; jZone < nZone; jZone++)
        if(jZone != iZone && interface_container[iZone][jZone] != nullptr)
          Transfer_Data(iZone, jZone);

    /*--- For each zone runs one single iteration ---*/

    for (iZone = 0; iZone < nZone; iZone++) {
      config_container[iZone]->SetInnerIter(IntIter);
      iteration_container[iZone][INST_0]->Iterate(output_container[iZone], integration_container, geometry_container, solver_container, numerics_container,
                                                  config_container, surface_movement, grid_movement, FFDBox, iZone, INST_0);
    }

    /*--- Check convergence in each zone --*/

    checkConvergence = 0;
    for (iZone = 0; iZone < nZone; iZone++)
    checkConvergence += (int) integration_container[iZone][INST_0][FLOW_SOL]->GetConvergence();

    /*--- If convergence was reached in every zone --*/

  if (checkConvergence == nZone) break;
  }

}

void CFluidDriver::Transfer_Data(unsigned short donorZone, unsigned short targetZone) {

  interface_container[donorZone][targetZone]->BroadcastData(*interpolator_container[donorZone][targetZone].get(),
    solver_container[donorZone][INST_0][MESH_0][FLOW_SOL], solver_container[targetZone][INST_0][MESH_0][FLOW_SOL],
    geometry_container[donorZone][INST_0][MESH_0], geometry_container[targetZone][INST_0][MESH_0],
    config_container[donorZone], config_container[targetZone]);

  if ((config_container[targetZone]->GetKind_Solver() == RANS) || (config_container[targetZone]->GetKind_Solver() == NEMO_RANS)) {
    interface_container[donorZone][targetZone]->BroadcastData(*interpolator_container[donorZone][targetZone].get(),
      solver_container[donorZone][INST_0][MESH_0][TURB_SOL], solver_container[targetZone][INST_0][MESH_0][TURB_SOL],
      geometry_container[donorZone][INST_0][MESH_0], geometry_container[targetZone][INST_0][MESH_0],
      config_container[donorZone], config_container[targetZone]);
  }
  if (config_container[targetZone]->GetKind_Solver() == NEMO_RANS) {
    interface_container[donorZone][targetZone]->BroadcastData(*interpolator_container[donorZone][targetZone].get(),
      solver_container[donorZone][INST_0][MESH_0][TURB_SOL], solver_container[targetZone][INST_0][MESH_0][TURB_SOL],
      geometry_container[donorZone][INST_0][MESH_0], geometry_container[targetZone][INST_0][MESH_0],
      config_container[donorZone], config_container[targetZone]);
  }
}

void CFluidDriver::Update() {

  for(iZone = 0; iZone < nZone; iZone++)
    iteration_container[iZone][INST_0]->Update(output_container[iZone], integration_container, geometry_container,
         solver_container, numerics_container, config_container,
         surface_movement, grid_movement, FFDBox, iZone, INST_0);
}

void CFluidDriver::DynamicMeshUpdate(unsigned long TimeIter) {

  bool harmonic_balance;

  for (iZone = 0; iZone < nZone; iZone++) {
   harmonic_balance = (config_container[iZone]->GetTime_Marching() == TIME_MARCHING::HARMONIC_BALANCE);
    /*--- Dynamic mesh update ---*/
    if ((config_container[iZone]->GetGrid_Movement()) && (!harmonic_balance)) {
      iteration_container[iZone][INST_0]->SetGrid_Movement(geometry_container[iZone][INST_0], surface_movement[iZone], grid_movement[iZone][INST_0], solver_container[iZone][INST_0], config_container[iZone], 0, TimeIter );
    }
  }

}
bool CFluidDriver::Monitor(unsigned long ExtIter) {

  /*--- Synchronization point after a single solver iteration. Compute the
   wall clock time required. ---*/

  StopTime = SU2_MPI::Wtime();

  IterCount++;
  UsedTime = (StopTime - StartTime) + UsedTimeCompute;

  /*--- Check if there is any change in the runtime parameters ---*/

  CConfig *runtime = nullptr;
  strcpy(runtime_file_name, "runtime.dat");
  runtime = new CConfig(runtime_file_name, config_container[ZONE_0]);
  runtime->SetTimeIter(ExtIter);
  delete runtime;

  /*--- Check whether the current simulation has reached the specified
   convergence criteria, and set StopCalc to true, if so. ---*/

  switch (config_container[ZONE_0]->GetKind_Solver()) {
    case EULER: case NAVIER_STOKES: case RANS:
<<<<<<< HEAD
      StopCalc = integration_container[ZONE_0][INST_0][FLOW_SOL]->GetConvergence(); break;
=======
>>>>>>> eb586f8d
    case NEMO_EULER: case NEMO_NAVIER_STOKES: case NEMO_RANS:
      StopCalc = integration_container[ZONE_0][INST_0][FLOW_SOL]->GetConvergence(); break;
    case HEAT_EQUATION:
      StopCalc = integration_container[ZONE_0][INST_0][HEAT_SOL]->GetConvergence(); break;
    case FEM_ELASTICITY:
      StopCalc = integration_container[ZONE_0][INST_0][FEA_SOL]->GetConvergence(); break;
    case ADJ_EULER: case ADJ_NAVIER_STOKES: case ADJ_RANS:
    case DISC_ADJ_EULER: case DISC_ADJ_NAVIER_STOKES: case DISC_ADJ_RANS:
    case DISC_ADJ_INC_EULER: case DISC_ADJ_INC_NAVIER_STOKES: case DISC_ADJ_INC_RANS:
    case DISC_ADJ_FEM_EULER: case DISC_ADJ_FEM_NS: case DISC_ADJ_FEM_RANS:
      StopCalc = integration_container[ZONE_0][INST_0][ADJFLOW_SOL]->GetConvergence(); break;
  }

  /*--- Set StopCalc to true if max. number of iterations has been reached ---*/

  StopCalc = StopCalc || (ExtIter == Max_Iter - 1);

  return StopCalc;

}


void CFluidDriver::Output(unsigned long InnerIter) {

  for (iZone = 0; iZone < nZone; iZone++) {
    const auto inst = config_container[iZone]->GetiInst();

    for (iInst = 0; iInst < nInst[iZone]; ++iInst) {
      config_container[iZone]->SetiInst(iInst);
      output_container[iZone]->SetResult_Files(geometry_container[iZone][iInst][MESH_0],
                                               config_container[iZone],
                                               solver_container[iZone][iInst][MESH_0],
                                               InnerIter, StopCalc);
    }
    config_container[iZone]->SetiInst(inst);
  }

}


CTurbomachineryDriver::CTurbomachineryDriver(char* confFile, unsigned short val_nZone,
                                             SU2_Comm MPICommunicator):
                                             CFluidDriver(confFile, val_nZone, MPICommunicator) {

  output_legacy = COutputFactory::CreateLegacyOutput(config_container[ZONE_0]);

  /*--- LEGACY OUTPUT (going to be removed soon) --- */

  /*--- Open the convergence history file ---*/
  ConvHist_file = nullptr;
  ConvHist_file = new ofstream*[nZone];
  for (iZone = 0; iZone < nZone; iZone++) {
    ConvHist_file[iZone] = nullptr;
    if (rank == MASTER_NODE){
      ConvHist_file[iZone] = new ofstream[nInst[iZone]];
      for (iInst = 0; iInst < nInst[iZone]; iInst++) {
        output_legacy->SetConvHistory_Header(&ConvHist_file[iZone][iInst], config_container[iZone], iZone, iInst);
      }
    }
  }

  if (nZone > 1){
    Max_Iter = config_container[ZONE_0]->GetnOuter_Iter();
  }
}

CTurbomachineryDriver::~CTurbomachineryDriver(void) {
  if (rank == MASTER_NODE){
    /*--- Close the convergence history file. ---*/
    for (iZone = 0; iZone < nZone; iZone++) {
      for (iInst = 0; iInst < 1; iInst++) {
        ConvHist_file[iZone][iInst].close();
      }
      delete [] ConvHist_file[iZone];
    }
    delete [] ConvHist_file;
  }
}

void CTurbomachineryDriver::Run() {

  /*--- Run a single iteration of a multi-zone problem by looping over all
   zones and executing the iterations. Note that data transers between zones
   and other intermediate procedures may be required. ---*/

  for (iZone = 0; iZone < nZone; iZone++) {
    iteration_container[iZone][INST_0]->Preprocess(output_container[iZone], integration_container, geometry_container,
                                           solver_container, numerics_container, config_container,
                                           surface_movement, grid_movement, FFDBox, iZone, INST_0);
  }

  /* --- Update the mixing-plane interface ---*/
  for (iZone = 0; iZone < nZone; iZone++) {
    if(mixingplane)SetMixingPlane(iZone);
  }

  for (iZone = 0; iZone < nZone; iZone++) {
    iteration_container[iZone][INST_0]->Iterate(output_container[iZone], integration_container, geometry_container,
                                        solver_container, numerics_container, config_container,
                                        surface_movement, grid_movement, FFDBox, iZone, INST_0);
  }

  for (iZone = 0; iZone < nZone; iZone++) {
    iteration_container[iZone][INST_0]->Postprocess(output_container[iZone], integration_container, geometry_container,
                                      solver_container, numerics_container, config_container,
                                      surface_movement, grid_movement, FFDBox, iZone, INST_0);
  }

  if (rank == MASTER_NODE){
    SetTurboPerformance(ZONE_0);
  }


}

void CTurbomachineryDriver::SetMixingPlane(unsigned short donorZone){

  unsigned short targetZone, nMarkerInt, iMarkerInt ;
  nMarkerInt     = config_container[donorZone]->GetnMarker_MixingPlaneInterface()/2;

  /* --- transfer the average value from the donorZone to the targetZone*/
  for (iMarkerInt = 1; iMarkerInt <= nMarkerInt; iMarkerInt++){
    for (targetZone = 0; targetZone < nZone; targetZone++) {
      if (targetZone != donorZone){
        interface_container[donorZone][targetZone]->AllgatherAverage(solver_container[donorZone][INST_0][MESH_0][FLOW_SOL],solver_container[targetZone][INST_0][MESH_0][FLOW_SOL],
            geometry_container[donorZone][INST_0][MESH_0],geometry_container[targetZone][INST_0][MESH_0],
            config_container[donorZone], config_container[targetZone], iMarkerInt );
      }
    }
  }
}

void CTurbomachineryDriver::SetTurboPerformance(unsigned short targetZone){

  unsigned short donorZone;
  //IMPORTANT this approach of multi-zone performances rely upon the fact that turbomachinery markers follow the natural (stator-rotor) development of the real machine.
  /* --- transfer the local turboperfomance quantities (for each blade)  from all the donorZones to the targetZone (ZONE_0) ---*/
  for (donorZone = 1; donorZone < nZone; donorZone++) {
    interface_container[donorZone][targetZone]->GatherAverageValues(solver_container[donorZone][INST_0][MESH_0][FLOW_SOL],solver_container[targetZone][INST_0][MESH_0][FLOW_SOL], donorZone);
  }

  /* --- compute turboperformance for each stage and the global machine ---*/

 output_legacy->ComputeTurboPerformance(solver_container[targetZone][INST_0][MESH_0][FLOW_SOL], geometry_container[targetZone][INST_0][MESH_0], config_container[targetZone]);

}


bool CTurbomachineryDriver::Monitor(unsigned long ExtIter) {

  su2double rot_z_ini, rot_z_final ,rot_z;
  su2double outPres_ini, outPres_final, outPres;
  unsigned long rampFreq, finalRamp_Iter;
  unsigned short iMarker, KindBC, KindBCOption;
  string Marker_Tag;

  bool print;

  /*--- Synchronization point after a single solver iteration. Compute the
   wall clock time required. ---*/

  StopTime = SU2_MPI::Wtime();

  IterCount++;
  UsedTime = (StopTime - StartTime);


  /*--- Check if there is any change in the runtime parameters ---*/
  CConfig *runtime = nullptr;
  strcpy(runtime_file_name, "runtime.dat");
  runtime = new CConfig(runtime_file_name, config_container[ZONE_0]);
  runtime->SetInnerIter(ExtIter);
  delete runtime;

  /*--- Update the convergence history file (serial and parallel computations). ---*/

  for (iZone = 0; iZone < nZone; iZone++) {
    for (iInst = 0; iInst < nInst[iZone]; iInst++)
      output_legacy->SetConvHistory_Body(&ConvHist_file[iZone][iInst], geometry_container, solver_container,
          config_container, integration_container, false, UsedTime, iZone, iInst);
  }

  /*--- ROTATING FRAME Ramp: Compute the updated rotational velocity. ---*/
  if (config_container[ZONE_0]->GetGrid_Movement() && config_container[ZONE_0]->GetRampRotatingFrame()) {
    rampFreq       = SU2_TYPE::Int(config_container[ZONE_0]->GetRampRotatingFrame_Coeff(1));
    finalRamp_Iter = SU2_TYPE::Int(config_container[ZONE_0]->GetRampRotatingFrame_Coeff(2));
    rot_z_ini = config_container[ZONE_0]->GetRampRotatingFrame_Coeff(0);
    print = false;
    if(ExtIter % rampFreq == 0 &&  ExtIter <= finalRamp_Iter){

      for (iZone = 0; iZone < nZone; iZone++) {
        rot_z_final = config_container[iZone]->GetFinalRotation_Rate_Z();
        if(abs(rot_z_final) > 0.0){
          rot_z = rot_z_ini + ExtIter*( rot_z_final - rot_z_ini)/finalRamp_Iter;
          config_container[iZone]->SetRotation_Rate(2, rot_z);
          if(rank == MASTER_NODE && print && ExtIter > 0) {
            cout << endl << " Updated rotating frame grid velocities";
            cout << " for zone " << iZone << "." << endl;
          }
          geometry_container[iZone][INST_0][MESH_0]->SetRotationalVelocity(config_container[iZone], print);
          geometry_container[iZone][INST_0][MESH_0]->SetShroudVelocity(config_container[iZone]);
        }
      }

      for (iZone = 0; iZone < nZone; iZone++) {
        geometry_container[iZone][INST_0][MESH_0]->SetAvgTurboValue(config_container[iZone], iZone, INFLOW, false);
        geometry_container[iZone][INST_0][MESH_0]->SetAvgTurboValue(config_container[iZone],iZone, OUTFLOW, false);
        geometry_container[iZone][INST_0][MESH_0]->GatherInOutAverageValues(config_container[iZone], false);

      }

      for (iZone = 1; iZone < nZone; iZone++) {
        interface_container[iZone][ZONE_0]->GatherAverageTurboGeoValues(geometry_container[iZone][INST_0][MESH_0],geometry_container[ZONE_0][INST_0][MESH_0], iZone);
      }

    }
  }


  /*--- Outlet Pressure Ramp: Compute the updated rotational velocity. ---*/
  if (config_container[ZONE_0]->GetRampOutletPressure()) {
    rampFreq       = SU2_TYPE::Int(config_container[ZONE_0]->GetRampOutletPressure_Coeff(1));
    finalRamp_Iter = SU2_TYPE::Int(config_container[ZONE_0]->GetRampOutletPressure_Coeff(2));
    outPres_ini    = config_container[ZONE_0]->GetRampOutletPressure_Coeff(0);
    outPres_final  = config_container[ZONE_0]->GetFinalOutletPressure();

    if(ExtIter % rampFreq == 0 &&  ExtIter <= finalRamp_Iter){
      outPres = outPres_ini + ExtIter*(outPres_final - outPres_ini)/finalRamp_Iter;
      if(rank == MASTER_NODE) config_container[ZONE_0]->SetMonitotOutletPressure(outPres);

      for (iZone = 0; iZone < nZone; iZone++) {
        for (iMarker = 0; iMarker < config_container[iZone]->GetnMarker_All(); iMarker++) {
          KindBC = config_container[iZone]->GetMarker_All_KindBC(iMarker);
          switch (KindBC) {
          case RIEMANN_BOUNDARY:
            Marker_Tag         = config_container[iZone]->GetMarker_All_TagBound(iMarker);
            KindBCOption       = config_container[iZone]->GetKind_Data_Riemann(Marker_Tag);
            if(KindBCOption == STATIC_PRESSURE || KindBCOption == RADIAL_EQUILIBRIUM ){
              SU2_MPI::Error("Outlet pressure ramp only implemented for NRBC", CURRENT_FUNCTION);
            }
            break;
          case GILES_BOUNDARY:
            Marker_Tag         = config_container[iZone]->GetMarker_All_TagBound(iMarker);
            KindBCOption       = config_container[iZone]->GetKind_Data_Giles(Marker_Tag);
            if(KindBCOption == STATIC_PRESSURE || KindBCOption == STATIC_PRESSURE_1D || KindBCOption == RADIAL_EQUILIBRIUM ){
              config_container[iZone]->SetGiles_Var1(outPres, Marker_Tag);
            }
            break;
          }
        }
      }
    }
  }


  /*--- Check whether the current simulation has reached the specified
   convergence criteria, and set StopCalc to true, if so. ---*/

  switch (config_container[ZONE_0]->GetKind_Solver()) {
  case EULER: case NAVIER_STOKES: case RANS:
  case INC_EULER: case INC_NAVIER_STOKES: case INC_RANS:
  case NEMO_EULER: case NEMO_NAVIER_STOKES: case NEMO_RANS:
    StopCalc = integration_container[ZONE_0][INST_0][FLOW_SOL]->GetConvergence(); break;
  case DISC_ADJ_EULER: case DISC_ADJ_NAVIER_STOKES: case DISC_ADJ_RANS:
  case DISC_ADJ_INC_EULER: case DISC_ADJ_INC_NAVIER_STOKES: case DISC_ADJ_INC_RANS:
  case DISC_ADJ_FEM_EULER: case DISC_ADJ_FEM_NS: case DISC_ADJ_FEM_RANS:
    StopCalc = integration_container[ZONE_0][INST_0][ADJFLOW_SOL]->GetConvergence(); break;
  }

  /*--- Set StopCalc to true if max. number of iterations has been reached ---*/

  StopCalc = StopCalc || (ExtIter == Max_Iter - 1);

  return StopCalc;

}

CHBDriver::CHBDriver(char* confFile,
    unsigned short val_nZone,
    SU2_Comm MPICommunicator) : CFluidDriver(confFile,
        val_nZone,
        MPICommunicator) {
  unsigned short kInst;

  nInstHB = nInst[ZONE_0];

  D = nullptr;
  /*--- allocate dynamic memory for the Harmonic Balance operator ---*/
  D = new su2double*[nInstHB]; for (kInst = 0; kInst < nInstHB; kInst++) D[kInst] = new su2double[nInstHB];

  output_legacy = COutputFactory::CreateLegacyOutput(config_container[ZONE_0]);

  /*--- Open the convergence history file ---*/
  ConvHist_file = nullptr;
  ConvHist_file = new ofstream*[nZone];
  for (iZone = 0; iZone < nZone; iZone++) {
    ConvHist_file[iZone] = nullptr;
    if (rank == MASTER_NODE){
      ConvHist_file[iZone] = new ofstream[nInst[iZone]];
      for (iInst = 0; iInst < nInst[iZone]; iInst++) {
        output_legacy->SetConvHistory_Header(&ConvHist_file[iZone][iInst], config_container[iZone], iZone, iInst);
      }
    }
  }


}

CHBDriver::~CHBDriver(void) {

  unsigned short kInst;

  /*--- delete dynamic memory for the Harmonic Balance operator ---*/
  for (kInst = 0; kInst < nInstHB; kInst++) delete [] D[kInst];
  delete [] D;

  if (rank == MASTER_NODE){
  /*--- Close the convergence history file. ---*/
  for (iZone = 0; iZone < nZone; iZone++) {
    for (iInst = 0; iInst < nInstHB; iInst++) {
      ConvHist_file[iZone][iInst].close();
    }
    delete [] ConvHist_file[iZone];
  }
  delete [] ConvHist_file;
  }
}


void CHBDriver::Run() {

  /*--- Run a single iteration of a Harmonic Balance problem. Preprocess all
   all zones before beginning the iteration. ---*/

  for (iInst = 0; iInst < nInstHB; iInst++)
    iteration_container[ZONE_0][iInst]->Preprocess(output_container[ZONE_0], integration_container, geometry_container,
        solver_container, numerics_container, config_container,
        surface_movement, grid_movement, FFDBox, ZONE_0, iInst);

  for (iInst = 0; iInst < nInstHB; iInst++)
    iteration_container[ZONE_0][iInst]->Iterate(output_container[ZONE_0], integration_container, geometry_container,
        solver_container, numerics_container, config_container,
        surface_movement, grid_movement, FFDBox, ZONE_0, iInst);

  /*--- Update the convergence history file (serial and parallel computations). ---*/

  for (iZone = 0; iZone < nZone; iZone++) {
    for (iInst = 0; iInst < nInst[iZone]; iInst++)
      output_legacy->SetConvHistory_Body(&ConvHist_file[iZone][iInst], geometry_container, solver_container,
          config_container, integration_container, false, UsedTime, iZone, iInst);
  }

}

void CHBDriver::Update() {

  for (iInst = 0; iInst < nInstHB; iInst++) {
    /*--- Compute the harmonic balance terms across all zones ---*/
    SetHarmonicBalance(iInst);

  }

  /*--- Precondition the harmonic balance source terms ---*/
  if (config_container[ZONE_0]->GetHB_Precondition() == YES) {
    StabilizeHarmonicBalance();

  }

  for (iInst = 0; iInst < nInstHB; iInst++) {

    /*--- Update the harmonic balance terms across all zones ---*/
    iteration_container[ZONE_0][iInst]->Update(output_container[ZONE_0], integration_container, geometry_container,
        solver_container, numerics_container, config_container,
        surface_movement, grid_movement, FFDBox, ZONE_0, iInst);

  }

}

void CHBDriver::ResetConvergence() {

  for(iInst = 0; iInst < nZone; iInst++) {
    switch (config_container[ZONE_0]->GetKind_Solver()) {

    case EULER: case NAVIER_STOKES: case RANS:
      integration_container[ZONE_0][iInst][FLOW_SOL]->SetConvergence(false);
      if (config_container[ZONE_0]->GetKind_Solver() == RANS) integration_container[ZONE_0][iInst][TURB_SOL]->SetConvergence(false);
      if(config_container[ZONE_0]->GetKind_Trans_Model() == LM) integration_container[ZONE_0][iInst][TRANS_SOL]->SetConvergence(false);
      break;

    case FEM_ELASTICITY:
      integration_container[ZONE_0][iInst][FEA_SOL]->SetConvergence(false);
      break;

    case ADJ_EULER: case ADJ_NAVIER_STOKES: case ADJ_RANS: case DISC_ADJ_EULER: case DISC_ADJ_NAVIER_STOKES: case DISC_ADJ_RANS:
      integration_container[ZONE_0][iInst][ADJFLOW_SOL]->SetConvergence(false);
      if( (config_container[ZONE_0]->GetKind_Solver() == ADJ_RANS) || (config_container[ZONE_0]->GetKind_Solver() == DISC_ADJ_RANS) )
        integration_container[ZONE_0][iInst][ADJTURB_SOL]->SetConvergence(false);
      break;
    }
  }

}

void CHBDriver::SetHarmonicBalance(unsigned short iInst) {

  unsigned short iVar, jInst, iMGlevel;
  unsigned short nVar = solver_container[ZONE_0][INST_0][MESH_0][FLOW_SOL]->GetnVar();
  unsigned long iPoint;
  bool implicit = (config_container[ZONE_0]->GetKind_TimeIntScheme_Flow() == EULER_IMPLICIT);
  bool adjoint = (config_container[ZONE_0]->GetContinuous_Adjoint());
  if (adjoint) {
    implicit = (config_container[ZONE_0]->GetKind_TimeIntScheme_AdjFlow() == EULER_IMPLICIT);
  }

  unsigned long InnerIter = config_container[ZONE_0]->GetInnerIter();

  /*--- Retrieve values from the config file ---*/
  su2double *U = new su2double[nVar];
  su2double *U_old = new su2double[nVar];
  su2double *Psi = new su2double[nVar];
  su2double *Psi_old = new su2double[nVar];
  su2double *Source = new su2double[nVar];
  su2double deltaU, deltaPsi;

  /*--- Compute period of oscillation ---*/
  su2double period = config_container[ZONE_0]->GetHarmonicBalance_Period();

  /*--- Non-dimensionalize the input period, if necessary.  */
  period /= config_container[ZONE_0]->GetTime_Ref();

  if (InnerIter == 0)
    ComputeHB_Operator();

  /*--- Compute various source terms for explicit direct, implicit direct, and adjoint problems ---*/
  /*--- Loop over all grid levels ---*/
  for (iMGlevel = 0; iMGlevel <= config_container[ZONE_0]->GetnMGLevels(); iMGlevel++) {

    /*--- Loop over each node in the volume mesh ---*/
    for (iPoint = 0; iPoint < geometry_container[ZONE_0][iInst][iMGlevel]->GetnPoint(); iPoint++) {

      for (iVar = 0; iVar < nVar; iVar++) {
        Source[iVar] = 0.0;
      }

      /*--- Step across the columns ---*/
      for (jInst = 0; jInst < nInstHB; jInst++) {

        /*--- Retrieve solution at this node in current zone ---*/
        for (iVar = 0; iVar < nVar; iVar++) {

          if (!adjoint) {
            U[iVar] = solver_container[ZONE_0][jInst][iMGlevel][FLOW_SOL]->GetNodes()->GetSolution(iPoint, iVar);
            Source[iVar] += U[iVar]*D[iInst][jInst];

            if (implicit) {
              U_old[iVar] = solver_container[ZONE_0][jInst][iMGlevel][FLOW_SOL]->GetNodes()->GetSolution_Old(iPoint, iVar);
              deltaU = U[iVar] - U_old[iVar];
              Source[iVar] += deltaU*D[iInst][jInst];
            }

          }

          else {
            Psi[iVar] = solver_container[ZONE_0][jInst][iMGlevel][ADJFLOW_SOL]->GetNodes()->GetSolution(iPoint, iVar);
            Source[iVar] += Psi[iVar]*D[jInst][iInst];

            if (implicit) {
              Psi_old[iVar] = solver_container[ZONE_0][jInst][iMGlevel][ADJFLOW_SOL]->GetNodes()->GetSolution_Old(iPoint, iVar);
              deltaPsi = Psi[iVar] - Psi_old[iVar];
              Source[iVar] += deltaPsi*D[jInst][iInst];
            }
          }
        }

        /*--- Store sources for current row ---*/
        for (iVar = 0; iVar < nVar; iVar++) {
          if (!adjoint) {
            solver_container[ZONE_0][iInst][iMGlevel][FLOW_SOL]->GetNodes()->SetHarmonicBalance_Source(iPoint, iVar, Source[iVar]);
          }
          else {
            solver_container[ZONE_0][iInst][iMGlevel][ADJFLOW_SOL]->GetNodes()->SetHarmonicBalance_Source(iPoint, iVar, Source[iVar]);
          }
        }

      }
    }
  }

  /*--- Source term for a turbulence model ---*/
  if (config_container[ZONE_0]->GetKind_Solver() == RANS) {

    /*--- Extra variables needed if we have a turbulence model. ---*/
    unsigned short nVar_Turb = solver_container[ZONE_0][INST_0][MESH_0][TURB_SOL]->GetnVar();
    su2double *U_Turb = new su2double[nVar_Turb];
    su2double *Source_Turb = new su2double[nVar_Turb];

    /*--- Loop over only the finest mesh level (turbulence is always solved
     on the original grid only). ---*/
    for (iPoint = 0; iPoint < geometry_container[ZONE_0][INST_0][MESH_0]->GetnPoint(); iPoint++) {
      for (iVar = 0; iVar < nVar_Turb; iVar++) Source_Turb[iVar] = 0.0;
      for (jInst = 0; jInst < nInstHB; jInst++) {

        /*--- Retrieve solution at this node in current zone ---*/
        for (iVar = 0; iVar < nVar_Turb; iVar++) {
          U_Turb[iVar] = solver_container[ZONE_0][jInst][MESH_0][TURB_SOL]->GetNodes()->GetSolution(iPoint, iVar);
          Source_Turb[iVar] += U_Turb[iVar]*D[iInst][jInst];
        }
      }

      /*--- Store sources for current iZone ---*/
      for (iVar = 0; iVar < nVar_Turb; iVar++)
        solver_container[ZONE_0][iInst][MESH_0][TURB_SOL]->GetNodes()->SetHarmonicBalance_Source(iPoint, iVar, Source_Turb[iVar]);
    }

    delete [] U_Turb;
    delete [] Source_Turb;
  }

  delete [] Source;
  delete [] U;
  delete [] U_old;
  delete [] Psi;
  delete [] Psi_old;

}

void CHBDriver::StabilizeHarmonicBalance() {

  unsigned short i, j, k, iVar, iInst, jInst, iMGlevel;
  unsigned short nVar = solver_container[ZONE_0][INST_0][MESH_0][FLOW_SOL]->GetnVar();
  unsigned long iPoint;
  bool adjoint = (config_container[ZONE_0]->GetContinuous_Adjoint());

  /*--- Retrieve values from the config file ---*/
  su2double *Source     = new su2double[nInstHB];
  su2double *Source_old = new su2double[nInstHB];
  su2double Delta;

  su2double **Pinv     = new su2double*[nInstHB];
  su2double **P        = new su2double*[nInstHB];
  for (iInst = 0; iInst < nInstHB; iInst++) {
    Pinv[iInst]       = new su2double[nInstHB];
    P[iInst]          = new su2double[nInstHB];
  }

  /*--- Loop over all grid levels ---*/
  for (iMGlevel = 0; iMGlevel <= config_container[ZONE_0]->GetnMGLevels(); iMGlevel++) {

    /*--- Loop over each node in the volume mesh ---*/
    for (iPoint = 0; iPoint < geometry_container[ZONE_0][INST_0][iMGlevel]->GetnPoint(); iPoint++) {

      /*--- Get time step for current node ---*/
      Delta = solver_container[ZONE_0][INST_0][iMGlevel][FLOW_SOL]->GetNodes()->GetDelta_Time(iPoint);

      /*--- Setup stabilization matrix for this node ---*/
      for (iInst = 0; iInst < nInstHB; iInst++) {
        for (jInst = 0; jInst < nInstHB; jInst++) {
          if (jInst == iInst ) {
            Pinv[iInst][jInst] = 1.0 + Delta*D[iInst][jInst];
          }
          else {
            Pinv[iInst][jInst] = Delta*D[iInst][jInst];
          }
        }
      }

      /*--- Invert stabilization matrix Pinv with Gauss elimination---*/

      /*--  A temporary matrix to hold the inverse, dynamically allocated ---*/
      su2double **temp = new su2double*[nInstHB];
      for (i = 0; i < nInstHB; i++) {
        temp[i] = new su2double[2 * nInstHB];
      }

      /*---  Copy the desired matrix into the temporary matrix ---*/
      for (i = 0; i < nInstHB; i++) {
        for (j = 0; j < nInstHB; j++) {
          temp[i][j] = Pinv[i][j];
          temp[i][nInstHB + j] = 0;
        }
        temp[i][nInstHB + i] = 1;
      }

      su2double max_val;
      unsigned short max_idx;

      /*---  Pivot each column such that the largest number possible divides the other rows  ---*/
      for (k = 0; k < nInstHB - 1; k++) {
        max_idx = k;
        max_val = abs(temp[k][k]);
        /*---  Find the largest value (pivot) in the column  ---*/
        for (j = k; j < nInstHB; j++) {
          if (abs(temp[j][k]) > max_val) {
            max_idx = j;
            max_val = abs(temp[j][k]);
          }
        }

        /*---  Move the row with the highest value up  ---*/
        for (j = 0; j < (nInstHB * 2); j++) {
          su2double d = temp[k][j];
          temp[k][j] = temp[max_idx][j];
          temp[max_idx][j] = d;
        }
        /*---  Subtract the moved row from all other rows ---*/
        for (i = k + 1; i < nInstHB; i++) {
          su2double c = temp[i][k] / temp[k][k];
          for (j = 0; j < (nInstHB * 2); j++) {
            temp[i][j] = temp[i][j] - temp[k][j] * c;
          }
        }
      }

      /*---  Back-substitution  ---*/
      for (k = nInstHB - 1; k > 0; k--) {
        if (temp[k][k] != su2double(0.0)) {
          for (int i = k - 1; i > -1; i--) {
            su2double c = temp[i][k] / temp[k][k];
            for (j = 0; j < (nInstHB * 2); j++) {
              temp[i][j] = temp[i][j] - temp[k][j] * c;
            }
          }
        }
      }

      /*---  Normalize the inverse  ---*/
      for (i = 0; i < nInstHB; i++) {
        su2double c = temp[i][i];
        for (j = 0; j < nInstHB; j++) {
          temp[i][j + nInstHB] = temp[i][j + nInstHB] / c;
        }
      }

      /*---  Copy the inverse back to the main program flow ---*/
      for (i = 0; i < nInstHB; i++) {
        for (j = 0; j < nInstHB; j++) {
          P[i][j] = temp[i][j + nInstHB];
        }
      }

      /*---  Delete dynamic template  ---*/
      for (iInst = 0; iInst < nInstHB; iInst++) {
        delete[] temp[iInst];
      }
      delete[] temp;

      /*--- Loop through variables to precondition ---*/
      for (iVar = 0; iVar < nVar; iVar++) {

        /*--- Get current source terms (not yet preconditioned) and zero source array to prepare preconditioning ---*/
        for (iInst = 0; iInst < nInstHB; iInst++) {
          Source_old[iInst] = solver_container[ZONE_0][iInst][iMGlevel][FLOW_SOL]->GetNodes()->GetHarmonicBalance_Source(iPoint, iVar);
          Source[iInst] = 0;
        }

        /*--- Step through columns ---*/
        for (iInst = 0; iInst < nInstHB; iInst++) {
          for (jInst = 0; jInst < nInstHB; jInst++) {
            Source[iInst] += P[iInst][jInst]*Source_old[jInst];
          }

          /*--- Store updated source terms for current node ---*/
          if (!adjoint) {
            solver_container[ZONE_0][iInst][iMGlevel][FLOW_SOL]->GetNodes()->SetHarmonicBalance_Source(iPoint, iVar, Source[iInst]);
          }
          else {
            solver_container[ZONE_0][iInst][iMGlevel][ADJFLOW_SOL]->GetNodes()->SetHarmonicBalance_Source(iPoint, iVar, Source[iInst]);
          }
        }

      }
    }
  }

  /*--- Deallocate dynamic memory ---*/
  for (iInst = 0; iInst < nInstHB; iInst++){
    delete [] P[iInst];
    delete [] Pinv[iInst];
  }
  delete [] P;
  delete [] Pinv;
  delete [] Source;
  delete [] Source_old;

}

void CHBDriver::ComputeHB_Operator() {

  const   complex<su2double> J(0.0,1.0);
  unsigned short i, j, k, iInst;

  su2double *Omega_HB       = new su2double[nInstHB];
  complex<su2double> **E    = new complex<su2double>*[nInstHB];
  complex<su2double> **Einv = new complex<su2double>*[nInstHB];
  complex<su2double> **DD   = new complex<su2double>*[nInstHB];
  for (iInst = 0; iInst < nInstHB; iInst++) {
    E[iInst]    = new complex<su2double>[nInstHB];
    Einv[iInst] = new complex<su2double>[nInstHB];
    DD[iInst]   = new complex<su2double>[nInstHB];
  }

  /*--- Get simualation period from config file ---*/
  su2double Period = config_container[ZONE_0]->GetHarmonicBalance_Period();

  /*--- Non-dimensionalize the input period, if necessary.      */
  Period /= config_container[ZONE_0]->GetTime_Ref();

  /*--- Build the array containing the selected frequencies to solve ---*/
  for (iInst = 0; iInst < nInstHB; iInst++) {
    Omega_HB[iInst]  = config_container[ZONE_0]->GetOmega_HB()[iInst];
    Omega_HB[iInst] /= config_container[ZONE_0]->GetOmega_Ref(); //TODO: check
  }

  /*--- Build the diagonal matrix of the frequencies DD ---*/
  for (i = 0; i < nInstHB; i++) {
    for (k = 0; k < nInstHB; k++) {
      if (k == i ) {
        DD[i][k] = J*Omega_HB[k];
      }
    }
  }


  /*--- Build the harmonic balance inverse matrix ---*/
  for (i = 0; i < nInstHB; i++) {
    for (k = 0; k < nInstHB; k++) {
      Einv[i][k] = complex<su2double>(cos(Omega_HB[k]*(i*Period/nInstHB))) + J*complex<su2double>(sin(Omega_HB[k]*(i*Period/nInstHB)));
    }
  }

  /*---  Invert inverse harmonic balance Einv with Gauss elimination ---*/

  /*--  A temporary matrix to hold the inverse, dynamically allocated ---*/
  complex<su2double> **temp = new complex<su2double>*[nInstHB];
  for (i = 0; i < nInstHB; i++) {
    temp[i] = new complex<su2double>[2 * nInstHB];
  }

  /*---  Copy the desired matrix into the temporary matrix ---*/
  for (i = 0; i < nInstHB; i++) {
    for (j = 0; j < nInstHB; j++) {
      temp[i][j] = Einv[i][j];
      temp[i][nInstHB + j] = 0;
    }
    temp[i][nInstHB + i] = 1;
  }

  su2double max_val;
  unsigned short max_idx;

  /*---  Pivot each column such that the largest number possible divides the other rows  ---*/
  for (k = 0; k < nInstHB - 1; k++) {
    max_idx = k;
    max_val = abs(temp[k][k]);
    /*---  Find the largest value (pivot) in the column  ---*/
    for (j = k; j < nInstHB; j++) {
      if (abs(temp[j][k]) > max_val) {
        max_idx = j;
        max_val = abs(temp[j][k]);
      }
    }
    /*---  Move the row with the highest value up  ---*/
    for (j = 0; j < (nInstHB * 2); j++) {
      complex<su2double> d = temp[k][j];
      temp[k][j] = temp[max_idx][j];
      temp[max_idx][j] = d;
    }
    /*---  Subtract the moved row from all other rows ---*/
    for (i = k + 1; i < nInstHB; i++) {
      complex<su2double> c = temp[i][k] / temp[k][k];
      for (j = 0; j < (nInstHB * 2); j++) {
        temp[i][j] = temp[i][j] - temp[k][j] * c;
      }
    }
  }
  /*---  Back-substitution  ---*/
  for (k = nInstHB - 1; k > 0; k--) {
    if (temp[k][k] != complex<su2double>(0.0)) {
      for (int i = k - 1; i > -1; i--) {
        complex<su2double> c = temp[i][k] / temp[k][k];
        for (j = 0; j < (nInstHB * 2); j++) {
          temp[i][j] = temp[i][j] - temp[k][j] * c;
        }
      }
    }
  }
  /*---  Normalize the inverse  ---*/
  for (i = 0; i < nInstHB; i++) {
    complex<su2double> c = temp[i][i];
    for (j = 0; j < nInstHB; j++) {
      temp[i][j + nInstHB] = temp[i][j + nInstHB] / c;
    }
  }
  /*---  Copy the inverse back to the main program flow ---*/
  for (i = 0; i < nInstHB; i++) {
    for (j = 0; j < nInstHB; j++) {
      E[i][j] = temp[i][j + nInstHB];
    }
  }
  /*---  Delete dynamic template  ---*/
  for (i = 0; i < nInstHB; i++) {
    delete[] temp[i];
  }
  delete[] temp;


  /*---  Temporary matrix for performing product  ---*/
  complex<su2double> **Temp    = new complex<su2double>*[nInstHB];

  /*---  Temporary complex HB operator  ---*/
  complex<su2double> **Dcpx    = new complex<su2double>*[nInstHB];

  for (iInst = 0; iInst < nInstHB; iInst++){
    Temp[iInst]    = new complex<su2double>[nInstHB];
    Dcpx[iInst]   = new complex<su2double>[nInstHB];
  }


  /*---  Calculation of the HB operator matrix ---*/
  for (int row = 0; row < nInstHB; row++) {
    for (int col = 0; col < nInstHB; col++) {
      for (int inner = 0; inner < nInstHB; inner++) {
        Temp[row][col] += Einv[row][inner] * DD[inner][col];
      }
    }
  }

  unsigned short row, col, inner;

  for (row = 0; row < nInstHB; row++) {
    for (col = 0; col < nInstHB; col++) {
      for (inner = 0; inner < nInstHB; inner++) {
        Dcpx[row][col] += Temp[row][inner] * E[inner][col];
      }
    }
  }

  /*---  Take just the real part of the HB operator matrix ---*/
  for (i = 0; i < nInstHB; i++) {
    for (k = 0; k < nInstHB; k++) {
      D[i][k] = real(Dcpx[i][k]);
    }
  }

  /*--- Deallocate dynamic memory ---*/
  for (iInst = 0; iInst < nInstHB; iInst++){
    delete [] E[iInst];
    delete [] Einv[iInst];
    delete [] DD[iInst];
    delete [] Temp[iInst];
    delete [] Dcpx[iInst];
  }
  delete [] E;
  delete [] Einv;
  delete [] DD;
  delete [] Temp;
  delete [] Dcpx;
  delete [] Omega_HB;

}<|MERGE_RESOLUTION|>--- conflicted
+++ resolved
@@ -1014,7 +1014,7 @@
 
 void CDriver::Solver_Preprocessing(CConfig* config, CGeometry** geometry, CSolver ***&solver) {
 
-  ENUM_MAIN_SOLVER kindSolver = static_cast<ENUM_MAIN_SOLVER>(config->GetKind_Solver());
+  MAIN_SOLVER kindSolver = config->GetKind_Solver();
 
   if (rank == MASTER_NODE)
     cout << endl <<"-------------------- Solver Preprocessing ( Zone " << config->GetiZone() <<" ) --------------------" << endl;
@@ -1150,8 +1150,8 @@
   /*--- Restart adjoint solvers. ---*/
 
   if (restart) {
-    if ((config->GetKind_Solver() == TEMPLATE_SOLVER) ||
-        (config->GetKind_Solver() == ADJ_RANS && !config->GetFrozen_Visc_Cont())) {
+    if ((config->GetKind_Solver() == MAIN_SOLVER::TEMPLATE_SOLVER) ||
+        (config->GetKind_Solver() == MAIN_SOLVER::ADJ_RANS && !config->GetFrozen_Visc_Cont())) {
       SU2_MPI::Error("A restart capability has not been implemented yet for this solver.\n"
                      "Please set RESTART_SOL= NO and try again.", CURRENT_FUNCTION);
     }
@@ -1185,7 +1185,7 @@
   if (rank == MASTER_NODE)
     cout << endl <<"----------------- Integration Preprocessing ( Zone " << config->GetiZone() <<" ) ------------------" << endl;
 
-  ENUM_MAIN_SOLVER kindMainSolver = static_cast<ENUM_MAIN_SOLVER>(config->GetKind_Solver());
+  MAIN_SOLVER kindMainSolver = config->GetKind_Solver();
 
   integration = CIntegrationFactory::CreateIntegrationContainer(kindMainSolver, solver);
 
@@ -1360,84 +1360,86 @@
 
   /*--- Assign booleans ---*/
   switch (config->GetKind_Solver()) {
-    case TEMPLATE_SOLVER:
+    case MAIN_SOLVER::TEMPLATE_SOLVER:
       template_solver = true; break;
 
-    case EULER:
-    case DISC_ADJ_EULER:
+    case MAIN_SOLVER::EULER:
+    case MAIN_SOLVER::DISC_ADJ_EULER:
       euler = compressible = true; break;
 
-    case NAVIER_STOKES:
-    case DISC_ADJ_NAVIER_STOKES:
+    case MAIN_SOLVER::NAVIER_STOKES:
+    case MAIN_SOLVER::DISC_ADJ_NAVIER_STOKES:
       ns = compressible = true; break;
 
-    case NEMO_EULER:
+    case MAIN_SOLVER::NEMO_EULER:
       NEMO_euler = compressible = true; break;
 
-    case NEMO_NAVIER_STOKES:
+    case MAIN_SOLVER::NEMO_NAVIER_STOKES:
       NEMO_ns = compressible = true; break;
 
-    case RANS:
-    case DISC_ADJ_RANS:
+    case MAIN_SOLVER::RANS:
+    case MAIN_SOLVER::DISC_ADJ_RANS:
       ns = compressible = turbulent = true;
-      transition = (config->GetKind_Trans_Model() == LM); break;
-
-    case NEMO_RANS:
-<<<<<<< HEAD
-    case DISC_ADJ_NEMO_RANS:
-=======
->>>>>>> eb586f8d
+      transition = (config->GetKind_Trans_Model() == TURB_TRANS_MODEL::LM); break;
+
+    case MAIN_SOLVER::NEMO_RANS:
+
+    case MAIN_SOLVER::DISC_ADJ_NEMO_RANS:
+
       NEMO_ns = compressible = turbulent = true;
-      transition = (config->GetKind_Trans_Model() == LM); break;
-
-    case INC_EULER:
-    case DISC_ADJ_INC_EULER:
+      transition = (config->GetKind_Trans_Model() == TURB_TRANS_MODEL::LM); break;
+
+    case MAIN_SOLVER::INC_EULER:
+    case MAIN_SOLVER::DISC_ADJ_INC_EULER:
       euler = incompressible = true; break;
 
-    case INC_NAVIER_STOKES:
-    case DISC_ADJ_INC_NAVIER_STOKES:
+    case MAIN_SOLVER::INC_NAVIER_STOKES:
+    case MAIN_SOLVER::DISC_ADJ_INC_NAVIER_STOKES:
       ns = incompressible = true;
       heat = config->GetWeakly_Coupled_Heat(); break;
 
-    case INC_RANS:
-    case DISC_ADJ_INC_RANS:
+    case MAIN_SOLVER::INC_RANS:
+    case MAIN_SOLVER::DISC_ADJ_INC_RANS:
       ns = incompressible = turbulent = true;
       heat = config->GetWeakly_Coupled_Heat();
-      transition = (config->GetKind_Trans_Model() == LM); break;
-
-    case FEM_EULER:
-    case DISC_ADJ_FEM_EULER:
+      transition = (config->GetKind_Trans_Model() == TURB_TRANS_MODEL::LM); break;
+
+    case MAIN_SOLVER::FEM_EULER:
+    case MAIN_SOLVER::DISC_ADJ_FEM_EULER:
       fem_euler = compressible = true; break;
 
-    case FEM_NAVIER_STOKES:
-    case DISC_ADJ_FEM_NS:
+    case MAIN_SOLVER::FEM_NAVIER_STOKES:
+    case MAIN_SOLVER::DISC_ADJ_FEM_NS:
       fem_ns = compressible = true; break;
 
-    case FEM_RANS:
-    case DISC_ADJ_FEM_RANS:
+    case MAIN_SOLVER::FEM_RANS:
+    case MAIN_SOLVER::DISC_ADJ_FEM_RANS:
       fem_ns = compressible = true; break;
 
-    case FEM_LES:
+    case MAIN_SOLVER::FEM_LES:
       fem_ns = compressible = true; break;
 
-    case HEAT_EQUATION:
-    case DISC_ADJ_HEAT:
+    case MAIN_SOLVER::HEAT_EQUATION:
+    case MAIN_SOLVER::DISC_ADJ_HEAT:
       heat = true; break;
 
-    case FEM_ELASTICITY:
-    case DISC_ADJ_FEM:
+    case MAIN_SOLVER::FEM_ELASTICITY:
+    case MAIN_SOLVER::DISC_ADJ_FEM:
       fem = true; break;
 
-    case ADJ_EULER:
+    case MAIN_SOLVER::ADJ_EULER:
       adj_euler = euler = compressible = true; break;
 
-    case ADJ_NAVIER_STOKES:
+    case MAIN_SOLVER::ADJ_NAVIER_STOKES:
       adj_ns = ns = compressible = true;
       turbulent = (config->GetKind_Turb_Model() != TURB_MODEL::NONE); break;
 
-    case ADJ_RANS:
+    case MAIN_SOLVER::ADJ_RANS:
       adj_ns = ns = compressible = turbulent = true;
       adj_turb = !config->GetFrozen_Visc_Cont(); break;
+
+    default:
+      break;
 
   }
 
@@ -2281,7 +2283,7 @@
   if (rank == MASTER_NODE)
     cout << endl <<"------------------- Iteration Preprocessing ( Zone " << config->GetiZone() <<" ) ------------------" << endl;
 
-  iteration = CIterationFactory::CreateIteration(static_cast<ENUM_MAIN_SOLVER>(config->GetKind_Solver()), config);
+  iteration = CIterationFactory::CreateIteration(config->GetKind_Solver(), config);
 
 }
 
@@ -2554,7 +2556,7 @@
     if (rank == MASTER_NODE)
       cout << endl <<"-------------------- Output Preprocessing ( Zone " << iZone <<" ) --------------------" << endl;
 
-    ENUM_MAIN_SOLVER kindSolver = static_cast<ENUM_MAIN_SOLVER>(config[iZone]->GetKind_Solver());
+    MAIN_SOLVER kindSolver = config[iZone]->GetKind_Solver();
 
     output[iZone] = COutputFactory::CreateOutput(kindSolver, config[iZone], nDim);
 
@@ -2982,13 +2984,9 @@
     geometry_container[donorZone][INST_0][MESH_0], geometry_container[targetZone][INST_0][MESH_0],
     config_container[donorZone], config_container[targetZone]);
 
-  if ((config_container[targetZone]->GetKind_Solver() == RANS) || (config_container[targetZone]->GetKind_Solver() == NEMO_RANS)) {
-    interface_container[donorZone][targetZone]->BroadcastData(*interpolator_container[donorZone][targetZone].get(),
-      solver_container[donorZone][INST_0][MESH_0][TURB_SOL], solver_container[targetZone][INST_0][MESH_0][TURB_SOL],
-      geometry_container[donorZone][INST_0][MESH_0], geometry_container[targetZone][INST_0][MESH_0],
-      config_container[donorZone], config_container[targetZone]);
-  }
-  if (config_container[targetZone]->GetKind_Solver() == NEMO_RANS) {
+  if ((config_container[targetZone]->GetKind_Solver() == MAIN_SOLVER::RANS) || (config_container[targetZone]->GetKind_Solver() == MAIN_SOLVER::NEMO_RANS)) {
+
+
     interface_container[donorZone][targetZone]->BroadcastData(*interpolator_container[donorZone][targetZone].get(),
       solver_container[donorZone][INST_0][MESH_0][TURB_SOL], solver_container[targetZone][INST_0][MESH_0][TURB_SOL],
       geometry_container[donorZone][INST_0][MESH_0], geometry_container[targetZone][INST_0][MESH_0],
@@ -3039,22 +3037,22 @@
    convergence criteria, and set StopCalc to true, if so. ---*/
 
   switch (config_container[ZONE_0]->GetKind_Solver()) {
-    case EULER: case NAVIER_STOKES: case RANS:
-<<<<<<< HEAD
+    case MAIN_SOLVER::EULER: case MAIN_SOLVER::NAVIER_STOKES: case MAIN_SOLVER::RANS:
+
+
+    case MAIN_SOLVER::NEMO_EULER: case MAIN_SOLVER::NEMO_NAVIER_STOKES: case MAIN_SOLVER::NEMO_RANS:
       StopCalc = integration_container[ZONE_0][INST_0][FLOW_SOL]->GetConvergence(); break;
-=======
->>>>>>> eb586f8d
-    case NEMO_EULER: case NEMO_NAVIER_STOKES: case NEMO_RANS:
-      StopCalc = integration_container[ZONE_0][INST_0][FLOW_SOL]->GetConvergence(); break;
-    case HEAT_EQUATION:
+    case MAIN_SOLVER::HEAT_EQUATION:
       StopCalc = integration_container[ZONE_0][INST_0][HEAT_SOL]->GetConvergence(); break;
-    case FEM_ELASTICITY:
+    case MAIN_SOLVER::FEM_ELASTICITY:
       StopCalc = integration_container[ZONE_0][INST_0][FEA_SOL]->GetConvergence(); break;
-    case ADJ_EULER: case ADJ_NAVIER_STOKES: case ADJ_RANS:
-    case DISC_ADJ_EULER: case DISC_ADJ_NAVIER_STOKES: case DISC_ADJ_RANS:
-    case DISC_ADJ_INC_EULER: case DISC_ADJ_INC_NAVIER_STOKES: case DISC_ADJ_INC_RANS:
-    case DISC_ADJ_FEM_EULER: case DISC_ADJ_FEM_NS: case DISC_ADJ_FEM_RANS:
+    case MAIN_SOLVER::ADJ_EULER: case MAIN_SOLVER::ADJ_NAVIER_STOKES: case MAIN_SOLVER::ADJ_RANS:
+    case MAIN_SOLVER::DISC_ADJ_EULER: case MAIN_SOLVER::DISC_ADJ_NAVIER_STOKES: case MAIN_SOLVER::DISC_ADJ_RANS:
+    case MAIN_SOLVER::DISC_ADJ_INC_EULER: case MAIN_SOLVER::DISC_ADJ_INC_NAVIER_STOKES: case MAIN_SOLVER::DISC_ADJ_INC_RANS:
+    case MAIN_SOLVER::DISC_ADJ_FEM_EULER: case MAIN_SOLVER::DISC_ADJ_FEM_NS: case MAIN_SOLVER::DISC_ADJ_FEM_RANS:
       StopCalc = integration_container[ZONE_0][INST_0][ADJFLOW_SOL]->GetConvergence(); break;
+    default:
+      break;
   }
 
   /*--- Set StopCalc to true if max. number of iterations has been reached ---*/
@@ -3303,14 +3301,19 @@
    convergence criteria, and set StopCalc to true, if so. ---*/
 
   switch (config_container[ZONE_0]->GetKind_Solver()) {
-  case EULER: case NAVIER_STOKES: case RANS:
-  case INC_EULER: case INC_NAVIER_STOKES: case INC_RANS:
-  case NEMO_EULER: case NEMO_NAVIER_STOKES: case NEMO_RANS:
-    StopCalc = integration_container[ZONE_0][INST_0][FLOW_SOL]->GetConvergence(); break;
-  case DISC_ADJ_EULER: case DISC_ADJ_NAVIER_STOKES: case DISC_ADJ_RANS:
-  case DISC_ADJ_INC_EULER: case DISC_ADJ_INC_NAVIER_STOKES: case DISC_ADJ_INC_RANS:
-  case DISC_ADJ_FEM_EULER: case DISC_ADJ_FEM_NS: case DISC_ADJ_FEM_RANS:
-    StopCalc = integration_container[ZONE_0][INST_0][ADJFLOW_SOL]->GetConvergence(); break;
+  case MAIN_SOLVER::EULER: case MAIN_SOLVER::NAVIER_STOKES: case MAIN_SOLVER::RANS:
+  case MAIN_SOLVER::INC_EULER: case MAIN_SOLVER::INC_NAVIER_STOKES: case MAIN_SOLVER::INC_RANS:
+  case MAIN_SOLVER::NEMO_EULER: case MAIN_SOLVER::NEMO_NAVIER_STOKES: case MAIN_SOLVER::NEMO_RANS:
+    StopCalc = integration_container[ZONE_0][INST_0][FLOW_SOL]->GetConvergence(); 
+    break;
+  case MAIN_SOLVER::DISC_ADJ_EULER: case MAIN_SOLVER::DISC_ADJ_NAVIER_STOKES: case MAIN_SOLVER::DISC_ADJ_RANS:
+  case MAIN_SOLVER::DISC_ADJ_INC_EULER: case MAIN_SOLVER::DISC_ADJ_INC_NAVIER_STOKES: case MAIN_SOLVER::DISC_ADJ_INC_RANS:
+  case MAIN_SOLVER::DISC_ADJ_FEM_EULER: case MAIN_SOLVER::DISC_ADJ_FEM_NS: case MAIN_SOLVER::DISC_ADJ_FEM_RANS:
+    StopCalc = integration_container[ZONE_0][INST_0][ADJFLOW_SOL]->GetConvergence(); 
+    break;
+  default:
+    break;
+
   }
 
   /*--- Set StopCalc to true if max. number of iterations has been reached ---*/
@@ -3428,21 +3431,24 @@
   for(iInst = 0; iInst < nZone; iInst++) {
     switch (config_container[ZONE_0]->GetKind_Solver()) {
 
-    case EULER: case NAVIER_STOKES: case RANS:
+    case MAIN_SOLVER::EULER: case MAIN_SOLVER::NAVIER_STOKES: case MAIN_SOLVER::RANS:
       integration_container[ZONE_0][iInst][FLOW_SOL]->SetConvergence(false);
-      if (config_container[ZONE_0]->GetKind_Solver() == RANS) integration_container[ZONE_0][iInst][TURB_SOL]->SetConvergence(false);
-      if(config_container[ZONE_0]->GetKind_Trans_Model() == LM) integration_container[ZONE_0][iInst][TRANS_SOL]->SetConvergence(false);
+      if (config_container[ZONE_0]->GetKind_Solver() == MAIN_SOLVER::RANS) integration_container[ZONE_0][iInst][TURB_SOL]->SetConvergence(false);
+      if(config_container[ZONE_0]->GetKind_Trans_Model() == TURB_TRANS_MODEL::LM) integration_container[ZONE_0][iInst][TRANS_SOL]->SetConvergence(false);
       break;
 
-    case FEM_ELASTICITY:
+    case MAIN_SOLVER::FEM_ELASTICITY:
       integration_container[ZONE_0][iInst][FEA_SOL]->SetConvergence(false);
       break;
 
-    case ADJ_EULER: case ADJ_NAVIER_STOKES: case ADJ_RANS: case DISC_ADJ_EULER: case DISC_ADJ_NAVIER_STOKES: case DISC_ADJ_RANS:
+    case MAIN_SOLVER::ADJ_EULER: case MAIN_SOLVER::ADJ_NAVIER_STOKES: case MAIN_SOLVER::ADJ_RANS: case MAIN_SOLVER::DISC_ADJ_EULER: case MAIN_SOLVER::DISC_ADJ_NAVIER_STOKES: case MAIN_SOLVER::DISC_ADJ_RANS:
       integration_container[ZONE_0][iInst][ADJFLOW_SOL]->SetConvergence(false);
-      if( (config_container[ZONE_0]->GetKind_Solver() == ADJ_RANS) || (config_container[ZONE_0]->GetKind_Solver() == DISC_ADJ_RANS) )
+      if( (config_container[ZONE_0]->GetKind_Solver() == MAIN_SOLVER::ADJ_RANS) || (config_container[ZONE_0]->GetKind_Solver() == MAIN_SOLVER::DISC_ADJ_RANS) )
         integration_container[ZONE_0][iInst][ADJTURB_SOL]->SetConvergence(false);
       break;
+    
+    default:
+      SU2_MPI::Error("Harmonic Balance has not been set up for this solver.", CURRENT_FUNCTION);
     }
   }
 
@@ -3534,7 +3540,7 @@
   }
 
   /*--- Source term for a turbulence model ---*/
-  if (config_container[ZONE_0]->GetKind_Solver() == RANS) {
+  if (config_container[ZONE_0]->GetKind_Solver() == MAIN_SOLVER::RANS) {
 
     /*--- Extra variables needed if we have a turbulence model. ---*/
     unsigned short nVar_Turb = solver_container[ZONE_0][INST_0][MESH_0][TURB_SOL]->GetnVar();
