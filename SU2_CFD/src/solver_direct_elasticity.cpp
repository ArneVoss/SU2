--- conflicted
+++ resolved
@@ -1157,12 +1157,8 @@
       // CVC: Debug: reference nodes and displaced nodes
       for (iDim = 0; iDim < nDim; iDim++) {
         val_Coord = Get_ValCoord(geometry, indexNode[iNode], iDim);
-<<<<<<< HEAD
-        val_Sol = node[indexNode[iNode]]->GetSolution(iDim) + val_Coord;
+        val_Sol = nodes->GetSolution(indexNode[iNode],iDim) + val_Coord;
         //cout << "CVC: Debug: iNode = " << iNode << ", iDim = " << iDim << ", val_Sol = " << val_Sol << endl;
-=======
-        val_Sol = nodes->GetSolution(indexNode[iNode],iDim) + val_Coord;
->>>>>>> aca42d1c
         element_container[FEA_TERM][EL_KIND]->SetRef_Coord(val_Coord, iNode, iDim);
         element_container[FEA_TERM][EL_KIND]->SetCurr_Coord(val_Sol, iNode, iDim);
       }
@@ -1256,13 +1252,9 @@
       indexNode[iNode] = geometry->elem[iElem]->GetNode(iNode);
       for (iDim = 0; iDim < nDim; iDim++) {
         val_Coord = Get_ValCoord(geometry, indexNode[iNode], iDim);
-<<<<<<< HEAD
-        val_Sol = node[indexNode[iNode]]->GetSolution(iDim) + val_Coord;
+        val_Sol = nodes->GetSolution(indexNode[iNode],iDim) + val_Coord;
         //if (iDim == 0) cout << "CVC: Debug: coord = " << val_Coord << ", disp = " << node[indexNode[iNode]]->GetSolution(iDim) << endl;
-=======
-        val_Sol = nodes->GetSolution(indexNode[iNode],iDim) + val_Coord;
-
->>>>>>> aca42d1c
+
         /*--- Set current coordinate ---*/
         //if (iDim == 0) cout << "CVC: Debug: iNode = " << iNode << ", iDim = " << iDim << ", val_Sol Curr_Coord = " << val_Sol << endl;
         element_container[FEA_TERM][EL_KIND]->SetCurr_Coord(val_Sol, iNode, iDim);
