--- conflicted
+++ resolved
@@ -52,8 +52,6 @@
 
 CTurbSolver::CTurbSolver(CGeometry* geometry, CConfig *config) : CSolver() {
 
-  unsigned short iVar, iDim;
-
   Gamma = config->GetGamma();
   Gamma_Minus_One = Gamma - 1.0;
   
@@ -67,13 +65,8 @@
   nVertex = new unsigned long[nMarker];
   for (unsigned long iMarker = 0; iMarker < nMarker; iMarker++)
     nVertex[iMarker] = geometry->nVertex[iMarker];
-<<<<<<< HEAD
   
   transitionSolver = false;
-=======
-
-
->>>>>>> cdf2a2df
 }
 
 CTurbSolver::~CTurbSolver(void) {
@@ -3555,13 +3548,8 @@
     : CTurbSolver(geometry, config) {
   unsigned short iVar, iDim, nLineLets;
   unsigned long iPoint;
-<<<<<<< HEAD
-=======
-  ifstream restart_file;
-  string text_line;
 
   bool multizone = config->GetMultizone_Problem();
->>>>>>> cdf2a2df
   
   /*--- Array initialization ---*/
   
