/*!
 * \file solution_direct_mean_inc.cpp
 * \brief Main subroutines for solving incompressible flow (Euler, Navier-Stokes, etc.).
 * \author F. Palacios, T. Economon
 * \version 6.2.0 "Falcon"
 *
 * The current SU2 release has been coordinated by the
 * SU2 International Developers Society <www.su2devsociety.org>
 * with selected contributions from the open-source community.
 *
 * The main research teams contributing to the current release are:
 *  - Prof. Juan J. Alonso's group at Stanford University.
 *  - Prof. Piero Colonna's group at Delft University of Technology.
 *  - Prof. Nicolas R. Gauger's group at Kaiserslautern University of Technology.
 *  - Prof. Alberto Guardone's group at Polytechnic University of Milan.
 *  - Prof. Rafael Palacios' group at Imperial College London.
 *  - Prof. Vincent Terrapon's group at the University of Liege.
 *  - Prof. Edwin van der Weide's group at the University of Twente.
 *  - Lab. of New Concepts in Aeronautics at Tech. Institute of Aeronautics.
 *
 * Copyright 2012-2019, Francisco D. Palacios, Thomas D. Economon,
 *                      Tim Albring, and the SU2 contributors.
 *
 * SU2 is free software; you can redistribute it and/or
 * modify it under the terms of the GNU Lesser General Public
 * License as published by the Free Software Foundation; either
 * version 2.1 of the License, or (at your option) any later version.
 *
 * SU2 is distributed in the hope that it will be useful,
 * but WITHOUT ANY WARRANTY; without even the implied warranty of
 * MERCHANTABILITY or FITNESS FOR A PARTICULAR PURPOSE. See the GNU
 * Lesser General Public License for more details.
 *
 * You should have received a copy of the GNU Lesser General Public
 * License along with SU2. If not, see <http://www.gnu.org/licenses/>.
 */

#include "../include/solver_structure.hpp"
#include "../../Common/include/toolboxes/printing_toolbox.hpp"
#include "../include/variables/CIncEulerVariable.hpp"
#include "../include/variables/CIncNSVariable.hpp"

CIncEulerSolver::CIncEulerSolver(void) : CSolver() {
  /*--- Basic array initialization ---*/

  CD_Inv  = NULL; CL_Inv  = NULL; CSF_Inv = NULL;  CEff_Inv = NULL;
  CMx_Inv = NULL; CMy_Inv = NULL; CMz_Inv = NULL;
  CFx_Inv = NULL; CFy_Inv = NULL; CFz_Inv = NULL;
  CoPx_Inv = NULL; CoPy_Inv = NULL; CoPz_Inv = NULL;

  CD_Mnt  = NULL; CL_Mnt  = NULL; CSF_Mnt = NULL;  CEff_Mnt = NULL;
  CMx_Mnt = NULL; CMy_Mnt = NULL; CMz_Mnt = NULL;
  CFx_Mnt = NULL; CFy_Mnt = NULL; CFz_Mnt = NULL;
  CoPx_Mnt = NULL; CoPy_Mnt = NULL; CoPz_Mnt = NULL;

  CPressure = NULL; CPressureTarget = NULL; HeatFlux = NULL; HeatFluxTarget = NULL; YPlus = NULL;
  ForceInviscid = NULL; MomentInviscid = NULL;
  ForceMomentum = NULL; MomentMomentum = NULL;

  /*--- Surface based array initialization ---*/

  Surface_CL_Inv  = NULL; Surface_CD_Inv  = NULL; Surface_CSF_Inv = NULL; Surface_CEff_Inv = NULL;
  Surface_CFx_Inv = NULL; Surface_CFy_Inv = NULL; Surface_CFz_Inv = NULL;
  Surface_CMx_Inv = NULL; Surface_CMy_Inv = NULL; Surface_CMz_Inv = NULL;

  Surface_CL_Mnt  = NULL; Surface_CD_Mnt  = NULL; Surface_CSF_Mnt = NULL; Surface_CEff_Mnt = NULL;
  Surface_CFx_Mnt = NULL; Surface_CFy_Mnt = NULL; Surface_CFz_Mnt = NULL;
  Surface_CMx_Mnt = NULL; Surface_CMy_Mnt = NULL; Surface_CMz_Mnt = NULL;

  Surface_CL  = NULL; Surface_CD  = NULL; Surface_CSF = NULL; Surface_CEff = NULL;
  Surface_CFx = NULL; Surface_CFy = NULL; Surface_CFz = NULL;
  Surface_CMx = NULL; Surface_CMy = NULL; Surface_CMz = NULL;
  
  /*--- Rotorcraft simulation array initialization ---*/
  
  CMerit_Inv = NULL;  CT_Inv = NULL;  CQ_Inv = NULL;
  
  /*--- Numerical methods array initialization ---*/
  
  iPoint_UndLapl = NULL;
  jPoint_UndLapl = NULL;
  Primitive = NULL; Primitive_i = NULL; Primitive_j = NULL;
  CharacPrimVar = NULL;
  Smatrix = NULL; Cvector = NULL;
  Preconditioner = NULL;

  /*--- Fixed CL mode initialization (cauchy criteria) ---*/
  
  Cauchy_Value = 0;
  Cauchy_Func = 0;
  Old_Func = 0;
  New_Func = 0;
  Cauchy_Counter = 0;
  Cauchy_Serie = NULL;
  
  FluidModel = NULL;

  SlidingState     = NULL;
  SlidingStateNodes = NULL;

}

CIncEulerSolver::CIncEulerSolver(CGeometry *geometry, CConfig *config, unsigned short iMesh) : CSolver() {
  
  unsigned long iPoint, iVertex;
  unsigned short iVar, iDim, iMarker, nLineLets;
  ifstream restart_file;
  unsigned short nZone = geometry->GetnZone();
  bool restart   = (config->GetRestart() || config->GetRestart_Flow());
  string filename = config->GetSolution_FlowFileName();
  int Unst_RestartIter;
  unsigned short iZone = config->GetiZone();
  bool dual_time = ((config->GetUnsteady_Simulation() == DT_STEPPING_1ST) ||
                    (config->GetUnsteady_Simulation() == DT_STEPPING_2ND));
  bool time_stepping = config->GetUnsteady_Simulation() == TIME_STEPPING;
  bool adjoint = (config->GetContinuous_Adjoint()) || (config->GetDiscrete_Adjoint());
  bool fsi     = config->GetFSI_Simulation();
  bool multizone = config->GetMultizone_Problem();
  string filename_ = config->GetSolution_FlowFileName();

  unsigned short direct_diff = config->GetDirectDiff();

  /*--- Store the multigrid level. ---*/
  MGLevel = iMesh;

  /*--- Check for a restart file to evaluate if there is a change in the angle of attack
   before computing all the non-dimesional quantities. ---*/

  if (!(!restart || (iMesh != MESH_0) || nZone > 1)) {

    /*--- Multizone problems require the number of the zone to be appended. ---*/

    if (nZone > 1) filename_ = config->GetMultizone_FileName(filename_, iZone);

    /*--- Modify file name for a dual-time unsteady restart ---*/

    if (dual_time) {
      if (adjoint) Unst_RestartIter = SU2_TYPE::Int(config->GetUnst_AdjointIter())-1;
      else if (config->GetUnsteady_Simulation() == DT_STEPPING_1ST)
        Unst_RestartIter = SU2_TYPE::Int(config->GetUnst_RestartIter())-1;
      else Unst_RestartIter = SU2_TYPE::Int(config->GetUnst_RestartIter())-2;
      filename_ = config->GetUnsteady_FileName(filename_, Unst_RestartIter);
    }

    /*--- Modify file name for a time stepping unsteady restart ---*/

    if (time_stepping) {
      if (adjoint) Unst_RestartIter = SU2_TYPE::Int(config->GetUnst_AdjointIter())-1;
      else Unst_RestartIter = SU2_TYPE::Int(config->GetUnst_RestartIter())-1;
      filename_ = config->GetUnsteady_FileName(filename_, Unst_RestartIter);
    }

    /*--- Read and store the restart metadata. ---*/

    Read_SU2_Restart_Metadata(geometry, config, false, filename_);
    
  }

  /*--- Basic array initialization ---*/

  CD_Inv  = NULL; CL_Inv  = NULL; CSF_Inv = NULL;  CEff_Inv = NULL;
  CMx_Inv = NULL; CMy_Inv = NULL; CMz_Inv = NULL;
  CFx_Inv = NULL; CFy_Inv = NULL; CFz_Inv = NULL;
  CoPx_Inv = NULL; CoPy_Inv = NULL; CoPz_Inv = NULL;

  CD_Mnt  = NULL; CL_Mnt  = NULL; CSF_Mnt = NULL; CEff_Mnt = NULL;
  CMx_Mnt = NULL; CMy_Mnt = NULL; CMz_Mnt = NULL;
  CFx_Mnt = NULL; CFy_Mnt = NULL; CFz_Mnt = NULL;
  CoPx_Mnt= NULL;   CoPy_Mnt= NULL;   CoPz_Mnt= NULL;

  CPressure = NULL; CPressureTarget = NULL; HeatFlux = NULL; HeatFluxTarget = NULL; YPlus = NULL;
  ForceInviscid = NULL; MomentInviscid = NULL;
  ForceMomentum = NULL;  MomentMomentum = NULL;

  /*--- Surface based array initialization ---*/

  Surface_CL_Inv  = NULL; Surface_CD_Inv  = NULL; Surface_CSF_Inv = NULL; Surface_CEff_Inv = NULL;
  Surface_CFx_Inv = NULL; Surface_CFy_Inv = NULL; Surface_CFz_Inv = NULL;
  Surface_CMx_Inv = NULL; Surface_CMy_Inv = NULL; Surface_CMz_Inv = NULL;

  Surface_CL_Mnt  = NULL; Surface_CD_Mnt  = NULL; Surface_CSF_Mnt = NULL; Surface_CEff_Mnt= NULL;
  Surface_CFx_Mnt = NULL; Surface_CFy_Mnt = NULL; Surface_CFz_Mnt = NULL;
  Surface_CMx_Mnt = NULL; Surface_CMy_Mnt = NULL; Surface_CMz_Mnt = NULL;

  Surface_CL  = NULL; Surface_CD  = NULL; Surface_CSF = NULL; Surface_CEff = NULL;
  Surface_CMx = NULL; Surface_CMy = NULL; Surface_CMz = NULL;

  /*--- Rotorcraft simulation array initialization ---*/

  CMerit_Inv = NULL;  CT_Inv = NULL;  CQ_Inv = NULL;

  /*--- Numerical methods array initialization ---*/
  
  iPoint_UndLapl = NULL;
  jPoint_UndLapl = NULL;
  Primitive = NULL; Primitive_i = NULL; Primitive_j = NULL;
  CharacPrimVar = NULL;
  Smatrix = NULL; Cvector = NULL;
  Preconditioner = NULL;

  /*--- Fixed CL mode initialization (cauchy criteria) ---*/

  Cauchy_Value = 0;
  Cauchy_Func = 0;
  Old_Func = 0;
  New_Func = 0;
  Cauchy_Counter = 0;
  Cauchy_Serie = NULL;
  
  /*--- Fluid model pointer initialization ---*/

  FluidModel = NULL;

  /*--- Set the gamma value ---*/
  
  Gamma = config->GetGamma();
  Gamma_Minus_One = Gamma - 1.0;
  
  /*--- Define geometry constants in the solver structure.
   * Incompressible flow, primitive variables (P, vx, vy, vz, T, rho, beta, lamMu, EddyMu, Kt_eff, Cp, Cv) ---*/
  
  nDim = geometry->GetnDim();
  
  nVar = nDim+2; nPrimVar = nDim+9; nPrimVarGrad = nDim+4;

  /*--- Initialize nVarGrad for deallocation ---*/
  
  nVarGrad = nPrimVarGrad;
  
  nMarker      = config->GetnMarker_All();
  nPoint       = geometry->GetnPoint();
  nPointDomain = geometry->GetnPointDomain();
 
  /*--- Store the number of vertices on each marker for deallocation later ---*/

  nVertex = new unsigned long[nMarker];
  for (iMarker = 0; iMarker < nMarker; iMarker++) 
    nVertex[iMarker] = geometry->nVertex[iMarker];
  
  /*--- Perform the non-dimensionalization for the flow equations using the
   specified reference values. ---*/
  
  SetNondimensionalization(config, iMesh);
  
  /*--- Check if we are executing a verification case. If so, the
   VerificationSolution object will be instantiated for a particular
   option from the available library of verification solutions. Note
   that this is done after SetNondim(), as problem-specific initial
   parameters are needed by the solution constructors. ---*/
  
  SetVerificationSolution(nDim, nVar, config);
  
  /*--- Allocate the node variables ---*/
  
  node = new CVariable*[nPoint];
  
  /*--- Define some auxiliary vectors related to the residual ---*/
  
  Residual      = new su2double[nVar]; for (iVar = 0; iVar < nVar; iVar++) Residual[iVar]     = 0.0;
  Residual_RMS  = new su2double[nVar]; for (iVar = 0; iVar < nVar; iVar++) Residual_RMS[iVar] = 0.0;
  Residual_Max  = new su2double[nVar]; for (iVar = 0; iVar < nVar; iVar++) Residual_Max[iVar] = 0.0;
  Res_Conv      = new su2double[nVar]; for (iVar = 0; iVar < nVar; iVar++) Res_Conv[iVar]     = 0.0;
  Res_Visc      = new su2double[nVar]; for (iVar = 0; iVar < nVar; iVar++) Res_Visc[iVar]     = 0.0;
  Res_Sour      = new su2double[nVar]; for (iVar = 0; iVar < nVar; iVar++) Res_Sour[iVar]     = 0.0;
  
  /*--- Define some structures for locating max residuals ---*/
  
  Point_Max = new unsigned long[nVar];
  for (iVar = 0; iVar < nVar; iVar++) Point_Max[iVar] = 0;
  
  Point_Max_Coord = new su2double*[nVar];
  for (iVar = 0; iVar < nVar; iVar++) {
    Point_Max_Coord[iVar] = new su2double[nDim];
    for (iDim = 0; iDim < nDim; iDim++) Point_Max_Coord[iVar][iDim] = 0.0;
  }
  
  /*--- Define some auxiliary vectors related to the solution ---*/
  
  Solution   = new su2double[nVar]; for (iVar = 0; iVar < nVar; iVar++) Solution[iVar]   = 0.0;
  Solution_i = new su2double[nVar]; for (iVar = 0; iVar < nVar; iVar++) Solution_i[iVar] = 0.0;
  Solution_j = new su2double[nVar]; for (iVar = 0; iVar < nVar; iVar++) Solution_j[iVar] = 0.0;
  
  /*--- Define some auxiliary vectors related to the geometry ---*/
  
  Vector   = new su2double[nDim]; for (iDim = 0; iDim < nDim; iDim++) Vector[iDim]   = 0.0;
  Vector_i = new su2double[nDim]; for (iDim = 0; iDim < nDim; iDim++) Vector_i[iDim] = 0.0;
  Vector_j = new su2double[nDim]; for (iDim = 0; iDim < nDim; iDim++) Vector_j[iDim] = 0.0;
  
  /*--- Define some auxiliary vectors related to the primitive solution ---*/
  
  Primitive   = new su2double[nPrimVar]; for (iVar = 0; iVar < nPrimVar; iVar++) Primitive[iVar]   = 0.0;
  Primitive_i = new su2double[nPrimVar]; for (iVar = 0; iVar < nPrimVar; iVar++) Primitive_i[iVar] = 0.0;
  Primitive_j = new su2double[nPrimVar]; for (iVar = 0; iVar < nPrimVar; iVar++) Primitive_j[iVar] = 0.0;
  
  /*--- Define some auxiliary vectors related to the undivided lapalacian ---*/
  
  if (config->GetKind_ConvNumScheme_Flow() == SPACE_CENTERED) {
    iPoint_UndLapl = new su2double [nPoint];
    jPoint_UndLapl = new su2double [nPoint];
  }

  Preconditioner = new su2double* [nVar];
  for (iVar = 0; iVar < nVar; iVar ++)
    Preconditioner[iVar] = new su2double[nVar];

  /*--- Initialize the solution and right-hand side vectors for storing
   the residuals and updating the solution (always needed even for
   explicit schemes). ---*/
  
  LinSysSol.Initialize(nPoint, nPointDomain, nVar, 0.0);
  LinSysRes.Initialize(nPoint, nPointDomain, nVar, 0.0);
  
  /*--- Jacobians and vector structures for implicit computations ---*/
  
  if (config->GetKind_TimeIntScheme_Flow() == EULER_IMPLICIT) {
    
    Jacobian_i = new su2double* [nVar];
    Jacobian_j = new su2double* [nVar];
    for (iVar = 0; iVar < nVar; iVar++) {
      Jacobian_i[iVar] = new su2double [nVar];
      Jacobian_j[iVar] = new su2double [nVar];
    }
    
    if (rank == MASTER_NODE) cout << "Initialize Jacobian structure (Euler). MG level: " << iMesh <<"." << endl;
    Jacobian.Initialize(nPoint, nPointDomain, nVar, nVar, true, geometry, config);
    
    if (config->GetKind_Linear_Solver_Prec() == LINELET) {
      nLineLets = Jacobian.BuildLineletPreconditioner(geometry, config);
      if (rank == MASTER_NODE) cout << "Compute linelet structure. " << nLineLets << " elements in each line (average)." << endl;
    }
    
  }
  
  else {
    if (rank == MASTER_NODE) cout << "Explicit scheme. No Jacobian structure (Euler). MG level: " << iMesh <<"." << endl;
  }
  
  /*--- Define some auxiliary vectors for computing flow variable
   gradients by least squares, S matrix := inv(R)*traspose(inv(R)),
   c vector := transpose(WA)*(Wb) ---*/
  
  if (config->GetKind_Gradient_Method() == WEIGHTED_LEAST_SQUARES) {
    
    Smatrix = new su2double* [nDim];
    for (iDim = 0; iDim < nDim; iDim++)
      Smatrix[iDim] = new su2double [nDim];
    
    Cvector = new su2double* [nPrimVarGrad];
    for (iVar = 0; iVar < nPrimVarGrad; iVar++)
      Cvector[iVar] = new su2double [nDim];
    
  }

  /*--- Store the value of the characteristic primitive variables at the boundaries ---*/

  CharacPrimVar = new su2double** [nMarker];
  for (iMarker = 0; iMarker < nMarker; iMarker++) {
    CharacPrimVar[iMarker] = new su2double* [geometry->nVertex[iMarker]];
    for (iVertex = 0; iVertex < geometry->nVertex[iMarker]; iVertex++) {
      CharacPrimVar[iMarker][iVertex] = new su2double [nPrimVar];
      for (iVar = 0; iVar < nPrimVar; iVar++) {
        CharacPrimVar[iMarker][iVertex][iVar] = 0.0;
      }
    }
  }

  /*--- Force definition and coefficient arrays for all of the markers ---*/
  
  CPressure = new su2double* [nMarker];
  CPressureTarget = new su2double* [nMarker];
  for (iMarker = 0; iMarker < nMarker; iMarker++) {
    CPressure[iMarker] = new su2double [geometry->nVertex[iMarker]];
    CPressureTarget[iMarker] = new su2double [geometry->nVertex[iMarker]];
    for (iVertex = 0; iVertex < geometry->nVertex[iMarker]; iVertex++) {
      CPressure[iMarker][iVertex] = 0.0;
      CPressureTarget[iMarker][iVertex] = 0.0;
    }
  }
  
  /*--- Store the value of the Total Pressure at the inlet BC ---*/
  
  Inlet_Ttotal = new su2double* [nMarker];
  for (iMarker = 0; iMarker < nMarker; iMarker++) {
    Inlet_Ttotal[iMarker] = new su2double [geometry->nVertex[iMarker]];
    for (iVertex = 0; iVertex < geometry->nVertex[iMarker]; iVertex++) {
      Inlet_Ttotal[iMarker][iVertex] = 0;
    }
  }
  
  /*--- Store the value of the Total Temperature at the inlet BC ---*/
  
  Inlet_Ptotal = new su2double* [nMarker];
  for (iMarker = 0; iMarker < nMarker; iMarker++) {
    Inlet_Ptotal[iMarker] = new su2double [geometry->nVertex[iMarker]];
    for (iVertex = 0; iVertex < geometry->nVertex[iMarker]; iVertex++) {
      Inlet_Ptotal[iMarker][iVertex] = 0;
    }
  }
  
  /*--- Store the value of the Flow direction at the inlet BC ---*/
  
  Inlet_FlowDir = new su2double** [nMarker];
  for (iMarker = 0; iMarker < nMarker; iMarker++) {
    Inlet_FlowDir[iMarker] = new su2double* [geometry->nVertex[iMarker]];
    for (iVertex = 0; iVertex < geometry->nVertex[iMarker]; iVertex++) {
      Inlet_FlowDir[iMarker][iVertex] = new su2double [nDim];
      for (iDim = 0; iDim < nDim; iDim++) {
        Inlet_FlowDir[iMarker][iVertex][iDim] = 0;
      }
    }
  }
  
  /*--- Non-dimensional coefficients ---*/

  ForceInviscid  = new su2double[nDim];
  MomentInviscid = new su2double[3];
  CD_Inv         = new su2double[nMarker];
  CL_Inv         = new su2double[nMarker];
  CSF_Inv        = new su2double[nMarker];
  CMx_Inv        = new su2double[nMarker];
  CMy_Inv        = new su2double[nMarker];
  CMz_Inv        = new su2double[nMarker];
  CEff_Inv       = new su2double[nMarker];
  CFx_Inv        = new su2double[nMarker];
  CFy_Inv        = new su2double[nMarker];
  CFz_Inv        = new su2double[nMarker];
  CoPx_Inv       = new su2double[nMarker];
  CoPy_Inv       = new su2double[nMarker];
  CoPz_Inv       = new su2double[nMarker];

  ForceMomentum  = new su2double[nDim];
  MomentMomentum = new su2double[3];
  CD_Mnt         = new su2double[nMarker];
  CL_Mnt         = new su2double[nMarker];
  CSF_Mnt        = new su2double[nMarker];
  CMx_Mnt        = new su2double[nMarker];
  CMy_Mnt        = new su2double[nMarker];
  CMz_Mnt        = new su2double[nMarker];
  CEff_Mnt       = new su2double[nMarker];
  CFx_Mnt        = new su2double[nMarker];
  CFy_Mnt        = new su2double[nMarker];
  CFz_Mnt        = new su2double[nMarker];
  CoPx_Mnt       = new su2double[nMarker];
  CoPy_Mnt       = new su2double[nMarker];
  CoPz_Mnt       = new su2double[nMarker];

  Surface_CL_Inv   = new su2double[config->GetnMarker_Monitoring()];
  Surface_CD_Inv   = new su2double[config->GetnMarker_Monitoring()];
  Surface_CSF_Inv  = new su2double[config->GetnMarker_Monitoring()];
  Surface_CEff_Inv = new su2double[config->GetnMarker_Monitoring()];
  Surface_CFx_Inv  = new su2double[config->GetnMarker_Monitoring()];
  Surface_CFy_Inv  = new su2double[config->GetnMarker_Monitoring()];
  Surface_CFz_Inv  = new su2double[config->GetnMarker_Monitoring()];
  Surface_CMx_Inv  = new su2double[config->GetnMarker_Monitoring()];
  Surface_CMy_Inv  = new su2double[config->GetnMarker_Monitoring()];
  Surface_CMz_Inv  = new su2double[config->GetnMarker_Monitoring()];

  Surface_CL_Mnt   = new su2double[config->GetnMarker_Monitoring()];
  Surface_CD_Mnt   = new su2double[config->GetnMarker_Monitoring()];
  Surface_CSF_Mnt  = new su2double[config->GetnMarker_Monitoring()];
  Surface_CEff_Mnt = new su2double[config->GetnMarker_Monitoring()];
  Surface_CFx_Mnt  = new su2double[config->GetnMarker_Monitoring()];
  Surface_CFy_Mnt  = new su2double[config->GetnMarker_Monitoring()];
  Surface_CFz_Mnt  = new su2double[config->GetnMarker_Monitoring()];
  Surface_CMx_Mnt  = new su2double[config->GetnMarker_Monitoring()];
  Surface_CMy_Mnt  = new su2double[config->GetnMarker_Monitoring()];
  Surface_CMz_Mnt  = new su2double[config->GetnMarker_Monitoring()];

  Surface_CL   = new su2double[config->GetnMarker_Monitoring()];
  Surface_CD   = new su2double[config->GetnMarker_Monitoring()];
  Surface_CSF  = new su2double[config->GetnMarker_Monitoring()];
  Surface_CEff = new su2double[config->GetnMarker_Monitoring()];
  Surface_CFx  = new su2double[config->GetnMarker_Monitoring()];
  Surface_CFy  = new su2double[config->GetnMarker_Monitoring()];
  Surface_CFz  = new su2double[config->GetnMarker_Monitoring()];
  Surface_CMx  = new su2double[config->GetnMarker_Monitoring()];
  Surface_CMy  = new su2double[config->GetnMarker_Monitoring()];
  Surface_CMz  = new su2double[config->GetnMarker_Monitoring()];

  /*--- Rotorcraft coefficients ---*/

  CT_Inv           = new su2double[nMarker];
  CQ_Inv           = new su2double[nMarker];
  CMerit_Inv       = new su2double[nMarker];

  CT_Mnt           = new su2double[nMarker];
  CQ_Mnt           = new su2double[nMarker];
  CMerit_Mnt       = new su2double[nMarker];

  /*--- Init total coefficients ---*/

  Total_CD       = 0.0;    Total_CL           = 0.0;    Total_CSF            = 0.0;
  Total_CMx      = 0.0;    Total_CMy          = 0.0;    Total_CMz            = 0.0;
  Total_CoPx     = 0.0;    Total_CoPy         = 0.0;    Total_CoPz           = 0.0;
  Total_CEff     = 0.0;
  Total_CFx      = 0.0;    Total_CFy          = 0.0;    Total_CFz            = 0.0;
  Total_CT       = 0.0;    Total_CQ           = 0.0;    Total_CMerit         = 0.0;
  Total_MaxHeat  = 0.0;    Total_Heat         = 0.0;    Total_ComboObj       = 0.0;
  Total_CpDiff   = 0.0;    Total_HeatFluxDiff = 0.0;    Total_Custom_ObjFunc = 0.0;
  AoA_Prev       = 0.0;
  Total_CL_Prev  = 0.0;    Total_CD_Prev      = 0.0;
  Total_CMx_Prev = 0.0;    Total_CMy_Prev     = 0.0;     Total_CMz_Prev      = 0.0;

  /*--- Read farfield conditions ---*/

  Density_Inf     = config->GetDensity_FreeStreamND();
  Pressure_Inf    = config->GetPressure_FreeStreamND();
  Velocity_Inf    = config->GetVelocity_FreeStreamND();
  Temperature_Inf = config->GetTemperature_FreeStreamND();

  /*--- Initialize the secondary values for direct derivative approxiations ---*/
  
  switch(direct_diff){
    case NO_DERIVATIVE:
      /*--- Default ---*/
      break;
    case D_DENSITY:
      SU2_TYPE::SetDerivative(Density_Inf, 1.0);
      break;
    case D_PRESSURE:
      SU2_TYPE::SetDerivative(Pressure_Inf, 1.0);
      break;
    case D_TEMPERATURE:
      SU2_TYPE::SetDerivative(Temperature_Inf, 1.0);
      break;
    case D_MACH: case D_AOA:
    case D_SIDESLIP: case D_REYNOLDS:
    case D_TURB2LAM: case D_DESIGN:
      /*--- Already done in postprocessing of config ---*/
      break;
    default:
      break;
  }
  
  /*--- Initializate quantities for SlidingMesh Interface ---*/
  
  SlidingState       = new su2double*** [nMarker];
  SlidingStateNodes  = new int*         [nMarker];
  
  for (iMarker = 0; iMarker < nMarker; iMarker++){
    SlidingState[iMarker]      = NULL;
    SlidingStateNodes[iMarker] = NULL;

    if (config->GetMarker_All_KindBC(iMarker) == FLUID_INTERFACE){

      SlidingState[iMarker]       = new su2double**[geometry->GetnVertex(iMarker)];
      SlidingStateNodes[iMarker]  = new int        [geometry->GetnVertex(iMarker)];

      for (iPoint = 0; iPoint < geometry->GetnVertex(iMarker); iPoint++){
        SlidingState[iMarker][iPoint] = new su2double*[nPrimVar+1];

        SlidingStateNodes[iMarker][iPoint] = 0;
        for (iVar = 0; iVar < nPrimVar+1; iVar++)
          SlidingState[iMarker][iPoint][iVar] = NULL;
      }

    }
  }

  /*--- Initialize the cauchy critera array for fixed CL mode ---*/

  if (config->GetFixed_CL_Mode())
    Cauchy_Serie = new su2double [config->GetCauchy_Elems()+1];

  /*--- Initialize the solution to the far-field state everywhere. ---*/

  for (iPoint = 0; iPoint < nPoint; iPoint++)
    node[iPoint] = new CIncEulerVariable(Pressure_Inf, Velocity_Inf, Temperature_Inf, nDim, nVar, config);

  /*--- Initialize the BGS residuals in FSI problems. ---*/
  if (fsi || multizone){
    Residual_BGS      = new su2double[nVar];         for (iVar = 0; iVar < nVar; iVar++) Residual_RMS[iVar]  = 0.0;
    Residual_Max_BGS  = new su2double[nVar];         for (iVar = 0; iVar < nVar; iVar++) Residual_Max_BGS[iVar]  = 0.0;

    /*--- Define some structures for locating max residuals ---*/

    Point_Max_BGS       = new unsigned long[nVar];  for (iVar = 0; iVar < nVar; iVar++) Point_Max_BGS[iVar]  = 0;
    Point_Max_Coord_BGS = new su2double*[nVar];
    for (iVar = 0; iVar < nVar; iVar++) {
      Point_Max_Coord_BGS[iVar] = new su2double[nDim];
      for (iDim = 0; iDim < nDim; iDim++) Point_Max_Coord_BGS[iVar][iDim] = 0.0;
    }
  }

  /*--- Define solver parameters needed for execution of destructor ---*/

  if (config->GetKind_ConvNumScheme_Flow() == SPACE_CENTERED ) space_centered = true;
  else space_centered = false;

  if (config->GetKind_TimeIntScheme_Flow() == EULER_IMPLICIT) euler_implicit = true;
  else euler_implicit = false;

  if (config->GetKind_Gradient_Method() == WEIGHTED_LEAST_SQUARES) least_squares = true;
  else least_squares = false;

  /*--- Communicate and store volume and the number of neighbors for
   any dual CVs that lie on on periodic markers. ---*/
  
  for (unsigned short iPeriodic = 1; iPeriodic <= config->GetnMarker_Periodic()/2; iPeriodic++) {
    InitiatePeriodicComms(geometry, config, iPeriodic, PERIODIC_VOLUME);
    CompletePeriodicComms(geometry, config, iPeriodic, PERIODIC_VOLUME);
    InitiatePeriodicComms(geometry, config, iPeriodic, PERIODIC_NEIGHBORS);
    CompletePeriodicComms(geometry, config, iPeriodic, PERIODIC_NEIGHBORS);
  }
  SetImplicitPeriodic(euler_implicit);
  if (iMesh == MESH_0) SetRotatePeriodic(true);
  
  /*--- Perform the MPI communication of the solution ---*/

  InitiateComms(geometry, config, SOLUTION);
  CompleteComms(geometry, config, SOLUTION);
  
}

CIncEulerSolver::~CIncEulerSolver(void) {

  unsigned short iMarker, iVar;
  unsigned long iVertex;

  /*--- Array deallocation ---*/

  if (CD_Inv  != NULL)  delete [] CD_Inv;
  if (CL_Inv  != NULL)  delete [] CL_Inv;
  if (CSF_Inv != NULL)  delete [] CSF_Inv;
  if (CMx_Inv != NULL)  delete [] CMx_Inv;
  if (CMy_Inv != NULL)  delete [] CMy_Inv;
  if (CMz_Inv != NULL)  delete [] CMz_Inv;
  if (CFx_Inv != NULL)  delete [] CFx_Inv;
  if (CFy_Inv != NULL)  delete [] CFy_Inv;
  if (CFz_Inv != NULL)  delete [] CFz_Inv;
  if (CoPx_Inv != NULL) delete [] CoPx_Inv;
  if (CoPy_Inv != NULL) delete [] CoPy_Inv;
  if (CoPz_Inv != NULL) delete [] CoPz_Inv;

  if (Surface_CL_Inv   != NULL) delete [] Surface_CL_Inv;
  if (Surface_CD_Inv   != NULL) delete [] Surface_CD_Inv;
  if (Surface_CSF_Inv  != NULL) delete [] Surface_CSF_Inv;
  if (Surface_CEff_Inv != NULL) delete [] Surface_CEff_Inv;
  if (Surface_CFx_Inv  != NULL) delete [] Surface_CFx_Inv;
  if (Surface_CFy_Inv  != NULL) delete [] Surface_CFy_Inv;
  if (Surface_CFz_Inv  != NULL) delete [] Surface_CFz_Inv;
  if (Surface_CMx_Inv  != NULL) delete [] Surface_CMx_Inv;
  if (Surface_CMy_Inv  != NULL) delete [] Surface_CMy_Inv;
  if (Surface_CMz_Inv  != NULL) delete [] Surface_CMz_Inv;

  if (CD_Mnt  != NULL)  delete [] CD_Mnt;
  if (CL_Mnt  != NULL)  delete [] CL_Mnt;
  if (CSF_Mnt != NULL)  delete [] CSF_Mnt;
  if (CMx_Mnt != NULL)  delete [] CMx_Mnt;
  if (CMy_Mnt != NULL)  delete [] CMy_Mnt;
  if (CMz_Mnt != NULL)  delete [] CMz_Mnt;
  if (CFx_Mnt != NULL)  delete [] CFx_Mnt;
  if (CFy_Mnt != NULL)  delete [] CFy_Mnt;
  if (CFz_Mnt != NULL)  delete [] CFz_Mnt;
  if (CoPx_Mnt != NULL) delete [] CoPx_Mnt;
  if (CoPy_Mnt != NULL) delete [] CoPy_Mnt;
  if (CoPz_Mnt != NULL) delete [] CoPz_Mnt;

  if (Surface_CL_Mnt   != NULL) delete [] Surface_CL_Mnt;
  if (Surface_CD_Mnt   != NULL) delete [] Surface_CD_Mnt;
  if (Surface_CSF_Mnt  != NULL) delete [] Surface_CSF_Mnt;
  if (Surface_CEff_Mnt != NULL) delete [] Surface_CEff_Mnt;
  if (Surface_CFx_Mnt  != NULL) delete [] Surface_CFx_Mnt;
  if (Surface_CFy_Mnt  != NULL) delete [] Surface_CFy_Mnt;
  if (Surface_CFz_Mnt  != NULL) delete [] Surface_CFz_Mnt;
  if (Surface_CMx_Mnt  != NULL) delete [] Surface_CMx_Mnt;
  if (Surface_CMy_Mnt  != NULL) delete [] Surface_CMy_Mnt;
  if (Surface_CMz_Mnt  != NULL) delete [] Surface_CMz_Mnt;

  if (Surface_CL   != NULL) delete [] Surface_CL;
  if (Surface_CD   != NULL) delete [] Surface_CD;
  if (Surface_CSF  != NULL) delete [] Surface_CSF;
  if (Surface_CEff != NULL) delete [] Surface_CEff;
  if (Surface_CFx  != NULL) delete [] Surface_CFx;
  if (Surface_CFy  != NULL) delete [] Surface_CFy;
  if (Surface_CFz  != NULL) delete [] Surface_CFz;
  if (Surface_CMx  != NULL) delete [] Surface_CMx;
  if (Surface_CMy  != NULL) delete [] Surface_CMy;
  if (Surface_CMz  != NULL) delete [] Surface_CMz;
  
  if (CEff_Inv   != NULL) delete [] CEff_Inv;
  if (CMerit_Inv != NULL) delete [] CMerit_Inv;
  if (CT_Inv     != NULL) delete [] CT_Inv;
  if (CQ_Inv     != NULL) delete [] CQ_Inv;

  if (CEff_Mnt   != NULL) delete [] CEff_Mnt;
  if (CMerit_Mnt != NULL) delete [] CMerit_Mnt;
  if (CT_Mnt     != NULL) delete [] CT_Mnt;
  if (CQ_Mnt     != NULL) delete [] CQ_Mnt;

  if (ForceInviscid  != NULL) delete [] ForceInviscid;
  if (MomentInviscid != NULL) delete [] MomentInviscid;
  if (ForceMomentum  != NULL) delete [] ForceMomentum;
  if (MomentMomentum != NULL) delete [] MomentMomentum;

  if (Primitive   != NULL) delete [] Primitive;
  if (Primitive_i != NULL) delete [] Primitive_i;
  if (Primitive_j != NULL) delete [] Primitive_j;

  if (Preconditioner != NULL) {
    for (iVar = 0; iVar < nVar; iVar ++)
      delete [] Preconditioner[iVar];
    delete [] Preconditioner;
  }

  if (CPressure != NULL) {
    for (iMarker = 0; iMarker < nMarker; iMarker++)
      delete [] CPressure[iMarker];
    delete [] CPressure;
  }
  
  if (CPressureTarget != NULL) {
    for (iMarker = 0; iMarker < nMarker; iMarker++)
      delete [] CPressureTarget[iMarker];
    delete [] CPressureTarget;
  }

  if (CharacPrimVar != NULL) {
    for (iMarker = 0; iMarker < nMarker; iMarker++) {
      for (iVertex = 0; iVertex<nVertex[iMarker]; iVertex++)
        delete [] CharacPrimVar[iMarker][iVertex];
      delete [] CharacPrimVar[iMarker];
    }
    delete [] CharacPrimVar;
  }

  if (SlidingState != NULL) {
    for (iMarker = 0; iMarker < nMarker; iMarker++) {
      if ( SlidingState[iMarker] != NULL ) {
        for (iVertex = 0; iVertex < nVertex[iMarker]; iVertex++)
          if ( SlidingState[iMarker][iVertex] != NULL ){
            for (iVar = 0; iVar < nPrimVar+1; iVar++)
              delete [] SlidingState[iMarker][iVertex][iVar];
            delete [] SlidingState[iMarker][iVertex];
          }
        delete [] SlidingState[iMarker];
      }
    }
    delete [] SlidingState;
  }
  
  if ( SlidingStateNodes != NULL ){
    for (iMarker = 0; iMarker < nMarker; iMarker++){
        if (SlidingStateNodes[iMarker] != NULL)
            delete [] SlidingStateNodes[iMarker];  
    }
    delete [] SlidingStateNodes;
  }

  if (Inlet_Ttotal != NULL) {
    for (iMarker = 0; iMarker < nMarker; iMarker++)
      if (Inlet_Ttotal[iMarker] != NULL)
        delete [] Inlet_Ttotal[iMarker];
    delete [] Inlet_Ttotal;
  }
  
  if (Inlet_Ptotal != NULL) {
    for (iMarker = 0; iMarker < nMarker; iMarker++)
      if (Inlet_Ptotal[iMarker] != NULL)
        delete [] Inlet_Ptotal[iMarker];
    delete [] Inlet_Ptotal;
  }
  
  if (Inlet_FlowDir != NULL) {
    for (iMarker = 0; iMarker < nMarker; iMarker++) {
      if (Inlet_FlowDir[iMarker] != NULL) {
        for (iVertex = 0; iVertex < nVertex[iMarker]; iVertex++)
          delete [] Inlet_FlowDir[iMarker][iVertex];
        delete [] Inlet_FlowDir[iMarker];
      }
    }
    delete [] Inlet_FlowDir;
  }
  
  if (nVertex!=NULL) delete [] nVertex;

  if (HeatFlux != NULL) {
    for (iMarker = 0; iMarker < nMarker; iMarker++) {
      delete [] HeatFlux[iMarker];
    }
    delete [] HeatFlux;
  }
  
  if (HeatFluxTarget != NULL) {
    for (iMarker = 0; iMarker < nMarker; iMarker++) {
      delete [] HeatFluxTarget[iMarker];
    }
    delete [] HeatFluxTarget;
  }
  
  if (YPlus != NULL) {
    for (iMarker = 0; iMarker < nMarker; iMarker++) {
      delete [] YPlus[iMarker];
    }
    delete [] YPlus;
  }
  
  if (Cauchy_Serie != NULL) delete [] Cauchy_Serie;
  
  if (FluidModel != NULL) delete FluidModel;
}

void CIncEulerSolver::SetNondimensionalization(CConfig *config, unsigned short iMesh) {
  
  su2double Temperature_FreeStream = 0.0,  ModVel_FreeStream = 0.0,Energy_FreeStream = 0.0,
  ModVel_FreeStreamND = 0.0, Omega_FreeStream = 0.0, Omega_FreeStreamND = 0.0, Viscosity_FreeStream = 0.0,
  Density_FreeStream = 0.0, Pressure_FreeStream = 0.0, Pressure_Thermodynamic = 0.0, Tke_FreeStream = 0.0,
  Length_Ref = 0.0, Density_Ref = 0.0, Pressure_Ref = 0.0, Temperature_Ref = 0.0, Velocity_Ref = 0.0, Time_Ref = 0.0,
  Gas_Constant_Ref = 0.0, Omega_Ref = 0.0, Force_Ref = 0.0, Viscosity_Ref = 0.0, Conductivity_Ref = 0.0, Heat_Flux_Ref = 0.0, Energy_Ref= 0.0, Pressure_FreeStreamND = 0.0, Pressure_ThermodynamicND = 0.0, Density_FreeStreamND = 0.0,
  Temperature_FreeStreamND = 0.0, Gas_ConstantND = 0.0, Specific_Heat_CpND = 0.0, Specific_Heat_CvND = 0.0, Thermal_Expansion_CoeffND = 0.0,
  Velocity_FreeStreamND[3] = {0.0, 0.0, 0.0}, Viscosity_FreeStreamND = 0.0,
  Tke_FreeStreamND = 0.0, Energy_FreeStreamND = 0.0,
  Total_UnstTimeND = 0.0, Delta_UnstTimeND = 0.0;
  
  unsigned short iDim, iVar;
  
  /*--- Local variables ---*/
  
  su2double Mach     = config->GetMach();
  su2double Reynolds = config->GetReynolds();
  
  bool unsteady      = (config->GetUnsteady_Simulation() != NO);
  bool viscous       = config->GetViscous();
  bool grid_movement = config->GetGrid_Movement();
  bool turbulent     = ((config->GetKind_Solver() == RANS) ||
                        (config->GetKind_Solver() == DISC_ADJ_RANS));
  bool tkeNeeded     = ((turbulent) && (config->GetKind_Turb_Model() == SST));
  bool energy        = config->GetEnergy_Equation();
  bool boussinesq    = (config->GetKind_DensityModel() == BOUSSINESQ);

  /*--- Compute dimensional free-stream values. ---*/

  Density_FreeStream     = config->GetInc_Density_Init();     config->SetDensity_FreeStream(Density_FreeStream);
  Temperature_FreeStream = config->GetInc_Temperature_Init(); config->SetTemperature_FreeStream(Temperature_FreeStream);
  Pressure_FreeStream    = 0.0; config->SetPressure_FreeStream(Pressure_FreeStream);

  ModVel_FreeStream   = 0.0;
  for (iDim = 0; iDim < nDim; iDim++) {
    ModVel_FreeStream += config->GetInc_Velocity_Init()[iDim]*config->GetInc_Velocity_Init()[iDim];
    config->SetVelocity_FreeStream(config->GetInc_Velocity_Init()[iDim],iDim);
  }
  ModVel_FreeStream = sqrt(ModVel_FreeStream); config->SetModVel_FreeStream(ModVel_FreeStream);

  /*--- Depending on the density model chosen, select a fluid model. ---*/

  switch (config->GetKind_FluidModel()) {

    case CONSTANT_DENSITY:

      FluidModel = new CConstantDensity(Density_FreeStream, config->GetSpecific_Heat_Cp());
      FluidModel->SetTDState_T(Temperature_FreeStream);
      break;

    case INC_IDEAL_GAS:

      config->SetGas_Constant(UNIVERSAL_GAS_CONSTANT/(config->GetMolecular_Weight()/1000.0));
      Pressure_Thermodynamic = Density_FreeStream*Temperature_FreeStream*config->GetGas_Constant();
      FluidModel = new CIncIdealGas(config->GetSpecific_Heat_Cp(), config->GetGas_Constant(), Pressure_Thermodynamic);
      FluidModel->SetTDState_T(Temperature_FreeStream);
      Pressure_Thermodynamic = FluidModel->GetPressure();
      config->SetPressure_Thermodynamic(Pressure_Thermodynamic);
      break;
      
    case INC_IDEAL_GAS_POLY:
      
      config->SetGas_Constant(UNIVERSAL_GAS_CONSTANT/(config->GetMolecular_Weight()/1000.0));
      Pressure_Thermodynamic = Density_FreeStream*Temperature_FreeStream*config->GetGas_Constant();
      FluidModel = new CIncIdealGasPolynomial(config->GetGas_Constant(), Pressure_Thermodynamic);
      if (viscous) {
        /*--- Variable Cp model via polynomial. ---*/
        for (iVar = 0; iVar < config->GetnPolyCoeffs(); iVar++)
          config->SetCp_PolyCoeffND(config->GetCp_PolyCoeff(iVar), iVar);
        FluidModel->SetCpModel(config);
      }
      FluidModel->SetTDState_T(Temperature_FreeStream);
      Pressure_Thermodynamic = FluidModel->GetPressure();
      config->SetPressure_Thermodynamic(Pressure_Thermodynamic);
      break;

    default:

      SU2_MPI::Error("Fluid model not implemented for incompressible solver.", CURRENT_FUNCTION);
      break;
  }

  if (viscous) {

    /*--- The dimensional viscosity is needed to determine the free-stream conditions.
      To accomplish this, simply set the non-dimensional coefficients to the
      dimensional ones. This will be overruled later.---*/

    config->SetMu_RefND(config->GetMu_Ref());
    config->SetMu_Temperature_RefND(config->GetMu_Temperature_Ref());
    config->SetMu_SND(config->GetMu_S());
    config->SetMu_ConstantND(config->GetMu_Constant());
    
    for (iVar = 0; iVar < config->GetnPolyCoeffs(); iVar++)
      config->SetMu_PolyCoeffND(config->GetMu_PolyCoeff(iVar), iVar);

    /*--- Use the fluid model to compute the dimensional viscosity/conductivity. ---*/

    FluidModel->SetLaminarViscosityModel(config);
    Viscosity_FreeStream = FluidModel->GetLaminarViscosity();
    config->SetViscosity_FreeStream(Viscosity_FreeStream);

    Reynolds = Density_FreeStream*ModVel_FreeStream/Viscosity_FreeStream; config->SetReynolds(Reynolds);

    /*--- Turbulence kinetic energy ---*/

    Tke_FreeStream  = 3.0/2.0*(ModVel_FreeStream*ModVel_FreeStream*config->GetTurbulenceIntensity_FreeStream()*config->GetTurbulenceIntensity_FreeStream());

  }

  /*--- The non-dim. scheme for incompressible flows uses the following ref. values:
     Reference length      = 1 m (fixed by default, grid in meters)
     Reference density     = liquid density or freestream (input)
     Reference velocity    = liquid velocity or freestream (input)
     Reference temperature = liquid temperature or freestream (input)
     Reference pressure    = Reference density * Reference velocity * Reference velocity
     Reference viscosity   = Reference Density * Reference velocity * Reference length
     This is the same non-dim. scheme as in the compressible solver.
     Note that the Re and Re Length are not used as part of initialization. ---*/

  if (config->GetRef_Inc_NonDim() == DIMENSIONAL) {
    Density_Ref     = 1.0;
    Velocity_Ref    = 1.0;
    Temperature_Ref = 1.0;
    Pressure_Ref    = 1.0;
  }
  else if (config->GetRef_Inc_NonDim() == INITIAL_VALUES) {
    Density_Ref     = Density_FreeStream;
    Velocity_Ref    = ModVel_FreeStream;
    Temperature_Ref = Temperature_FreeStream;
    Pressure_Ref    = Density_Ref*Velocity_Ref*Velocity_Ref;
  } 
  else if (config->GetRef_Inc_NonDim() == REFERENCE_VALUES) {
    Density_Ref     = config->GetInc_Density_Ref();
    Velocity_Ref    = config->GetInc_Velocity_Ref();
    Temperature_Ref = config->GetInc_Temperature_Ref();
    Pressure_Ref    = Density_Ref*Velocity_Ref*Velocity_Ref;
  }
  config->SetDensity_Ref(Density_Ref);
  config->SetVelocity_Ref(Velocity_Ref);
  config->SetTemperature_Ref(Temperature_Ref);
  config->SetPressure_Ref(Pressure_Ref);

  /*--- More derived reference values ---*/
  
  Length_Ref       = 1.0;                                                config->SetLength_Ref(Length_Ref);
  Time_Ref         = Length_Ref/Velocity_Ref;                            config->SetTime_Ref(Time_Ref);
  Omega_Ref        = Velocity_Ref/Length_Ref;                            config->SetOmega_Ref(Omega_Ref);
  Force_Ref        = Velocity_Ref*Velocity_Ref/Length_Ref;               config->SetForce_Ref(Force_Ref);
  Heat_Flux_Ref    = Density_Ref*Velocity_Ref*Velocity_Ref*Velocity_Ref; config->SetHeat_Flux_Ref(Heat_Flux_Ref);
  Gas_Constant_Ref = Velocity_Ref*Velocity_Ref/Temperature_Ref;          config->SetGas_Constant_Ref(Gas_Constant_Ref);
  Viscosity_Ref    = Density_Ref*Velocity_Ref*Length_Ref;                config->SetViscosity_Ref(Viscosity_Ref);
  Conductivity_Ref = Viscosity_Ref*Gas_Constant_Ref;                     config->SetConductivity_Ref(Conductivity_Ref);

  /*--- Get the freestream energy. Only useful if energy equation is active. ---*/

  Energy_FreeStream = FluidModel->GetStaticEnergy() + 0.5*ModVel_FreeStream*ModVel_FreeStream;
  config->SetEnergy_FreeStream(Energy_FreeStream);
  if (tkeNeeded) { Energy_FreeStream += Tke_FreeStream; }; config->SetEnergy_FreeStream(Energy_FreeStream);

  /*--- Compute Mach number ---*/

  if (config->GetKind_FluidModel() == CONSTANT_DENSITY) {
    Mach = ModVel_FreeStream / sqrt(config->GetBulk_Modulus()/Density_FreeStream);
  } else {
    Mach = 0.0;
  }
  config->SetMach(Mach);

  /*--- Divide by reference values, to compute the non-dimensional free-stream values ---*/
  
  Pressure_FreeStreamND = Pressure_FreeStream/config->GetPressure_Ref(); config->SetPressure_FreeStreamND(Pressure_FreeStreamND);
  Pressure_ThermodynamicND = Pressure_Thermodynamic/config->GetPressure_Ref(); config->SetPressure_ThermodynamicND(Pressure_ThermodynamicND);
  Density_FreeStreamND  = Density_FreeStream/config->GetDensity_Ref();   config->SetDensity_FreeStreamND(Density_FreeStreamND);
  
  for (iDim = 0; iDim < nDim; iDim++) {
    Velocity_FreeStreamND[iDim] = config->GetVelocity_FreeStream()[iDim]/Velocity_Ref; config->SetVelocity_FreeStreamND(Velocity_FreeStreamND[iDim], iDim);
  }

  Temperature_FreeStreamND = Temperature_FreeStream/config->GetTemperature_Ref(); config->SetTemperature_FreeStreamND(Temperature_FreeStreamND);
  Gas_ConstantND      = config->GetGas_Constant()/Gas_Constant_Ref;    config->SetGas_ConstantND(Gas_ConstantND);
  Specific_Heat_CpND  = config->GetSpecific_Heat_Cp()/Gas_Constant_Ref; config->SetSpecific_Heat_CpND(Specific_Heat_CpND);
  
  /*--- We assume that Cp = Cv for our incompressible fluids. ---*/
  Specific_Heat_CvND  = config->GetSpecific_Heat_Cp()/Gas_Constant_Ref; config->SetSpecific_Heat_CvND(Specific_Heat_CvND);
  
  Thermal_Expansion_CoeffND = config->GetThermal_Expansion_Coeff()*config->GetTemperature_Ref(); config->SetThermal_Expansion_CoeffND(Thermal_Expansion_CoeffND);

  ModVel_FreeStreamND = 0.0;
  for (iDim = 0; iDim < nDim; iDim++) ModVel_FreeStreamND += Velocity_FreeStreamND[iDim]*Velocity_FreeStreamND[iDim];
  ModVel_FreeStreamND    = sqrt(ModVel_FreeStreamND); config->SetModVel_FreeStreamND(ModVel_FreeStreamND);
  
  Viscosity_FreeStreamND = Viscosity_FreeStream / Viscosity_Ref;   config->SetViscosity_FreeStreamND(Viscosity_FreeStreamND);
  
  Tke_FreeStream  = 3.0/2.0*(ModVel_FreeStream*ModVel_FreeStream*config->GetTurbulenceIntensity_FreeStream()*config->GetTurbulenceIntensity_FreeStream());
  config->SetTke_FreeStream(Tke_FreeStream);
  
  Tke_FreeStreamND  = 3.0/2.0*(ModVel_FreeStreamND*ModVel_FreeStreamND*config->GetTurbulenceIntensity_FreeStream()*config->GetTurbulenceIntensity_FreeStream());
  config->SetTke_FreeStreamND(Tke_FreeStreamND);
  
  Omega_FreeStream = Density_FreeStream*Tke_FreeStream/(Viscosity_FreeStream*config->GetTurb2LamViscRatio_FreeStream());
  config->SetOmega_FreeStream(Omega_FreeStream);
  
  Omega_FreeStreamND = Density_FreeStreamND*Tke_FreeStreamND/(Viscosity_FreeStreamND*config->GetTurb2LamViscRatio_FreeStream());
  config->SetOmega_FreeStreamND(Omega_FreeStreamND);
 
  /*--- Delete the original (dimensional) FluidModel object. No fluid is used for inscompressible cases. ---*/
  
  delete FluidModel;

  switch (config->GetKind_FluidModel()) {
      
    case CONSTANT_DENSITY:
      FluidModel = new CConstantDensity(Density_FreeStreamND, Specific_Heat_CpND);
      FluidModel->SetTDState_T(Temperature_FreeStreamND);
      break;

    case INC_IDEAL_GAS:
      FluidModel = new CIncIdealGas(Specific_Heat_CpND, Gas_ConstantND, Pressure_ThermodynamicND);
      FluidModel->SetTDState_T(Temperature_FreeStreamND);
      break;
      
    case INC_IDEAL_GAS_POLY:
      FluidModel = new CIncIdealGasPolynomial(Gas_ConstantND, Pressure_ThermodynamicND);
      if (viscous) {
        /*--- Variable Cp model via polynomial. ---*/
        config->SetCp_PolyCoeffND(config->GetCp_PolyCoeff(0)/Gas_Constant_Ref, 0);
        for (iVar = 1; iVar < config->GetnPolyCoeffs(); iVar++)
          config->SetCp_PolyCoeffND(config->GetCp_PolyCoeff(iVar)*pow(Temperature_Ref,iVar)/Gas_Constant_Ref, iVar);
        FluidModel->SetCpModel(config);
      }
      FluidModel->SetTDState_T(Temperature_FreeStreamND);
      break;
      
  }
  
  Energy_FreeStreamND = FluidModel->GetStaticEnergy() + 0.5*ModVel_FreeStreamND*ModVel_FreeStreamND;
  
  if (viscous) {
    
    /*--- Constant viscosity model ---*/

    config->SetMu_ConstantND(config->GetMu_Constant()/Viscosity_Ref);
    
    /*--- Sutherland's model ---*/
    
    config->SetMu_RefND(config->GetMu_Ref()/Viscosity_Ref);
    config->SetMu_SND(config->GetMu_S()/config->GetTemperature_Ref());
    config->SetMu_Temperature_RefND(config->GetMu_Temperature_Ref()/config->GetTemperature_Ref());
    
    /*--- Viscosity model via polynomial. ---*/

    config->SetMu_PolyCoeffND(config->GetMu_PolyCoeff(0)/Viscosity_Ref, 0);
    for (iVar = 1; iVar < config->GetnPolyCoeffs(); iVar++)
      config->SetMu_PolyCoeffND(config->GetMu_PolyCoeff(iVar)*pow(Temperature_Ref,iVar)/Viscosity_Ref, iVar);
    
    /*--- Constant thermal conductivity model ---*/

    config->SetKt_ConstantND(config->GetKt_Constant()/Conductivity_Ref);
    
    /*--- Conductivity model via polynomial. ---*/

    config->SetKt_PolyCoeffND(config->GetKt_PolyCoeff(0)/Conductivity_Ref, 0);
    for (iVar = 1; iVar < config->GetnPolyCoeffs(); iVar++)
      config->SetKt_PolyCoeffND(config->GetKt_PolyCoeff(iVar)*pow(Temperature_Ref,iVar)/Conductivity_Ref, iVar);
    
    /*--- Set up the transport property models. ---*/

    FluidModel->SetLaminarViscosityModel(config);
    FluidModel->SetThermalConductivityModel(config);
    
  }

  if (tkeNeeded) { Energy_FreeStreamND += Tke_FreeStreamND; };  config->SetEnergy_FreeStreamND(Energy_FreeStreamND);
  
  Energy_Ref = Energy_FreeStream/Energy_FreeStreamND; config->SetEnergy_Ref(Energy_Ref);
  
  Total_UnstTimeND = config->GetTotal_UnstTime() / Time_Ref;    config->SetTotal_UnstTimeND(Total_UnstTimeND);
  Delta_UnstTimeND = config->GetDelta_UnstTime() / Time_Ref;    config->SetDelta_UnstTimeND(Delta_UnstTimeND);
  
  /*--- Write output to the console if this is the master node and first domain ---*/
  
  if ((rank == MASTER_NODE) && (iMesh == MESH_0)) {
    
    cout.precision(6);

    if (config->GetRef_Inc_NonDim() == DIMENSIONAL) {
      cout << "Incompressible flow: rho_ref, vel_ref, temp_ref, p_ref" << endl;
      cout << "are set to 1.0 in order to perform a dimensional calculation." << endl;
      if (grid_movement) cout << "Force coefficients computed using MACH_MOTION." << endl;
      else cout << "Force coefficients computed using initial values." << endl;
    }
    else if (config->GetRef_Inc_NonDim() == INITIAL_VALUES) {
      cout << "Incompressible flow: rho_ref, vel_ref, and temp_ref" << endl;
      cout << "are based on the initial values, p_ref = rho_ref*vel_ref^2." << endl;
      if (grid_movement) cout << "Force coefficients computed using MACH_MOTION." << endl;
      else cout << "Force coefficients computed using initial values." << endl;
    } 
    else if (config->GetRef_Inc_NonDim() == REFERENCE_VALUES) {
      cout << "Incompressible flow: rho_ref, vel_ref, and temp_ref" << endl;
      cout << "are user-provided reference values, p_ref = rho_ref*vel_ref^2." << endl;
      if (grid_movement) cout << "Force coefficients computed using MACH_MOTION." << endl;
      else cout << "Force coefficients computed using reference values." << endl;
    }
    cout << "The reference area for force coeffs. is " << config->GetRefArea() << " m^2." << endl;
    cout << "The reference length for force coeffs. is " << config->GetRefLength() << " m." << endl;

    cout << "The pressure is decomposed into thermodynamic and dynamic components." << endl;
    cout << "The initial value of the dynamic pressure is 0." << endl;

    cout << "Mach number: "<< config->GetMach();
    if (config->GetKind_FluidModel() == CONSTANT_DENSITY) {
      cout << ", computed using the Bulk modulus." << endl;
    } else {
      cout << ", computed using fluid speed of sound." << endl;
    }

    cout << "For external flows, the initial state is imposed at the far-field." << endl;
    cout << "Angle of attack (deg): "<< config->GetAoA() << ", computed using the initial velocity." << endl;
    cout << "Side slip angle (deg): "<< config->GetAoS() << ", computed using the initial velocity." << endl;

    if (viscous) { 
      cout << "Reynolds number per meter: " << config->GetReynolds() << ", computed using initial values."<< endl;
      cout << "Reynolds number is a byproduct of inputs only (not used internally)." << endl;
    }
    cout << "SI units only. The grid should be dimensional (meters)." << endl;
    
    switch (config->GetKind_DensityModel()) {
      
      case CONSTANT:
        if (energy) cout << "Energy equation is active and decoupled." << endl;
        else cout << "No energy equation." << endl;
        break;

      case BOUSSINESQ:
        if (energy) cout << "Energy equation is active and coupled through Boussinesq approx." << endl;
        break;

      case VARIABLE:
        if (energy) cout << "Energy equation is active and coupled for variable density." << endl;
        break;

    }
    
    stringstream NonDimTableOut, ModelTableOut;
    stringstream Unit;  
    
    cout << endl;
    PrintingToolbox::CTablePrinter ModelTable(&ModelTableOut);
    ModelTableOut <<"-- Models:"<< endl;

    ModelTable.AddColumn("Viscosity Model", 25);
    ModelTable.AddColumn("Conductivity Model", 26);
    ModelTable.AddColumn("Fluid Model", 25);
    ModelTable.SetAlign(PrintingToolbox::CTablePrinter::RIGHT);
    ModelTable.PrintHeader();
    
    PrintingToolbox::CTablePrinter NonDimTable(&NonDimTableOut);    
    NonDimTable.AddColumn("Name", 22);
    NonDimTable.AddColumn("Dim. value", 14);
    NonDimTable.AddColumn("Ref. value", 14);
    NonDimTable.AddColumn("Unit", 10);
    NonDimTable.AddColumn("Non-dim. value", 14);
    NonDimTable.SetAlign(PrintingToolbox::CTablePrinter::RIGHT);
    
    NonDimTableOut <<"-- Fluid properties:"<< endl;
    
    NonDimTable.PrintHeader();
    
    if (viscous){
      
      switch(config->GetKind_ViscosityModel()){
      case CONSTANT_VISCOSITY:
        ModelTable << "CONSTANT_VISCOSITY";
        if      (config->GetSystemMeasurements() == SI) Unit << "N.s/m^2";
        else if (config->GetSystemMeasurements() == US) Unit << "lbf.s/ft^2";
        NonDimTable << "Viscosity" << config->GetMu_Constant() << config->GetMu_Constant()/config->GetMu_ConstantND() << Unit.str() << config->GetMu_ConstantND();
        Unit.str("");
        NonDimTable.PrintFooter();
        break;

      case SUTHERLAND:
        ModelTable << "SUTHERLAND";        
        if      (config->GetSystemMeasurements() == SI) Unit << "N.s/m^2";
        else if (config->GetSystemMeasurements() == US) Unit << "lbf.s/ft^2";
        NonDimTable << "Ref. Viscosity" <<  config->GetMu_Ref() <<  config->GetViscosity_Ref() << Unit.str() << config->GetMu_RefND();
        Unit.str("");
        if      (config->GetSystemMeasurements() == SI) Unit << "K";
        else if (config->GetSystemMeasurements() == US) Unit << "R";
        NonDimTable << "Sutherland Temp." << config->GetMu_Temperature_Ref() <<  config->GetTemperature_Ref() << Unit.str() << config->GetMu_Temperature_RefND();
        Unit.str("");
        if      (config->GetSystemMeasurements() == SI) Unit << "K";
        else if (config->GetSystemMeasurements() == US) Unit << "R";
        NonDimTable << "Sutherland Const." << config->GetMu_S() << config->GetTemperature_Ref() << Unit.str() << config->GetMu_SND();
        Unit.str("");
        NonDimTable.PrintFooter();
        break;
        
      case POLYNOMIAL_VISCOSITY:
        ModelTable << "POLYNOMIAL_VISCOSITY";
        for (iVar = 0; iVar < config->GetnPolyCoeffs(); iVar++) {
          stringstream ss;
          ss << iVar;
          if (config->GetMu_PolyCoeff(iVar) != 0.0)
            NonDimTable << "Mu(T) Poly. Coeff. " + ss.str()  << config->GetMu_PolyCoeff(iVar) << config->GetMu_PolyCoeff(iVar)/config->GetMu_PolyCoeffND(iVar) << "-" << config->GetMu_PolyCoeffND(iVar);
        }
        Unit.str("");
        NonDimTable.PrintFooter();        
        break;
      }

      switch(config->GetKind_ConductivityModel()){
      case CONSTANT_PRANDTL:
        ModelTable << "CONSTANT_PRANDTL";
        NonDimTable << "Prandtl (Lam.)"  << "-" << "-" << "-" << config->GetPrandtl_Lam();         
        Unit.str("");
        NonDimTable << "Prandtl (Turb.)" << "-" << "-" << "-" << config->GetPrandtl_Turb();         
        Unit.str("");
        NonDimTable.PrintFooter();
        break;
        
      case CONSTANT_CONDUCTIVITY:
        ModelTable << "CONSTANT_CONDUCTIVITY";
        Unit << "W/m^2.K";
        NonDimTable << "Molecular Cond." << config->GetKt_Constant() << config->GetKt_Constant()/config->GetKt_ConstantND() << Unit.str() << config->GetKt_ConstantND();         
        Unit.str("");
        NonDimTable.PrintFooter();
        break;
        
      case POLYNOMIAL_CONDUCTIVITY:
        ModelTable << "POLYNOMIAL_CONDUCTIVITY";
        for (iVar = 0; iVar < config->GetnPolyCoeffs(); iVar++) {
          stringstream ss;
          ss << iVar;
          if (config->GetKt_PolyCoeff(iVar) != 0.0)
            NonDimTable << "Kt(T) Poly. Coeff. " + ss.str()  << config->GetKt_PolyCoeff(iVar) << config->GetKt_PolyCoeff(iVar)/config->GetKt_PolyCoeffND(iVar) << "-" << config->GetKt_PolyCoeffND(iVar);
        }
        Unit.str("");
        NonDimTable.PrintFooter();  
        break;
      }
    } else {
      ModelTable << "-" << "-";
    }
    
    switch (config->GetKind_FluidModel()){
    case CONSTANT_DENSITY:
      ModelTable << "CONSTANT_DENSITY";
      if (energy){
        Unit << "N.m/kg.K";
        NonDimTable << "Spec. Heat (Cp)" << config->GetSpecific_Heat_Cp() << config->GetSpecific_Heat_Cp()/config->GetSpecific_Heat_CpND() << Unit.str() << config->GetSpecific_Heat_CpND();         
        Unit.str("");
      }
      if (boussinesq){
        Unit << "K^-1";
        NonDimTable << "Thermal Exp." << config->GetThermal_Expansion_Coeff() << config->GetThermal_Expansion_Coeff()/config->GetThermal_Expansion_CoeffND() << Unit.str() <<  config->GetThermal_Expansion_CoeffND();         
        Unit.str("");
      }
      Unit << "Pa";
      NonDimTable << "Bulk Modulus" << config->GetBulk_Modulus() << 1.0 << Unit.str() <<  config->GetBulk_Modulus();         
      Unit.str("");
      NonDimTable.PrintFooter();
      break;
      
    case INC_IDEAL_GAS:
      ModelTable << "INC_IDEAL_GAS";      
      Unit << "N.m/kg.K";
      NonDimTable << "Spec. Heat (Cp)" << config->GetSpecific_Heat_Cp() << config->GetSpecific_Heat_Cp()/config->GetSpecific_Heat_CpND() << Unit.str() << config->GetSpecific_Heat_CpND();         
      Unit.str("");
      Unit << "g/mol";
      NonDimTable << "Molecular weight" << config->GetMolecular_Weight()<< 1.0 << Unit.str() << config->GetMolecular_Weight();         
      Unit.str("");
      Unit << "N.m/kg.K";
      NonDimTable << "Gas Constant" << config->GetGas_Constant() << config->GetGas_Constant_Ref() << Unit.str() << config->GetGas_ConstantND();         
      Unit.str("");
      Unit << "Pa";
      NonDimTable << "Therm. Pressure" << config->GetPressure_Thermodynamic() << config->GetPressure_Ref() << Unit.str() << config->GetPressure_ThermodynamicND();         
      Unit.str("");
      NonDimTable.PrintFooter();
      break;
      
    case INC_IDEAL_GAS_POLY:
      ModelTable << "INC_IDEAL_GAS_POLY";             
      Unit.str("");
      Unit << "g/mol";
      NonDimTable << "Molecular weight" << config->GetMolecular_Weight()<< 1.0 << Unit.str() << config->GetMolecular_Weight();         
      Unit.str("");
      Unit << "N.m/kg.K";
      NonDimTable << "Gas Constant" << config->GetGas_Constant() << config->GetGas_Constant_Ref() << Unit.str() << config->GetGas_ConstantND();         
      Unit.str("");
      Unit << "Pa";
      NonDimTable << "Therm. Pressure" << config->GetPressure_Thermodynamic() << config->GetPressure_Ref() << Unit.str() << config->GetPressure_ThermodynamicND();         
      Unit.str("");
      for (iVar = 0; iVar < config->GetnPolyCoeffs(); iVar++) {
        stringstream ss;
        ss << iVar;
        if (config->GetCp_PolyCoeff(iVar) != 0.0)
          NonDimTable << "Cp(T) Poly. Coeff. " + ss.str()  << config->GetCp_PolyCoeff(iVar) << config->GetCp_PolyCoeff(iVar)/config->GetCp_PolyCoeffND(iVar) << "-" << config->GetCp_PolyCoeffND(iVar);
      }
      Unit.str("");
      NonDimTable.PrintFooter();
      break;
      
    }

    
    NonDimTableOut <<"-- Initial and free-stream conditions:"<< endl;
    NonDimTable.PrintHeader();

    if      (config->GetSystemMeasurements() == SI) Unit << "Pa";
    else if (config->GetSystemMeasurements() == US) Unit << "psf";
    NonDimTable << "Dynamic Pressure" << config->GetPressure_FreeStream() << config->GetPressure_Ref() << Unit.str() << config->GetPressure_FreeStreamND();
    Unit.str("");
    if      (config->GetSystemMeasurements() == SI) Unit << "Pa";
    else if (config->GetSystemMeasurements() == US) Unit << "psf";
    NonDimTable << "Total Pressure" << config->GetPressure_FreeStream() + 0.5*config->GetDensity_FreeStream()*config->GetModVel_FreeStream()*config->GetModVel_FreeStream() 
                << config->GetPressure_Ref() << Unit.str() << config->GetPressure_FreeStreamND() + 0.5*config->GetDensity_FreeStreamND()*config->GetModVel_FreeStreamND()*config->GetModVel_FreeStreamND();
    Unit.str("");
    if      (config->GetSystemMeasurements() == SI) Unit << "kg/m^3";
    else if (config->GetSystemMeasurements() == US) Unit << "slug/ft^3";
    NonDimTable << "Density" << config->GetDensity_FreeStream() << config->GetDensity_Ref() << Unit.str() << config->GetDensity_FreeStreamND();
    Unit.str("");
    if (energy){
      if      (config->GetSystemMeasurements() == SI) Unit << "K";
      else if (config->GetSystemMeasurements() == US) Unit << "R";
      NonDimTable << "Temperature" << config->GetTemperature_FreeStream() << config->GetTemperature_Ref() << Unit.str() << config->GetTemperature_FreeStreamND();
      Unit.str("");
    }
    if      (config->GetSystemMeasurements() == SI) Unit << "m/s";
    else if (config->GetSystemMeasurements() == US) Unit << "ft/s";
    NonDimTable << "Velocity-X" << config->GetVelocity_FreeStream()[0] << config->GetVelocity_Ref() << Unit.str() << config->GetVelocity_FreeStreamND()[0];
    NonDimTable << "Velocity-Y" << config->GetVelocity_FreeStream()[1] << config->GetVelocity_Ref() << Unit.str() << config->GetVelocity_FreeStreamND()[1];
    if (nDim == 3){
      NonDimTable << "Velocity-Z" << config->GetVelocity_FreeStream()[2] << config->GetVelocity_Ref() << Unit.str() << config->GetVelocity_FreeStreamND()[2];
    }
    NonDimTable << "Velocity Magnitude" << config->GetModVel_FreeStream() << config->GetVelocity_Ref() << Unit.str() << config->GetModVel_FreeStreamND();
    Unit.str("");

    if (viscous){
      NonDimTable.PrintFooter();
      if      (config->GetSystemMeasurements() == SI) Unit << "N.s/m^2";
      else if (config->GetSystemMeasurements() == US) Unit << "lbf.s/ft^2";
      NonDimTable << "Viscosity" << config->GetViscosity_FreeStream() << config->GetViscosity_Ref() << Unit.str() << config->GetViscosity_FreeStreamND();
      Unit.str("");
      if      (config->GetSystemMeasurements() == SI) Unit << "W/m^2.K";
      else if (config->GetSystemMeasurements() == US) Unit << "lbf/ft.s.R";
      NonDimTable << "Conductivity" << "-" << config->GetConductivity_Ref() << Unit.str() << "-";
      Unit.str("");
      if (turbulent){
        if      (config->GetSystemMeasurements() == SI) Unit << "m^2/s^2";
        else if (config->GetSystemMeasurements() == US) Unit << "ft^2/s^2";
        NonDimTable << "Turb. Kin. Energy" << config->GetTke_FreeStream() << config->GetTke_FreeStream()/config->GetTke_FreeStreamND() << Unit.str() << config->GetTke_FreeStreamND();
        Unit.str("");
        if      (config->GetSystemMeasurements() == SI) Unit << "1/s";
        else if (config->GetSystemMeasurements() == US) Unit << "1/s";
        NonDimTable << "Spec. Dissipation" << config->GetOmega_FreeStream() << config->GetOmega_FreeStream()/config->GetOmega_FreeStreamND() << Unit.str() << config->GetOmega_FreeStreamND();
        Unit.str("");
      }
    }
    
    NonDimTable.PrintFooter();
    NonDimTable << "Mach Number" << "-" << "-" << "-" << config->GetMach();
    if (viscous){
      NonDimTable << "Reynolds Number" << "-" << "-" << "-" << config->GetReynolds();      
    }
    
    NonDimTable.PrintFooter();
    ModelTable.PrintFooter();

    if (unsteady){
      NonDimTable.PrintHeader();
      NonDimTableOut << "-- Unsteady conditions" << endl;
      NonDimTable << "Total Time" << config->GetTotal_UnstTime() << config->GetTime_Ref() << "s" << config->GetTotal_UnstTimeND();
      Unit.str("");
      NonDimTable << "Time Step" << config->GetDelta_UnstTime() << config->GetTime_Ref() << "s" << config->GetDelta_UnstTimeND();
      Unit.str("");
      NonDimTable.PrintFooter();
    }
    

    cout << ModelTableOut.str();
    cout << NonDimTableOut.str();
  }
  
  
  
}

void CIncEulerSolver::SetInitialCondition(CGeometry **geometry, CSolver ***solver_container, CConfig *config, unsigned long ExtIter) {
  
  unsigned long iPoint, Point_Fine;
  unsigned short iMesh, iChildren, iVar;
  su2double Area_Children, Area_Parent, *Solution_Fine, *Solution;
    
  bool restart   = (config->GetRestart() || config->GetRestart_Flow());
  bool rans      = ((config->GetKind_Solver() == RANS) ||
                    (config->GetKind_Solver() == ADJ_RANS) ||
                    (config->GetKind_Solver() == DISC_ADJ_RANS));
  bool dual_time = ((config->GetUnsteady_Simulation() == DT_STEPPING_1ST) ||
                    (config->GetUnsteady_Simulation() == DT_STEPPING_2ND));
  
  /*--- Check if a verification solution is to be computed. ---*/
  if ((VerificationSolution) && (ExtIter == 0) && !restart) {
    
    /*--- Loop over the multigrid levels. ---*/
    for (iMesh = 0; iMesh <= config->GetnMGLevels(); iMesh++) {
      
      /*--- Loop over all grid points. ---*/
      for (iPoint = 0; iPoint < geometry[iMesh]->GetnPoint(); iPoint++) {
        
        /* Set the pointers to the coordinates and solution of this DOF. */
        const su2double *coor = geometry[iMesh]->node[iPoint]->GetCoord();
        su2double *solDOF     = solver_container[iMesh][FLOW_SOL]->node[iPoint]->GetSolution();
        
        /* Set the solution in this DOF to the initial condition provided by
           the verification solution class. This can be the exact solution,
           but this is not necessary. */
        VerificationSolution->GetInitialCondition(coor, solDOF);
      }
    }
  }
  
  /*--- If restart solution, then interpolate the flow solution to
   all the multigrid levels, this is important with the dual time strategy ---*/
  
  if (restart && (ExtIter == 0)) {
    
    Solution = new su2double[nVar];
    for (iMesh = 1; iMesh <= config->GetnMGLevels(); iMesh++) {
      for (iPoint = 0; iPoint < geometry[iMesh]->GetnPoint(); iPoint++) {
        Area_Parent = geometry[iMesh]->node[iPoint]->GetVolume();
        for (iVar = 0; iVar < nVar; iVar++) Solution[iVar] = 0.0;
        for (iChildren = 0; iChildren < geometry[iMesh]->node[iPoint]->GetnChildren_CV(); iChildren++) {
          Point_Fine = geometry[iMesh]->node[iPoint]->GetChildren_CV(iChildren);
          Area_Children = geometry[iMesh-1]->node[Point_Fine]->GetVolume();
          Solution_Fine = solver_container[iMesh-1][FLOW_SOL]->node[Point_Fine]->GetSolution();
          for (iVar = 0; iVar < nVar; iVar++) {
            Solution[iVar] += Solution_Fine[iVar]*Area_Children/Area_Parent;
          }
        }
        solver_container[iMesh][FLOW_SOL]->node[iPoint]->SetSolution(Solution);
      }
      solver_container[iMesh][FLOW_SOL]->InitiateComms(geometry[iMesh], config, SOLUTION);
      solver_container[iMesh][FLOW_SOL]->CompleteComms(geometry[iMesh], config, SOLUTION);
    }
    delete [] Solution;
    
    /*--- Interpolate the turblence variable also, if needed ---*/
    
    if (rans) {
      
      unsigned short nVar_Turb = solver_container[MESH_0][TURB_SOL]->GetnVar();
      Solution = new su2double[nVar_Turb];
      for (iMesh = 1; iMesh <= config->GetnMGLevels(); iMesh++) {
        for (iPoint = 0; iPoint < geometry[iMesh]->GetnPoint(); iPoint++) {
          Area_Parent = geometry[iMesh]->node[iPoint]->GetVolume();
          for (iVar = 0; iVar < nVar_Turb; iVar++) Solution[iVar] = 0.0;
          for (iChildren = 0; iChildren < geometry[iMesh]->node[iPoint]->GetnChildren_CV(); iChildren++) {
            Point_Fine = geometry[iMesh]->node[iPoint]->GetChildren_CV(iChildren);
            Area_Children = geometry[iMesh-1]->node[Point_Fine]->GetVolume();
            Solution_Fine = solver_container[iMesh-1][TURB_SOL]->node[Point_Fine]->GetSolution();
            for (iVar = 0; iVar < nVar_Turb; iVar++) {
              Solution[iVar] += Solution_Fine[iVar]*Area_Children/Area_Parent;
            }
          }
          solver_container[iMesh][TURB_SOL]->node[iPoint]->SetSolution(Solution);
        }
        solver_container[iMesh][TURB_SOL]->InitiateComms(geometry[iMesh], config, SOLUTION_EDDY);
        solver_container[iMesh][TURB_SOL]->CompleteComms(geometry[iMesh], config, SOLUTION_EDDY);
        solver_container[iMesh][TURB_SOL]->Postprocessing(geometry[iMesh], solver_container[iMesh], config, iMesh);
      }
      delete [] Solution;
    }
    
  }
  
  /*--- The value of the solution for the first iteration of the dual time ---*/
  
  if (dual_time && (ExtIter == 0 || (restart && (long)ExtIter == config->GetUnst_RestartIter()))) {
    
    /*--- Push back the initial condition to previous solution containers
     for a 1st-order restart or when simply intitializing to freestream. ---*/
    
    for (iMesh = 0; iMesh <= config->GetnMGLevels(); iMesh++) {
      for (iPoint = 0; iPoint < geometry[iMesh]->GetnPoint(); iPoint++) {
        solver_container[iMesh][FLOW_SOL]->node[iPoint]->Set_Solution_time_n();
        solver_container[iMesh][FLOW_SOL]->node[iPoint]->Set_Solution_time_n1();
        if (rans) {
          solver_container[iMesh][TURB_SOL]->node[iPoint]->Set_Solution_time_n();
          solver_container[iMesh][TURB_SOL]->node[iPoint]->Set_Solution_time_n1();
        }
      }
    }
    
    if ((restart && (long)ExtIter == config->GetUnst_RestartIter()) &&
        (config->GetUnsteady_Simulation() == DT_STEPPING_2ND)) {
      
      /*--- Load an additional restart file for a 2nd-order restart ---*/
      
      solver_container[MESH_0][FLOW_SOL]->LoadRestart(geometry, solver_container, config, SU2_TYPE::Int(config->GetUnst_RestartIter()-1), true);
      
      /*--- Load an additional restart file for the turbulence model ---*/
      if (rans)
        solver_container[MESH_0][TURB_SOL]->LoadRestart(geometry, solver_container, config, SU2_TYPE::Int(config->GetUnst_RestartIter()-1), false);
      
      /*--- Push back this new solution to time level N. ---*/
      
      for (iMesh = 0; iMesh <= config->GetnMGLevels(); iMesh++) {
        for (iPoint = 0; iPoint < geometry[iMesh]->GetnPoint(); iPoint++) {
          solver_container[iMesh][FLOW_SOL]->node[iPoint]->Set_Solution_time_n();
          if (rans) {
            solver_container[iMesh][TURB_SOL]->node[iPoint]->Set_Solution_time_n();
          }
        }
      }
    }
  }
}

void CIncEulerSolver::Preprocessing(CGeometry *geometry, CSolver **solver_container, CConfig *config, unsigned short iMesh, unsigned short iRKStep, unsigned short RunTime_EqSystem, bool Output) {
  
  unsigned long ErrorCounter = 0;

  unsigned long ExtIter = config->GetExtIter();
  bool cont_adjoint     = config->GetContinuous_Adjoint();
  bool disc_adjoint     = config->GetDiscrete_Adjoint();
  bool implicit         = (config->GetKind_TimeIntScheme_Flow() == EULER_IMPLICIT);
  bool muscl            = (config->GetMUSCL_Flow() || (cont_adjoint && config->GetKind_ConvNumScheme_AdjFlow() == ROE));
  bool limiter          = (config->GetKind_SlopeLimit_Flow() != NO_LIMITER) && (ExtIter <= config->GetLimiterIter());
  bool center           = ((config->GetKind_ConvNumScheme_Flow() == SPACE_CENTERED) || (cont_adjoint && config->GetKind_ConvNumScheme_AdjFlow() == SPACE_CENTERED));
  bool center_jst       = center && (config->GetKind_Centered_Flow() == JST);
  bool fixed_cl         = config->GetFixed_CL_Mode();
  bool van_albada       = config->GetKind_SlopeLimit_Flow() == VAN_ALBADA_EDGE;
  bool outlet           = ((config->GetnMarker_Outlet() != 0));

  /*--- Update the angle of attack at the far-field for fixed CL calculations (only direct problem). ---*/
  
  if ((fixed_cl) && (!disc_adjoint) && (!cont_adjoint)) { SetFarfield_AoA(geometry, solver_container, config, iMesh, Output); }

  /*--- Set the primitive variables ---*/
  
  ErrorCounter = SetPrimitive_Variables(solver_container, config, Output);
  
  /*--- Upwind second order reconstruction ---*/
  
  if ((muscl && !center) && (iMesh == MESH_0) && !Output) {
    
    /*--- Gradient computation ---*/
    
    if (config->GetKind_Gradient_Method() == GREEN_GAUSS) {
      SetPrimitive_Gradient_GG(geometry, config);
    }
    if (config->GetKind_Gradient_Method() == WEIGHTED_LEAST_SQUARES) {
      SetPrimitive_Gradient_LS(geometry, config);
    }
    
    /*--- Limiter computation ---*/
    
    if ((limiter) && (iMesh == MESH_0) && !Output && !van_albada) {
      SetPrimitive_Limiter(geometry, config);
    }
    
  }
  
  /*--- Artificial dissipation ---*/
  
  if (center && !Output) {
    SetMax_Eigenvalue(geometry, config);
    if ((center_jst) && (iMesh == MESH_0)) {
      SetCentered_Dissipation_Sensor(geometry, config);
      SetUndivided_Laplacian(geometry, config);
    }
  }
  
  /*--- Update the beta value based on the maximum velocity. ---*/

  SetBeta_Parameter(geometry, solver_container, config, iMesh);
  
  /*--- Compute properties needed for mass flow BCs. ---*/
  
  if (outlet) GetOutlet_Properties(geometry, config, iMesh, Output);

  /*--- Initialize the Jacobian matrices ---*/
  
  if (implicit && !disc_adjoint) Jacobian.SetValZero();

  /*--- Error message ---*/
  
  if (config->GetComm_Level() == COMM_FULL) {
#ifdef HAVE_MPI
    unsigned long MyErrorCounter = ErrorCounter; ErrorCounter = 0;
    SU2_MPI::Allreduce(&MyErrorCounter, &ErrorCounter, 1, MPI_UNSIGNED_LONG, MPI_SUM, MPI_COMM_WORLD);
#endif
    if (iMesh == MESH_0) config->SetNonphysical_Points(ErrorCounter);
  }
  
}

void CIncEulerSolver::Postprocessing(CGeometry *geometry, CSolver **solver_container, CConfig *config,
                                  unsigned short iMesh) { }

unsigned long CIncEulerSolver::SetPrimitive_Variables(CSolver **solver_container, CConfig *config, bool Output) {
  
  unsigned long iPoint, ErrorCounter = 0;
  bool physical = true;
  
  for (iPoint = 0; iPoint < nPoint; iPoint ++) {
    
    /*--- Initialize the non-physical points vector ---*/
    
    node[iPoint]->SetNon_Physical(false);
    
    /*--- Incompressible flow, primitive variables ---*/
    
    physical = node[iPoint]->SetPrimVar(FluidModel);

    /*--- Record any non-physical points. ---*/

    if (!physical) { node[iPoint]->SetNon_Physical(true); ErrorCounter++; }
    
    /*--- Initialize the convective, source and viscous residual vector ---*/
    
    if (!Output) LinSysRes.SetBlock_Zero(iPoint);
    
  }

  return ErrorCounter;
}

void CIncEulerSolver::SetTime_Step(CGeometry *geometry, CSolver **solver_container, CConfig *config,
                                unsigned short iMesh, unsigned long Iteration) {
  
  su2double *Normal, Area, Vol, Mean_SoundSpeed = 0.0, Mean_ProjVel = 0.0,
  Mean_BetaInc2, Lambda, Local_Delta_Time,
  Global_Delta_Time = 1E6, Global_Delta_UnstTimeND, ProjVel, ProjVel_i, ProjVel_j;
  
  unsigned long iEdge, iVertex, iPoint, jPoint;
  unsigned short iDim, iMarker;
  
  bool implicit      = (config->GetKind_TimeIntScheme_Flow() == EULER_IMPLICIT);
  bool grid_movement = config->GetGrid_Movement();
  bool time_steping  = config->GetUnsteady_Simulation() == TIME_STEPPING;
  bool dual_time     = ((config->GetUnsteady_Simulation() == DT_STEPPING_1ST) ||
                    (config->GetUnsteady_Simulation() == DT_STEPPING_2ND));
  
  Min_Delta_Time = 1.E6; Max_Delta_Time = 0.0;

  /*--- Set maximum inviscid eigenvalue to zero, and compute sound speed ---*/
  
  for (iPoint = 0; iPoint < nPointDomain; iPoint++)
    node[iPoint]->SetMax_Lambda_Inv(0.0);
  
  /*--- Loop interior edges ---*/
  
  for (iEdge = 0; iEdge < geometry->GetnEdge(); iEdge++) {
    
    /*--- Point identification, Normal vector and area ---*/
    
    iPoint = geometry->edge[iEdge]->GetNode(0);
    jPoint = geometry->edge[iEdge]->GetNode(1);
    
    Normal = geometry->edge[iEdge]->GetNormal();
    
    Area = 0.0;
    for (iDim = 0; iDim < nDim; iDim++) Area += Normal[iDim]*Normal[iDim];
    Area = sqrt(Area);
    
    /*--- Mean Values ---*/

    Mean_ProjVel    = 0.5 * (node[iPoint]->GetProjVel(Normal) + node[jPoint]->GetProjVel(Normal));
    Mean_BetaInc2   = 0.5 * (node[iPoint]->GetBetaInc2()      + node[jPoint]->GetBetaInc2());
    Mean_SoundSpeed = sqrt(Mean_BetaInc2*Area*Area);

    /*--- Adjustment for grid movement ---*/
    
    if (grid_movement) {
      su2double *GridVel_i = geometry->node[iPoint]->GetGridVel();
      su2double *GridVel_j = geometry->node[jPoint]->GetGridVel();
      ProjVel_i = 0.0; ProjVel_j = 0.0;
      for (iDim = 0; iDim < nDim; iDim++) {
        ProjVel_i += GridVel_i[iDim]*Normal[iDim];
        ProjVel_j += GridVel_j[iDim]*Normal[iDim];
      }
      Mean_ProjVel -= 0.5 * (ProjVel_i + ProjVel_j);
    }
    
    /*--- Inviscid contribution ---*/
    
    Lambda = fabs(Mean_ProjVel) + Mean_SoundSpeed;
    if (geometry->node[iPoint]->GetDomain()) node[iPoint]->AddMax_Lambda_Inv(Lambda);
    if (geometry->node[jPoint]->GetDomain()) node[jPoint]->AddMax_Lambda_Inv(Lambda);
    
  }
  
  /*--- Loop boundary edges ---*/
  
  for (iMarker = 0; iMarker < geometry->GetnMarker(); iMarker++) {
    if ((config->GetMarker_All_KindBC(iMarker) != INTERNAL_BOUNDARY) &&
        (config->GetMarker_All_KindBC(iMarker) != PERIODIC_BOUNDARY)) {
    for (iVertex = 0; iVertex < geometry->GetnVertex(iMarker); iVertex++) {
      
      /*--- Point identification, Normal vector and area ---*/
      
      iPoint = geometry->vertex[iMarker][iVertex]->GetNode();
      Normal = geometry->vertex[iMarker][iVertex]->GetNormal();
      
      Area = 0.0;
      for (iDim = 0; iDim < nDim; iDim++) Area += Normal[iDim]*Normal[iDim];
      Area = sqrt(Area);
      
      /*--- Mean Values ---*/

      Mean_ProjVel    = node[iPoint]->GetProjVel(Normal);
      Mean_BetaInc2   = node[iPoint]->GetBetaInc2();
      Mean_SoundSpeed = sqrt(Mean_BetaInc2*Area*Area);

      /*--- Adjustment for grid movement ---*/
      
      if (grid_movement) {
        su2double *GridVel = geometry->node[iPoint]->GetGridVel();
        ProjVel = 0.0;
        for (iDim = 0; iDim < nDim; iDim++)
          ProjVel += GridVel[iDim]*Normal[iDim];
        Mean_ProjVel -= ProjVel;
      }
      
      /*--- Inviscid contribution ---*/
      
      Lambda = fabs(Mean_ProjVel) + Mean_SoundSpeed;
      if (geometry->node[iPoint]->GetDomain()) {
        node[iPoint]->AddMax_Lambda_Inv(Lambda);
      }
      
    }
    }
  }
  
  /*--- Local time-stepping: each element uses their own speed for steady state 
   simulations or for pseudo time steps in a dual time simulation. ---*/
  
  for (iPoint = 0; iPoint < nPointDomain; iPoint++) {
    
    Vol = geometry->node[iPoint]->GetVolume();
    
    if (Vol != 0.0) {
      Local_Delta_Time  = config->GetCFL(iMesh)*Vol / node[iPoint]->GetMax_Lambda_Inv();
      Global_Delta_Time = min(Global_Delta_Time, Local_Delta_Time);
      Min_Delta_Time    = min(Min_Delta_Time, Local_Delta_Time);
      Max_Delta_Time    = max(Max_Delta_Time, Local_Delta_Time);
      if (Local_Delta_Time > config->GetMax_DeltaTime())
        Local_Delta_Time = config->GetMax_DeltaTime();
      node[iPoint]->SetDelta_Time(Local_Delta_Time);
    }
    else {
      node[iPoint]->SetDelta_Time(0.0);
    }
    
  }
  
  /*--- Compute the max and the min dt (in parallel) ---*/
  
  if (config->GetComm_Level() == COMM_FULL) {
#ifdef HAVE_MPI
    su2double rbuf_time, sbuf_time;
    sbuf_time = Min_Delta_Time;
    SU2_MPI::Reduce(&sbuf_time, &rbuf_time, 1, MPI_DOUBLE, MPI_MIN, MASTER_NODE, MPI_COMM_WORLD);
    SU2_MPI::Bcast(&rbuf_time, 1, MPI_DOUBLE, MASTER_NODE, MPI_COMM_WORLD);
    Min_Delta_Time = rbuf_time;
    
    sbuf_time = Max_Delta_Time;
    SU2_MPI::Reduce(&sbuf_time, &rbuf_time, 1, MPI_DOUBLE, MPI_MAX, MASTER_NODE, MPI_COMM_WORLD);
    SU2_MPI::Bcast(&rbuf_time, 1, MPI_DOUBLE, MASTER_NODE, MPI_COMM_WORLD);
    Max_Delta_Time = rbuf_time;
#endif
  }
  
  /*--- For time-accurate simulations use the minimum delta time of the whole mesh (global) ---*/
  
  if (time_steping) {
#ifdef HAVE_MPI
    su2double rbuf_time, sbuf_time;
    sbuf_time = Global_Delta_Time;
    SU2_MPI::Reduce(&sbuf_time, &rbuf_time, 1, MPI_DOUBLE, MPI_MIN, MASTER_NODE, MPI_COMM_WORLD);
    SU2_MPI::Bcast(&rbuf_time, 1, MPI_DOUBLE, MASTER_NODE, MPI_COMM_WORLD);
    Global_Delta_Time = rbuf_time;
#endif
    for (iPoint = 0; iPoint < nPointDomain; iPoint++){
      
      /*--- Sets the regular CFL equal to the unsteady CFL ---*/
      
      config->SetCFL(iMesh,config->GetUnst_CFL());
      
      /*--- If the unsteady CFL is set to zero, it uses the defined unsteady time step, otherwise
       it computes the time step based on the unsteady CFL ---*/
      
      if (config->GetCFL(iMesh) == 0.0){
        node[iPoint]->SetDelta_Time(config->GetDelta_UnstTime());
      } else {
        node[iPoint]->SetDelta_Time(Global_Delta_Time);
      }
    }
  }
  
  /*--- Recompute the unsteady time step for the dual time strategy
   if the unsteady CFL is diferent from 0 ---*/
  
  if ((dual_time) && (Iteration == 0) && (config->GetUnst_CFL() != 0.0) && (iMesh == MESH_0)) {
    Global_Delta_UnstTimeND = config->GetUnst_CFL()*Global_Delta_Time/config->GetCFL(iMesh);
    
#ifdef HAVE_MPI
    su2double rbuf_time, sbuf_time;
    sbuf_time = Global_Delta_UnstTimeND;
    SU2_MPI::Reduce(&sbuf_time, &rbuf_time, 1, MPI_DOUBLE, MPI_MIN, MASTER_NODE, MPI_COMM_WORLD);
    SU2_MPI::Bcast(&rbuf_time, 1, MPI_DOUBLE, MASTER_NODE, MPI_COMM_WORLD);
    Global_Delta_UnstTimeND = rbuf_time;
#endif
    config->SetDelta_UnstTimeND(Global_Delta_UnstTimeND);
  }
  
  /*--- The pseudo local time (explicit integration) cannot be greater than the physical time ---*/
  
  if (dual_time)
    for (iPoint = 0; iPoint < nPointDomain; iPoint++) {
      if (!implicit) {
        Local_Delta_Time = min((2.0/3.0)*config->GetDelta_UnstTimeND(), node[iPoint]->GetDelta_Time());
        node[iPoint]->SetDelta_Time(Local_Delta_Time);
      }
    }
  
}

void CIncEulerSolver::Centered_Residual(CGeometry *geometry, CSolver **solver_container, CNumerics *numerics,
                                     CConfig *config, unsigned short iMesh, unsigned short iRKStep) {
  
  unsigned long iEdge, iPoint, jPoint;
  
  bool implicit      = (config->GetKind_TimeIntScheme_Flow() == EULER_IMPLICIT);
  bool jst_scheme  = ((config->GetKind_Centered_Flow() == JST) && (iMesh == MESH_0));
  bool grid_movement = config->GetGrid_Movement();
  
  for (iEdge = 0; iEdge < geometry->GetnEdge(); iEdge++) {
    
    /*--- Points in edge, set normal vectors, and number of neighbors ---*/
    
    iPoint = geometry->edge[iEdge]->GetNode(0); jPoint = geometry->edge[iEdge]->GetNode(1);
    numerics->SetNormal(geometry->edge[iEdge]->GetNormal());
    numerics->SetNeighbor(geometry->node[iPoint]->GetnNeighbor(), geometry->node[jPoint]->GetnNeighbor());
    
    /*--- Set primitive variables w/o reconstruction ---*/
    
    numerics->SetPrimitive(node[iPoint]->GetPrimitive(), node[jPoint]->GetPrimitive());
    
    /*--- Set the largest convective eigenvalue ---*/
    
    numerics->SetLambda(node[iPoint]->GetLambda(), node[jPoint]->GetLambda());
    
    /*--- Set undivided laplacian and pressure-based sensor ---*/
    
    if (jst_scheme) {
      numerics->SetUndivided_Laplacian(node[iPoint]->GetUndivided_Laplacian(), node[jPoint]->GetUndivided_Laplacian());
      numerics->SetSensor(node[iPoint]->GetSensor(), node[jPoint]->GetSensor());
    }
    
    /*--- Grid movement ---*/
    
    if (grid_movement) {
      numerics->SetGridVel(geometry->node[iPoint]->GetGridVel(), geometry->node[jPoint]->GetGridVel());
    }
    
    /*--- Compute residuals, and Jacobians ---*/

    numerics->ComputeResidual(Res_Conv, Jacobian_i, Jacobian_j, config);
    
    /*--- Update convective and artificial dissipation residuals ---*/

    LinSysRes.AddBlock(iPoint, Res_Conv);
    LinSysRes.SubtractBlock(jPoint, Res_Conv);
    
    /*--- Store implicit contributions from the residual calculation. ---*/
    
    if (implicit) {
      Jacobian.AddBlock(iPoint, iPoint, Jacobian_i);
      Jacobian.AddBlock(iPoint, jPoint, Jacobian_j);
      Jacobian.SubtractBlock(jPoint, iPoint, Jacobian_i);
      Jacobian.SubtractBlock(jPoint, jPoint, Jacobian_j);
    }
  }
  
}

void CIncEulerSolver::Upwind_Residual(CGeometry *geometry, CSolver **solver_container, CNumerics *numerics,
                                   CConfig *config, unsigned short iMesh) {
  
  su2double **Gradient_i, **Gradient_j, Project_Grad_i, Project_Grad_j,
  *V_i, *V_j, *S_i, *S_j, *Limiter_i = NULL, *Limiter_j = NULL, Non_Physical = 1.0;
  
  unsigned long iEdge, iPoint, jPoint, counter_local = 0, counter_global = 0;
  unsigned short iDim, iVar;
  
  unsigned long ExtIter = config->GetExtIter();
  bool implicit         = (config->GetKind_TimeIntScheme_Flow() == EULER_IMPLICIT);
  bool muscl            = (config->GetMUSCL_Flow() && (iMesh == MESH_0));
  bool limiter          = (config->GetKind_SlopeLimit_Flow() != NO_LIMITER) && (ExtIter <= config->GetLimiterIter());
  bool grid_movement    = config->GetGrid_Movement();
  bool van_albada       = config->GetKind_SlopeLimit_Flow() == VAN_ALBADA_EDGE;

  /*--- Loop over all the edges ---*/
  
  for (iEdge = 0; iEdge < geometry->GetnEdge(); iEdge++) {
    
    /*--- Points in edge and normal vectors ---*/
    
    iPoint = geometry->edge[iEdge]->GetNode(0); jPoint = geometry->edge[iEdge]->GetNode(1);
    numerics->SetNormal(geometry->edge[iEdge]->GetNormal());
    
    /*--- Grid movement ---*/
    
    if (grid_movement)
      numerics->SetGridVel(geometry->node[iPoint]->GetGridVel(), geometry->node[jPoint]->GetGridVel());
    
    /*--- Get primitive variables ---*/
    
    V_i = node[iPoint]->GetPrimitive(); V_j = node[jPoint]->GetPrimitive();
    S_i = node[iPoint]->GetSecondary(); S_j = node[jPoint]->GetSecondary();

    /*--- High order reconstruction using MUSCL strategy ---*/
    
    if (muscl) {
      
      for (iDim = 0; iDim < nDim; iDim++) {
        Vector_i[iDim] = 0.5*(geometry->node[jPoint]->GetCoord(iDim) - geometry->node[iPoint]->GetCoord(iDim));
        Vector_j[iDim] = 0.5*(geometry->node[iPoint]->GetCoord(iDim) - geometry->node[jPoint]->GetCoord(iDim));
      }
      
      Gradient_i = node[iPoint]->GetGradient_Primitive();
      Gradient_j = node[jPoint]->GetGradient_Primitive();
      if (limiter) {
        Limiter_i = node[iPoint]->GetLimiter_Primitive();
        Limiter_j = node[jPoint]->GetLimiter_Primitive();
      }
      
      for (iVar = 0; iVar < nPrimVarGrad; iVar++) {
        Project_Grad_i = 0.0; Project_Grad_j = 0.0;
        Non_Physical = node[iPoint]->GetNon_Physical()*node[jPoint]->GetNon_Physical();
        for (iDim = 0; iDim < nDim; iDim++) {
          Project_Grad_i += Vector_i[iDim]*Gradient_i[iVar][iDim]*Non_Physical;
          Project_Grad_j += Vector_j[iDim]*Gradient_j[iVar][iDim]*Non_Physical;
        }
        if (limiter) {
          if (van_albada){
            Limiter_i[iVar] = (V_j[iVar]-V_i[iVar])*(2.0*Project_Grad_i + V_j[iVar]-V_i[iVar])/(4*Project_Grad_i*Project_Grad_i+(V_j[iVar]-V_i[iVar])*(V_j[iVar]-V_i[iVar])+EPS);
            Limiter_j[iVar] = (V_j[iVar]-V_i[iVar])*(-2.0*Project_Grad_j + V_j[iVar]-V_i[iVar])/(4*Project_Grad_j*Project_Grad_j+(V_j[iVar]-V_i[iVar])*(V_j[iVar]-V_i[iVar])+EPS);
          }
          Primitive_i[iVar] = V_i[iVar] + Limiter_i[iVar]*Project_Grad_i;
          Primitive_j[iVar] = V_j[iVar] + Limiter_j[iVar]*Project_Grad_j;
        }
        else {
          Primitive_i[iVar] = V_i[iVar] + Project_Grad_i;
          Primitive_j[iVar] = V_j[iVar] + Project_Grad_j;
        }
      }

      for (iVar = nPrimVarGrad; iVar < nPrimVar; iVar++) {
        Primitive_i[iVar] = V_i[iVar];
        Primitive_j[iVar] = V_j[iVar];
      }

      numerics->SetPrimitive(Primitive_i, Primitive_j);
      
    } else {
      
      /*--- Set conservative variables without reconstruction ---*/
      
      numerics->SetPrimitive(V_i, V_j);
      numerics->SetSecondary(S_i, S_j);
      
    }
    
    /*--- Compute the residual ---*/
    
    numerics->ComputeResidual(Res_Conv, Jacobian_i, Jacobian_j, config);

    /*--- Update residual value ---*/
    
    LinSysRes.AddBlock(iPoint, Res_Conv);
    LinSysRes.SubtractBlock(jPoint, Res_Conv);
    
    /*--- Set implicit Jacobians ---*/
    
    if (implicit) {
      Jacobian.AddBlock(iPoint, iPoint, Jacobian_i);
      Jacobian.AddBlock(iPoint, jPoint, Jacobian_j);
      Jacobian.SubtractBlock(jPoint, iPoint, Jacobian_i);
      Jacobian.SubtractBlock(jPoint, jPoint, Jacobian_j);
    }
  }
  
  /*--- Warning message about non-physical reconstructions. ---*/
  
  if (config->GetComm_Level() == COMM_FULL) {
#ifdef HAVE_MPI
    SU2_MPI::Reduce(&counter_local, &counter_global, 1, MPI_UNSIGNED_LONG, MPI_SUM, MASTER_NODE, MPI_COMM_WORLD);
#else
    counter_global = counter_local;
#endif
    if (iMesh == MESH_0) config->SetNonphysical_Reconstr(counter_global);
  }
  
}

void CIncEulerSolver::Source_Residual(CGeometry *geometry, CSolver **solver_container, CNumerics *numerics, CNumerics *second_numerics, CConfig *config, unsigned short iMesh) {
  
  unsigned short iVar;
  unsigned long iPoint;
  
  bool implicit       = (config->GetKind_TimeIntScheme_Flow() == EULER_IMPLICIT);
  bool rotating_frame = config->GetRotating_Frame();
  bool axisymmetric   = config->GetAxisymmetric();
  bool body_force     = config->GetBody_Force();
  bool boussinesq     = (config->GetKind_DensityModel() == BOUSSINESQ);
  bool viscous        = config->GetViscous();


  /*--- Initialize the source residual to zero ---*/

  for (iVar = 0; iVar < nVar; iVar++) Residual[iVar] = 0.0;

  if (body_force) {

    /*--- Loop over all points ---*/

    for (iPoint = 0; iPoint < nPointDomain; iPoint++) {

      /*--- Load the conservative variables ---*/

      numerics->SetConservative(node[iPoint]->GetSolution(),
                                node[iPoint]->GetSolution());

      /*--- Set incompressible density  ---*/
      
      numerics->SetDensity(node[iPoint]->GetDensity(),
                           node[iPoint]->GetDensity());

      /*--- Load the volume of the dual mesh cell ---*/

      numerics->SetVolume(geometry->node[iPoint]->GetVolume());

      /*--- Compute the rotating frame source residual ---*/

      numerics->ComputeResidual(Residual, config);

      /*--- Add the source residual to the total ---*/
      
      LinSysRes.AddBlock(iPoint, Residual);
      
    }
  }

  if (boussinesq) {

    /*--- Loop over all points ---*/

    for (iPoint = 0; iPoint < nPointDomain; iPoint++) {

      /*--- Load the conservative variables ---*/

      numerics->SetConservative(node[iPoint]->GetSolution(),
                                node[iPoint]->GetSolution());

      /*--- Set incompressible density  ---*/
      
      numerics->SetDensity(node[iPoint]->GetDensity(),
                           node[iPoint]->GetDensity());

      /*--- Load the volume of the dual mesh cell ---*/

      numerics->SetVolume(geometry->node[iPoint]->GetVolume());

      /*--- Compute the rotating frame source residual ---*/

      numerics->ComputeResidual(Residual, config);

      /*--- Add the source residual to the total ---*/
      
      LinSysRes.AddBlock(iPoint, Residual);
      
    }
  }

  if (rotating_frame) {
    
    /*--- Loop over all points ---*/
    
    for (iPoint = 0; iPoint < nPointDomain; iPoint++) {
      
      /*--- Load the conservative variables ---*/
      
      numerics->SetConservative(node[iPoint]->GetSolution(),
                                node[iPoint]->GetSolution());
      
      /*--- Load the volume of the dual mesh cell ---*/
      
      numerics->SetVolume(geometry->node[iPoint]->GetVolume());
      
      /*--- Compute the rotating frame source residual ---*/
      
      numerics->ComputeResidual(Residual, Jacobian_i, config);
      
      /*--- Add the source residual to the total ---*/
      
      LinSysRes.AddBlock(iPoint, Residual);
      
      /*--- Add the implicit Jacobian contribution ---*/
      
      if (implicit) Jacobian.AddBlock(iPoint, iPoint, Jacobian_i);
      
    }
  }
  
  if (axisymmetric) {
    
    /*--- Zero out Jacobian structure ---*/

    if (implicit) {
      for (iVar = 0; iVar < nVar; iVar ++)
        for (unsigned short jVar = 0; jVar < nVar; jVar ++)
          Jacobian_i[iVar][jVar] = 0.0;
    }

    /*--- For viscous problems, we need an additional gradient. ---*/

    if (viscous) {

      su2double AuxVar, Total_Viscosity, yCoord, yVelocity;

      for (iPoint = 0; iPoint < nPoint; iPoint++) {

        yCoord          = geometry->node[iPoint]->GetCoord(1);
        yVelocity       = node[iPoint]->GetVelocity(1);
        Total_Viscosity = (node[iPoint]->GetLaminarViscosity() +
                           node[iPoint]->GetEddyViscosity());

        if (yCoord > EPS) {
          AuxVar = Total_Viscosity*yVelocity/yCoord;
        } else {
          AuxVar = 0.0;
        }

        /*--- Set the auxilairy variable for this node. ---*/

        node[iPoint]->SetAuxVar(AuxVar);

      }

      /*--- Compute the auxiliary variable gradient with GG or WLS. ---*/

      if (config->GetKind_Gradient_Method() == GREEN_GAUSS) {
        SetAuxVar_Gradient_GG(geometry, config);
      }
      if (config->GetKind_Gradient_Method() == WEIGHTED_LEAST_SQUARES) {
        SetAuxVar_Gradient_LS(geometry, config);
      }
      
    }
    
    /*--- loop over points ---*/
    
    for (iPoint = 0; iPoint < nPointDomain; iPoint++) {
      
      /*--- Conservative variables w/o reconstruction ---*/

      numerics->SetPrimitive(node[iPoint]->GetPrimitive(), NULL);

      /*--- Set incompressible density  ---*/
      
      numerics->SetDensity(node[iPoint]->GetDensity(),
                           node[iPoint]->GetDensity());

      /*--- Set control volume ---*/
      
      numerics->SetVolume(geometry->node[iPoint]->GetVolume());
      
      /*--- Set y coordinate ---*/
      
      numerics->SetCoord(geometry->node[iPoint]->GetCoord(),
                         geometry->node[iPoint]->GetCoord());

      /*--- If viscous, we need gradients for extra terms. ---*/

      if (viscous) {

        /*--- Gradient of the primitive variables ---*/

        numerics->SetPrimVarGradient(node[iPoint]->GetGradient_Primitive(), NULL);

        /*--- Load the aux variable gradient that we already computed. ---*/

        numerics->SetAuxVarGrad(node[iPoint]->GetAuxVarGradient(), NULL);
        
      }

      /*--- Compute Source term Residual ---*/
      
      numerics->ComputeResidual(Residual, Jacobian_i, config);
      
      /*--- Add Residual ---*/
      
      LinSysRes.AddBlock(iPoint, Residual);
      
      /*--- Implicit part ---*/
      
      if (implicit) Jacobian.AddBlock(iPoint, iPoint, Jacobian_i);
      
    }
  }
  
  /*--- Check if a verification solution is to be computed. ---*/
  
  if (VerificationSolution) {
    if ( VerificationSolution->IsManufacturedSolution() ) {
      
      /*--- Get the physical time. ---*/
      su2double time = 0.0;
      if (config->GetUnsteady_Simulation()) time = config->GetPhysicalTime();
      
      /*--- Loop over points ---*/
      for (iPoint = 0; iPoint < nPointDomain; iPoint++) {
        
        /*--- Get control volume size. ---*/
        su2double Volume = geometry->node[iPoint]->GetVolume();
        
        /*--- Get the current point coordinates. ---*/
        const su2double *coor = geometry->node[iPoint]->GetCoord();
        
        /*--- Get the MMS source term. ---*/
        vector<su2double> sourceMan(nVar,0.0);
        VerificationSolution->GetMMSSourceTerm(coor, time, sourceMan.data());
        
        /*--- Compute the residual for this control volume. ---*/
        for (iVar = 0; iVar < nVar; iVar++) {
          Residual[iVar] = sourceMan[iVar]*Volume;
        }
        
        /*--- Subtract Residual ---*/
        LinSysRes.SubtractBlock(iPoint, Residual);
        
      }
    }
  }
  
}

void CIncEulerSolver::Source_Template(CGeometry *geometry, CSolver **solver_container, CNumerics *numerics,
                                   CConfig *config, unsigned short iMesh) {
  
  /* This method should be used to call any new source terms for a particular problem*/
  /* This method calls the new child class in CNumerics, where the new source term should be implemented.  */
  
  /* Next we describe how to get access to some important quanties for this method */
  /* Access to all points in the current geometric mesh by saying: nPointDomain */
  /* Get the vector of conservative variables at some point iPoint = node[iPoint]->GetSolution() */
  /* Get the volume (or area in 2D) associated with iPoint = node[iPoint]->GetVolume() */
  /* Get the vector of geometric coordinates of point iPoint = node[iPoint]->GetCoord() */
  
}

void CIncEulerSolver::SetMax_Eigenvalue(CGeometry *geometry, CConfig *config) {
  
  su2double *Normal, Area, Mean_SoundSpeed = 0.0, Mean_ProjVel = 0.0,
  Mean_BetaInc2, Lambda, ProjVel, ProjVel_i, ProjVel_j, *GridVel, *GridVel_i, *GridVel_j;
  
  unsigned long iEdge, iVertex, iPoint, jPoint;
  unsigned short iDim, iMarker;

  bool grid_movement = config->GetGrid_Movement();

  /*--- Set maximum inviscid eigenvalue to zero, and compute sound speed ---*/
  
  for (iPoint = 0; iPoint < nPointDomain; iPoint++) {
    node[iPoint]->SetLambda(0.0);
  }
  
  /*--- Loop interior edges ---*/
  
  for (iEdge = 0; iEdge < geometry->GetnEdge(); iEdge++) {
    
    /*--- Point identification, Normal vector and area ---*/
    
    iPoint = geometry->edge[iEdge]->GetNode(0);
    jPoint = geometry->edge[iEdge]->GetNode(1);
    
    Normal = geometry->edge[iEdge]->GetNormal();
    Area = 0.0;
    for (iDim = 0; iDim < nDim; iDim++) Area += Normal[iDim]*Normal[iDim];
    Area = sqrt(Area);
    
    /*--- Mean Values ---*/

    Mean_ProjVel    = 0.5 * (node[iPoint]->GetProjVel(Normal) + node[jPoint]->GetProjVel(Normal));
    Mean_BetaInc2   = 0.5 * (node[iPoint]->GetBetaInc2()      + node[jPoint]->GetBetaInc2());
    Mean_SoundSpeed = sqrt(Mean_BetaInc2*Area*Area);

    /*--- Adjustment for grid movement ---*/
    
    if (grid_movement) {
      GridVel_i = geometry->node[iPoint]->GetGridVel();
      GridVel_j = geometry->node[jPoint]->GetGridVel();
      ProjVel_i = 0.0; ProjVel_j =0.0;
      for (iDim = 0; iDim < nDim; iDim++) {
        ProjVel_i += GridVel_i[iDim]*Normal[iDim];
        ProjVel_j += GridVel_j[iDim]*Normal[iDim];
      }
      Mean_ProjVel -= 0.5 * (ProjVel_i + ProjVel_j);
    }
    
    /*--- Inviscid contribution ---*/
    
    Lambda = fabs(Mean_ProjVel) + Mean_SoundSpeed;
    if (geometry->node[iPoint]->GetDomain()) node[iPoint]->AddLambda(Lambda);
    if (geometry->node[jPoint]->GetDomain()) node[jPoint]->AddLambda(Lambda);
    
  }
  
  /*--- Loop boundary edges ---*/
  
  for (iMarker = 0; iMarker < geometry->GetnMarker(); iMarker++) {
    if ((config->GetMarker_All_KindBC(iMarker) != INTERNAL_BOUNDARY) &&
        (config->GetMarker_All_KindBC(iMarker) != PERIODIC_BOUNDARY)) {
    for (iVertex = 0; iVertex < geometry->GetnVertex(iMarker); iVertex++) {
      
      /*--- Point identification, Normal vector and area ---*/
      
      iPoint = geometry->vertex[iMarker][iVertex]->GetNode();
      Normal = geometry->vertex[iMarker][iVertex]->GetNormal();
      Area = 0.0;
      for (iDim = 0; iDim < nDim; iDim++) Area += Normal[iDim]*Normal[iDim];
      Area = sqrt(Area);
      
      /*--- Mean Values ---*/
      
      Mean_ProjVel    = node[iPoint]->GetProjVel(Normal);
      Mean_BetaInc2   = node[iPoint]->GetBetaInc2();
      Mean_SoundSpeed = sqrt(Mean_BetaInc2*Area*Area);
      
      /*--- Adjustment for grid movement ---*/
      
      if (grid_movement) {
        GridVel = geometry->node[iPoint]->GetGridVel();
        ProjVel = 0.0;
        for (iDim = 0; iDim < nDim; iDim++)
          ProjVel += GridVel[iDim]*Normal[iDim];
        Mean_ProjVel -= ProjVel;
      }
      
      /*--- Inviscid contribution ---*/
      
      Lambda = fabs(Mean_ProjVel) + Mean_SoundSpeed;
      if (geometry->node[iPoint]->GetDomain()) {
        node[iPoint]->AddLambda(Lambda);
      }
      
    }
    }
  }
  
  /*--- Correct the eigenvalue values across any periodic boundaries. ---*/

  for (unsigned short iPeriodic = 1; iPeriodic <= config->GetnMarker_Periodic()/2; iPeriodic++) {
    InitiatePeriodicComms(geometry, config, iPeriodic, PERIODIC_MAX_EIG);
    CompletePeriodicComms(geometry, config, iPeriodic, PERIODIC_MAX_EIG);
  }
  
  /*--- MPI parallelization ---*/
  
  InitiateComms(geometry, config, MAX_EIGENVALUE);
  CompleteComms(geometry, config, MAX_EIGENVALUE);
  
}

void CIncEulerSolver::SetUndivided_Laplacian(CGeometry *geometry, CConfig *config) {
  
  unsigned long iPoint, jPoint, iEdge;
  su2double *Diff;
  unsigned short iVar;
  bool boundary_i, boundary_j;
  
  Diff = new su2double[nVar];
  
  for (iPoint = 0; iPoint < nPointDomain; iPoint++)
    node[iPoint]->SetUnd_LaplZero();
  
  for (iEdge = 0; iEdge < geometry->GetnEdge(); iEdge++) {
    
    iPoint = geometry->edge[iEdge]->GetNode(0);
    jPoint = geometry->edge[iEdge]->GetNode(1);
    
    /*--- Solution differences ---*/
    
    for (iVar = 0; iVar < nVar; iVar++)
      Diff[iVar] = node[iPoint]->GetSolution(iVar) - node[jPoint]->GetSolution(iVar);
    
    boundary_i = geometry->node[iPoint]->GetPhysicalBoundary();
    boundary_j = geometry->node[jPoint]->GetPhysicalBoundary();
    
    /*--- Both points inside the domain, or both in the boundary ---*/
    
    if ((!boundary_i && !boundary_j) || (boundary_i && boundary_j)) {
      if (geometry->node[iPoint]->GetDomain()) node[iPoint]->SubtractUnd_Lapl(Diff);
      if (geometry->node[jPoint]->GetDomain()) node[jPoint]->AddUnd_Lapl(Diff);
    }
    
    /*--- iPoint inside the domain, jPoint on the boundary ---*/
    
    if (!boundary_i && boundary_j)
      if (geometry->node[iPoint]->GetDomain()) node[iPoint]->SubtractUnd_Lapl(Diff);
    
    /*--- jPoint inside the domain, iPoint on the boundary ---*/
    
    if (boundary_i && !boundary_j)
      if (geometry->node[jPoint]->GetDomain()) node[jPoint]->AddUnd_Lapl(Diff);
    
  }
  
  /*--- Correct the Laplacian values across any periodic boundaries. ---*/

  for (unsigned short iPeriodic = 1; iPeriodic <= config->GetnMarker_Periodic()/2; iPeriodic++) {
    InitiatePeriodicComms(geometry, config, iPeriodic, PERIODIC_LAPLACIAN);
    CompletePeriodicComms(geometry, config, iPeriodic, PERIODIC_LAPLACIAN);
  }
  
  /*--- MPI parallelization ---*/
  
  InitiateComms(geometry, config, UNDIVIDED_LAPLACIAN);
  CompleteComms(geometry, config, UNDIVIDED_LAPLACIAN);
  
  delete [] Diff;
  
}

void CIncEulerSolver::SetCentered_Dissipation_Sensor(CGeometry *geometry, CConfig *config) {
  
  unsigned long iEdge, iPoint, jPoint;
  su2double Pressure_i = 0.0, Pressure_j = 0.0;
  bool boundary_i, boundary_j;
  
  /*--- Reset variables to store the undivided pressure ---*/
  
  for (iPoint = 0; iPoint < nPointDomain; iPoint++) {
    iPoint_UndLapl[iPoint] = 0.0;
    jPoint_UndLapl[iPoint] = 0.0;
  }
  
  /*--- Evaluate the pressure sensor ---*/
  
  for (iEdge = 0; iEdge < geometry->GetnEdge(); iEdge++) {
    
    iPoint = geometry->edge[iEdge]->GetNode(0);
    jPoint = geometry->edge[iEdge]->GetNode(1);
    
    /*--- Get the pressure, or density for incompressible solvers ---*/

    Pressure_i = node[iPoint]->GetDensity();
    Pressure_j = node[jPoint]->GetDensity();

    boundary_i = geometry->node[iPoint]->GetPhysicalBoundary();
    boundary_j = geometry->node[jPoint]->GetPhysicalBoundary();
    
    /*--- Both points inside the domain, or both on the boundary ---*/
    
    if ((!boundary_i && !boundary_j) || (boundary_i && boundary_j)) {
      
      if (geometry->node[iPoint]->GetDomain()) {
        iPoint_UndLapl[iPoint] += (Pressure_j - Pressure_i);
        jPoint_UndLapl[iPoint] += (Pressure_i + Pressure_j);
      }
      
      if (geometry->node[jPoint]->GetDomain()) {
        iPoint_UndLapl[jPoint] += (Pressure_i - Pressure_j);
        jPoint_UndLapl[jPoint] += (Pressure_i + Pressure_j);
      }
      
    }
    
    /*--- iPoint inside the domain, jPoint on the boundary ---*/
    
    if (!boundary_i && boundary_j)
      if (geometry->node[iPoint]->GetDomain()) {
        iPoint_UndLapl[iPoint] += (Pressure_j - Pressure_i);
        jPoint_UndLapl[iPoint] += (Pressure_i + Pressure_j);
      }
    
    /*--- jPoint inside the domain, iPoint on the boundary ---*/
    
    if (boundary_i && !boundary_j)
      if (geometry->node[jPoint]->GetDomain()) {
        iPoint_UndLapl[jPoint] += (Pressure_i - Pressure_j);
        jPoint_UndLapl[jPoint] += (Pressure_i + Pressure_j);
      }
    
  }
  
  /*--- Correct the sensor values across any periodic boundaries. ---*/

  for (unsigned short iPeriodic = 1; iPeriodic <= config->GetnMarker_Periodic()/2; iPeriodic++) {
    InitiatePeriodicComms(geometry, config, iPeriodic, PERIODIC_SENSOR);
    CompletePeriodicComms(geometry, config, iPeriodic, PERIODIC_SENSOR);
  }
  
  /*--- Set pressure switch for each point ---*/
  
  for (iPoint = 0; iPoint < nPointDomain; iPoint++)
    node[iPoint]->SetSensor(fabs(iPoint_UndLapl[iPoint]) / jPoint_UndLapl[iPoint]);
  
  /*--- MPI parallelization ---*/
  
  InitiateComms(geometry, config, SENSOR);
  CompleteComms(geometry, config, SENSOR);
  
}

void CIncEulerSolver::Pressure_Forces(CGeometry *geometry, CConfig *config) {

  unsigned long iVertex, iPoint;
  unsigned short iDim, iMarker, Boundary, Monitoring, iMarker_Monitoring;
  su2double Pressure = 0.0, *Normal = NULL, MomentDist[3] = {0.0,0.0,0.0}, *Coord,
  factor, RefVel2 = 0.0, RefDensity = 0.0, RefPressure,
  Force[3] = {0.0,0.0,0.0};
  su2double MomentX_Force[3] = {0.0,0.0,0.0}, MomentY_Force[3] = {0.0,0.0,0.0}, MomentZ_Force[3] = {0.0,0.0,0.0};
  su2double AxiFactor;

  bool axisymmetric = config->GetAxisymmetric();

  string Marker_Tag, Monitoring_Tag;

#ifdef HAVE_MPI
  su2double MyAllBound_CD_Inv, MyAllBound_CL_Inv, MyAllBound_CSF_Inv, MyAllBound_CMx_Inv, MyAllBound_CMy_Inv, MyAllBound_CMz_Inv, MyAllBound_CoPx_Inv, MyAllBound_CoPy_Inv, MyAllBound_CoPz_Inv, MyAllBound_CFx_Inv, MyAllBound_CFy_Inv, MyAllBound_CFz_Inv, MyAllBound_CT_Inv, MyAllBound_CQ_Inv, *MySurface_CL_Inv = NULL, *MySurface_CD_Inv = NULL, *MySurface_CSF_Inv = NULL, *MySurface_CEff_Inv = NULL, *MySurface_CFx_Inv = NULL, *MySurface_CFy_Inv = NULL, *MySurface_CFz_Inv = NULL, *MySurface_CMx_Inv = NULL, *MySurface_CMy_Inv = NULL, *MySurface_CMz_Inv = NULL;
#endif

  su2double Alpha     = config->GetAoA()*PI_NUMBER/180.0;
  su2double Beta      = config->GetAoS()*PI_NUMBER/180.0;
  su2double RefArea   = config->GetRefArea();
  su2double RefLength = config->GetRefLength();

  su2double *Origin = NULL;
  if (config->GetnMarker_Monitoring() != 0){
    Origin = config->GetRefOriginMoment(0);
  }

  /*--- Evaluate reference values for non-dimensionalization.
   For dimensional or non-dim based on initial values, use
   the far-field state (inf). For a custom non-dim based
   on user-provided reference values, use the ref values
   to compute the forces. ---*/

  if ((config->GetRef_Inc_NonDim() == DIMENSIONAL) || 
      (config->GetRef_Inc_NonDim() == INITIAL_VALUES)) {
    RefDensity  = Density_Inf;
    RefVel2 = 0.0;
    for (iDim = 0; iDim < nDim; iDim++)
      RefVel2  += Velocity_Inf[iDim]*Velocity_Inf[iDim];
  }
  else if (config->GetRef_Inc_NonDim() == REFERENCE_VALUES) {
    RefDensity = config->GetInc_Density_Ref();
    RefVel2    = config->GetInc_Velocity_Ref()*config->GetInc_Velocity_Ref();
  }

  /*--- Reference pressure is always the far-field value. ---*/

  RefPressure = Pressure_Inf;

  /*--- Compute factor for force coefficients. ---*/

  factor = 1.0 / (0.5*RefDensity*RefArea*RefVel2);

  /*-- Variables initialization ---*/

  Total_CD   = 0.0; Total_CL  = 0.0; Total_CSF = 0.0; Total_CEff = 0.0;
  Total_CMx  = 0.0; Total_CMy = 0.0; Total_CMz = 0.0;
  Total_CoPx = 0.0; Total_CoPy = 0.0;  Total_CoPz = 0.0;
  Total_CFx  = 0.0; Total_CFy = 0.0; Total_CFz = 0.0;
  Total_CT   = 0.0; Total_CQ  = 0.0; Total_CMerit = 0.0;
  Total_Heat = 0.0; Total_MaxHeat = 0.0;

  AllBound_CD_Inv   = 0.0; AllBound_CL_Inv  = 0.0;  AllBound_CSF_Inv    = 0.0;
  AllBound_CMx_Inv  = 0.0; AllBound_CMy_Inv = 0.0;  AllBound_CMz_Inv    = 0.0;
  AllBound_CoPx_Inv = 0.0; AllBound_CoPy_Inv = 0.0; AllBound_CoPz_Inv = 0.0;
  AllBound_CFx_Inv  = 0.0; AllBound_CFy_Inv = 0.0;  AllBound_CFz_Inv    = 0.0;
  AllBound_CT_Inv   = 0.0; AllBound_CQ_Inv  = 0.0;  AllBound_CMerit_Inv = 0.0;
  AllBound_CEff_Inv = 0.0;

  for (iMarker_Monitoring = 0; iMarker_Monitoring < config->GetnMarker_Monitoring(); iMarker_Monitoring++) {
    Surface_CL_Inv[iMarker_Monitoring]  = 0.0; Surface_CD_Inv[iMarker_Monitoring]   = 0.0;
    Surface_CSF_Inv[iMarker_Monitoring] = 0.0; Surface_CEff_Inv[iMarker_Monitoring] = 0.0;
    Surface_CFx_Inv[iMarker_Monitoring] = 0.0; Surface_CFy_Inv[iMarker_Monitoring]  = 0.0;
    Surface_CFz_Inv[iMarker_Monitoring] = 0.0; Surface_CMx_Inv[iMarker_Monitoring]  = 0.0;
    Surface_CMy_Inv[iMarker_Monitoring] = 0.0; Surface_CMz_Inv[iMarker_Monitoring]  = 0.0;
    
    Surface_CL[iMarker_Monitoring]  = 0.0; Surface_CD[iMarker_Monitoring]   = 0.0;
    Surface_CSF[iMarker_Monitoring] = 0.0; Surface_CEff[iMarker_Monitoring] = 0.0;
    Surface_CFx[iMarker_Monitoring] = 0.0; Surface_CFy[iMarker_Monitoring]  = 0.0;
    Surface_CFz[iMarker_Monitoring] = 0.0; Surface_CMx[iMarker_Monitoring]  = 0.0;
    Surface_CMy[iMarker_Monitoring] = 0.0; Surface_CMz[iMarker_Monitoring]  = 0.0;
  }

  /*--- Loop over the Euler and Navier-Stokes markers ---*/

  for (iMarker = 0; iMarker < nMarker; iMarker++) {

    Boundary   = config->GetMarker_All_KindBC(iMarker);
    Monitoring = config->GetMarker_All_Monitoring(iMarker);

    /*--- Obtain the origin for the moment computation for a particular marker ---*/

    if (Monitoring == YES) {
      for (iMarker_Monitoring = 0; iMarker_Monitoring < config->GetnMarker_Monitoring(); iMarker_Monitoring++) {
        Monitoring_Tag = config->GetMarker_Monitoring_TagBound(iMarker_Monitoring);
        Marker_Tag = config->GetMarker_All_TagBound(iMarker);
        if (Marker_Tag == Monitoring_Tag)
          Origin = config->GetRefOriginMoment(iMarker_Monitoring);
      }
    }

    if ((Boundary == EULER_WALL) || (Boundary == HEAT_FLUX) ||
        (Boundary == ISOTHERMAL) || (Boundary == NEARFIELD_BOUNDARY) ||
        (Boundary == CHT_WALL_INTERFACE) ||
        (Boundary == INLET_FLOW) || (Boundary == OUTLET_FLOW) ||
        (Boundary == ACTDISK_INLET) || (Boundary == ACTDISK_OUTLET)||
        (Boundary == ENGINE_INFLOW) || (Boundary == ENGINE_EXHAUST)) {

      /*--- Forces initialization at each Marker ---*/

      CD_Inv[iMarker]   = 0.0; CL_Inv[iMarker]  = 0.0;  CSF_Inv[iMarker]    = 0.0;
      CMx_Inv[iMarker]  = 0.0; CMy_Inv[iMarker] = 0.0;  CMz_Inv[iMarker]    = 0.0;
      CoPx_Inv[iMarker] = 0.0; CoPy_Inv[iMarker] = 0.0; CoPz_Inv[iMarker] = 0.0;
      CFx_Inv[iMarker]  = 0.0; CFy_Inv[iMarker] = 0.0;  CFz_Inv[iMarker]    = 0.0;
      CT_Inv[iMarker]   = 0.0; CQ_Inv[iMarker]  = 0.0;  CMerit_Inv[iMarker] = 0.0;
      CEff_Inv[iMarker] = 0.0;

      for (iDim = 0; iDim < nDim; iDim++) ForceInviscid[iDim] = 0.0;
      MomentInviscid[0] = 0.0; MomentInviscid[1] = 0.0; MomentInviscid[2] = 0.0;
      MomentX_Force[0] = 0.0; MomentX_Force[1] = 0.0; MomentX_Force[2] = 0.0;
      MomentY_Force[0] = 0.0; MomentY_Force[1] = 0.0; MomentY_Force[2] = 0.0;
      MomentZ_Force[0] = 0.0; MomentZ_Force[1] = 0.0; MomentZ_Force[2] = 0.0;

      /*--- Loop over the vertices to compute the forces ---*/

      for (iVertex = 0; iVertex < geometry->GetnVertex(iMarker); iVertex++) {

        iPoint = geometry->vertex[iMarker][iVertex]->GetNode();

        Pressure = node[iPoint]->GetPressure();

        CPressure[iMarker][iVertex] = (Pressure - RefPressure)*factor*RefArea;

        /*--- Note that the pressure coefficient is computed at the
         halo cells (for visualization purposes), but not the forces ---*/

        if ( (geometry->node[iPoint]->GetDomain()) && (Monitoring == YES) ) {

          Normal = geometry->vertex[iMarker][iVertex]->GetNormal();
          Coord = geometry->node[iPoint]->GetCoord();

          for (iDim = 0; iDim < nDim; iDim++) {
            MomentDist[iDim] = Coord[iDim] - Origin[iDim];
          }

          /*--- Axisymmetric simulations ---*/

          if (axisymmetric) AxiFactor = 2.0*PI_NUMBER*geometry->node[iPoint]->GetCoord(1);
          else AxiFactor = 1.0;

          /*--- Force computation, note the minus sign due to the
           orientation of the normal (outward) ---*/

          for (iDim = 0; iDim < nDim; iDim++) {
            Force[iDim] = -(Pressure - Pressure_Inf) * Normal[iDim] * factor * AxiFactor;
            ForceInviscid[iDim] += Force[iDim];
          }

          /*--- Moment with respect to the reference axis ---*/

          if (nDim == 3) {
            MomentInviscid[0] += (Force[2]*MomentDist[1]-Force[1]*MomentDist[2])/RefLength;
            MomentX_Force[1]  += (-Force[1]*Coord[2]);
            MomentX_Force[2]  += (Force[2]*Coord[1]);

            MomentInviscid[1] += (Force[0]*MomentDist[2]-Force[2]*MomentDist[0])/RefLength;
            MomentY_Force[2]  += (-Force[2]*Coord[0]);
            MomentY_Force[0]  += (Force[0]*Coord[2]);
          }
          MomentInviscid[2] += (Force[1]*MomentDist[0]-Force[0]*MomentDist[1])/RefLength;
          MomentZ_Force[0]  += (-Force[0]*Coord[1]);
          MomentZ_Force[1]  += (Force[1]*Coord[0]);
        }

      }

      /*--- Project forces and store the non-dimensional coefficients ---*/

      if (Monitoring == YES) {

        if (Boundary != NEARFIELD_BOUNDARY) {
          if (nDim == 2) {
            CD_Inv[iMarker]  =  ForceInviscid[0]*cos(Alpha) + ForceInviscid[1]*sin(Alpha);
            CL_Inv[iMarker]  = -ForceInviscid[0]*sin(Alpha) + ForceInviscid[1]*cos(Alpha);
            CEff_Inv[iMarker]   = CL_Inv[iMarker] / (CD_Inv[iMarker]+EPS);
            CMz_Inv[iMarker]    = MomentInviscid[2];
            CoPx_Inv[iMarker]   = MomentZ_Force[1];
            CoPy_Inv[iMarker]   = -MomentZ_Force[0];
            CFx_Inv[iMarker]    = ForceInviscid[0];
            CFy_Inv[iMarker]    = ForceInviscid[1];
            CT_Inv[iMarker]     = -CFx_Inv[iMarker];
            CQ_Inv[iMarker]     = -CMz_Inv[iMarker];
            CMerit_Inv[iMarker] = CT_Inv[iMarker] / (CQ_Inv[iMarker] + EPS);
          }
          if (nDim == 3) {
            CD_Inv[iMarker]      =  ForceInviscid[0]*cos(Alpha)*cos(Beta) + ForceInviscid[1]*sin(Beta) + ForceInviscid[2]*sin(Alpha)*cos(Beta);
            CL_Inv[iMarker]      = -ForceInviscid[0]*sin(Alpha) + ForceInviscid[2]*cos(Alpha);
            CSF_Inv[iMarker] = -ForceInviscid[0]*sin(Beta)*cos(Alpha) + ForceInviscid[1]*cos(Beta) - ForceInviscid[2]*sin(Beta)*sin(Alpha);
            CEff_Inv[iMarker]       = CL_Inv[iMarker] / (CD_Inv[iMarker] + EPS);
            CMx_Inv[iMarker]        = MomentInviscid[0];
            CMy_Inv[iMarker]        = MomentInviscid[1];
            CMz_Inv[iMarker]        = MomentInviscid[2];
            CoPx_Inv[iMarker]    = -MomentY_Force[0];
            CoPz_Inv[iMarker]    = MomentY_Force[2];
            CFx_Inv[iMarker]        = ForceInviscid[0];
            CFy_Inv[iMarker]        = ForceInviscid[1];
            CFz_Inv[iMarker]        = ForceInviscid[2];
            CT_Inv[iMarker]         = -CFz_Inv[iMarker];
            CQ_Inv[iMarker]         = -CMz_Inv[iMarker];
            CMerit_Inv[iMarker]     = CT_Inv[iMarker] / (CQ_Inv[iMarker] + EPS);
          }

          AllBound_CD_Inv     += CD_Inv[iMarker];
          AllBound_CL_Inv     += CL_Inv[iMarker];
          AllBound_CSF_Inv    += CSF_Inv[iMarker];
          AllBound_CEff_Inv    = AllBound_CL_Inv / (AllBound_CD_Inv + EPS);
          AllBound_CMx_Inv    += CMx_Inv[iMarker];
          AllBound_CMy_Inv    += CMy_Inv[iMarker];
          AllBound_CMz_Inv    += CMz_Inv[iMarker];
          AllBound_CoPx_Inv   += CoPx_Inv[iMarker];
          AllBound_CoPy_Inv   += CoPy_Inv[iMarker];
          AllBound_CoPz_Inv   += CoPz_Inv[iMarker];
          AllBound_CFx_Inv    += CFx_Inv[iMarker];
          AllBound_CFy_Inv    += CFy_Inv[iMarker];
          AllBound_CFz_Inv    += CFz_Inv[iMarker];
          AllBound_CT_Inv     += CT_Inv[iMarker];
          AllBound_CQ_Inv     += CQ_Inv[iMarker];
          AllBound_CMerit_Inv  = AllBound_CT_Inv / (AllBound_CQ_Inv + EPS);

          /*--- Compute the coefficients per surface ---*/

          for (iMarker_Monitoring = 0; iMarker_Monitoring < config->GetnMarker_Monitoring(); iMarker_Monitoring++) {
            Monitoring_Tag = config->GetMarker_Monitoring_TagBound(iMarker_Monitoring);
            Marker_Tag = config->GetMarker_All_TagBound(iMarker);
            if (Marker_Tag == Monitoring_Tag) {
              Surface_CL_Inv[iMarker_Monitoring]   += CL_Inv[iMarker];
              Surface_CD_Inv[iMarker_Monitoring]   += CD_Inv[iMarker];
              Surface_CSF_Inv[iMarker_Monitoring]  += CSF_Inv[iMarker];
              Surface_CEff_Inv[iMarker_Monitoring]  = CL_Inv[iMarker] / (CD_Inv[iMarker] + EPS);
              Surface_CFx_Inv[iMarker_Monitoring]  += CFx_Inv[iMarker];
              Surface_CFy_Inv[iMarker_Monitoring]  += CFy_Inv[iMarker];
              Surface_CFz_Inv[iMarker_Monitoring]  += CFz_Inv[iMarker];
              Surface_CMx_Inv[iMarker_Monitoring]  += CMx_Inv[iMarker];
              Surface_CMy_Inv[iMarker_Monitoring]  += CMy_Inv[iMarker];
              Surface_CMz_Inv[iMarker_Monitoring]  += CMz_Inv[iMarker];
            }
          }

        }

      }

    }
  }

#ifdef HAVE_MPI

  /*--- Add AllBound information using all the nodes ---*/

  MyAllBound_CD_Inv        = AllBound_CD_Inv;        AllBound_CD_Inv = 0.0;
  MyAllBound_CL_Inv        = AllBound_CL_Inv;        AllBound_CL_Inv = 0.0;
  MyAllBound_CSF_Inv   = AllBound_CSF_Inv;   AllBound_CSF_Inv = 0.0;
  AllBound_CEff_Inv = 0.0;
  MyAllBound_CMx_Inv          = AllBound_CMx_Inv;          AllBound_CMx_Inv = 0.0;
  MyAllBound_CMy_Inv          = AllBound_CMy_Inv;          AllBound_CMy_Inv = 0.0;
  MyAllBound_CMz_Inv          = AllBound_CMz_Inv;          AllBound_CMz_Inv = 0.0;
  MyAllBound_CoPx_Inv          = AllBound_CoPx_Inv;          AllBound_CoPx_Inv = 0.0;
  MyAllBound_CoPy_Inv          = AllBound_CoPy_Inv;          AllBound_CoPy_Inv = 0.0;
  MyAllBound_CoPz_Inv          = AllBound_CoPz_Inv;          AllBound_CoPz_Inv = 0.0;
  MyAllBound_CFx_Inv          = AllBound_CFx_Inv;          AllBound_CFx_Inv = 0.0;
  MyAllBound_CFy_Inv          = AllBound_CFy_Inv;          AllBound_CFy_Inv = 0.0;
  MyAllBound_CFz_Inv          = AllBound_CFz_Inv;          AllBound_CFz_Inv = 0.0;
  MyAllBound_CT_Inv           = AllBound_CT_Inv;           AllBound_CT_Inv = 0.0;
  MyAllBound_CQ_Inv           = AllBound_CQ_Inv;           AllBound_CQ_Inv = 0.0;
  AllBound_CMerit_Inv = 0.0;

  if (config->GetComm_Level() == COMM_FULL) {
    SU2_MPI::Allreduce(&MyAllBound_CD_Inv, &AllBound_CD_Inv, 1, MPI_DOUBLE, MPI_SUM, MPI_COMM_WORLD);
    SU2_MPI::Allreduce(&MyAllBound_CL_Inv, &AllBound_CL_Inv, 1, MPI_DOUBLE, MPI_SUM, MPI_COMM_WORLD);
    SU2_MPI::Allreduce(&MyAllBound_CSF_Inv, &AllBound_CSF_Inv, 1, MPI_DOUBLE, MPI_SUM, MPI_COMM_WORLD);
    AllBound_CEff_Inv = AllBound_CL_Inv / (AllBound_CD_Inv + EPS);
    SU2_MPI::Allreduce(&MyAllBound_CMx_Inv, &AllBound_CMx_Inv, 1, MPI_DOUBLE, MPI_SUM, MPI_COMM_WORLD);
    SU2_MPI::Allreduce(&MyAllBound_CMy_Inv, &AllBound_CMy_Inv, 1, MPI_DOUBLE, MPI_SUM, MPI_COMM_WORLD);
    SU2_MPI::Allreduce(&MyAllBound_CMz_Inv, &AllBound_CMz_Inv, 1, MPI_DOUBLE, MPI_SUM, MPI_COMM_WORLD);
    SU2_MPI::Allreduce(&MyAllBound_CoPx_Inv, &AllBound_CoPx_Inv, 1, MPI_DOUBLE, MPI_SUM, MPI_COMM_WORLD);
    SU2_MPI::Allreduce(&MyAllBound_CoPy_Inv, &AllBound_CoPy_Inv, 1, MPI_DOUBLE, MPI_SUM, MPI_COMM_WORLD);
    SU2_MPI::Allreduce(&MyAllBound_CoPz_Inv, &AllBound_CoPz_Inv, 1, MPI_DOUBLE, MPI_SUM, MPI_COMM_WORLD);
    SU2_MPI::Allreduce(&MyAllBound_CFx_Inv, &AllBound_CFx_Inv, 1, MPI_DOUBLE, MPI_SUM, MPI_COMM_WORLD);
    SU2_MPI::Allreduce(&MyAllBound_CFy_Inv, &AllBound_CFy_Inv, 1, MPI_DOUBLE, MPI_SUM, MPI_COMM_WORLD);
    SU2_MPI::Allreduce(&MyAllBound_CFz_Inv, &AllBound_CFz_Inv, 1, MPI_DOUBLE, MPI_SUM, MPI_COMM_WORLD);
    SU2_MPI::Allreduce(&MyAllBound_CT_Inv, &AllBound_CT_Inv, 1, MPI_DOUBLE, MPI_SUM, MPI_COMM_WORLD);
    SU2_MPI::Allreduce(&MyAllBound_CQ_Inv, &AllBound_CQ_Inv, 1, MPI_DOUBLE, MPI_SUM, MPI_COMM_WORLD);
    AllBound_CMerit_Inv = AllBound_CT_Inv / (AllBound_CQ_Inv + EPS);
  }
  
  /*--- Add the forces on the surfaces using all the nodes ---*/

  MySurface_CL_Inv      = new su2double[config->GetnMarker_Monitoring()];
  MySurface_CD_Inv      = new su2double[config->GetnMarker_Monitoring()];
  MySurface_CSF_Inv = new su2double[config->GetnMarker_Monitoring()];
  MySurface_CEff_Inv       = new su2double[config->GetnMarker_Monitoring()];
  MySurface_CFx_Inv        = new su2double[config->GetnMarker_Monitoring()];
  MySurface_CFy_Inv        = new su2double[config->GetnMarker_Monitoring()];
  MySurface_CFz_Inv        = new su2double[config->GetnMarker_Monitoring()];
  MySurface_CMx_Inv        = new su2double[config->GetnMarker_Monitoring()];
  MySurface_CMy_Inv        = new su2double[config->GetnMarker_Monitoring()];
  MySurface_CMz_Inv        = new su2double[config->GetnMarker_Monitoring()];

  for (iMarker_Monitoring = 0; iMarker_Monitoring < config->GetnMarker_Monitoring(); iMarker_Monitoring++) {
    MySurface_CL_Inv[iMarker_Monitoring]      = Surface_CL_Inv[iMarker_Monitoring];
    MySurface_CD_Inv[iMarker_Monitoring]      = Surface_CD_Inv[iMarker_Monitoring];
    MySurface_CSF_Inv[iMarker_Monitoring] = Surface_CSF_Inv[iMarker_Monitoring];
    MySurface_CEff_Inv[iMarker_Monitoring]       = Surface_CEff_Inv[iMarker_Monitoring];
    MySurface_CFx_Inv[iMarker_Monitoring]        = Surface_CFx_Inv[iMarker_Monitoring];
    MySurface_CFy_Inv[iMarker_Monitoring]        = Surface_CFy_Inv[iMarker_Monitoring];
    MySurface_CFz_Inv[iMarker_Monitoring]        = Surface_CFz_Inv[iMarker_Monitoring];
    MySurface_CMx_Inv[iMarker_Monitoring]        = Surface_CMx_Inv[iMarker_Monitoring];
    MySurface_CMy_Inv[iMarker_Monitoring]        = Surface_CMy_Inv[iMarker_Monitoring];
    MySurface_CMz_Inv[iMarker_Monitoring]        = Surface_CMz_Inv[iMarker_Monitoring];

    Surface_CL_Inv[iMarker_Monitoring]      = 0.0;
    Surface_CD_Inv[iMarker_Monitoring]      = 0.0;
    Surface_CSF_Inv[iMarker_Monitoring] = 0.0;
    Surface_CEff_Inv[iMarker_Monitoring]       = 0.0;
    Surface_CFx_Inv[iMarker_Monitoring]        = 0.0;
    Surface_CFy_Inv[iMarker_Monitoring]        = 0.0;
    Surface_CFz_Inv[iMarker_Monitoring]        = 0.0;
    Surface_CMx_Inv[iMarker_Monitoring]        = 0.0;
    Surface_CMy_Inv[iMarker_Monitoring]        = 0.0;
    Surface_CMz_Inv[iMarker_Monitoring]        = 0.0;
  }

  if (config->GetComm_Level() == COMM_FULL) {
    SU2_MPI::Allreduce(MySurface_CL_Inv, Surface_CL_Inv, config->GetnMarker_Monitoring(), MPI_DOUBLE, MPI_SUM, MPI_COMM_WORLD);
    SU2_MPI::Allreduce(MySurface_CD_Inv, Surface_CD_Inv, config->GetnMarker_Monitoring(), MPI_DOUBLE, MPI_SUM, MPI_COMM_WORLD);
    SU2_MPI::Allreduce(MySurface_CSF_Inv, Surface_CSF_Inv, config->GetnMarker_Monitoring(), MPI_DOUBLE, MPI_SUM, MPI_COMM_WORLD);
    for (iMarker_Monitoring = 0; iMarker_Monitoring < config->GetnMarker_Monitoring(); iMarker_Monitoring++)
      Surface_CEff_Inv[iMarker_Monitoring] = Surface_CL_Inv[iMarker_Monitoring] / (Surface_CD_Inv[iMarker_Monitoring] + EPS);
    SU2_MPI::Allreduce(MySurface_CFx_Inv, Surface_CFx_Inv, config->GetnMarker_Monitoring(), MPI_DOUBLE, MPI_SUM, MPI_COMM_WORLD);
    SU2_MPI::Allreduce(MySurface_CFy_Inv, Surface_CFy_Inv, config->GetnMarker_Monitoring(), MPI_DOUBLE, MPI_SUM, MPI_COMM_WORLD);
    SU2_MPI::Allreduce(MySurface_CFz_Inv, Surface_CFz_Inv, config->GetnMarker_Monitoring(), MPI_DOUBLE, MPI_SUM, MPI_COMM_WORLD);
    SU2_MPI::Allreduce(MySurface_CMx_Inv, Surface_CMx_Inv, config->GetnMarker_Monitoring(), MPI_DOUBLE, MPI_SUM, MPI_COMM_WORLD);
    SU2_MPI::Allreduce(MySurface_CMy_Inv, Surface_CMy_Inv, config->GetnMarker_Monitoring(), MPI_DOUBLE, MPI_SUM, MPI_COMM_WORLD);
    SU2_MPI::Allreduce(MySurface_CMz_Inv, Surface_CMz_Inv, config->GetnMarker_Monitoring(), MPI_DOUBLE, MPI_SUM, MPI_COMM_WORLD);
  }
  
  delete [] MySurface_CL_Inv; delete [] MySurface_CD_Inv; delete [] MySurface_CSF_Inv;
  delete [] MySurface_CEff_Inv;  delete [] MySurface_CFx_Inv;   delete [] MySurface_CFy_Inv;
  delete [] MySurface_CFz_Inv;   delete [] MySurface_CMx_Inv;   delete [] MySurface_CMy_Inv;
  delete [] MySurface_CMz_Inv;

#endif

  /*--- Update the total coefficients (note that all the nodes have the same value) ---*/

  Total_CD            = AllBound_CD_Inv;
  Total_CL            = AllBound_CL_Inv;
  Total_CSF           = AllBound_CSF_Inv;
  Total_CEff          = Total_CL / (Total_CD + EPS);
  Total_CMx           = AllBound_CMx_Inv;
  Total_CMy           = AllBound_CMy_Inv;
  Total_CMz           = AllBound_CMz_Inv;
  Total_CoPx          = AllBound_CoPx_Inv;
  Total_CoPy          = AllBound_CoPy_Inv;
  Total_CoPz          = AllBound_CoPz_Inv;
  Total_CFx           = AllBound_CFx_Inv;
  Total_CFy           = AllBound_CFy_Inv;
  Total_CFz           = AllBound_CFz_Inv;
  Total_CT            = AllBound_CT_Inv;
  Total_CQ            = AllBound_CQ_Inv;
  Total_CMerit        = Total_CT / (Total_CQ + EPS);

  /*--- Update the total coefficients per surface (note that all the nodes have the same value)---*/

  for (iMarker_Monitoring = 0; iMarker_Monitoring < config->GetnMarker_Monitoring(); iMarker_Monitoring++) {
    Surface_CL[iMarker_Monitoring]      = Surface_CL_Inv[iMarker_Monitoring];
    Surface_CD[iMarker_Monitoring]      = Surface_CD_Inv[iMarker_Monitoring];
    Surface_CSF[iMarker_Monitoring] = Surface_CSF_Inv[iMarker_Monitoring];
    Surface_CEff[iMarker_Monitoring]       = Surface_CL_Inv[iMarker_Monitoring] / (Surface_CD_Inv[iMarker_Monitoring] + EPS);
    Surface_CFx[iMarker_Monitoring]        = Surface_CFx_Inv[iMarker_Monitoring];
    Surface_CFy[iMarker_Monitoring]        = Surface_CFy_Inv[iMarker_Monitoring];
    Surface_CFz[iMarker_Monitoring]        = Surface_CFz_Inv[iMarker_Monitoring];
    Surface_CMx[iMarker_Monitoring]        = Surface_CMx_Inv[iMarker_Monitoring];
    Surface_CMy[iMarker_Monitoring]        = Surface_CMy_Inv[iMarker_Monitoring];
    Surface_CMz[iMarker_Monitoring]        = Surface_CMz_Inv[iMarker_Monitoring];
  }

}

void CIncEulerSolver::Momentum_Forces(CGeometry *geometry, CConfig *config) {

  unsigned long iVertex, iPoint;
  unsigned short iDim, iMarker, Boundary, Monitoring, iMarker_Monitoring;
  su2double *Normal = NULL, MomentDist[3] = {0.0,0.0,0.0}, *Coord, Area,
  factor, RefVel2 = 0.0, RefDensity = 0.0,
  Force[3] = {0.0,0.0,0.0}, Velocity[3], MassFlow, Density;
  string Marker_Tag, Monitoring_Tag;
  su2double MomentX_Force[3] = {0.0,0.0,0.0}, MomentY_Force[3] = {0.0,0.0,0.0}, MomentZ_Force[3] = {0.0,0.0,0.0};
  su2double AxiFactor;

#ifdef HAVE_MPI
  su2double MyAllBound_CD_Mnt, MyAllBound_CL_Mnt, MyAllBound_CSF_Mnt,
  MyAllBound_CMx_Mnt, MyAllBound_CMy_Mnt, MyAllBound_CMz_Mnt,
  MyAllBound_CoPx_Mnt, MyAllBound_CoPy_Mnt, MyAllBound_CoPz_Mnt,
  MyAllBound_CFx_Mnt, MyAllBound_CFy_Mnt, MyAllBound_CFz_Mnt, MyAllBound_CT_Mnt,
  MyAllBound_CQ_Mnt,
  *MySurface_CL_Mnt = NULL, *MySurface_CD_Mnt = NULL, *MySurface_CSF_Mnt = NULL,
  *MySurface_CEff_Mnt = NULL, *MySurface_CFx_Mnt = NULL, *MySurface_CFy_Mnt = NULL,
  *MySurface_CFz_Mnt = NULL,
  *MySurface_CMx_Mnt = NULL, *MySurface_CMy_Mnt = NULL,  *MySurface_CMz_Mnt = NULL;
#endif

  su2double Alpha     = config->GetAoA()*PI_NUMBER/180.0;
  su2double Beta      = config->GetAoS()*PI_NUMBER/180.0;
  su2double RefArea   = config->GetRefArea();
  su2double RefLength = config->GetRefLength();
  su2double *Origin = NULL;
  if (config->GetnMarker_Monitoring() != 0){
    Origin = config->GetRefOriginMoment(0);
  }
  bool axisymmetric          = config->GetAxisymmetric();

  /*--- Evaluate reference values for non-dimensionalization.
   For dimensional or non-dim based on initial values, use
   the far-field state (inf). For a custom non-dim based
   on user-provided reference values, use the ref values
   to compute the forces. ---*/

  if ((config->GetRef_Inc_NonDim() == DIMENSIONAL) || 
      (config->GetRef_Inc_NonDim() == INITIAL_VALUES)) {
    RefDensity  = Density_Inf;
    RefVel2 = 0.0;
    for (iDim = 0; iDim < nDim; iDim++)
      RefVel2  += Velocity_Inf[iDim]*Velocity_Inf[iDim];
  }
  else if (config->GetRef_Inc_NonDim() == REFERENCE_VALUES) {
    RefDensity = config->GetInc_Density_Ref();
    RefVel2    = config->GetInc_Velocity_Ref()*config->GetInc_Velocity_Ref();
  }

  /*--- Compute factor for force coefficients. ---*/

  factor = 1.0 / (0.5*RefDensity*RefArea*RefVel2);

  /*-- Variables initialization ---*/

  AllBound_CD_Mnt = 0.0;        AllBound_CL_Mnt = 0.0; AllBound_CSF_Mnt = 0.0;
  AllBound_CMx_Mnt = 0.0;          AllBound_CMy_Mnt = 0.0;   AllBound_CMz_Mnt = 0.0;
  AllBound_CoPx_Mnt = 0.0;          AllBound_CoPy_Mnt = 0.0;   AllBound_CoPz_Mnt = 0.0;
  AllBound_CFx_Mnt = 0.0;          AllBound_CFy_Mnt = 0.0;   AllBound_CFz_Mnt = 0.0;
  AllBound_CT_Mnt = 0.0;           AllBound_CQ_Mnt = 0.0;    AllBound_CMerit_Mnt = 0.0;
  AllBound_CEff_Mnt = 0.0;

  for (iMarker_Monitoring = 0; iMarker_Monitoring < config->GetnMarker_Monitoring(); iMarker_Monitoring++) {
    Surface_CL_Mnt[iMarker_Monitoring]      = 0.0; Surface_CD_Mnt[iMarker_Monitoring]      = 0.0;
    Surface_CSF_Mnt[iMarker_Monitoring] = 0.0; Surface_CEff_Mnt[iMarker_Monitoring]       = 0.0;
    Surface_CFx_Mnt[iMarker_Monitoring]        = 0.0; Surface_CFy_Mnt[iMarker_Monitoring]        = 0.0;
    Surface_CFz_Mnt[iMarker_Monitoring]        = 0.0;
    Surface_CMx_Mnt[iMarker_Monitoring]        = 0.0; Surface_CMy_Mnt[iMarker_Monitoring]        = 0.0; Surface_CMz_Mnt[iMarker_Monitoring]        = 0.0;
  }

  /*--- Loop over the Inlet / Outlet Markers  ---*/

  for (iMarker = 0; iMarker < nMarker; iMarker++) {

    Boundary   = config->GetMarker_All_KindBC(iMarker);
    Monitoring = config->GetMarker_All_Monitoring(iMarker);

    /*--- Obtain the origin for the moment computation for a particular marker ---*/

    if (Monitoring == YES) {
      for (iMarker_Monitoring = 0; iMarker_Monitoring < config->GetnMarker_Monitoring(); iMarker_Monitoring++) {
        Monitoring_Tag = config->GetMarker_Monitoring_TagBound(iMarker_Monitoring);
        Marker_Tag = config->GetMarker_All_TagBound(iMarker);
        if (Marker_Tag == Monitoring_Tag)
          Origin = config->GetRefOriginMoment(iMarker_Monitoring);
      }
    }

    if ((Boundary == INLET_FLOW) || (Boundary == OUTLET_FLOW) ||
        (Boundary == ACTDISK_INLET) || (Boundary == ACTDISK_OUTLET)||
        (Boundary == ENGINE_INFLOW) || (Boundary == ENGINE_EXHAUST)) {

      /*--- Forces initialization at each Marker ---*/

      CD_Mnt[iMarker] = 0.0;        CL_Mnt[iMarker] = 0.0; CSF_Mnt[iMarker] = 0.0;
      CMx_Mnt[iMarker] = 0.0;          CMy_Mnt[iMarker] = 0.0;   CMz_Mnt[iMarker] = 0.0;
      CFx_Mnt[iMarker] = 0.0;          CFy_Mnt[iMarker] = 0.0;   CFz_Mnt[iMarker] = 0.0;
      CoPx_Mnt[iMarker] = 0.0;         CoPy_Mnt[iMarker] = 0.0;  CoPz_Mnt[iMarker] = 0.0;
      CT_Mnt[iMarker] = 0.0;           CQ_Mnt[iMarker] = 0.0;    CMerit_Mnt[iMarker] = 0.0;
      CEff_Mnt[iMarker] = 0.0;

      for (iDim = 0; iDim < nDim; iDim++) ForceMomentum[iDim] = 0.0;
      MomentMomentum[0] = 0.0; MomentMomentum[1] = 0.0; MomentMomentum[2] = 0.0;
      MomentX_Force[0] = 0.0; MomentX_Force[1] = 0.0; MomentX_Force[2] = 0.0;
      MomentY_Force[0] = 0.0; MomentY_Force[1] = 0.0; MomentY_Force[2] = 0.0;
      MomentZ_Force[0] = 0.0; MomentZ_Force[1] = 0.0; MomentZ_Force[2] = 0.0;

      /*--- Loop over the vertices to compute the forces ---*/

      for (iVertex = 0; iVertex < geometry->GetnVertex(iMarker); iVertex++) {

        iPoint = geometry->vertex[iMarker][iVertex]->GetNode();

        /*--- Note that the pressure coefficient is computed at the
         halo cells (for visualization purposes), but not the forces ---*/

        if ( (geometry->node[iPoint]->GetDomain()) && (Monitoring == YES) ) {

          Normal = geometry->vertex[iMarker][iVertex]->GetNormal();
          Coord = geometry->node[iPoint]->GetCoord();
          Density   = node[iPoint]->GetDensity();

          Area = 0.0;
          for (iDim = 0; iDim < nDim; iDim++)
            Area += Normal[iDim]*Normal[iDim];
          Area = sqrt(Area);

          MassFlow = 0.0;
          for (iDim = 0; iDim < nDim; iDim++) {
            Velocity[iDim]   = node[iPoint]->GetVelocity(iDim);
            MomentDist[iDim] = Coord[iDim] - Origin[iDim];
            MassFlow -= Normal[iDim]*Velocity[iDim]*Density;
          }

          /*--- Axisymmetric simulations ---*/

          if (axisymmetric) AxiFactor = 2.0*PI_NUMBER*geometry->node[iPoint]->GetCoord(1);
          else AxiFactor = 1.0;

          /*--- Force computation, note the minus sign due to the
           orientation of the normal (outward) ---*/

          for (iDim = 0; iDim < nDim; iDim++) {
            Force[iDim] = MassFlow * Velocity[iDim] * factor * AxiFactor;
            ForceMomentum[iDim] += Force[iDim];
          }

          /*--- Moment with respect to the reference axis ---*/

          if (iDim == 3) {
            MomentMomentum[0] += (Force[2]*MomentDist[1]-Force[1]*MomentDist[2])/RefLength;
            MomentX_Force[1]  += (-Force[1]*Coord[2]);
            MomentX_Force[2]  += (Force[2]*Coord[1]);

            MomentMomentum[1] += (Force[0]*MomentDist[2]-Force[2]*MomentDist[0])/RefLength;
            MomentY_Force[2]  += (-Force[2]*Coord[0]);
            MomentY_Force[0]  += (Force[0]*Coord[2]);
          }
          MomentMomentum[2] += (Force[1]*MomentDist[0]-Force[0]*MomentDist[1])/RefLength;
          MomentZ_Force[0]  += (-Force[0]*Coord[1]);
          MomentZ_Force[1]  += (Force[1]*Coord[0]);

        }

      }

      /*--- Project forces and store the non-dimensional coefficients ---*/

      if (Monitoring == YES) {

        if (nDim == 2) {
          CD_Mnt[iMarker]  =  ForceMomentum[0]*cos(Alpha) + ForceMomentum[1]*sin(Alpha);
          CL_Mnt[iMarker]  = -ForceMomentum[0]*sin(Alpha) + ForceMomentum[1]*cos(Alpha);
          CEff_Mnt[iMarker]   = CL_Mnt[iMarker] / (CD_Mnt[iMarker]+EPS);
          CMz_Mnt[iMarker]    = MomentInviscid[2];
          CFx_Mnt[iMarker]    = ForceMomentum[0];
          CFy_Mnt[iMarker]    = ForceMomentum[1];
          CoPx_Mnt[iMarker]   = MomentZ_Force[1];
          CoPy_Mnt[iMarker]   = -MomentZ_Force[0];
          CT_Mnt[iMarker]     = -CFx_Mnt[iMarker];
          CQ_Mnt[iMarker]     = -CMz_Mnt[iMarker];
          CMerit_Mnt[iMarker] = CT_Mnt[iMarker] / (CQ_Mnt[iMarker] + EPS);
        }
        if (nDim == 3) {
          CD_Mnt[iMarker]      =  ForceMomentum[0]*cos(Alpha)*cos(Beta) + ForceMomentum[1]*sin(Beta) + ForceMomentum[2]*sin(Alpha)*cos(Beta);
          CL_Mnt[iMarker]      = -ForceMomentum[0]*sin(Alpha) + ForceMomentum[2]*cos(Alpha);
          CSF_Mnt[iMarker] = -ForceMomentum[0]*sin(Beta)*cos(Alpha) + ForceMomentum[1]*cos(Beta) - ForceMomentum[2]*sin(Beta)*sin(Alpha);
          CEff_Mnt[iMarker]       = CL_Mnt[iMarker] / (CD_Mnt[iMarker] + EPS);
          CMx_Mnt[iMarker]        = MomentInviscid[0];
          CMy_Mnt[iMarker]        = MomentInviscid[1];
          CMz_Mnt[iMarker]        = MomentInviscid[2];
          CFx_Mnt[iMarker]        = ForceMomentum[0];
          CFy_Mnt[iMarker]        = ForceMomentum[1];
          CFz_Mnt[iMarker]        = ForceMomentum[2];
          CoPx_Mnt[iMarker]       = -MomentY_Force[0];
          CoPz_Mnt[iMarker]       =  MomentY_Force[2];
          CT_Mnt[iMarker]         = -CFz_Mnt[iMarker];
          CQ_Mnt[iMarker]         = -CMz_Mnt[iMarker];
          CMerit_Mnt[iMarker]     = CT_Mnt[iMarker] / (CQ_Mnt[iMarker] + EPS);
        }

        AllBound_CD_Mnt        += CD_Mnt[iMarker];
        AllBound_CL_Mnt        += CL_Mnt[iMarker];
        AllBound_CSF_Mnt   += CSF_Mnt[iMarker];
        AllBound_CEff_Mnt          = AllBound_CL_Mnt / (AllBound_CD_Mnt + EPS);
        AllBound_CMx_Mnt          += CMx_Mnt[iMarker];
        AllBound_CMy_Mnt          += CMy_Mnt[iMarker];
        AllBound_CMz_Mnt          += CMz_Mnt[iMarker];
        AllBound_CFx_Mnt          += CFx_Mnt[iMarker];
        AllBound_CFy_Mnt          += CFy_Mnt[iMarker];
        AllBound_CFz_Mnt          += CFz_Mnt[iMarker];
        AllBound_CoPx_Mnt         += CoPx_Mnt[iMarker];
        AllBound_CoPy_Mnt         += CoPy_Mnt[iMarker];
        AllBound_CoPz_Mnt         += CoPz_Mnt[iMarker];
        AllBound_CT_Mnt           += CT_Mnt[iMarker];
        AllBound_CQ_Mnt           += CQ_Mnt[iMarker];
        AllBound_CMerit_Mnt        += AllBound_CT_Mnt / (AllBound_CQ_Mnt + EPS);

        /*--- Compute the coefficients per surface ---*/

        for (iMarker_Monitoring = 0; iMarker_Monitoring < config->GetnMarker_Monitoring(); iMarker_Monitoring++) {
          Monitoring_Tag = config->GetMarker_Monitoring_TagBound(iMarker_Monitoring);
          Marker_Tag = config->GetMarker_All_TagBound(iMarker);
          if (Marker_Tag == Monitoring_Tag) {
            Surface_CL_Mnt[iMarker_Monitoring]      += CL_Mnt[iMarker];
            Surface_CD_Mnt[iMarker_Monitoring]      += CD_Mnt[iMarker];
            Surface_CSF_Mnt[iMarker_Monitoring] += CSF_Mnt[iMarker];
            Surface_CEff_Mnt[iMarker_Monitoring]        = CL_Mnt[iMarker] / (CD_Mnt[iMarker] + EPS);
            Surface_CFx_Mnt[iMarker_Monitoring]        += CFx_Mnt[iMarker];
            Surface_CFy_Mnt[iMarker_Monitoring]        += CFy_Mnt[iMarker];
            Surface_CFz_Mnt[iMarker_Monitoring]        += CFz_Mnt[iMarker];
            Surface_CMx_Mnt[iMarker_Monitoring]        += CMx_Mnt[iMarker];
            Surface_CMy_Mnt[iMarker_Monitoring]        += CMy_Mnt[iMarker];
            Surface_CMz_Mnt[iMarker_Monitoring]        += CMz_Mnt[iMarker];
          }
        }

      }


    }
  }

#ifdef HAVE_MPI

  /*--- Add AllBound information using all the nodes ---*/

  MyAllBound_CD_Mnt        = AllBound_CD_Mnt;        AllBound_CD_Mnt = 0.0;
  MyAllBound_CL_Mnt        = AllBound_CL_Mnt;        AllBound_CL_Mnt = 0.0;
  MyAllBound_CSF_Mnt   = AllBound_CSF_Mnt;   AllBound_CSF_Mnt = 0.0;
  AllBound_CEff_Mnt = 0.0;
  MyAllBound_CMx_Mnt          = AllBound_CMx_Mnt;          AllBound_CMx_Mnt = 0.0;
  MyAllBound_CMy_Mnt          = AllBound_CMy_Mnt;          AllBound_CMy_Mnt = 0.0;
  MyAllBound_CMz_Mnt          = AllBound_CMz_Mnt;          AllBound_CMz_Mnt = 0.0;
  MyAllBound_CFx_Mnt          = AllBound_CFx_Mnt;          AllBound_CFx_Mnt = 0.0;
  MyAllBound_CFy_Mnt          = AllBound_CFy_Mnt;          AllBound_CFy_Mnt = 0.0;
  MyAllBound_CFz_Mnt          = AllBound_CFz_Mnt;          AllBound_CFz_Mnt = 0.0;
  MyAllBound_CoPx_Mnt         = AllBound_CoPx_Mnt;         AllBound_CoPx_Mnt = 0.0;
  MyAllBound_CoPy_Mnt         = AllBound_CoPy_Mnt;         AllBound_CoPy_Mnt = 0.0;
  MyAllBound_CoPz_Mnt         = AllBound_CoPz_Mnt;         AllBound_CoPz_Mnt = 0.0;
  MyAllBound_CT_Mnt           = AllBound_CT_Mnt;           AllBound_CT_Mnt = 0.0;
  MyAllBound_CQ_Mnt           = AllBound_CQ_Mnt;           AllBound_CQ_Mnt = 0.0;
  AllBound_CMerit_Mnt = 0.0;

  if (config->GetComm_Level() == COMM_FULL) {
    SU2_MPI::Allreduce(&MyAllBound_CD_Mnt, &AllBound_CD_Mnt, 1, MPI_DOUBLE, MPI_SUM, MPI_COMM_WORLD);
    SU2_MPI::Allreduce(&MyAllBound_CL_Mnt, &AllBound_CL_Mnt, 1, MPI_DOUBLE, MPI_SUM, MPI_COMM_WORLD);
    SU2_MPI::Allreduce(&MyAllBound_CSF_Mnt, &AllBound_CSF_Mnt, 1, MPI_DOUBLE, MPI_SUM, MPI_COMM_WORLD);
    AllBound_CEff_Mnt = AllBound_CL_Mnt / (AllBound_CD_Mnt + EPS);
    SU2_MPI::Allreduce(&MyAllBound_CMx_Mnt, &AllBound_CMx_Mnt, 1, MPI_DOUBLE, MPI_SUM, MPI_COMM_WORLD);
    SU2_MPI::Allreduce(&MyAllBound_CMy_Mnt, &AllBound_CMy_Mnt, 1, MPI_DOUBLE, MPI_SUM, MPI_COMM_WORLD);
    SU2_MPI::Allreduce(&MyAllBound_CMz_Mnt, &AllBound_CMz_Mnt, 1, MPI_DOUBLE, MPI_SUM, MPI_COMM_WORLD);
    SU2_MPI::Allreduce(&MyAllBound_CFx_Mnt, &AllBound_CFx_Mnt, 1, MPI_DOUBLE, MPI_SUM, MPI_COMM_WORLD);
    SU2_MPI::Allreduce(&MyAllBound_CFy_Mnt, &AllBound_CFy_Mnt, 1, MPI_DOUBLE, MPI_SUM, MPI_COMM_WORLD);
    SU2_MPI::Allreduce(&MyAllBound_CFz_Mnt, &AllBound_CFz_Mnt, 1, MPI_DOUBLE, MPI_SUM, MPI_COMM_WORLD);
    SU2_MPI::Allreduce(&MyAllBound_CoPx_Mnt, &AllBound_CoPx_Mnt, 1, MPI_DOUBLE, MPI_SUM, MPI_COMM_WORLD);
    SU2_MPI::Allreduce(&MyAllBound_CoPy_Mnt, &AllBound_CoPy_Mnt, 1, MPI_DOUBLE, MPI_SUM, MPI_COMM_WORLD);
    SU2_MPI::Allreduce(&MyAllBound_CoPz_Mnt, &AllBound_CoPz_Mnt, 1, MPI_DOUBLE, MPI_SUM, MPI_COMM_WORLD);
    SU2_MPI::Allreduce(&MyAllBound_CT_Mnt, &AllBound_CT_Mnt, 1, MPI_DOUBLE, MPI_SUM, MPI_COMM_WORLD);
    SU2_MPI::Allreduce(&MyAllBound_CQ_Mnt, &AllBound_CQ_Mnt, 1, MPI_DOUBLE, MPI_SUM, MPI_COMM_WORLD);
    AllBound_CMerit_Mnt = AllBound_CT_Mnt / (AllBound_CQ_Mnt + EPS);
  }
  
  /*--- Add the forces on the surfaces using all the nodes ---*/

  MySurface_CL_Mnt      = new su2double[config->GetnMarker_Monitoring()];
  MySurface_CD_Mnt      = new su2double[config->GetnMarker_Monitoring()];
  MySurface_CSF_Mnt = new su2double[config->GetnMarker_Monitoring()];
  MySurface_CEff_Mnt       = new su2double[config->GetnMarker_Monitoring()];
  MySurface_CFx_Mnt        = new su2double[config->GetnMarker_Monitoring()];
  MySurface_CFy_Mnt        = new su2double[config->GetnMarker_Monitoring()];
  MySurface_CFz_Mnt        = new su2double[config->GetnMarker_Monitoring()];
  MySurface_CMx_Mnt        = new su2double[config->GetnMarker_Monitoring()];
  MySurface_CMy_Mnt        = new su2double[config->GetnMarker_Monitoring()];
  MySurface_CMz_Mnt        = new su2double[config->GetnMarker_Monitoring()];

  for (iMarker_Monitoring = 0; iMarker_Monitoring < config->GetnMarker_Monitoring(); iMarker_Monitoring++) {
    MySurface_CL_Mnt[iMarker_Monitoring]      = Surface_CL_Mnt[iMarker_Monitoring];
    MySurface_CD_Mnt[iMarker_Monitoring]      = Surface_CD_Mnt[iMarker_Monitoring];
    MySurface_CSF_Mnt[iMarker_Monitoring] = Surface_CSF_Mnt[iMarker_Monitoring];
    MySurface_CEff_Mnt[iMarker_Monitoring]       = Surface_CEff_Mnt[iMarker_Monitoring];
    MySurface_CFx_Mnt[iMarker_Monitoring]        = Surface_CFx_Mnt[iMarker_Monitoring];
    MySurface_CFy_Mnt[iMarker_Monitoring]        = Surface_CFy_Mnt[iMarker_Monitoring];
    MySurface_CFz_Mnt[iMarker_Monitoring]        = Surface_CFz_Mnt[iMarker_Monitoring];
    MySurface_CMx_Mnt[iMarker_Monitoring]        = Surface_CMx_Mnt[iMarker_Monitoring];
    MySurface_CMy_Mnt[iMarker_Monitoring]        = Surface_CMy_Mnt[iMarker_Monitoring];
    MySurface_CMz_Mnt[iMarker_Monitoring]        = Surface_CMz_Mnt[iMarker_Monitoring];

    Surface_CL_Mnt[iMarker_Monitoring]      = 0.0;
    Surface_CD_Mnt[iMarker_Monitoring]      = 0.0;
    Surface_CSF_Mnt[iMarker_Monitoring] = 0.0;
    Surface_CEff_Mnt[iMarker_Monitoring]       = 0.0;
    Surface_CFx_Mnt[iMarker_Monitoring]        = 0.0;
    Surface_CFy_Mnt[iMarker_Monitoring]        = 0.0;
    Surface_CFz_Mnt[iMarker_Monitoring]        = 0.0;
    Surface_CMx_Mnt[iMarker_Monitoring]        = 0.0;
    Surface_CMy_Mnt[iMarker_Monitoring]        = 0.0;
    Surface_CMz_Mnt[iMarker_Monitoring]        = 0.0;
  }

  if (config->GetComm_Level() == COMM_FULL) {
    SU2_MPI::Allreduce(MySurface_CL_Mnt, Surface_CL_Mnt, config->GetnMarker_Monitoring(), MPI_DOUBLE, MPI_SUM, MPI_COMM_WORLD);
    SU2_MPI::Allreduce(MySurface_CD_Mnt, Surface_CD_Mnt, config->GetnMarker_Monitoring(), MPI_DOUBLE, MPI_SUM, MPI_COMM_WORLD);
    SU2_MPI::Allreduce(MySurface_CSF_Mnt, Surface_CSF_Mnt, config->GetnMarker_Monitoring(), MPI_DOUBLE, MPI_SUM, MPI_COMM_WORLD);
    for (iMarker_Monitoring = 0; iMarker_Monitoring < config->GetnMarker_Monitoring(); iMarker_Monitoring++)
      Surface_CEff_Mnt[iMarker_Monitoring] = Surface_CL_Mnt[iMarker_Monitoring] / (Surface_CD_Mnt[iMarker_Monitoring] + EPS);
    SU2_MPI::Allreduce(MySurface_CFx_Mnt, Surface_CFx_Mnt, config->GetnMarker_Monitoring(), MPI_DOUBLE, MPI_SUM, MPI_COMM_WORLD);
    SU2_MPI::Allreduce(MySurface_CFy_Mnt, Surface_CFy_Mnt, config->GetnMarker_Monitoring(), MPI_DOUBLE, MPI_SUM, MPI_COMM_WORLD);
    SU2_MPI::Allreduce(MySurface_CFz_Mnt, Surface_CFz_Mnt, config->GetnMarker_Monitoring(), MPI_DOUBLE, MPI_SUM, MPI_COMM_WORLD);
    SU2_MPI::Allreduce(MySurface_CMx_Mnt, Surface_CMx_Mnt, config->GetnMarker_Monitoring(), MPI_DOUBLE, MPI_SUM, MPI_COMM_WORLD);
    SU2_MPI::Allreduce(MySurface_CMy_Mnt, Surface_CMy_Mnt, config->GetnMarker_Monitoring(), MPI_DOUBLE, MPI_SUM, MPI_COMM_WORLD);
    SU2_MPI::Allreduce(MySurface_CMz_Mnt, Surface_CMz_Mnt, config->GetnMarker_Monitoring(), MPI_DOUBLE, MPI_SUM, MPI_COMM_WORLD);
  }
  
  delete [] MySurface_CL_Mnt; delete [] MySurface_CD_Mnt; delete [] MySurface_CSF_Mnt;
  delete [] MySurface_CEff_Mnt;  delete [] MySurface_CFx_Mnt;   delete [] MySurface_CFy_Mnt;
  delete [] MySurface_CFz_Mnt;
  delete [] MySurface_CMx_Mnt;   delete [] MySurface_CMy_Mnt;  delete [] MySurface_CMz_Mnt;

#endif

  /*--- Update the total coefficients (note that all the nodes have the same value) ---*/

  Total_CD            += AllBound_CD_Mnt;
  Total_CL            += AllBound_CL_Mnt;
  Total_CSF           += AllBound_CSF_Mnt;
  Total_CEff          = Total_CL / (Total_CD + EPS);
  Total_CMx           += AllBound_CMx_Mnt;
  Total_CMy           += AllBound_CMy_Mnt;
  Total_CMz           += AllBound_CMz_Mnt;
  Total_CFx           += AllBound_CFx_Mnt;
  Total_CFy           += AllBound_CFy_Mnt;
  Total_CFz           += AllBound_CFz_Mnt;
  Total_CoPx          += AllBound_CoPx_Mnt;
  Total_CoPy          += AllBound_CoPy_Mnt;
  Total_CoPz          += AllBound_CoPz_Mnt;
  Total_CT            += AllBound_CT_Mnt;
  Total_CQ            += AllBound_CQ_Mnt;
  Total_CMerit        = Total_CT / (Total_CQ + EPS);

  /*--- Update the total coefficients per surface (note that all the nodes have the same value)---*/

  for (iMarker_Monitoring = 0; iMarker_Monitoring < config->GetnMarker_Monitoring(); iMarker_Monitoring++) {
    Surface_CL[iMarker_Monitoring]   += Surface_CL_Mnt[iMarker_Monitoring];
    Surface_CD[iMarker_Monitoring]   += Surface_CD_Mnt[iMarker_Monitoring];
    Surface_CSF[iMarker_Monitoring]  += Surface_CSF_Mnt[iMarker_Monitoring];
    Surface_CEff[iMarker_Monitoring] += Surface_CL_Mnt[iMarker_Monitoring] / (Surface_CD_Mnt[iMarker_Monitoring] + EPS);
    Surface_CFx[iMarker_Monitoring]  += Surface_CFx_Mnt[iMarker_Monitoring];
    Surface_CFy[iMarker_Monitoring]  += Surface_CFy_Mnt[iMarker_Monitoring];
    Surface_CFz[iMarker_Monitoring]  += Surface_CFz_Mnt[iMarker_Monitoring];
    Surface_CMx[iMarker_Monitoring]  += Surface_CMx_Mnt[iMarker_Monitoring];
    Surface_CMy[iMarker_Monitoring]  += Surface_CMy_Mnt[iMarker_Monitoring];
    Surface_CMz[iMarker_Monitoring]  += Surface_CMz_Mnt[iMarker_Monitoring];
  }

}

void CIncEulerSolver::ExplicitRK_Iteration(CGeometry *geometry, CSolver **solver_container,
                                        CConfig *config, unsigned short iRKStep) {
  
  su2double *Residual, *Res_TruncError, Vol, Delta, Res;
  unsigned short iVar, jVar;
  unsigned long iPoint;
  
  su2double RK_AlphaCoeff = config->Get_Alpha_RKStep(iRKStep);
  bool adjoint = config->GetContinuous_Adjoint();
  
  for (iVar = 0; iVar < nVar; iVar++) {
    SetRes_RMS(iVar, 0.0);
    SetRes_Max(iVar, 0.0, 0);
  }
  
  /*--- Update the solution ---*/
  
  for (iPoint = 0; iPoint < nPointDomain; iPoint++) {
    Vol = (geometry->node[iPoint]->GetVolume() +
           geometry->node[iPoint]->GetPeriodicVolume());
    Delta = node[iPoint]->GetDelta_Time() / Vol;

    Res_TruncError = node[iPoint]->GetResTruncError();
    Residual = LinSysRes.GetBlock(iPoint);

    if (!adjoint) {
      SetPreconditioner(config, iPoint);
      for (iVar = 0; iVar < nVar; iVar ++ ) {
        Res = 0.0;
        for (jVar = 0; jVar < nVar; jVar ++ )
          Res += Preconditioner[iVar][jVar]*(Residual[jVar] + Res_TruncError[jVar]);
        node[iPoint]->AddSolution(iVar, -Res*Delta*RK_AlphaCoeff);
        AddRes_RMS(iVar, Res*Res);
        AddRes_Max(iVar, fabs(Res), geometry->node[iPoint]->GetGlobalIndex(), geometry->node[iPoint]->GetCoord());
      }
    }
  }
  
  /*--- MPI solution ---*/
  
  InitiateComms(geometry, config, SOLUTION);
  CompleteComms(geometry, config, SOLUTION);
  
  /*--- Compute the root mean square residual ---*/
  
  SetResidual_RMS(geometry, config);
  
  /*--- For verification cases, compute the global error metrics. ---*/
  
  ComputeVerificationError(geometry, config);
  
}

void CIncEulerSolver::ExplicitEuler_Iteration(CGeometry *geometry, CSolver **solver_container, CConfig *config) {
  
  su2double *local_Residual, *local_Res_TruncError, Vol, Delta, Res;
  unsigned short iVar, jVar;
  unsigned long iPoint;
  
  bool adjoint = config->GetContinuous_Adjoint();
  
  for (iVar = 0; iVar < nVar; iVar++) {
    SetRes_RMS(iVar, 0.0);
    SetRes_Max(iVar, 0.0, 0);
  }
  
  /*--- Update the solution ---*/
  
  for (iPoint = 0; iPoint < nPointDomain; iPoint++) {
    Vol = (geometry->node[iPoint]->GetVolume() +
           geometry->node[iPoint]->GetPeriodicVolume());
    Delta = node[iPoint]->GetDelta_Time() / Vol;
    
    local_Res_TruncError = node[iPoint]->GetResTruncError();
    local_Residual = LinSysRes.GetBlock(iPoint);


    if (!adjoint) {
      SetPreconditioner(config, iPoint);
      for (iVar = 0; iVar < nVar; iVar ++ ) {
        Res = 0.0;
        for (jVar = 0; jVar < nVar; jVar ++ )
          Res += Preconditioner[iVar][jVar]*(local_Residual[jVar] + local_Res_TruncError[jVar]);
        node[iPoint]->AddSolution(iVar, -Res*Delta);
        AddRes_RMS(iVar, Res*Res);
        AddRes_Max(iVar, fabs(Res), geometry->node[iPoint]->GetGlobalIndex(), geometry->node[iPoint]->GetCoord());
      }
    }
  }
  
  /*--- MPI solution ---*/
  
  InitiateComms(geometry, config, SOLUTION);
  CompleteComms(geometry, config, SOLUTION);
  
  /*--- Compute the root mean square residual ---*/
  
  SetResidual_RMS(geometry, config);
  
  /*--- For verification cases, compute the global error metrics. ---*/
  
  ComputeVerificationError(geometry, config);
  
}

void CIncEulerSolver::ImplicitEuler_Iteration(CGeometry *geometry, CSolver **solver_container, CConfig *config) {
  
  unsigned short iVar, jVar;
  unsigned long iPoint, total_index, IterLinSol = 0;
  su2double Delta, *local_Res_TruncError, Vol;
  
  bool adjoint = config->GetContinuous_Adjoint();
  
  /*--- Set maximum residual to zero ---*/
  
  for (iVar = 0; iVar < nVar; iVar++) {
    SetRes_RMS(iVar, 0.0);
    SetRes_Max(iVar, 0.0, 0);
  }
  
  /*--- Build implicit system ---*/
  
  for (iPoint = 0; iPoint < nPointDomain; iPoint++) {
    
    /*--- Read the residual ---*/
    
    local_Res_TruncError = node[iPoint]->GetResTruncError();
    
    /*--- Read the volume ---*/
    
    Vol = (geometry->node[iPoint]->GetVolume() +
           geometry->node[iPoint]->GetPeriodicVolume());
    
    /*--- Apply the preconditioner and add to the diagonal. ---*/
    
    if (node[iPoint]->GetDelta_Time() != 0.0) {
      Delta = Vol / node[iPoint]->GetDelta_Time();
      SetPreconditioner(config, iPoint);
      for (iVar = 0; iVar < nVar; iVar ++ ) {
        for (jVar = 0; jVar < nVar; jVar ++ ) {
          Preconditioner[iVar][jVar] = Delta*Preconditioner[iVar][jVar];
        }
      }
      Jacobian.AddBlock(iPoint, iPoint, Preconditioner);
    } else {
      Jacobian.SetVal2Diag(iPoint, 1.0);
      for (iVar = 0; iVar < nVar; iVar++) {
        total_index = iPoint*nVar + iVar;
        LinSysRes[total_index] = 0.0;
        local_Res_TruncError[iVar] = 0.0;
      }
    }

    /*--- Right hand side of the system (-Residual) and initial guess (x = 0) ---*/
    
    for (iVar = 0; iVar < nVar; iVar++) {
      total_index = iPoint*nVar + iVar;
      LinSysRes[total_index] = - (LinSysRes[total_index] + local_Res_TruncError[iVar]);
      LinSysSol[total_index] = 0.0;
      AddRes_RMS(iVar, LinSysRes[total_index]*LinSysRes[total_index]);
      AddRes_Max(iVar, fabs(LinSysRes[total_index]), geometry->node[iPoint]->GetGlobalIndex(), geometry->node[iPoint]->GetCoord());
    }
    
  }
  
  /*--- Initialize residual and solution at the ghost points ---*/
  
  for (iPoint = nPointDomain; iPoint < nPoint; iPoint++) {
    for (iVar = 0; iVar < nVar; iVar++) {
      total_index = iPoint*nVar + iVar;
      LinSysRes[total_index] = 0.0;
      LinSysSol[total_index] = 0.0;
    }
  }
  
  /*--- Solve or smooth the linear system ---*/
  
  IterLinSol = System.Solve(Jacobian, LinSysRes, LinSysSol, geometry, config);
  
  /*--- The the number of iterations of the linear solver ---*/
  
  SetIterLinSolver(IterLinSol);
  
  /*--- Update solution (system written in terms of increments) ---*/
  
  if (!adjoint) {
    for (iPoint = 0; iPoint < nPointDomain; iPoint++) {
      for (iVar = 0; iVar < nVar; iVar++) {
        node[iPoint]->AddSolution(iVar, config->GetRelaxation_Factor_Flow()*LinSysSol[iPoint*nVar+iVar]);
      }
    }
  }
  
  for (unsigned short iPeriodic = 1; iPeriodic <= config->GetnMarker_Periodic()/2; iPeriodic++) {
    InitiatePeriodicComms(geometry, config, iPeriodic, PERIODIC_IMPLICIT);
    CompletePeriodicComms(geometry, config, iPeriodic, PERIODIC_IMPLICIT);
  }
  
  /*--- MPI solution ---*/
  
  InitiateComms(geometry, config, SOLUTION);
  CompleteComms(geometry, config, SOLUTION);
  
  /*--- Compute the root mean square residual ---*/
  
  SetResidual_RMS(geometry, config);
  
  /*--- For verification cases, compute the global error metrics. ---*/

  ComputeVerificationError(geometry, config);
  
}

void CIncEulerSolver::SetPrimitive_Gradient_GG(CGeometry *geometry, CConfig *config) {
  unsigned long iPoint, jPoint, iEdge, iVertex;
  unsigned short iDim, iVar, iMarker;
  su2double *PrimVar_Vertex, *PrimVar_i, *PrimVar_j, PrimVar_Average,
  Partial_Gradient, Partial_Res, *Normal, Vol;
  
  /*--- Incompressible flow, primitive variables nDim+4, (P, vx, vy, vz, T, rho, beta) ---*/
  
  PrimVar_Vertex = new su2double [nPrimVarGrad];
  PrimVar_i = new su2double [nPrimVarGrad];
  PrimVar_j = new su2double [nPrimVarGrad];
  
  /*--- Set Gradient_Primitive to zero ---*/
  for (iPoint = 0; iPoint < nPointDomain; iPoint++)
    node[iPoint]->SetGradient_PrimitiveZero(nPrimVarGrad);
  
  /*--- Loop interior edges ---*/
  for (iEdge = 0; iEdge < geometry->GetnEdge(); iEdge++) {
    iPoint = geometry->edge[iEdge]->GetNode(0);
    jPoint = geometry->edge[iEdge]->GetNode(1);
    
    for (iVar = 0; iVar < nPrimVarGrad; iVar++) {
      PrimVar_i[iVar] = node[iPoint]->GetPrimitive(iVar);
      PrimVar_j[iVar] = node[jPoint]->GetPrimitive(iVar);
    }
    
    Normal = geometry->edge[iEdge]->GetNormal();
    for (iVar = 0; iVar < nPrimVarGrad; iVar++) {
      PrimVar_Average =  0.5 * ( PrimVar_i[iVar] + PrimVar_j[iVar] );
      for (iDim = 0; iDim < nDim; iDim++) {
        Partial_Res = PrimVar_Average*Normal[iDim];
        if (geometry->node[iPoint]->GetDomain())
          node[iPoint]->AddGradient_Primitive(iVar, iDim, Partial_Res);
        if (geometry->node[jPoint]->GetDomain())
          node[jPoint]->SubtractGradient_Primitive(iVar, iDim, Partial_Res);
      }
    }
  }
  
  /*--- Loop boundary edges ---*/
  for (iMarker = 0; iMarker < geometry->GetnMarker(); iMarker++) {
    if ((config->GetMarker_All_KindBC(iMarker) != INTERNAL_BOUNDARY) &&
       (config->GetMarker_All_KindBC(iMarker) != PERIODIC_BOUNDARY)) {
    for (iVertex = 0; iVertex < geometry->GetnVertex(iMarker); iVertex++) {
      iPoint = geometry->vertex[iMarker][iVertex]->GetNode();
      if (geometry->node[iPoint]->GetDomain()) {
        
        for (iVar = 0; iVar < nPrimVarGrad; iVar++)
          PrimVar_Vertex[iVar] = node[iPoint]->GetPrimitive(iVar);
        
        Normal = geometry->vertex[iMarker][iVertex]->GetNormal();
        for (iVar = 0; iVar < nPrimVarGrad; iVar++)
          for (iDim = 0; iDim < nDim; iDim++) {
            Partial_Res = PrimVar_Vertex[iVar]*Normal[iDim];
            node[iPoint]->SubtractGradient_Primitive(iVar, iDim, Partial_Res);
          }
      }
    }
    }
  }
  
  /*--- Correct the gradient values across any periodic boundaries. ---*/

  for (unsigned short iPeriodic = 1; iPeriodic <= config->GetnMarker_Periodic()/2; iPeriodic++) {
    InitiatePeriodicComms(geometry, config, iPeriodic, PERIODIC_PRIM_GG);
    CompletePeriodicComms(geometry, config, iPeriodic, PERIODIC_PRIM_GG);
  }
  
  /*--- Update gradient value ---*/
  for (iPoint = 0; iPoint < nPointDomain; iPoint++) {
    
    /*--- Get the volume, which may include periodic components. ---*/
    
    Vol = (geometry->node[iPoint]->GetVolume() +
           geometry->node[iPoint]->GetPeriodicVolume());
    
    for (iVar = 0; iVar < nPrimVarGrad; iVar++) {
      for (iDim = 0; iDim < nDim; iDim++) {
        Partial_Gradient = node[iPoint]->GetGradient_Primitive(iVar, iDim)/Vol;
        node[iPoint]->SetGradient_Primitive(iVar, iDim, Partial_Gradient);
      }
    }
  }
  
  /*--- Communicate the gradient values via MPI. ---*/
  
  InitiateComms(geometry, config, PRIMITIVE_GRADIENT);
  CompleteComms(geometry, config, PRIMITIVE_GRADIENT);
  
  delete [] PrimVar_Vertex;
  delete [] PrimVar_i;
  delete [] PrimVar_j;
  
}

void CIncEulerSolver::SetPrimitive_Gradient_LS(CGeometry *geometry, CConfig *config) {
  
  unsigned short iVar, iDim, jDim, iNeigh;
  unsigned long iPoint, jPoint;
  su2double *PrimVar_i, *PrimVar_j, *Coord_i, *Coord_j;
  su2double r11, r12, r13, r22, r23, r23_a, r23_b, r33, weight;
  su2double z11, z12, z13, z22, z23, z33, detR2;
  bool singular;
  
  /*--- Loop over points of the grid ---*/
  
  for (iPoint = 0; iPoint < nPointDomain; iPoint++) {
    
    /*--- Set the value of the singular ---*/
    singular = false;
    
    /*--- Get coordinates ---*/
    
    Coord_i = geometry->node[iPoint]->GetCoord();
    
    /*--- Get primitives from CVariable ---*/
    
    PrimVar_i = node[iPoint]->GetPrimitive();
    
    /*--- Inizialization of variables ---*/
    
    for (iVar = 0; iVar < nPrimVarGrad; iVar++)
      for (iDim = 0; iDim < nDim; iDim++)
        Cvector[iVar][iDim] = 0.0;
    
    /*--- Clear Rmatrix, which could eventually be computed once
     and stored for static meshes, as well as the prim gradient. ---*/
    
    node[iPoint]->SetRmatrixZero();
    node[iPoint]->SetGradient_PrimitiveZero(nPrimVarGrad);
    
    for (iNeigh = 0; iNeigh < geometry->node[iPoint]->GetnPoint(); iNeigh++) {
      jPoint = geometry->node[iPoint]->GetPoint(iNeigh);
      Coord_j = geometry->node[jPoint]->GetCoord();
      
      PrimVar_j = node[jPoint]->GetPrimitive();
      
      weight = 0.0;
      for (iDim = 0; iDim < nDim; iDim++)
        weight += (Coord_j[iDim]-Coord_i[iDim])*(Coord_j[iDim]-Coord_i[iDim]);
      
      /*--- Sumations for entries of upper triangular matrix R ---*/
      
      if (weight != 0.0) {
        
        node[iPoint]->AddRmatrix(0, 0, (Coord_j[0]-Coord_i[0])*(Coord_j[0]-Coord_i[0])/weight);
        node[iPoint]->AddRmatrix(0, 1, (Coord_j[0]-Coord_i[0])*(Coord_j[1]-Coord_i[1])/weight);
        node[iPoint]->AddRmatrix(1, 1, (Coord_j[1]-Coord_i[1])*(Coord_j[1]-Coord_i[1])/weight);
        
        if (nDim == 3) {
          node[iPoint]->AddRmatrix(0, 2, (Coord_j[0]-Coord_i[0])*(Coord_j[2]-Coord_i[2])/weight);
          node[iPoint]->AddRmatrix(1, 2, (Coord_j[1]-Coord_i[1])*(Coord_j[2]-Coord_i[2])/weight);
          node[iPoint]->AddRmatrix(2, 1, (Coord_j[0]-Coord_i[0])*(Coord_j[2]-Coord_i[2])/weight);
          node[iPoint]->AddRmatrix(2, 2, (Coord_j[2]-Coord_i[2])*(Coord_j[2]-Coord_i[2])/weight);
        }
        
        /*--- Entries of c:= transpose(A)*b ---*/
        
        for (iVar = 0; iVar < nPrimVarGrad; iVar++) {
          for (iDim = 0; iDim < nDim; iDim++) {
            node[iPoint]->AddGradient_Primitive(iVar,iDim, (Coord_j[iDim]-Coord_i[iDim])*(PrimVar_j[iVar]-PrimVar_i[iVar])/weight);
          }
        }
        
      }
    }
  }
  
  /*--- Correct the gradient values across any periodic boundaries. ---*/

  for (unsigned short iPeriodic = 1; iPeriodic <= config->GetnMarker_Periodic()/2; iPeriodic++) {
    InitiatePeriodicComms(geometry, config, iPeriodic, PERIODIC_PRIM_LS);
    CompletePeriodicComms(geometry, config, iPeriodic, PERIODIC_PRIM_LS);
  }
  
  /*--- Second loop over points of the grid to compute final gradient ---*/
  
  for (iPoint = 0; iPoint < nPointDomain; iPoint++) {
    
    /*--- Set the value of the singular ---*/
    
    singular = false;
    
    /*--- Entries of upper triangular matrix R ---*/
    
    r11 = 0.0; r12 = 0.0;   r13 = 0.0;    r22 = 0.0;
    r23 = 0.0; r23_a = 0.0; r23_b = 0.0;  r33 = 0.0;
    
    r11 = node[iPoint]->GetRmatrix(0,0);
    r12 = node[iPoint]->GetRmatrix(0,1);
    r22 = node[iPoint]->GetRmatrix(1,1);
    
    if (r11 >= 0.0) r11 = sqrt(r11); else r11 = 0.0;
    if (r11 != 0.0) r12 = r12/r11; else r12 = 0.0;
    if (r22-r12*r12 >= 0.0) r22 = sqrt(r22-r12*r12); else r22 = 0.0;
    
    if (nDim == 3) {
      r13   = node[iPoint]->GetRmatrix(0,2);
      r23_a = node[iPoint]->GetRmatrix(1,2);
      r23_b = node[iPoint]->GetRmatrix(2,1);
      r33   = node[iPoint]->GetRmatrix(2,2);
      
      if (r11 != 0.0) r13 = r13/r11; else r13 = 0.0;
      if ((r22 != 0.0) && (r11*r22 != 0.0)) r23 = r23_a/r22 - r23_b*r12/(r11*r22); else r23 = 0.0;
      if (r33-r23*r23-r13*r13 >= 0.0) r33 = sqrt(r33-r23*r23-r13*r13); else r33 = 0.0;
    }
    
    /*--- Compute determinant ---*/
    
    if (nDim == 2) detR2 = (r11*r22)*(r11*r22);
    else detR2 = (r11*r22*r33)*(r11*r22*r33);
    
    /*--- Detect singular matrices ---*/
    
    if (abs(detR2) <= EPS) { detR2 = 1.0; singular = true; }
    
    /*--- S matrix := inv(R)*traspose(inv(R)) ---*/
    
    if (singular) {
      for (iDim = 0; iDim < nDim; iDim++)
        for (jDim = 0; jDim < nDim; jDim++)
          Smatrix[iDim][jDim] = 0.0;
    }
    else {
      if (nDim == 2) {
        Smatrix[0][0] = (r12*r12+r22*r22)/detR2;
        Smatrix[0][1] = -r11*r12/detR2;
        Smatrix[1][0] = Smatrix[0][1];
        Smatrix[1][1] = r11*r11/detR2;
      }
      else {
        z11 = r22*r33; z12 = -r12*r33; z13 = r12*r23-r13*r22;
        z22 = r11*r33; z23 = -r11*r23; z33 = r11*r22;
        Smatrix[0][0] = (z11*z11+z12*z12+z13*z13)/detR2;
        Smatrix[0][1] = (z12*z22+z13*z23)/detR2;
        Smatrix[0][2] = (z13*z33)/detR2;
        Smatrix[1][0] = Smatrix[0][1];
        Smatrix[1][1] = (z22*z22+z23*z23)/detR2;
        Smatrix[1][2] = (z23*z33)/detR2;
        Smatrix[2][0] = Smatrix[0][2];
        Smatrix[2][1] = Smatrix[1][2];
        Smatrix[2][2] = (z33*z33)/detR2;
      }
    }
    
    /*--- Computation of the gradient: S*c ---*/
    for (iVar = 0; iVar < nPrimVarGrad; iVar++) {
      for (iDim = 0; iDim < nDim; iDim++) {
        Cvector[iVar][iDim] = 0.0;
        for (jDim = 0; jDim < nDim; jDim++) {
          Cvector[iVar][iDim] += Smatrix[iDim][jDim]*node[iPoint]->GetGradient_Primitive(iVar, jDim);
        }
      }
    }
    
    for (iVar = 0; iVar < nPrimVarGrad; iVar++) {
      for (iDim = 0; iDim < nDim; iDim++) {
        node[iPoint]->SetGradient_Primitive(iVar, iDim, Cvector[iVar][iDim]);
      }
    }
    
  }
  
  /*--- Communicate the gradient values via MPI. ---*/
  
  InitiateComms(geometry, config, PRIMITIVE_GRADIENT);
  CompleteComms(geometry, config, PRIMITIVE_GRADIENT);
  
}

void CIncEulerSolver::SetPrimitive_Limiter(CGeometry *geometry, CConfig *config) {
  
  unsigned long iEdge, iPoint, jPoint;
  unsigned short iVar, iDim;
  su2double **Gradient_i, **Gradient_j, *Coord_i, *Coord_j,
  *Primitive, *Primitive_i, *Primitive_j,
  *LocalMinPrimitive = NULL, *LocalMaxPrimitive = NULL,
  *GlobalMinPrimitive = NULL, *GlobalMaxPrimitive = NULL,
  dave, LimK, eps2, eps1, dm, dp, du, y, limiter;
  
#ifdef CODI_REVERSE_TYPE
  bool TapeActive = false;

  if (config->GetDiscrete_Adjoint() && config->GetFrozen_Limiter_Disc()) {
    /*--- If limiters are frozen do not record the computation ---*/
    TapeActive = AD::globalTape.isActive();
    AD::StopRecording();
  }
#endif
  
  dave = config->GetRefElemLength();
  LimK = config->GetVenkat_LimiterCoeff();

  if (config->GetKind_SlopeLimit_Flow() == NO_LIMITER) {
   
    for (iPoint = 0; iPoint < geometry->GetnPoint(); iPoint++) {
      for (iVar = 0; iVar < nPrimVarGrad; iVar++) {
        node[iPoint]->SetLimiter_Primitive(iVar, 1.0);
      }
    }
    
  }
  
  else {
    
    /*--- Initialize solution max and solution min and the limiter in the entire domain --*/
    
    for (iPoint = 0; iPoint < geometry->GetnPoint(); iPoint++) {
      for (iVar = 0; iVar < nPrimVarGrad; iVar++) {
        node[iPoint]->SetSolution_Max(iVar, -EPS);
        node[iPoint]->SetSolution_Min(iVar, EPS);
        node[iPoint]->SetLimiter_Primitive(iVar, 2.0);
      }
    }
    
    /*--- Establish bounds for Spekreijse monotonicity by finding max & min values of neighbor variables --*/
    
    for (iEdge = 0; iEdge < geometry->GetnEdge(); iEdge++) {
      
      /*--- Point identification, Normal vector and area ---*/
      
      iPoint = geometry->edge[iEdge]->GetNode(0);
      jPoint = geometry->edge[iEdge]->GetNode(1);
      
      /*--- Get the primitive variables ---*/
      
      Primitive_i = node[iPoint]->GetPrimitive();
      Primitive_j = node[jPoint]->GetPrimitive();
      
      /*--- Compute the maximum, and minimum values for nodes i & j ---*/
      
      for (iVar = 0; iVar < nPrimVarGrad; iVar++) {
        du = (Primitive_j[iVar] - Primitive_i[iVar]);
        node[iPoint]->SetSolution_Min(iVar, min(node[iPoint]->GetSolution_Min(iVar), du));
        node[iPoint]->SetSolution_Max(iVar, max(node[iPoint]->GetSolution_Max(iVar), du));
        node[jPoint]->SetSolution_Min(iVar, min(node[jPoint]->GetSolution_Min(iVar), -du));
        node[jPoint]->SetSolution_Max(iVar, max(node[jPoint]->GetSolution_Max(iVar), -du));
      }
      
    }
    
    /*--- Correct the limiter values across any periodic boundaries. ---*/

    for (unsigned short iPeriodic = 1; iPeriodic <= config->GetnMarker_Periodic()/2; iPeriodic++) {
      InitiatePeriodicComms(geometry, config, iPeriodic, PERIODIC_LIM_PRIM_1);
      CompletePeriodicComms(geometry, config, iPeriodic, PERIODIC_LIM_PRIM_1);
    }
    
  }
  
  
  /*--- Barth-Jespersen limiter with Venkatakrishnan modification ---*/
  
  if (config->GetKind_SlopeLimit_Flow() == BARTH_JESPERSEN) {
    
    for (iEdge = 0; iEdge < geometry->GetnEdge(); iEdge++) {
      
      iPoint     = geometry->edge[iEdge]->GetNode(0);
      jPoint     = geometry->edge[iEdge]->GetNode(1);
      Gradient_i = node[iPoint]->GetGradient_Primitive();
      Gradient_j = node[jPoint]->GetGradient_Primitive();
      Coord_i    = geometry->node[iPoint]->GetCoord();
      Coord_j    = geometry->node[jPoint]->GetCoord();
      
      AD::StartPreacc();
      AD::SetPreaccIn(Gradient_i, nPrimVarGrad, nDim);
      AD::SetPreaccIn(Gradient_j, nPrimVarGrad, nDim);
      AD::SetPreaccIn(Coord_i, nDim); AD::SetPreaccIn(Coord_j, nDim);

      for (iVar = 0; iVar < nPrimVarGrad; iVar++) {
        
        AD::SetPreaccIn(node[iPoint]->GetSolution_Max(iVar));
        AD::SetPreaccIn(node[iPoint]->GetSolution_Min(iVar));
        AD::SetPreaccIn(node[jPoint]->GetSolution_Max(iVar));
        AD::SetPreaccIn(node[jPoint]->GetSolution_Min(iVar));

        /*--- Calculate the interface left gradient, delta- (dm) ---*/
        
        dm = 0.0;
        for (iDim = 0; iDim < nDim; iDim++)
          dm += 0.5*(Coord_j[iDim]-Coord_i[iDim])*Gradient_i[iVar][iDim];
        
        if (dm == 0.0) { limiter = 2.0; }
        else {
          if ( dm > 0.0 ) dp = node[iPoint]->GetSolution_Max(iVar);
          else dp = node[iPoint]->GetSolution_Min(iVar);
          limiter = dp/dm;
        }
        
        if (limiter < node[iPoint]->GetLimiter_Primitive(iVar)) {
          node[iPoint]->SetLimiter_Primitive(iVar, limiter);
          AD::SetPreaccOut(node[iPoint]->GetLimiter_Primitive()[iVar]);
        }
        
        /*--- Calculate the interface right gradient, delta+ (dp) ---*/
        
        dm = 0.0;
        for (iDim = 0; iDim < nDim; iDim++)
          dm += 0.5*(Coord_i[iDim]-Coord_j[iDim])*Gradient_j[iVar][iDim];
        
        if (dm == 0.0) { limiter = 2.0; }
        else {
          if ( dm > 0.0 ) dp = node[jPoint]->GetSolution_Max(iVar);
          else dp = node[jPoint]->GetSolution_Min(iVar);
          limiter = dp/dm;
        }
        
        if (limiter < node[jPoint]->GetLimiter_Primitive(iVar)) {
          node[jPoint]->SetLimiter_Primitive(iVar, limiter);
          AD::SetPreaccOut(node[jPoint]->GetLimiter_Primitive()[iVar]);
        }
        
      }
      
      AD::EndPreacc();
      
    }
    
    for (iPoint = 0; iPoint < geometry->GetnPoint(); iPoint++) {
      for (iVar = 0; iVar < nPrimVarGrad; iVar++) {
        y =  node[iPoint]->GetLimiter_Primitive(iVar);
        limiter = (y*y + 2.0*y) / (y*y + y + 2.0);
        node[iPoint]->SetLimiter_Primitive(iVar, limiter);
      }
    }
    
  }
  
  /*--- Venkatakrishnan limiter ---*/
  
  if ((config->GetKind_SlopeLimit_Flow() == VENKATAKRISHNAN) ||
      (config->GetKind_SlopeLimit_Flow() == VENKATAKRISHNAN_WANG)) {
    
    if (config->GetKind_SlopeLimit_Flow() == VENKATAKRISHNAN_WANG) {
      
      /*--- Allocate memory for the max and min primitive value --*/
      
      LocalMinPrimitive = new su2double [nPrimVarGrad]; GlobalMinPrimitive = new su2double [nPrimVarGrad];
      LocalMaxPrimitive = new su2double [nPrimVarGrad]; GlobalMaxPrimitive = new su2double [nPrimVarGrad];
      
      /*--- Compute the max value and min value of the solution ---*/
      
      Primitive = node[0]->GetPrimitive();
      for (iVar = 0; iVar < nPrimVarGrad; iVar++) {
        LocalMinPrimitive[iVar] = Primitive[iVar];
        LocalMaxPrimitive[iVar] = Primitive[iVar];
      }
      
      for (iPoint = 0; iPoint < geometry->GetnPoint(); iPoint++) {
        
        /*--- Get the primitive variables ---*/
        
        Primitive = node[iPoint]->GetPrimitive();

        for (iVar = 0; iVar < nPrimVarGrad; iVar++) {
          LocalMinPrimitive[iVar] = min (LocalMinPrimitive[iVar], Primitive[iVar]);
          LocalMaxPrimitive[iVar] = max (LocalMaxPrimitive[iVar], Primitive[iVar]);
        }
        
      }

#ifdef HAVE_MPI
      SU2_MPI::Allreduce(LocalMinPrimitive, GlobalMinPrimitive, nPrimVarGrad, MPI_DOUBLE, MPI_MIN, MPI_COMM_WORLD);
      SU2_MPI::Allreduce(LocalMaxPrimitive, GlobalMaxPrimitive, nPrimVarGrad, MPI_DOUBLE, MPI_MAX, MPI_COMM_WORLD);
#else
      for (iVar = 0; iVar < nPrimVarGrad; iVar++) {
        GlobalMinPrimitive[iVar] = LocalMinPrimitive[iVar];
        GlobalMaxPrimitive[iVar] = LocalMaxPrimitive[iVar];
      }
#endif
    }
    
    for (iEdge = 0; iEdge < geometry->GetnEdge(); iEdge++) {
      
      iPoint     = geometry->edge[iEdge]->GetNode(0);
      jPoint     = geometry->edge[iEdge]->GetNode(1);
      Gradient_i = node[iPoint]->GetGradient_Primitive();
      Gradient_j = node[jPoint]->GetGradient_Primitive();
      Coord_i    = geometry->node[iPoint]->GetCoord();
      Coord_j    = geometry->node[jPoint]->GetCoord();
      
      for (iVar = 0; iVar < nPrimVarGrad; iVar++) {
          
        AD::StartPreacc();
        AD::SetPreaccIn(Gradient_i[iVar], nDim);
        AD::SetPreaccIn(Gradient_j[iVar], nDim);
        AD::SetPreaccIn(Coord_i, nDim);
        AD::SetPreaccIn(Coord_j, nDim);
        AD::SetPreaccIn(node[iPoint]->GetSolution_Max(iVar));
        AD::SetPreaccIn(node[iPoint]->GetSolution_Min(iVar));
        AD::SetPreaccIn(node[jPoint]->GetSolution_Max(iVar));
        AD::SetPreaccIn(node[jPoint]->GetSolution_Min(iVar));
        
        if (config->GetKind_SlopeLimit_Flow() == VENKATAKRISHNAN_WANG) {
          AD::SetPreaccIn(GlobalMaxPrimitive[iVar]);
          AD::SetPreaccIn(GlobalMinPrimitive[iVar]);
          eps1 = LimK * (GlobalMaxPrimitive[iVar] - GlobalMinPrimitive[iVar]);
          eps2 = eps1*eps1;
        }
        else {
          eps1 = LimK*dave;
          eps2 = eps1*eps1*eps1;
        }
        
        /*--- Calculate the interface left gradient, delta- (dm) ---*/
        
        dm = 0.0;
        for (iDim = 0; iDim < nDim; iDim++)
          dm += 0.5*(Coord_j[iDim]-Coord_i[iDim])*Gradient_i[iVar][iDim];
        
        /*--- Calculate the interface right gradient, delta+ (dp) ---*/
        
        if ( dm > 0.0 ) dp = node[iPoint]->GetSolution_Max(iVar);
        else dp = node[iPoint]->GetSolution_Min(iVar);
        
        limiter = ( dp*dp + 2.0*dp*dm + eps2 )/( dp*dp + dp*dm + 2.0*dm*dm + eps2);
        
        if (limiter < node[iPoint]->GetLimiter_Primitive(iVar)){
          node[iPoint]->SetLimiter_Primitive(iVar, limiter);
          AD::SetPreaccOut(node[iPoint]->GetLimiter_Primitive()[iVar]);
        }
        
        /*-- Repeat for point j on the edge ---*/
        
        dm = 0.0;
        for (iDim = 0; iDim < nDim; iDim++)
          dm += 0.5*(Coord_i[iDim]-Coord_j[iDim])*Gradient_j[iVar][iDim];
        
        if ( dm > 0.0 ) dp = node[jPoint]->GetSolution_Max(iVar);
        else dp = node[jPoint]->GetSolution_Min(iVar);
        
        limiter = ( dp*dp + 2.0*dp*dm + eps2 )/( dp*dp + dp*dm + 2.0*dm*dm + eps2);
        
        if (limiter < node[jPoint]->GetLimiter_Primitive(iVar)){
          node[jPoint]->SetLimiter_Primitive(iVar, limiter);
          AD::SetPreaccOut(node[jPoint]->GetLimiter_Primitive()[iVar]);
        }
        
        AD::EndPreacc();
      }
    }
    
    if (LocalMinPrimitive  != NULL) delete [] LocalMinPrimitive;
    if (LocalMaxPrimitive  != NULL) delete [] LocalMaxPrimitive;
    if (GlobalMinPrimitive != NULL) delete [] GlobalMinPrimitive;
    if (GlobalMaxPrimitive != NULL) delete [] GlobalMaxPrimitive;

  }
  
  /*--- Correct the limiter values across any periodic boundaries. ---*/

  for (unsigned short iPeriodic = 1; iPeriodic <= config->GetnMarker_Periodic()/2; iPeriodic++) {
    InitiatePeriodicComms(geometry, config, iPeriodic, PERIODIC_LIM_PRIM_2);
    CompletePeriodicComms(geometry, config, iPeriodic, PERIODIC_LIM_PRIM_2);
  }
  
<<<<<<< HEAD
  Set_MPI_Primitive_Limiter(geometry, config);
=======
  /*--- Limiter MPI ---*/
  
  InitiateComms(geometry, config, PRIMITIVE_LIMITER);
  CompleteComms(geometry, config, PRIMITIVE_LIMITER);
>>>>>>> 27f3875c

#ifdef CODI_REVERSE_TYPE
  if (TapeActive) AD::StartRecording();
#endif
}

void CIncEulerSolver::SetFarfield_AoA(CGeometry *geometry, CSolver **solver_container,
                                   CConfig *config, unsigned short iMesh, bool Output) {
  
  su2double Target_CL = 0.0, AoA = 0.0, Vel_Infty[3] = {0.0,0.0,0.0},
  AoA_inc = 0.0, Vel_Infty_Mag, Old_AoA;
  
  unsigned short iDim;
  
  unsigned long Iter_Fixed_CL = config->GetIter_Fixed_CL();
  unsigned long Update_Alpha = config->GetUpdate_Alpha();
  
  unsigned long ExtIter       = config->GetExtIter();
  bool write_heads = ((ExtIter % Iter_Fixed_CL == 0) && (ExtIter != 0));
  su2double Beta                 = config->GetAoS()*PI_NUMBER/180.0;
  su2double dCL_dAlpha           = config->GetdCL_dAlpha()*180.0/PI_NUMBER;
  bool Update_AoA             = false;
  
  if (ExtIter == 0) AoA_Counter = 0;
  
  /*--- Only the fine mesh level should check the convergence criteria ---*/
  
  if ((iMesh == MESH_0) && Output) {
    
    /*--- Initialize the update flag to false ---*/
    
    Update_AoA = false;
    
    /*--- Reevaluate Angle of Attack at a fixed number of iterations ---*/
    
    if ((ExtIter % Iter_Fixed_CL == 0) && (ExtIter != 0)) {
      AoA_Counter++;
      if ((AoA_Counter <= Update_Alpha)) Update_AoA = true;
      Update_AoA = true;
    }
    
    /*--- Store the update boolean for use on other mesh levels in the MG ---*/
    
    config->SetUpdate_AoA(Update_AoA);
    
  } else {
    Update_AoA = config->GetUpdate_AoA();
  }
  
  if (Update_AoA && Output) {
    
    /*--- Retrieve the specified target CL value. ---*/
    
    Target_CL = config->GetTarget_CL();
    
    /*--- Retrieve the old AoA (radians) ---*/
    
    AoA_old = config->GetAoA()*PI_NUMBER/180.0;
    
    /*--- Estimate the increment in AoA based on dCL_dAlpha (radians) ---*/
    
    AoA_inc = (1.0/dCL_dAlpha)*(Target_CL - Total_CL);
    
    /*--- Compute a new value for AoA on the fine mesh only (radians)---*/
    
    if (iMesh == MESH_0) AoA = AoA_old + AoA_inc;
    else { AoA = config->GetAoA()*PI_NUMBER/180.0; }
    
    /*--- Only the fine mesh stores the updated values for AoA in config ---*/
    
    if (iMesh == MESH_0) {
      config->SetAoA(AoA*180.0/PI_NUMBER);
    }
    
    /*--- Update the freestream velocity vector at the farfield ---*/
    
    for (iDim = 0; iDim < nDim; iDim++)
      Vel_Infty[iDim] = GetVelocity_Inf(iDim);
    
    /*--- Compute the magnitude of the free stream velocity ---*/
    
    Vel_Infty_Mag = 0;
    for (iDim = 0; iDim < nDim; iDim++)
      Vel_Infty_Mag += Vel_Infty[iDim]*Vel_Infty[iDim];
    Vel_Infty_Mag = sqrt(Vel_Infty_Mag);
    
    /*--- Compute the new freestream velocity with the updated AoA ---*/
    
    if (nDim == 2) {
      Vel_Infty[0] = cos(AoA)*Vel_Infty_Mag;
      Vel_Infty[1] = sin(AoA)*Vel_Infty_Mag;
    }
    if (nDim == 3) {
      Vel_Infty[0] = cos(AoA)*cos(Beta)*Vel_Infty_Mag;
      Vel_Infty[1] = sin(Beta)*Vel_Infty_Mag;
      Vel_Infty[2] = sin(AoA)*cos(Beta)*Vel_Infty_Mag;
    }
    
    /*--- Store the new freestream velocity vector for the next iteration ---*/
    
    for (iDim = 0; iDim < nDim; iDim++) {
      Velocity_Inf[iDim] = Vel_Infty[iDim];
    }
    
    /*--- Only the fine mesh stores the updated values for velocity in config ---*/
    
    if (iMesh == MESH_0) {
      for (iDim = 0; iDim < nDim; iDim++)
        config->SetVelocity_FreeStreamND(Vel_Infty[iDim], iDim);
    }
    
    /*--- Output some information to the console with the headers ---*/
    
    if ((rank == MASTER_NODE) && (iMesh == MESH_0) && write_heads && !config->GetDiscrete_Adjoint()) {
      Old_AoA = config->GetAoA() - AoA_inc*(180.0/PI_NUMBER);
      
      cout.precision(7);
      cout.setf(ios::fixed, ios::floatfield);
      cout << endl << "----------------------------- Fixed CL Mode -----------------------------" << endl;
      cout << "CL: " << Total_CL;
      cout << " (target: " << config->GetTarget_CL() <<")." << endl;
      cout.precision(4);
      cout << "Previous AoA: " << Old_AoA << " deg";
      cout << ", new AoA: " << config->GetAoA() << " deg." << endl;

      cout << "-------------------------------------------------------------------------" << endl << endl;
    }
    
  }
  
}

void CIncEulerSolver::SetInletAtVertex(su2double *val_inlet,
                                       unsigned short iMarker,
                                       unsigned long iVertex) {
  
  /*--- Alias positions within inlet file for readability ---*/
  
  unsigned short T_position       = nDim;
  unsigned short P_position       = nDim+1;
  unsigned short FlowDir_position = nDim+2;
  
  /*--- Check that the norm of the flow unit vector is actually 1 ---*/
  
  su2double norm = 0.0;
  for (unsigned short iDim = 0; iDim < nDim; iDim++) {
    norm += pow(val_inlet[FlowDir_position + iDim], 2);
  }
  norm = sqrt(norm);
  
  /*--- The tolerance here needs to be loose.  When adding a very
   * small number (1e-10 or smaller) to a number close to 1.0, floating
   * point roundoff errors can occur. ---*/
  
  if (abs(norm - 1.0) > 1e-6) {
    ostringstream error_msg;
    error_msg << "ERROR: Found these values in columns ";
    error_msg << FlowDir_position << " - ";
    error_msg << FlowDir_position + nDim - 1 << endl;
    error_msg << std::scientific;
    error_msg << "  [" << val_inlet[FlowDir_position];
    error_msg << ", " << val_inlet[FlowDir_position + 1];
    if (nDim == 3) error_msg << ", " << val_inlet[FlowDir_position + 2];
    error_msg << "]" << endl;
    error_msg << "  These values should be components of a unit vector for direction," << endl;
    error_msg << "  but their magnitude is: " << norm << endl;
    SU2_MPI::Error(error_msg.str(), CURRENT_FUNCTION);
  }
  
  /*--- Store the values in our inlet data structures. ---*/
  
  Inlet_Ttotal[iMarker][iVertex] = val_inlet[T_position];
  Inlet_Ptotal[iMarker][iVertex] = val_inlet[P_position];
  for (unsigned short iDim = 0; iDim < nDim; iDim++) {
    Inlet_FlowDir[iMarker][iVertex][iDim] =  val_inlet[FlowDir_position + iDim];
  }
  
}

su2double CIncEulerSolver::GetInletAtVertex(su2double *val_inlet,
                                            unsigned long val_inlet_point,
                                            unsigned short val_kind_marker,
                                            string val_marker,
                                            CGeometry *geometry,
                                            CConfig *config) {
  
  /*--- Local variables ---*/
  
  unsigned short iMarker, iDim;
  unsigned long iPoint, iVertex;
  su2double Area = 0.0;
  su2double Normal[3] = {0.0,0.0,0.0};
  
  /*--- Alias positions within inlet file for readability ---*/
  
    unsigned short T_position       = nDim;
    unsigned short P_position       = nDim+1;
    unsigned short FlowDir_position = nDim+2;
  
  if (val_kind_marker == INLET_FLOW) {
    
    for (iMarker = 0; iMarker < config->GetnMarker_All(); iMarker++) {
      if ((config->GetMarker_All_KindBC(iMarker) == INLET_FLOW) &&
          (config->GetMarker_All_TagBound(iMarker) == val_marker)) {
        
        for (iVertex = 0; iVertex < nVertex[iMarker]; iVertex++){
          
          iPoint = geometry->vertex[iMarker][iVertex]->GetNode();
          
          if (iPoint == val_inlet_point) {
            
            /*-- Compute boundary face area for this vertex. ---*/
            
            geometry->vertex[iMarker][iVertex]->GetNormal(Normal);
            Area = 0.0;
            for (iDim = 0; iDim < nDim; iDim++) Area += Normal[iDim]*Normal[iDim];
            Area = sqrt(Area);
            
            /*--- Access and store the inlet variables for this vertex. ---*/
            
            val_inlet[T_position] = Inlet_Ttotal[iMarker][iVertex];
            val_inlet[P_position] = Inlet_Ptotal[iMarker][iVertex];
            for (iDim = 0; iDim < nDim; iDim++) {
              val_inlet[FlowDir_position + iDim] = Inlet_FlowDir[iMarker][iVertex][iDim];
            }
            
            /*--- Exit once we find the point. ---*/
            
            return Area;
            
          }
        }
      }
    }
  }
  
  /*--- If we don't find a match, then the child point is not on the
   current inlet boundary marker. Return zero area so this point does
   not contribute to the restriction operator and continue. ---*/
  
  return Area;
  
}

void CIncEulerSolver::SetUniformInlet(CConfig* config, unsigned short iMarker) {
  
  if (config->GetMarker_All_KindBC(iMarker) == INLET_FLOW) {
    
    string Marker_Tag   = config->GetMarker_All_TagBound(iMarker);
    su2double p_total   = config->GetInlet_Ptotal(Marker_Tag);
    su2double t_total   = config->GetInlet_Ttotal(Marker_Tag);
    su2double* flow_dir = config->GetInlet_FlowDir(Marker_Tag);
    
    for(unsigned long iVertex=0; iVertex < nVertex[iMarker]; iVertex++){
      Inlet_Ttotal[iMarker][iVertex] = t_total;
      Inlet_Ptotal[iMarker][iVertex] = p_total;
      for (unsigned short iDim = 0; iDim < nDim; iDim++)
        Inlet_FlowDir[iMarker][iVertex][iDim] = flow_dir[iDim];
    }
    
  } else {
    
    /*--- For now, non-inlets just get set to zero. In the future, we
     can do more customization for other boundary types here. ---*/
    
    for(unsigned long iVertex=0; iVertex < nVertex[iMarker]; iVertex++){
      Inlet_Ttotal[iMarker][iVertex] = 0.0;
      Inlet_Ptotal[iMarker][iVertex] = 0.0;
      for (unsigned short iDim = 0; iDim < nDim; iDim++)
        Inlet_FlowDir[iMarker][iVertex][iDim] = 0.0;
    }
  }
  
}

void CIncEulerSolver::Evaluate_ObjFunc(CConfig *config) {

  unsigned short iMarker_Monitoring, Kind_ObjFunc;
  su2double Weight_ObjFunc;

  Total_ComboObj = 0.0;
  
  /*--- Loop over all monitored markers, add to the 'combo' objective ---*/

  for (iMarker_Monitoring = 0; iMarker_Monitoring < config->GetnMarker_Monitoring(); iMarker_Monitoring++) {

    Weight_ObjFunc = config->GetWeight_ObjFunc(iMarker_Monitoring);
    Kind_ObjFunc = config->GetKind_ObjFunc(iMarker_Monitoring);
   
    switch(Kind_ObjFunc) {
      case DRAG_COEFFICIENT:
        Total_ComboObj+=Weight_ObjFunc*(Surface_CD[iMarker_Monitoring]);
        if (config->GetFixed_CL_Mode()) Total_ComboObj -= Weight_ObjFunc*config->GetdCD_dCL()*(Surface_CL[iMarker_Monitoring]);
        if (config->GetFixed_CM_Mode()) Total_ComboObj -= Weight_ObjFunc*config->GetdCD_dCMy()*(Surface_CMy[iMarker_Monitoring]);
        break;
      case LIFT_COEFFICIENT:
        Total_ComboObj+=Weight_ObjFunc*(Surface_CL[iMarker_Monitoring]);
        break;
      case SIDEFORCE_COEFFICIENT:
        Total_ComboObj+=Weight_ObjFunc*(Surface_CSF[iMarker_Monitoring]);
        break;
      case EFFICIENCY:
        Total_ComboObj+=Weight_ObjFunc*(Surface_CEff[iMarker_Monitoring]);
        break;
      case MOMENT_X_COEFFICIENT:
        Total_ComboObj+=Weight_ObjFunc*(Surface_CMx[iMarker_Monitoring]);
        if (config->GetFixed_CL_Mode()) Total_ComboObj -= Weight_ObjFunc*config->GetdCMx_dCL()*(Surface_CL[iMarker_Monitoring]);
        break;
      case MOMENT_Y_COEFFICIENT:
        Total_ComboObj+=Weight_ObjFunc*(Surface_CMy[iMarker_Monitoring]);
        if (config->GetFixed_CL_Mode()) Total_ComboObj -= Weight_ObjFunc*config->GetdCMy_dCL()*(Surface_CL[iMarker_Monitoring]);
        break;
      case MOMENT_Z_COEFFICIENT:
        Total_ComboObj+=Weight_ObjFunc*(Surface_CMz[iMarker_Monitoring]);
        if (config->GetFixed_CL_Mode()) Total_ComboObj -= Weight_ObjFunc*config->GetdCMz_dCL()*(Surface_CL[iMarker_Monitoring]);
        break;
      case FORCE_X_COEFFICIENT:
        Total_ComboObj+=Weight_ObjFunc*Surface_CFx[iMarker_Monitoring];
        break;
      case FORCE_Y_COEFFICIENT:
        Total_ComboObj+=Weight_ObjFunc*Surface_CFy[iMarker_Monitoring];
        break;
      case FORCE_Z_COEFFICIENT:
        Total_ComboObj+=Weight_ObjFunc*Surface_CFz[iMarker_Monitoring];
        break;
      case TOTAL_HEATFLUX:
        Total_ComboObj+=Weight_ObjFunc*Surface_HF_Visc[iMarker_Monitoring];
        break;
      case MAXIMUM_HEATFLUX:
        Total_ComboObj+=Weight_ObjFunc*Surface_MaxHF_Visc[iMarker_Monitoring];
        break;
      default:
        break;

    }
  }
  
  /*--- The following are not per-surface, and so to avoid that they are
   double-counted when multiple surfaces are specified, they have been
   placed outside of the loop above. In addition, multi-objective mode is
   also disabled for these objective functions (error thrown at start). ---*/
  
  Weight_ObjFunc = config->GetWeight_ObjFunc(0);
  Kind_ObjFunc   = config->GetKind_ObjFunc(0);
  
  switch(Kind_ObjFunc) {
    case INVERSE_DESIGN_PRESSURE:
      Total_ComboObj+=Weight_ObjFunc*Total_CpDiff;
      break;
    case INVERSE_DESIGN_HEATFLUX:
      Total_ComboObj+=Weight_ObjFunc*Total_HeatFluxDiff;
      break;
    case THRUST_COEFFICIENT:
      Total_ComboObj+=Weight_ObjFunc*Total_CT;
      break;
    case TORQUE_COEFFICIENT:
      Total_ComboObj+=Weight_ObjFunc*Total_CQ;
      break;
    case FIGURE_OF_MERIT:
      Total_ComboObj+=Weight_ObjFunc*Total_CMerit;
      break;
    case SURFACE_TOTAL_PRESSURE:
      Total_ComboObj+=Weight_ObjFunc*config->GetSurface_TotalPressure(0);
      break;
    case SURFACE_STATIC_PRESSURE:
      Total_ComboObj+=Weight_ObjFunc*config->GetSurface_Pressure(0);
      break;
    case SURFACE_MASSFLOW:
      Total_ComboObj+=Weight_ObjFunc*config->GetSurface_MassFlow(0);
      break;
    case SURFACE_UNIFORMITY:
      Total_ComboObj+=Weight_ObjFunc*config->GetSurface_Uniformity(0);
      break;
    case SURFACE_SECONDARY:
      Total_ComboObj+=Weight_ObjFunc*config->GetSurface_SecondaryStrength(0);
      break;
    case SURFACE_MOM_DISTORTION:
      Total_ComboObj+=Weight_ObjFunc*config->GetSurface_MomentumDistortion(0);
      break;
    case SURFACE_SECOND_OVER_UNIFORM:
      Total_ComboObj+=Weight_ObjFunc*config->GetSurface_SecondOverUniform(0);
      break;
    case SURFACE_PRESSURE_DROP:
      Total_ComboObj+=Weight_ObjFunc*config->GetSurface_PressureDrop(0);
      break;
    case CUSTOM_OBJFUNC:
      Total_ComboObj+=Weight_ObjFunc*Total_Custom_ObjFunc;
      break;
    default:
      break;
  }
  
}

void CIncEulerSolver::SetBeta_Parameter(CGeometry *geometry, CSolver **solver_container,
                                   CConfig *config, unsigned short iMesh) {
  
  su2double epsilon2  = config->GetBeta_Factor();
  su2double epsilon2_default = 4.1;
  su2double maxVel2 = 0.0;
  su2double Beta = 1.0;

  unsigned long iPoint;

  /*--- For now, only the finest mesh level stores the Beta for all levels. ---*/
  
  if (iMesh == MESH_0) {
    
    for (iPoint = 0; iPoint < nPoint; iPoint++) {
      
      /*--- Store the local maximum of the squared velocity in the field. ---*/
      
      if (node[iPoint]->GetVelocity2() > maxVel2)
        maxVel2 = node[iPoint]->GetVelocity2();
      
    }
    
    /*--- Communicate the max globally to give a conservative estimate. ---*/
    
#ifdef HAVE_MPI
    su2double myMaxVel2 = maxVel2; maxVel2 = 0.0;
    SU2_MPI::Allreduce(&myMaxVel2, &maxVel2, 1, MPI_DOUBLE, MPI_MAX, MPI_COMM_WORLD);
#endif
    
    Beta = max(1e-10,maxVel2);
    config->SetMax_Vel2(Beta);
    
  }

  /*--- Allow an override if user supplies a large epsilon^2. ---*/

  epsilon2 = max(epsilon2_default,epsilon2);

  for (iPoint = 0; iPoint < nPoint; iPoint++)
    node[iPoint]->SetBetaInc2(epsilon2*config->GetMax_Vel2());

}

void CIncEulerSolver::SetPreconditioner(CConfig *config, unsigned long iPoint) {

  unsigned short iDim, jDim;

  su2double  BetaInc2, Density, dRhodT, Temperature, oneOverCp, Cp;
  su2double  Velocity[3] = {0.0,0.0,0.0};

  bool variable_density = (config->GetKind_DensityModel() == VARIABLE);
  bool implicit         = (config->GetKind_TimeIntScheme_Flow() == EULER_IMPLICIT);
  bool energy           = config->GetEnergy_Equation();

  /*--- Access the primitive variables at this node. ---*/

  Density     = node[iPoint]->GetDensity();
  BetaInc2    = node[iPoint]->GetBetaInc2();
  Cp          = node[iPoint]->GetSpecificHeatCp();
  oneOverCp   = 1.0/Cp;
  Temperature = node[iPoint]->GetTemperature();

  for (iDim = 0; iDim < nDim; iDim++)
    Velocity[iDim] = node[iPoint]->GetVelocity(iDim);

  /*--- We need the derivative of the equation of state to build the
   preconditioning matrix. For now, the only option is the ideal gas
   law, but in the future, dRhodT should be in the fluid model. ---*/

  if (variable_density) {
    dRhodT = -Density/Temperature;
  } else {
    dRhodT = 0.0;
  }

  /*--- Calculating the inverse of the preconditioning matrix
   that multiplies the time derivative during time integration. ---*/

  if (implicit) {

    /*--- For implicit calculations, we multiply the preconditioner
     by the cell volume over the time step and add to the Jac diagonal. ---*/

    Preconditioner[0][0] = 1.0/BetaInc2;
    for (iDim = 0; iDim < nDim; iDim++)
      Preconditioner[iDim+1][0] = Velocity[iDim]/BetaInc2;

    if (energy) Preconditioner[nDim+1][0] = Cp*Temperature/BetaInc2;
    else        Preconditioner[nDim+1][0] = 0.0;

    for (jDim = 0; jDim < nDim; jDim++) {
      Preconditioner[0][jDim+1] = 0.0;
      for (iDim = 0; iDim < nDim; iDim++) {
        if (iDim == jDim) Preconditioner[iDim+1][jDim+1] = Density;
        else Preconditioner[iDim+1][jDim+1] = 0.0;
      }
      Preconditioner[nDim+1][jDim+1] = 0.0;
    }

    Preconditioner[0][nDim+1] = dRhodT;
    for (iDim = 0; iDim < nDim; iDim++)
      Preconditioner[iDim+1][nDim+1] = Velocity[iDim]*dRhodT;

    if (energy) Preconditioner[nDim+1][nDim+1] = Cp*(dRhodT*Temperature + Density);
    else        Preconditioner[nDim+1][nDim+1] = 1.0;

  } else {

    /*--- For explicit calculations, we move the residual to the
     right-hand side and pre-multiply by the preconditioner inverse.
     Therefore, we build inv(Precon) here and multiply by the residual
     later in the R-K and Euler Explicit time integration schemes. ---*/

    Preconditioner[0][0] = Temperature*BetaInc2*dRhodT/Density + BetaInc2;
    for (iDim = 0; iDim < nDim; iDim ++)
      Preconditioner[iDim+1][0] = -1.0*Velocity[iDim]/Density;

    if (energy) Preconditioner[nDim+1][0] = -1.0*Temperature/Density;
    else        Preconditioner[nDim+1][0] = 0.0;


    for (jDim = 0; jDim < nDim; jDim++) {
      Preconditioner[0][jDim+1] = 0.0;
      for (iDim = 0; iDim < nDim; iDim++) {
        if (iDim == jDim) Preconditioner[iDim+1][jDim+1] = 1.0/Density;
        else Preconditioner[iDim+1][jDim+1] = 0.0;
      }
      Preconditioner[nDim+1][jDim+1] = 0.0;
    }

    Preconditioner[0][nDim+1] = -1.0*BetaInc2*dRhodT*oneOverCp/Density;
    for (iDim = 0; iDim < nDim; iDim ++)
      Preconditioner[iDim+1][nDim+1] = 0.0;

    if (energy) Preconditioner[nDim+1][nDim+1] = oneOverCp/Density;
    else        Preconditioner[nDim+1][nDim+1] = 0.0;
    
  }
  
}

void CIncEulerSolver::BC_Euler_Wall(CGeometry *geometry, CSolver **solver_container,
                                 CNumerics *numerics, CConfig *config, unsigned short val_marker) {
  
  unsigned short iDim, iVar, jVar;
  unsigned long iPoint, iVertex;

  su2double Density = 0.0, Pressure = 0.0, *Normal = NULL, Area, *NormalArea, turb_ke;
  
  bool implicit = (config->GetKind_TimeIntScheme_Flow() == EULER_IMPLICIT);
  bool tkeNeeded = (((config->GetKind_Solver() == RANS ) ||
                     (config->GetKind_Solver() == DISC_ADJ_RANS)) &&
                    (config->GetKind_Turb_Model() == SST));
  
  Normal     = new su2double[nDim];
  NormalArea = new su2double[nDim];

  /*--- Loop over all the vertices on this boundary marker ---*/
  
  for (iVertex = 0; iVertex < geometry->nVertex[val_marker]; iVertex++) {
    iPoint = geometry->vertex[val_marker][iVertex]->GetNode();
    
    /*--- Check if the node belongs to the domain (i.e, not a halo node) ---*/
    
    if (geometry->node[iPoint]->GetDomain()) {
      
      /*--- Normal vector for this vertex (negative for outward convention) ---*/
      
      geometry->vertex[val_marker][iVertex]->GetNormal(Normal);
      
      Area = 0.0;
      for (iDim = 0; iDim < nDim; iDim++) Area += Normal[iDim]*Normal[iDim];
      Area = sqrt (Area);
      
      for (iDim = 0; iDim < nDim; iDim++) {
        NormalArea[iDim] = -Normal[iDim];
      }

      /*--- Compute the residual ---*/

      Pressure = node[iPoint]->GetPressure();
      Density  = node[iPoint]->GetDensity();

      Residual[0] = 0.0;
      for (iDim = 0; iDim < nDim; iDim++)
        Residual[iDim+1] = Pressure*NormalArea[iDim];
      Residual[nDim+1] = 0.0;

      /*--- Add the Reynolds stress tensor contribution ---*/

      if (tkeNeeded) {
        turb_ke = solver_container[TURB_SOL]->node[iPoint]->GetSolution(0);
        for (iDim = 0; iDim < nDim; iDim++)
          Residual[iDim+1] += (2.0/3.0)*Density*turb_ke*NormalArea[iDim];
      }

      /*--- Add value to the residual ---*/

      LinSysRes.AddBlock(iPoint, Residual);
      
      /*--- Form Jacobians for implicit computations ---*/
      
      if (implicit) {
        
        /*--- Initialize Jacobian ---*/
        
        for (iVar = 0; iVar < nVar; iVar++) {
          for (jVar = 0; jVar < nVar; jVar++)
            Jacobian_i[iVar][jVar] = 0.0;
        }
        
        for (iDim = 0; iDim < nDim; iDim++)
          Jacobian_i[iDim+1][0] = -Normal[iDim];
        Jacobian.AddBlock(iPoint, iPoint, Jacobian_i);

      }
    }
  }
  
  delete [] Normal;
  delete [] NormalArea;
  
}

void CIncEulerSolver::BC_Far_Field(CGeometry *geometry, CSolver **solver_container, CNumerics *conv_numerics,
                                CNumerics *visc_numerics, CConfig *config, unsigned short val_marker) {
  
  unsigned short iDim;
  unsigned long iVertex, iPoint, Point_Normal;
  
  su2double *V_infty, *V_domain;
  
  bool implicit      = config->GetKind_TimeIntScheme_Flow() == EULER_IMPLICIT;
  bool grid_movement = config->GetGrid_Movement();
  bool viscous       = config->GetViscous();
  
  su2double *Normal = new su2double[nDim];

  /*--- Loop over all the vertices on this boundary marker ---*/
  
  for (iVertex = 0; iVertex < geometry->nVertex[val_marker]; iVertex++) {
    iPoint = geometry->vertex[val_marker][iVertex]->GetNode();

    /*--- Allocate the value at the infinity ---*/

    V_infty = GetCharacPrimVar(val_marker, iVertex);
    
    /*--- Check if the node belongs to the domain (i.e, not a halo node) ---*/
    
    if (geometry->node[iPoint]->GetDomain()) {
      
      /*--- Index of the closest interior node ---*/
      
      Point_Normal = geometry->vertex[val_marker][iVertex]->GetNormal_Neighbor();
      
      /*--- Normal vector for this vertex (negate for outward convention) ---*/
      
      geometry->vertex[val_marker][iVertex]->GetNormal(Normal);
      for (iDim = 0; iDim < nDim; iDim++) Normal[iDim] = -Normal[iDim];
      conv_numerics->SetNormal(Normal);
      
      /*--- Retrieve solution at the farfield boundary node ---*/
      
      V_domain = node[iPoint]->GetPrimitive();

      /*--- Recompute and store the velocity in the primitive variable vector. ---*/

      for (iDim = 0; iDim < nDim; iDim++)
        V_infty[iDim+1] = GetVelocity_Inf(iDim);

      /*--- Far-field pressure set to static pressure (0.0). ---*/

      V_infty[0] = GetPressure_Inf();

      /*--- Dirichlet condition for temperature at far-field (if energy is active). ---*/

      V_infty[nDim+1] = GetTemperature_Inf();

      /*--- Store the density.  ---*/

      V_infty[nDim+2] = GetDensity_Inf();

      /*--- Beta coefficient stored at the node ---*/

      V_infty[nDim+3] = node[iPoint]->GetBetaInc2();

      /*--- Cp is needed for Temperature equation. ---*/

      V_infty[nDim+7] = node[iPoint]->GetSpecificHeatCp();

      /*--- Set various quantities in the numerics class ---*/
      
      conv_numerics->SetPrimitive(V_domain, V_infty);
      
      if (grid_movement)
        conv_numerics->SetGridVel(geometry->node[iPoint]->GetGridVel(),
                                  geometry->node[iPoint]->GetGridVel());
      
      /*--- Compute the convective residual using an upwind scheme ---*/
      
      conv_numerics->ComputeResidual(Residual, Jacobian_i, Jacobian_j, config);
      
      /*--- Update residual value ---*/

      LinSysRes.AddBlock(iPoint, Residual);
      
      /*--- Convective Jacobian contribution for implicit integration ---*/
      
      if (implicit)
        Jacobian.AddBlock(iPoint, iPoint, Jacobian_i);
      
      /*--- Viscous residual contribution ---*/
      
      if (viscous) {
        
        /*--- Set transport properties at infinity. ---*/

        V_infty[nDim+4] = node[iPoint]->GetLaminarViscosity();
        V_infty[nDim+5] = node[iPoint]->GetEddyViscosity();
        V_infty[nDim+6] = node[iPoint]->GetThermalConductivity();

        /*--- Set the normal vector and the coordinates ---*/
        
        visc_numerics->SetNormal(Normal);
        visc_numerics->SetCoord(geometry->node[iPoint]->GetCoord(),
                                geometry->node[Point_Normal]->GetCoord());
        
        /*--- Primitive variables, and gradient ---*/
        
        visc_numerics->SetPrimitive(V_domain, V_infty);
        visc_numerics->SetPrimVarGradient(node[iPoint]->GetGradient_Primitive(),
                                          node[iPoint]->GetGradient_Primitive());
        
        /*--- Turbulent kinetic energy ---*/
        
        if (config->GetKind_Turb_Model() == SST)
          visc_numerics->SetTurbKineticEnergy(solver_container[TURB_SOL]->node[iPoint]->GetSolution(0),
                                              solver_container[TURB_SOL]->node[iPoint]->GetSolution(0));
        
        /*--- Compute and update viscous residual ---*/

        visc_numerics->ComputeResidual(Residual, Jacobian_i, Jacobian_j, config);
        LinSysRes.SubtractBlock(iPoint, Residual);
        
        /*--- Viscous Jacobian contribution for implicit integration ---*/
        
        if (implicit)
          Jacobian.SubtractBlock(iPoint, iPoint, Jacobian_i);
        
      }
      
    }
  }
  
  /*--- Free locally allocated memory ---*/
  
  delete [] Normal;
  
}

void CIncEulerSolver::BC_Inlet(CGeometry *geometry, CSolver **solver_container,
                            CNumerics *conv_numerics, CNumerics *visc_numerics, CConfig *config, unsigned short val_marker) {
  unsigned short iDim;
  unsigned long iVertex, iPoint;
  unsigned long Point_Normal;
  su2double *Flow_Dir, Flow_Dir_Mag, Vel_Mag, Area, P_total, P_domain, Vn;
  su2double *V_inlet, *V_domain;
  su2double UnitFlowDir[3] = {0.0,0.0,0.0};
  su2double dV[3] = {0.0,0.0,0.0};
  su2double Damping = config->GetInc_Inlet_Damping();

  bool implicit      = (config->GetKind_TimeIntScheme_Flow() == EULER_IMPLICIT);
  bool grid_movement = config->GetGrid_Movement();
  bool viscous       = config->GetViscous();

  string Marker_Tag  = config->GetMarker_All_TagBound(val_marker);

  unsigned short Kind_Inlet = config->GetKind_Inc_Inlet(Marker_Tag);

  su2double *Normal = new su2double[nDim];

  /*--- Loop over all the vertices on this boundary marker ---*/
  
  for (iVertex = 0; iVertex < geometry->nVertex[val_marker]; iVertex++) {
    
    /*--- Allocate the value at the inlet ---*/
    
    V_inlet = GetCharacPrimVar(val_marker, iVertex);
    
    iPoint = geometry->vertex[val_marker][iVertex]->GetNode();
    
    /*--- Check if the node belongs to the domain (i.e., not a halo node) ---*/
    
    if (geometry->node[iPoint]->GetDomain()) {

      /*--- Index of the closest interior node ---*/

      Point_Normal = geometry->vertex[val_marker][iVertex]->GetNormal_Neighbor();
      
      /*--- Normal vector for this vertex (negate for outward convention) ---*/
      
      geometry->vertex[val_marker][iVertex]->GetNormal(Normal);
      for (iDim = 0; iDim < nDim; iDim++) Normal[iDim] = -Normal[iDim];
      conv_numerics->SetNormal(Normal);
      
      Area = 0.0;
      for (iDim = 0; iDim < nDim; iDim++) Area += Normal[iDim]*Normal[iDim];
      Area = sqrt (Area);
    
      /*--- Both types of inlets may use the prescribed flow direction.
       Ensure that the flow direction is a unit vector. ---*/
      
      Flow_Dir = Inlet_FlowDir[val_marker][iVertex];
      Flow_Dir_Mag = 0.0;
      for (iDim = 0; iDim < nDim; iDim++)
        Flow_Dir_Mag += Flow_Dir[iDim]*Flow_Dir[iDim];
      Flow_Dir_Mag = sqrt(Flow_Dir_Mag);
      
      /*--- Store the unit flow direction vector. ---*/
      
      for (iDim = 0; iDim < nDim; iDim++)
        UnitFlowDir[iDim] = Flow_Dir[iDim]/Flow_Dir_Mag;

      /*--- Retrieve solution at this boundary node. ---*/
      
      V_domain = node[iPoint]->GetPrimitive();

      /*--- Neumann condition for dynamic pressure ---*/
      
      V_inlet[0] = node[iPoint]->GetPressure();
      
      /*--- The velocity is either prescribed or computed from total pressure. ---*/

      switch (Kind_Inlet) {
          
          /*--- Velocity and temperature (if required) been specified at the inlet. ---*/
          
        case VELOCITY_INLET:
          
          /*--- Retrieve the specified velocity and temperature for the inlet. ---*/
          
          Vel_Mag  = Inlet_Ptotal[val_marker][iVertex]/config->GetVelocity_Ref();
          
          /*--- Store the velocity in the primitive variable vector. ---*/
          
          for (iDim = 0; iDim < nDim; iDim++)
            V_inlet[iDim+1] = Vel_Mag*UnitFlowDir[iDim];
          
          /*--- Dirichlet condition for temperature (if energy is active) ---*/
          
          V_inlet[nDim+1] = Inlet_Ttotal[val_marker][iVertex]/config->GetTemperature_Ref();
          
          break;
          
          /*--- Stagnation pressure has been specified at the inlet. ---*/
          
        case PRESSURE_INLET:
          
          /*--- Retrieve the specified total pressure for the inlet. ---*/
          
          P_total = Inlet_Ptotal[val_marker][iVertex]/config->GetPressure_Ref();
          
          /*--- Store the current static pressure for clarity. ---*/
          
          P_domain = node[iPoint]->GetPressure();
          
          /*--- Check for back flow through the inlet. ---*/
          
          Vn = 0.0;
          for (iDim = 0; iDim < nDim; iDim++) {
            Vn += V_domain[iDim+1]*(-1.0*Normal[iDim]/Area);
          }
          
          /*--- If the local static pressure is larger than the specified
           total pressure or the velocity is directed upstream, we have a
           back flow situation. The specified total pressure should be used
           as a static pressure condition and the velocity from the domain
           is used for the BC. ---*/
          
          if ((P_domain > P_total) || (Vn < 0.0)) {
            
            /*--- Back flow: use the prescribed P_total as static pressure. ---*/
            
            V_inlet[0] = Inlet_Ptotal[val_marker][iVertex]/config->GetPressure_Ref();
            
            /*--- Neumann condition for velocity. ---*/
            
            for (iDim = 0; iDim < nDim; iDim++)
              V_inlet[iDim+1] = V_domain[iDim+1];
            
            /*--- Neumann condition for the temperature. ---*/
            
            V_inlet[nDim+1] = node[iPoint]->GetTemperature();
            
          } else {
            
            /*--- Update the velocity magnitude using the total pressure. ---*/
            
            Vel_Mag = sqrt((P_total - P_domain)/(0.5*node[iPoint]->GetDensity()));
            
            /*--- If requested, use the local boundary normal (negative),
             instead of the prescribed flow direction in the config. ---*/
            
            if (config->GetInc_Inlet_UseNormal()) {
              for (iDim = 0; iDim < nDim; iDim++)
                UnitFlowDir[iDim] = -Normal[iDim]/Area;
            }
            
            /*--- Compute the delta change in velocity in each direction. ---*/
            
            for (iDim = 0; iDim < nDim; iDim++)
              dV[iDim] = Vel_Mag*UnitFlowDir[iDim] - V_domain[iDim+1];
            
            /*--- Update the velocity in the primitive variable vector.
             Note we use damping here to improve stability/convergence. ---*/
            
            for (iDim = 0; iDim < nDim; iDim++)
              V_inlet[iDim+1] = V_domain[iDim+1] + Damping*dV[iDim];
            
            /*--- Dirichlet condition for temperature (if energy is active) ---*/
            
            V_inlet[nDim+1] = Inlet_Ttotal[val_marker][iVertex]/config->GetTemperature_Ref();
            
          }
          
          break;
          
      }

      /*--- Access density at the node. This is either constant by
        construction, or will be set fixed implicitly by the temperature
        and equation of state. ---*/

      V_inlet[nDim+2] = node[iPoint]->GetDensity();

      /*--- Beta coefficient from the config file ---*/

      V_inlet[nDim+3] = node[iPoint]->GetBetaInc2();

      /*--- Cp is needed for Temperature equation. ---*/

      V_inlet[nDim+7] = node[iPoint]->GetSpecificHeatCp();

      /*--- Set various quantities in the solver class ---*/
      
      conv_numerics->SetPrimitive(V_domain, V_inlet);
      
      if (grid_movement)
        conv_numerics->SetGridVel(geometry->node[iPoint]->GetGridVel(),
                                  geometry->node[iPoint]->GetGridVel());
      
      /*--- Compute the residual using an upwind scheme ---*/
      
      conv_numerics->ComputeResidual(Residual, Jacobian_i, Jacobian_j, config);
      
      /*--- Update residual value ---*/
      
      LinSysRes.AddBlock(iPoint, Residual);
      
      /*--- Jacobian contribution for implicit integration ---*/
      
      if (implicit)
        Jacobian.AddBlock(iPoint, iPoint, Jacobian_i);

      /*--- Viscous contribution, commented out because serious convergence problems ---*/

      if (viscous) {
        
        /*--- Set transport properties at the inlet ---*/
        
        V_inlet[nDim+4] = node[iPoint]->GetLaminarViscosity();
        V_inlet[nDim+5] = node[iPoint]->GetEddyViscosity();
        V_inlet[nDim+6] = node[iPoint]->GetThermalConductivity();

        /*--- Set the normal vector and the coordinates ---*/
        
        visc_numerics->SetNormal(Normal);
        visc_numerics->SetCoord(geometry->node[iPoint]->GetCoord(),
                                geometry->node[Point_Normal]->GetCoord());
        
        /*--- Primitive variables, and gradient ---*/
        
        visc_numerics->SetPrimitive(V_domain, V_inlet);
        visc_numerics->SetPrimVarGradient(node[iPoint]->GetGradient_Primitive(),
                                          node[iPoint]->GetGradient_Primitive());
        
        /*--- Turbulent kinetic energy ---*/
        
        if (config->GetKind_Turb_Model() == SST)
          visc_numerics->SetTurbKineticEnergy(solver_container[TURB_SOL]->node[iPoint]->GetSolution(0),
                                              solver_container[TURB_SOL]->node[iPoint]->GetSolution(0));
        
        /*--- Compute and update residual ---*/
        
        visc_numerics->ComputeResidual(Residual, Jacobian_i, Jacobian_j, config);
        
        LinSysRes.SubtractBlock(iPoint, Residual);
        
        /*--- Jacobian contribution for implicit integration ---*/
        
        if (implicit)
          Jacobian.SubtractBlock(iPoint, iPoint, Jacobian_i);
        
      }

    }
  }
  
  /*--- Free locally allocated memory ---*/
  
  delete [] Normal;
  
}

void CIncEulerSolver::BC_Outlet(CGeometry *geometry, CSolver **solver_container,
                             CNumerics *conv_numerics, CNumerics *visc_numerics, CConfig *config, unsigned short val_marker) {
  unsigned short iDim;
  unsigned long iVertex, iPoint, Point_Normal;
  su2double Area;
  su2double *V_outlet, *V_domain, P_Outlet = 0.0, P_domain;
  su2double mDot_Target, mDot_Old, dP, Density_Avg, Area_Outlet;
  su2double Damping = config->GetInc_Outlet_Damping();

  bool implicit      = (config->GetKind_TimeIntScheme_Flow() == EULER_IMPLICIT);
  bool grid_movement = config->GetGrid_Movement();
  bool viscous       = config->GetViscous();
  string Marker_Tag  = config->GetMarker_All_TagBound(val_marker);

  su2double *Normal = new su2double[nDim];
  
  unsigned short Kind_Outlet = config->GetKind_Inc_Outlet(Marker_Tag);
  
  /*--- Loop over all the vertices on this boundary marker ---*/
  
  for (iVertex = 0; iVertex < geometry->nVertex[val_marker]; iVertex++) {
    
    /*--- Allocate the value at the outlet ---*/
    
    V_outlet = GetCharacPrimVar(val_marker, iVertex);
    
    iPoint = geometry->vertex[val_marker][iVertex]->GetNode();
    
    /*--- Check if the node belongs to the domain (i.e., not a halo node) ---*/
    
    if (geometry->node[iPoint]->GetDomain()) {
      
      /*--- Index of the closest interior node ---*/
      
      Point_Normal = geometry->vertex[val_marker][iVertex]->GetNormal_Neighbor();
      
      /*--- Normal vector for this vertex (negate for outward convention) ---*/
      
      geometry->vertex[val_marker][iVertex]->GetNormal(Normal);
      for (iDim = 0; iDim < nDim; iDim++) Normal[iDim] = -Normal[iDim];
      conv_numerics->SetNormal(Normal);
      
      Area = 0.0;
      for (iDim = 0; iDim < nDim; iDim++) Area += Normal[iDim]*Normal[iDim];
      Area = sqrt (Area);
       
      /*--- Current solution at this boundary node ---*/
      
      V_domain = node[iPoint]->GetPrimitive();
      
      /*--- Store the current static pressure for clarity. ---*/
      
      P_domain = node[iPoint]->GetPressure();
      
      /*--- Compute a boundary value for the pressure depending on whether
       we are prescribing a back pressure or a mass flow target. ---*/
      
      switch (Kind_Outlet) {
          
          /*--- Velocity and temperature (if required) been specified at the inlet. ---*/
          
        case PRESSURE_OUTLET:
          
          /*--- Retrieve the specified back pressure for this outlet. ---*/
          
          P_Outlet = config->GetOutlet_Pressure(Marker_Tag)/config->GetPressure_Ref();
          
          /*--- The pressure is prescribed at the outlet. ---*/
          
          V_outlet[0] = P_Outlet;
          
          /*--- Neumann condition for the velocity. ---*/
          
          for (iDim = 0; iDim < nDim; iDim++) {
            V_outlet[iDim+1] = node[iPoint]->GetPrimitive(iDim+1);
          }
          
          break;
          
          /*--- A mass flow target has been specified for the outlet. ---*/
          
        case MASS_FLOW_OUTLET:
          
          /*--- Retrieve the specified target mass flow at the outlet. ---*/
          
          mDot_Target = config->GetOutlet_Pressure(Marker_Tag)/(config->GetDensity_Ref() * config->GetVelocity_Ref());

          /*--- Retrieve the old mass flow, density, and area of the outlet,
           which has been computed in a preprocessing step. These values
           were stored in non-dim. form in the config container. ---*/
          
          mDot_Old    = config->GetOutlet_MassFlow(Marker_Tag);
          Density_Avg = config->GetOutlet_Density(Marker_Tag);
          Area_Outlet = config->GetOutlet_Area(Marker_Tag);

          /*--- Compute the pressure increment based on the difference
           between the current and target mass flow. Note that increasing
           pressure decreases flow speed. ---*/
          
          dP = 0.5*Density_Avg*(mDot_Old*mDot_Old - mDot_Target*mDot_Target)/((Density_Avg*Area_Outlet)*(Density_Avg*Area_Outlet));
          
          /*--- Update the new outlet pressure. Note that we use damping
           here to improve stability/convergence. ---*/
          
          P_Outlet = P_domain + Damping*dP;

          /*--- The pressure is prescribed at the outlet. ---*/
          
          V_outlet[0] = P_Outlet;
          
          /*--- Neumann condition for the velocity ---*/
          
          for (iDim = 0; iDim < nDim; iDim++) {
            V_outlet[iDim+1] = node[iPoint]->GetPrimitive(iDim+1);
          }
          
          break;
          
      }
      
      /*--- Neumann condition for the temperature. ---*/

      V_outlet[nDim+1] = node[iPoint]->GetTemperature();

      /*--- Access density at the interior node. This is either constant by
        construction, or will be set fixed implicitly by the temperature
        and equation of state. ---*/
      
      V_outlet[nDim+2] = node[iPoint]->GetDensity();

      /*--- Beta coefficient from the config file ---*/
      
      V_outlet[nDim+3] = node[iPoint]->GetBetaInc2();

      /*--- Cp is needed for Temperature equation. ---*/

      V_outlet[nDim+7] = node[iPoint]->GetSpecificHeatCp();

      /*--- Set various quantities in the solver class ---*/

      conv_numerics->SetPrimitive(V_domain, V_outlet);
      
      if (grid_movement)
        conv_numerics->SetGridVel(geometry->node[iPoint]->GetGridVel(),
                                  geometry->node[iPoint]->GetGridVel());
      
      /*--- Compute the residual using an upwind scheme ---*/
      
      conv_numerics->ComputeResidual(Residual, Jacobian_i, Jacobian_j, config);
      
      /*--- Update residual value ---*/
      
      LinSysRes.AddBlock(iPoint, Residual);
      
      /*--- Jacobian contribution for implicit integration ---*/
      
      if (implicit) {
        Jacobian.AddBlock(iPoint, iPoint, Jacobian_i);
      }
      
      /*--- Viscous contribution, commented out because serious convergence problems ---*/

      if (viscous) {

        /*--- Set transport properties at the outlet. ---*/

        V_outlet[nDim+4] = node[iPoint]->GetLaminarViscosity();
        V_outlet[nDim+5] = node[iPoint]->GetEddyViscosity();
        V_outlet[nDim+6] = node[iPoint]->GetThermalConductivity();

        /*--- Set the normal vector and the coordinates ---*/
        
        visc_numerics->SetNormal(Normal);
        visc_numerics->SetCoord(geometry->node[iPoint]->GetCoord(),
                                geometry->node[Point_Normal]->GetCoord());
        
        /*--- Primitive variables, and gradient ---*/
        
        visc_numerics->SetPrimitive(V_domain, V_outlet);
        visc_numerics->SetPrimVarGradient(node[iPoint]->GetGradient_Primitive(),
                                          node[iPoint]->GetGradient_Primitive());
        
        /*--- Turbulent kinetic energy ---*/
        
        if (config->GetKind_Turb_Model() == SST)
          visc_numerics->SetTurbKineticEnergy(solver_container[TURB_SOL]->node[iPoint]->GetSolution(0),
                                              solver_container[TURB_SOL]->node[iPoint]->GetSolution(0));
        
        /*--- Compute and update residual ---*/
        
        visc_numerics->ComputeResidual(Residual, Jacobian_i, Jacobian_j, config);
        
        LinSysRes.SubtractBlock(iPoint, Residual);
        
        /*--- Jacobian contribution for implicit integration ---*/
        if (implicit)
          Jacobian.SubtractBlock(iPoint, iPoint, Jacobian_i);
        
      }

    }
  }
  
  /*--- Free locally allocated memory ---*/
  delete [] Normal;
  
}

void CIncEulerSolver::BC_Sym_Plane(CGeometry      *geometry,
                                   CSolver        **solver_container,
                                   CNumerics      *conv_numerics,
                                   CNumerics      *visc_numerics,
                                   CConfig        *config,
                                   unsigned short val_marker) {
  
  unsigned short iDim, iVar;
  unsigned long iVertex, iPoint;
  
  bool implicit = (config->GetKind_TimeIntScheme_Flow() == EULER_IMPLICIT);
  
  /*--- Allocation of variables necessary for convective fluxes. ---*/
  su2double Area, ProjVelocity_i;
  su2double *V_reflected, *V_domain;
  su2double *Normal     = new su2double[nDim];
  su2double *UnitNormal = new su2double[nDim];

  /*--- Allocation of variables necessary for viscous fluxes. ---*/
  su2double ProjGradient, ProjNormVelGrad, ProjTangVelGrad;
  su2double *Tangential      = new su2double[nDim];
  su2double *GradNormVel     = new su2double[nDim];
  su2double *GradTangVel     = new su2double[nDim];

  /*--- Allocation of primitive gradient arrays for viscous fluxes. ---*/
  su2double **Grad_Reflected = new su2double*[nPrimVarGrad];
  for (iVar = 0; iVar < nPrimVarGrad; iVar++)
    Grad_Reflected[iVar] = new su2double[nDim];

  /*---------------------------------------------------------------------------------------------*/
  /*--- Preprocessing: On a symmetry-plane, the Unit-Normal is constant. Therefore a constant ---*/
  /*---                Unit-Tangential to that Unit-Normal can be prescribed. The computation ---*/
  /*---                of these vectors is done outside the loop (over all Marker-vertices).  ---*/
  /*---                The "Normal" in SU2 isan Area-Normal and is most likely not constant   ---*/
  /*---                on the symmetry-plane.                                                 ---*/
  /*---------------------------------------------------------------------------------------------*/

  /*--- Normal vector for a random vertex (zero) on this marker (negate for outward convention). ---*/
  geometry->vertex[val_marker][0]->GetNormal(Normal); 
  for (iDim = 0; iDim < nDim; iDim++)
    Normal[iDim] = -Normal[iDim];

  /*--- Compute unit normal, to be used for unit tangential, projected velocity and velocity component gradients. ---*/
  Area = 0.0;
  for (iDim = 0; iDim < nDim; iDim++)
    Area += Normal[iDim]*Normal[iDim];
  Area = sqrt (Area);
  
  for (iDim = 0; iDim < nDim; iDim++)
    UnitNormal[iDim] = -Normal[iDim]/Area;

  /*--- Preprocessing: Compute unit tangential, the direction is arbitrary as long as t*n=0 ---*/
  if (config->GetViscous()) {
    switch( nDim ) {
      case 2: {
        Tangential[0] = -UnitNormal[1];
        Tangential[1] =  UnitNormal[0];
        break;
      }
      case 3: {
        /*--- Find the largest entry index of the UnitNormal, and create Tangential vector based on that. ---*/
        unsigned short Largest, Arbitrary, Zero;
        if     (abs(UnitNormal[0]) >= abs(UnitNormal[1]) && 
                abs(UnitNormal[0]) >= abs(UnitNormal[2])) {Largest=0;Arbitrary=1;Zero=2;}
        else if(abs(UnitNormal[1]) >= abs(UnitNormal[0]) && 
                abs(UnitNormal[1]) >= abs(UnitNormal[2])) {Largest=1;Arbitrary=0;Zero=2;}
        else                                              {Largest=2;Arbitrary=1;Zero=0;}

        Tangential[Largest] = -UnitNormal[Arbitrary]/sqrt(pow(UnitNormal[Largest],2) + pow(UnitNormal[Arbitrary],2));
        Tangential[Arbitrary] =  UnitNormal[Largest]/sqrt(pow(UnitNormal[Largest],2) + pow(UnitNormal[Arbitrary],2));
        Tangential[Zero] =  0.0;
        break;
      }
    }
  }
  
  /*--- Loop over all the vertices on this boundary marker. ---*/
  for (iVertex = 0; iVertex < geometry->nVertex[val_marker]; iVertex++) {
    
    iPoint = geometry->vertex[val_marker][iVertex]->GetNode();
    
    /*--- Check if the node belongs to the domain (i.e., not a halo node) ---*/
    if (geometry->node[iPoint]->GetDomain()) {

      /*-------------------------------------------------------------------------------*/
      /*--- Step 1: For the convective fluxes, create a reflected state of the      ---*/
      /*---         Primitive variables by copying all interior values to the       ---*/
      /*---         reflected. Only the velocity is mirrored along the symmetry     ---*/
      /*---         axis. Based on the Upwind_Residual routine.                     ---*/
      /*-------------------------------------------------------------------------------*/

      /*--- Allocate the reflected state at the symmetry boundary. ---*/
      V_reflected = GetCharacPrimVar(val_marker, iVertex);
      
      /*--- Grid movement ---*/
      if (config->GetGrid_Movement())
        conv_numerics->SetGridVel(geometry->node[iPoint]->GetGridVel(), geometry->node[iPoint]->GetGridVel());
      
      /*--- Normal vector for this vertex (negate for outward convention). ---*/
      geometry->vertex[val_marker][iVertex]->GetNormal(Normal);
      for (iDim = 0; iDim < nDim; iDim++)
        Normal[iDim] = -Normal[iDim];
      conv_numerics->SetNormal(Normal);
      
      /*--- Get current solution at this boundary node ---*/
      V_domain = node[iPoint]->GetPrimitive();
      
      /*--- Set the reflected state based on the boundary node. Scalars are copied and 
            the velocity is mirrored along the symmetry boundary, i.e. the velocity in 
            normal direction is substracted twice. ---*/
      for(iVar = 0; iVar < nPrimVar; iVar++)
        V_reflected[iVar] = node[iPoint]->GetPrimitive(iVar);

      /*--- Compute velocity in normal direction (ProjVelcity_i=(v*n)) und substract twice from
            velocity in normal direction: v_r = v - 2 (v*n)n ---*/
      ProjVelocity_i = 0.0;
      for (iDim = 0; iDim < nDim; iDim++)
        ProjVelocity_i += node[iPoint]->GetVelocity(iDim)*UnitNormal[iDim];
      
      for (iDim = 0; iDim < nDim; iDim++)
        V_reflected[iDim+1] = node[iPoint]->GetVelocity(iDim) - 2.0 * ProjVelocity_i*UnitNormal[iDim];
      
      /*--- Set Primitive and Secondary for numerics class. ---*/
      conv_numerics->SetPrimitive(V_domain, V_reflected);
      conv_numerics->SetSecondary(node[iPoint]->GetSecondary(), node[iPoint]->GetSecondary());

      /*--- Compute the residual using an upwind scheme. ---*/
      conv_numerics->ComputeResidual(Residual, Jacobian_i, Jacobian_j, config);
      
      /*--- Update residual value ---*/     
      LinSysRes.AddBlock(iPoint, Residual);
      
      /*--- Jacobian contribution for implicit integration. ---*/
      if (implicit) {
        Jacobian.AddBlock(iPoint, iPoint, Jacobian_i);
      }
      
      if (config->GetViscous()) {
        
        /*-------------------------------------------------------------------------------*/
        /*--- Step 2: The viscous fluxes of the Navier-Stokes equations depend on the ---*/
        /*---         Primitive variables and their gradients. The viscous numerics   ---*/
        /*---         container is filled just as the convective numerics container,  ---*/
        /*---         but the primitive gradients of the reflected state have to be   ---*/
        /*---         determined additionally such that symmetry at the boundary is   ---*/
        /*---         enforced. Based on the Viscous_Residual routine.                ---*/
        /*-------------------------------------------------------------------------------*/

        /*--- Set the normal vector and the coordinates. ---*/
        visc_numerics->SetCoord(geometry->node[iPoint]->GetCoord(), geometry->node[iPoint]->GetCoord());
        visc_numerics->SetNormal(Normal);
        
        /*--- Set the primitive and Secondary variables. ---*/  
        visc_numerics->SetPrimitive(V_domain, V_reflected);
        visc_numerics->SetSecondary(node[iPoint]->GetSecondary(), node[iPoint]->GetSecondary());
        
        /*--- For viscous Fluxes also the gradients of the primitives need to be determined.
              1. The gradients of scalars are mirrored along the sym plane just as velocity for the primitives
              2. The gradients of the velocity components need more attention, i.e. the gradient of the
                 normal velocity in tangential direction is mirrored and the gradient of the tangential velocity in 
                 normal direction is mirrored. ---*/

        /*--- Get gradients of primitives of boundary cell ---*/ 
        for (iVar = 0; iVar < nPrimVarGrad; iVar++)
          for (iDim = 0; iDim < nDim; iDim++)
            Grad_Reflected[iVar][iDim] = node[iPoint]->GetGradient_Primitive(iVar, iDim);
        
        /*--- Reflect the gradients for all scalars including the velocity components.
              The gradients of the velocity components are set later with the 
              correct values: grad(V)_r = grad(V) - 2 [grad(V)*n]n, V beeing any primitive ---*/
        for (iVar = 0; iVar < nPrimVarGrad; iVar++) {
          if(iVar == 0 || iVar > nDim) { // Exclude velocity component gradients

            /*--- Compute projected part of the gradient in a dot product ---*/
            ProjGradient = 0.0;
            for (iDim = 0; iDim < nDim; iDim++)
              ProjGradient += Grad_Reflected[iVar][iDim]*UnitNormal[iDim];
              
            for (iDim = 0; iDim < nDim; iDim++)           
              Grad_Reflected[iVar][iDim] = Grad_Reflected[iVar][iDim] - 2.0 * ProjGradient*UnitNormal[iDim];
          }
        }
        
        /*--- Compute gradients of normal and tangential velocity:
              grad(v*n) = grad(v_x) n_x + grad(v_y) n_y (+ grad(v_z) n_z)
              grad(v*t) = grad(v_x) t_x + grad(v_y) t_y (+ grad(v_z) t_z) ---*/
        for (iVar = 0; iVar < nDim; iVar++) { // counts gradient components
          GradNormVel[iVar] = 0.0;
          GradTangVel[iVar] = 0.0;
          for (iDim = 0; iDim < nDim; iDim++) { // counts sum with unit normal/tangential
            GradNormVel[iVar] += Grad_Reflected[iDim+1][iVar] * UnitNormal[iDim];
            GradTangVel[iVar] += Grad_Reflected[iDim+1][iVar] * Tangential[iDim];
          }
        }

        /*--- Refelect gradients in tangential and normal direction by substracting the normal/tangential
              component twice, just as done with velocity above.
              grad(v*n)_r = grad(v*n) - 2 {grad([v*n])*t}t
              grad(v*t)_r = grad(v*t) - 2 {grad([v*t])*n}n ---*/
        ProjNormVelGrad = 0.0;
        ProjTangVelGrad = 0.0;
        for (iDim = 0; iDim < nDim; iDim++) {
          ProjNormVelGrad += GradNormVel[iDim]*Tangential[iDim]; //grad([v*n])*t
          ProjTangVelGrad += GradTangVel[iDim]*UnitNormal[iDim]; //grad([v*t])*n
        }
        
        for (iDim = 0; iDim < nDim; iDim++) {
          GradNormVel[iDim] = GradNormVel[iDim] - 2.0 * ProjNormVelGrad * Tangential[iDim];
          GradTangVel[iDim] = GradTangVel[iDim] - 2.0 * ProjTangVelGrad * UnitNormal[iDim];
        }
        
        /*--- Transfer reflected gradients back into the Cartesian Coordinate system:
              grad(v_x)_r = grad(v*n)_r n_x + grad(v*t)_r t_x
              grad(v_y)_r = grad(v*n)_r n_y + grad(v*t)_r t_y
              ( grad(v_z)_r = grad(v*n)_r n_z + grad(v*t)_r t_z ) ---*/
        for (iVar = 0; iVar < nDim; iVar++) // loops over the velocity component gradients
          for (iDim = 0; iDim < nDim; iDim++) // loops over the entries of the above
            Grad_Reflected[iVar+1][iDim] = GradNormVel[iDim]*UnitNormal[iVar] + GradTangVel[iDim]*Tangential[iVar];
        
        /*--- Set the primitive gradients of the boundary and reflected state. ---*/
        visc_numerics->SetPrimVarGradient(node[iPoint]->GetGradient_Primitive(), Grad_Reflected);
        
        /*--- Turbulent kinetic energy. ---*/
        if (config->GetKind_Turb_Model() == SST)
          visc_numerics->SetTurbKineticEnergy(solver_container[TURB_SOL]->node[iPoint]->GetSolution(0),
                                              solver_container[TURB_SOL]->node[iPoint]->GetSolution(0));
        
        /*--- Compute and update residual. Note that the viscous shear stress tensor is computed in the 
              following routine based upon the velocity-component gradients. ---*/
        visc_numerics->ComputeResidual(Residual, Jacobian_i, Jacobian_j, config);
        
        LinSysRes.SubtractBlock(iPoint, Residual);
        
        /*--- Jacobian contribution for implicit integration. ---*/
        if (implicit)
          Jacobian.SubtractBlock(iPoint, iPoint, Jacobian_i);
      }
    }
  }
  
  /*--- Free locally allocated memory ---*/
  delete [] Normal;
  delete [] UnitNormal;
  delete [] Tangential;
  delete [] GradNormVel;
  delete [] GradTangVel;

  for (iVar = 0; iVar < nPrimVarGrad; iVar++)
    delete [] Grad_Reflected[iVar];
  delete [] Grad_Reflected;
}

void CIncEulerSolver::BC_Fluid_Interface(CGeometry *geometry, CSolver **solver_container, CNumerics *conv_numerics, CNumerics *visc_numerics,
                                         CConfig *config) {
  
  unsigned long iVertex, jVertex, iPoint, Point_Normal = 0;
  unsigned short iDim, iVar, iMarker, nDonorVertex;
  
  bool implicit      = (config->GetKind_TimeIntScheme_Flow() == EULER_IMPLICIT);
  bool grid_movement = config->GetGrid_Movement();
  bool viscous       = config->GetViscous();
  
  su2double *Normal = new su2double[nDim];
  su2double *PrimVar_i = new su2double[nPrimVar];
  su2double *PrimVar_j = new su2double[nPrimVar];
  su2double *tmp_residual = new su2double[nVar];
  
  su2double weight;
   
  for (iMarker = 0; iMarker < config->GetnMarker_All(); iMarker++) {

    if (config->GetMarker_All_KindBC(iMarker) == FLUID_INTERFACE) {

      for (iVertex = 0; iVertex < geometry->nVertex[iMarker]; iVertex++) {
        iPoint = geometry->vertex[iMarker][iVertex]->GetNode();

        if (geometry->node[iPoint]->GetDomain()) {

          nDonorVertex = GetnSlidingStates(iMarker, iVertex);
          
          /*--- Initialize Residual, this will serve to accumulate the average ---*/

          for (iVar = 0; iVar < nVar; iVar++)
            Residual[iVar] = 0.0;

          /*--- Loop over the nDonorVertexes and compute the averaged flux ---*/

          for (jVertex = 0; jVertex < nDonorVertex; jVertex++){

            Point_Normal = geometry->vertex[iMarker][iVertex]->GetNormal_Neighbor();

            for (iVar = 0; iVar < nPrimVar; iVar++) {
              PrimVar_i[iVar] = node[iPoint]->GetPrimitive(iVar);
              PrimVar_j[iVar] = GetSlidingState(iMarker, iVertex, iVar, jVertex);
            }
            
            /*--- Get the weight computed in the interpolator class for the j-th donor vertex ---*/

            weight = GetSlidingState(iMarker, iVertex, nPrimVar, jVertex);

            /*--- Set primitive variables ---*/

            conv_numerics->SetPrimitive( PrimVar_i, PrimVar_j );
          
            /*--- Set the normal vector ---*/
 
            geometry->vertex[iMarker][iVertex]->GetNormal(Normal);
            for (iDim = 0; iDim < nDim; iDim++) 
              Normal[iDim] = -Normal[iDim];

            conv_numerics->SetNormal(Normal);

            if (grid_movement)
              conv_numerics->SetGridVel(geometry->node[iPoint]->GetGridVel(), geometry->node[iPoint]->GetGridVel());
            
            /*--- Compute the convective residual using an upwind scheme ---*/

            conv_numerics->ComputeResidual(tmp_residual, Jacobian_i, Jacobian_j, config);

            /*--- Accumulate the residuals to compute the average ---*/
            
            for (iVar = 0; iVar < nVar; iVar++)
              Residual[iVar] += weight*tmp_residual[iVar];

          }

          /*--- Add Residuals and Jacobians ---*/
  
          LinSysRes.AddBlock(iPoint, Residual);
          if (implicit) 
            Jacobian.AddBlock(iPoint, iPoint, Jacobian_i);

          if (viscous) {
            
            /*--- Initialize Residual, this will serve to accumulate the average ---*/
            
            for (iVar = 0; iVar < nVar; iVar++)
              Residual[iVar] = 0.0;
              
            /*--- Loop over the nDonorVertexes and compute the averaged flux ---*/
            
            for (jVertex = 0; jVertex < nDonorVertex; jVertex++){
              PrimVar_j[nDim+5] = GetSlidingState(iMarker, iVertex, nDim+5, jVertex); 
              PrimVar_j[nDim+6] = GetSlidingState(iMarker, iVertex, nDim+6, jVertex); 

              /*--- Get the weight computed in the interpolator class for the j-th donor vertex ---*/
              
              weight = GetSlidingState(iMarker, iVertex, nPrimVar, jVertex);
              
              /*--- Set the normal vector and the coordinates ---*/

              visc_numerics->SetNormal(Normal);
              visc_numerics->SetCoord(geometry->node[iPoint]->GetCoord(), geometry->node[Point_Normal]->GetCoord());

              /*--- Primitive variables, and gradient ---*/

              visc_numerics->SetPrimitive(PrimVar_i, PrimVar_j);
              visc_numerics->SetPrimVarGradient(node[iPoint]->GetGradient_Primitive(), node[iPoint]->GetGradient_Primitive());

              /*--- Turbulent kinetic energy ---*/

              if (config->GetKind_Turb_Model() == SST)
                visc_numerics->SetTurbKineticEnergy(solver_container[TURB_SOL]->node[iPoint]->GetSolution(0), solver_container[TURB_SOL]->node[iPoint]->GetSolution(0));

              /*--- Set the wall shear stress values (wall functions) to -1 (no evaluation using wall functions) ---*/
              
              visc_numerics->SetTauWall(-1.0, -1.0);

              /*--- Compute and update residual ---*/

              visc_numerics->ComputeResidual(tmp_residual, Jacobian_i, Jacobian_j, config);
              
              /*--- Accumulate the residuals to compute the average ---*/
              
              for (iVar = 0; iVar < nVar; iVar++)
                Residual[iVar] += weight*tmp_residual[iVar];
            }
          
            LinSysRes.SubtractBlock(iPoint, Residual);
 
            /*--- Jacobian contribution for implicit integration ---*/

            if (implicit)
              Jacobian.SubtractBlock(iPoint, iPoint, Jacobian_i);
            
          }
        }
      }
    }
  }

  /*--- Free locally allocated memory ---*/

  delete [] tmp_residual;
  delete [] Normal;
  delete [] PrimVar_i;
  delete [] PrimVar_j;
  
}

void CIncEulerSolver::BC_Periodic(CGeometry *geometry, CSolver **solver_container,
                               CNumerics *numerics, CConfig *config) {
  
  /*--- Complete residuals for periodic boundary conditions. We loop over
   the periodic BCs in matching pairs so that, in the event that there are
   adjacent periodic markers, the repeated points will have their residuals
   accumulated correctly during the communications. For implicit calculations,
   the Jacobians and linear system are also correctly adjusted here. ---*/
  
  for (unsigned short iPeriodic = 1; iPeriodic <= config->GetnMarker_Periodic()/2; iPeriodic++) {
    InitiatePeriodicComms(geometry, config, iPeriodic, PERIODIC_RESIDUAL);
    CompletePeriodicComms(geometry, config, iPeriodic, PERIODIC_RESIDUAL);
  }
  
}

void CIncEulerSolver::BC_Custom(CGeometry      *geometry,
                                CSolver        **solver_container,
                                CNumerics      *conv_numerics,
                                CNumerics      *visc_numerics,
                                CConfig        *config,
                                unsigned short val_marker) {
  
  /* Check for a verification solution. */
  
  if (VerificationSolution) {
    
    unsigned short iVar;
    unsigned long iVertex, iPoint, total_index;
    
    bool implicit = (config->GetKind_TimeIntScheme_Flow() == EULER_IMPLICIT);
    
    /*--- Get the physical time. ---*/
    
    su2double time = 0.0;
    if (config->GetUnsteady_Simulation()) time = config->GetPhysicalTime();
    
    /*--- Loop over all the vertices on this boundary marker ---*/
    
    for (iVertex = 0; iVertex < geometry->nVertex[val_marker]; iVertex++) {
      
      /*--- Get the point index for the current node. ---*/
      
      iPoint = geometry->vertex[val_marker][iVertex]->GetNode();
      
      /*--- Check if the node belongs to the domain (i.e, not a halo node) ---*/
      
      if (geometry->node[iPoint]->GetDomain()) {
        
        /*--- Get the coordinates for the current node. ---*/
        
        const su2double *coor = geometry->node[iPoint]->GetCoord();
        
        /*--- Get the conservative state from the verification solution. ---*/
        
        VerificationSolution->GetBCState(coor, time, Solution);
        
        /*--- For verification cases, we will apply a strong Dirichlet
         condition by setting the solution values at the boundary nodes
         directly and setting the residual to zero at those nodes. ---*/
        
        node[iPoint]->SetSolution_Old(Solution);
        node[iPoint]->SetSolution(Solution);
        node[iPoint]->SetRes_TruncErrorZero();
        LinSysRes.SetBlock_Zero(iPoint);
        
        /*--- Adjust rows of the Jacobian (includes 1 in the diagonal) ---*/
        
        if (implicit){
          for (iVar = 0; iVar < nVar; iVar++) {
            total_index = iPoint*nVar+iVar;
            Jacobian.DeleteValsRowi(total_index);
          }
        }
        
      }
    }
    
  } else {
    
    /* The user must specify the custom BC's here. */
    SU2_MPI::Error("Implement customized boundary conditions here.", CURRENT_FUNCTION);
    
  }
  
}

void CIncEulerSolver::SetResidual_DualTime(CGeometry *geometry, CSolver **solver_container, CConfig *config,
                                        unsigned short iRKStep, unsigned short iMesh, unsigned short RunTime_EqSystem) {
  
  /*--- Local variables ---*/
  
  unsigned short iVar, jVar, iMarker, iDim;
  unsigned long iPoint, jPoint, iEdge, iVertex;
  
  su2double Density, Cp;
  su2double *V_time_nM1, *V_time_n, *V_time_nP1;
  su2double U_time_nM1[5], U_time_n[5], U_time_nP1[5];
  su2double Volume_nM1, Volume_nP1, TimeStep;
  su2double *Normal = NULL, *GridVel_i = NULL, *GridVel_j = NULL, Residual_GCL;
  
  bool implicit         = (config->GetKind_TimeIntScheme_Flow() == EULER_IMPLICIT);
  bool grid_movement    = config->GetGrid_Movement();
  bool variable_density = (config->GetKind_DensityModel() == VARIABLE);
  bool energy           = config->GetEnergy_Equation();
  
  /*--- Store the physical time step ---*/
  
  TimeStep = config->GetDelta_UnstTimeND();
  
  /*--- Compute the dual time-stepping source term for static meshes ---*/
  
  if (!grid_movement) {
    
    /*--- Loop over all nodes (excluding halos) ---*/
    
    for (iPoint = 0; iPoint < nPointDomain; iPoint++) {
      
      /*--- Initialize the Residual / Jacobian container to zero. ---*/
      
      for (iVar = 0; iVar < nVar; iVar++) {
        Residual[iVar] = 0.0;
        if (implicit) {
        for (jVar = 0; jVar < nVar; jVar++)
          Jacobian_i[iVar][jVar] = 0.0;
        }
      }
      
      /*--- Retrieve the solution at time levels n-1, n, and n+1. Note that
       we are currently iterating on U^n+1 and that U^n & U^n-1 are fixed,
       previous solutions that are stored in memory. These are actually
       the primitive values, but we will convert to conservatives. ---*/
      
      V_time_nM1 = node[iPoint]->GetSolution_time_n1();
      V_time_n   = node[iPoint]->GetSolution_time_n();
      V_time_nP1 = node[iPoint]->GetSolution();
      
      /*--- Access the density and Cp at this node (constant for now). ---*/
      
      Density     = node[iPoint]->GetDensity();
      Cp          = node[iPoint]->GetSpecificHeatCp();
      
      /*--- Compute the conservative variable vector for all time levels. ---*/
      
      U_time_nM1[0] = Density;
      U_time_n[0]   = Density;
      U_time_nP1[0] = Density;
      
      for (iDim = 0; iDim < nDim; iDim++) {
        U_time_nM1[iDim+1] = Density*V_time_nM1[iDim+1];
        U_time_n[iDim+1]   = Density*V_time_n[iDim+1];
        U_time_nP1[iDim+1] = Density*V_time_nP1[iDim+1];
      }
      
      U_time_nM1[nDim+1] = Density*Cp*V_time_nM1[nDim+1];
      U_time_n[nDim+1]   = Density*Cp*V_time_n[nDim+1];
      U_time_nP1[nDim+1] = Density*Cp*V_time_nP1[nDim+1];
      
      /*--- CV volume at time n+1. As we are on a static mesh, the volume
       of the CV will remained fixed for all time steps. ---*/
      
      Volume_nP1 = geometry->node[iPoint]->GetVolume();
      
      /*--- Compute the dual time-stepping source term based on the chosen
       time discretization scheme (1st- or 2nd-order). Note that for an
       incompressible problem, the pressure equation does not have a
       contribution, as the time derivative should always be zero. ---*/
      
      for (iVar = 0; iVar < nVar; iVar++) {
        if (config->GetUnsteady_Simulation() == DT_STEPPING_1ST)
          Residual[iVar] = (U_time_nP1[iVar] - U_time_n[iVar])*Volume_nP1 / TimeStep;
        if (config->GetUnsteady_Simulation() == DT_STEPPING_2ND)
          Residual[iVar] = ( 3.0*U_time_nP1[iVar] - 4.0*U_time_n[iVar]
                            +1.0*U_time_nM1[iVar])*Volume_nP1 / (2.0*TimeStep);
      }
      
      if (!energy) Residual[nDim+1] = 0.0;
      
      /*--- Store the residual and compute the Jacobian contribution due
       to the dual time source term. ---*/
      
      LinSysRes.AddBlock(iPoint, Residual);
      
      if (implicit) {
        
        unsigned short iDim, jDim;
        
        su2double  BetaInc2, Density, dRhodT, Temperature, Cp;
        su2double  Velocity[3] = {0.0,0.0,0.0};
        
        /*--- Access the primitive variables at this node. ---*/
        
        Density     = node[iPoint]->GetDensity();
        BetaInc2    = node[iPoint]->GetBetaInc2();
        Cp          = node[iPoint]->GetSpecificHeatCp();
        Temperature = node[iPoint]->GetTemperature();
        
        for (iDim = 0; iDim < nDim; iDim++)
          Velocity[iDim] = node[iPoint]->GetVelocity(iDim);
        
        /*--- We need the derivative of the equation of state to build the
         preconditioning matrix. For now, the only option is the ideal gas
         law, but in the future, dRhodT should be in the fluid model. ---*/
        
        if (variable_density) {
          dRhodT = -Density/Temperature;
        } else {
          dRhodT = 0.0;
        }
        
        /*--- Calculating the inverse of the preconditioning matrix
         that multiplies the time derivative during time integration. ---*/
        
          /*--- For implicit calculations, we multiply the preconditioner
           by the cell volume over the time step and add to the Jac diagonal. ---*/
          
          Jacobian_i[0][0] = 1.0/BetaInc2;
          for (iDim = 0; iDim < nDim; iDim++)
            Jacobian_i[iDim+1][0] = Velocity[iDim]/BetaInc2;
          
          if (energy) Jacobian_i[nDim+1][0] = Cp*Temperature/BetaInc2;
          else        Jacobian_i[nDim+1][0] = 0.0;
          
          for (jDim = 0; jDim < nDim; jDim++) {
            Jacobian_i[0][jDim+1] = 0.0;
            for (iDim = 0; iDim < nDim; iDim++) {
              if (iDim == jDim) Jacobian_i[iDim+1][jDim+1] = Density;
              else Jacobian_i[iDim+1][jDim+1] = 0.0;
            }
            Jacobian_i[nDim+1][jDim+1] = 0.0;
          }
          
          Jacobian_i[0][nDim+1] = dRhodT;
          for (iDim = 0; iDim < nDim; iDim++)
            Jacobian_i[iDim+1][nDim+1] = Velocity[iDim]*dRhodT;
          
          if (energy) Jacobian_i[nDim+1][nDim+1] = Cp*(dRhodT*Temperature + Density);
          else        Jacobian_i[nDim+1][nDim+1] = 1.0;
          
        for (iVar = 0; iVar < nVar; iVar++) {
          for (jVar = 0; jVar < nVar; jVar++) {
            if (config->GetUnsteady_Simulation() == DT_STEPPING_1ST)
              Jacobian_i[iVar][jVar] *= Volume_nP1 / TimeStep;
            if (config->GetUnsteady_Simulation() == DT_STEPPING_2ND)
              Jacobian_i[iVar][jVar] *= (Volume_nP1*3.0)/(2.0*TimeStep);
          }
        }

        if (!energy) {
            for (iVar = 0; iVar < nVar; iVar++) {
              Jacobian_i[iVar][nDim+1] = 0.0;
              Jacobian_i[nDim+1][iVar] = 0.0;
            }
        }
        
        Jacobian.AddBlock(iPoint, iPoint, Jacobian_i);
        
      }
    }
    
  }
  
  else {
    
    /*--- For unsteady flows on dynamic meshes (rigidly transforming or
     dynamically deforming), the Geometric Conservation Law (GCL) should be
     satisfied in conjunction with the ALE formulation of the governing
     equations. The GCL prevents accuracy issues caused by grid motion, i.e.
     a uniform free-stream should be preserved through a moving grid. First,
     we will loop over the edges and boundaries to compute the GCL component
     of the dual time source term that depends on grid velocities. ---*/
    
    for (iEdge = 0; iEdge < geometry->GetnEdge(); iEdge++) {
      
      /*--- Initialize the Residual / Jacobian container to zero. ---*/
      
      for (iVar = 0; iVar < nVar; iVar++) Residual[iVar] = 0.0;
      
      /*--- Get indices for nodes i & j plus the face normal ---*/
      
      iPoint = geometry->edge[iEdge]->GetNode(0);
      jPoint = geometry->edge[iEdge]->GetNode(1);
      Normal = geometry->edge[iEdge]->GetNormal();
      
      /*--- Grid velocities stored at nodes i & j ---*/
      
      GridVel_i = geometry->node[iPoint]->GetGridVel();
      GridVel_j = geometry->node[jPoint]->GetGridVel();
      
      /*--- Compute the GCL term by averaging the grid velocities at the
       edge mid-point and dotting with the face normal. ---*/
      
      Residual_GCL = 0.0;
      for (iDim = 0; iDim < nDim; iDim++)
        Residual_GCL += 0.5*(GridVel_i[iDim]+GridVel_j[iDim])*Normal[iDim];
      
      /*--- Compute the GCL component of the source term for node i ---*/
      
      V_time_n = node[iPoint]->GetSolution_time_n();
      
      /*--- Access the density and Cp at this node (constant for now). ---*/
      
      Density     = node[iPoint]->GetDensity();
      Cp          = node[iPoint]->GetSpecificHeatCp();
      
      /*--- Compute the conservative variable vector for all time levels. ---*/
      
      U_time_n[0] = Density;
      for (iDim = 0; iDim < nDim; iDim++) {
        U_time_n[iDim+1] = Density*V_time_n[iDim+1];
      }
      U_time_n[nDim+1] = Density*Cp*V_time_n[nDim+1];
      
      for (iVar = 1; iVar < nVar; iVar++)
        Residual[iVar] = U_time_n[iVar]*Residual_GCL;
      LinSysRes.AddBlock(iPoint, Residual);
      
      /*--- Compute the GCL component of the source term for node j ---*/
      
      V_time_n = node[jPoint]->GetSolution_time_n();
      
      U_time_n[0] = Density;
      for (iDim = 0; iDim < nDim; iDim++) {
        U_time_n[iDim+1] = Density*V_time_n[iDim+1];
      }
      U_time_n[nDim+1] = Density*Cp*V_time_n[nDim+1];
      
      for (iVar = 1; iVar < nVar; iVar++)
        Residual[iVar] = U_time_n[iVar]*Residual_GCL;
      LinSysRes.SubtractBlock(jPoint, Residual);
      
    }
    
    /*---  Loop over the boundary edges ---*/
    
    for (iMarker = 0; iMarker < geometry->GetnMarker(); iMarker++) {
      if ((config->GetMarker_All_KindBC(iMarker) != INTERNAL_BOUNDARY) &&
          (config->GetMarker_All_KindBC(iMarker) != PERIODIC_BOUNDARY)) {
      for (iVertex = 0; iVertex < geometry->GetnVertex(iMarker); iVertex++) {
        
        /*--- Initialize the Residual / Jacobian container to zero. ---*/
        
        for (iVar = 0; iVar < nVar; iVar++) Residual[iVar] = 0.0;
        
        /*--- Get the index for node i plus the boundary face normal ---*/
        
        iPoint = geometry->vertex[iMarker][iVertex]->GetNode();
        Normal = geometry->vertex[iMarker][iVertex]->GetNormal();
        
        /*--- Grid velocities stored at boundary node i ---*/
        
        GridVel_i = geometry->node[iPoint]->GetGridVel();
        
        /*--- Compute the GCL term by dotting the grid velocity with the face
         normal. The normal is negated to match the boundary convention. ---*/
        
        Residual_GCL = 0.0;
        for (iDim = 0; iDim < nDim; iDim++)
          Residual_GCL -= 0.5*(GridVel_i[iDim]+GridVel_i[iDim])*Normal[iDim];
        
        /*--- Compute the GCL component of the source term for node i ---*/
        
        V_time_n = node[iPoint]->GetSolution_time_n();
        
        /*--- Access the density and Cp at this node (constant for now). ---*/
        
        Density     = node[iPoint]->GetDensity();
        Cp          = node[iPoint]->GetSpecificHeatCp();
        
        U_time_n[0] = Density;
        for (iDim = 0; iDim < nDim; iDim++) {
          U_time_n[iDim+1] = Density*V_time_n[iDim+1];
        }
        U_time_n[nDim+1] = Density*Cp*V_time_n[nDim+1];
        
        for (iVar = 0; iVar < nVar; iVar++)
          Residual[iVar] = U_time_n[iVar]*Residual_GCL;
        LinSysRes.AddBlock(iPoint, Residual);
        
      }
      }
    }
    
    /*--- Loop over all nodes (excluding halos) to compute the remainder
     of the dual time-stepping source term. ---*/
    
    for (iPoint = 0; iPoint < nPointDomain; iPoint++) {
      
      /*--- Initialize the Residual / Jacobian container to zero. ---*/
      
      for (iVar = 0; iVar < nVar; iVar++) {
        Residual[iVar] = 0.0;
        if (implicit) {
          for (jVar = 0; jVar < nVar; jVar++)
            Jacobian_i[iVar][jVar] = 0.0;
        }
      }
      
      /*--- Retrieve the solution at time levels n-1, n, and n+1. Note that
       we are currently iterating on U^n+1 and that U^n & U^n-1 are fixed,
       previous solutions that are stored in memory. ---*/
      
      V_time_nM1 = node[iPoint]->GetSolution_time_n1();
      V_time_n   = node[iPoint]->GetSolution_time_n();
      V_time_nP1 = node[iPoint]->GetSolution();
      
      /*--- Access the density and Cp at this node (constant for now). ---*/
      
      Density     = node[iPoint]->GetDensity();
      Cp          = node[iPoint]->GetSpecificHeatCp();
      
      /*--- Compute the conservative variable vector for all time levels. ---*/
      
      U_time_nM1[0] = Density;
      U_time_n[0]   = Density;
      U_time_nP1[0] = Density;
      
      for (iDim = 0; iDim < nDim; iDim++) {
        U_time_nM1[iDim+1] = Density*V_time_nM1[iDim+1];
        U_time_n[iDim+1]   = Density*V_time_n[iDim+1];
        U_time_nP1[iDim+1] = Density*V_time_nP1[iDim+1];
      }
      
      U_time_nM1[nDim+1] = Density*Cp*V_time_nM1[nDim+1];
      U_time_n[nDim+1]   = Density*Cp*V_time_n[nDim+1];
      U_time_nP1[nDim+1] = Density*Cp*V_time_nP1[nDim+1];
      
      /*--- CV volume at time n-1 and n+1. In the case of dynamically deforming
       grids, the volumes will change. On rigidly transforming grids, the
       volumes will remain constant. ---*/
      
      Volume_nM1 = geometry->node[iPoint]->GetVolume_nM1();
      Volume_nP1 = geometry->node[iPoint]->GetVolume();
      
      /*--- Compute the dual time-stepping source residual. Due to the
       introduction of the GCL term above, the remainder of the source residual
       due to the time discretization has a new form.---*/
      
      for (iVar = 0; iVar < nVar; iVar++) {
        if (config->GetUnsteady_Simulation() == DT_STEPPING_1ST)
          Residual[iVar] = (U_time_nP1[iVar] - U_time_n[iVar])*(Volume_nP1/TimeStep);
        if (config->GetUnsteady_Simulation() == DT_STEPPING_2ND)
          Residual[iVar] = (U_time_nP1[iVar] - U_time_n[iVar])*(3.0*Volume_nP1/(2.0*TimeStep))
          + (U_time_nM1[iVar] - U_time_n[iVar])*(Volume_nM1/(2.0*TimeStep));
      }
      
      /*--- Store the residual and compute the Jacobian contribution due
       to the dual time source term. ---*/
      
      LinSysRes.AddBlock(iPoint, Residual);
      if (implicit) {
        for (iVar = 1; iVar < nVar; iVar++) {
          if (config->GetUnsteady_Simulation() == DT_STEPPING_1ST)
            Jacobian_i[iVar][iVar] = Volume_nP1/TimeStep;
          if (config->GetUnsteady_Simulation() == DT_STEPPING_2ND)
            Jacobian_i[iVar][iVar] = (3.0*Volume_nP1)/(2.0*TimeStep);
        }
        for (iDim = 0; iDim < nDim; iDim++)
          Jacobian_i[iDim+1][iDim+1] = Density*Jacobian_i[iDim+1][iDim+1];
        Jacobian_i[nDim+1][nDim+1] = Density*Cp*Jacobian_i[nDim+1][nDim+1];
        
        Jacobian.AddBlock(iPoint, iPoint, Jacobian_i);
      }
    }
  }
  
}

void CIncEulerSolver::GetOutlet_Properties(CGeometry *geometry, CConfig *config, unsigned short iMesh, bool Output) {
  
  unsigned short iDim, iMarker;
  unsigned long iVertex, iPoint;
  su2double *V_outlet = NULL, Velocity[3], MassFlow,
  Velocity2, Density, Area, AxiFactor;
  unsigned short iMarker_Outlet, nMarker_Outlet;
  string Inlet_TagBound, Outlet_TagBound;
  
  bool axisymmetric = config->GetAxisymmetric();

  bool write_heads = ((((config->GetExtIter() % (config->GetWrt_Con_Freq()*40)) == 0)
                       && (config->GetExtIter()!= 0))
                      || (config->GetExtIter() == 1));
  
  /*--- Get the number of outlet markers and check for any mass flow BCs. ---*/
  
  nMarker_Outlet = config->GetnMarker_Outlet();
  bool Evaluate_BC = false;
  for (iMarker_Outlet = 0; iMarker_Outlet < nMarker_Outlet; iMarker_Outlet++) {
    Outlet_TagBound = config->GetMarker_Outlet_TagBound(iMarker_Outlet);
    if (config->GetKind_Inc_Outlet(Outlet_TagBound) == MASS_FLOW_OUTLET)
      Evaluate_BC = true;
  }
  
  /*--- If we have a massflow outlet BC, then we need to compute and
   communicate the total massflow, density, and area through each outlet
   boundary, so that it can be used in the iterative procedure to update
   the back pressure until we converge to the desired mass flow. This
   routine is called only once per iteration as a preprocessing and the
   values for all outlets are stored and retrieved later in the BC_Outlet
   routines. ---*/
  
  if (Evaluate_BC) {
    
    su2double *Outlet_MassFlow = new su2double[config->GetnMarker_All()];
    su2double *Outlet_Density  = new su2double[config->GetnMarker_All()];
    su2double *Outlet_Area     = new su2double[config->GetnMarker_All()];
    
    /*--- Comute MassFlow, average temp, press, etc. ---*/
    
    for (iMarker = 0; iMarker < config->GetnMarker_All(); iMarker++) {
      
      Outlet_MassFlow[iMarker] = 0.0;
      Outlet_Density[iMarker]  = 0.0;
      Outlet_Area[iMarker]     = 0.0;
      
      if ((config->GetMarker_All_KindBC(iMarker) == OUTLET_FLOW) ) {
        
        for (iVertex = 0; iVertex < geometry->nVertex[iMarker]; iVertex++) {
          
          iPoint = geometry->vertex[iMarker][iVertex]->GetNode();
          
          if (geometry->node[iPoint]->GetDomain()) {
            
            V_outlet = node[iPoint]->GetPrimitive();
            
            geometry->vertex[iMarker][iVertex]->GetNormal(Vector);
            
            if (axisymmetric) {
              if (geometry->node[iPoint]->GetCoord(1) != 0.0)
                AxiFactor = 2.0*PI_NUMBER*geometry->node[iPoint]->GetCoord(1);
              else
                AxiFactor = 1.0;
            } else {
              AxiFactor = 1.0;
            }
            
            Density      = V_outlet[nDim+2];
            
            Velocity2 = 0.0; Area = 0.0; MassFlow = 0.0;
            
            for (iDim = 0; iDim < nDim; iDim++) {
              Area += (Vector[iDim] * AxiFactor) * (Vector[iDim] * AxiFactor);
              Velocity[iDim] = V_outlet[iDim+1];
              Velocity2 += Velocity[iDim] * Velocity[iDim];
              MassFlow += Vector[iDim] * AxiFactor * Density * Velocity[iDim];
            }
            Area = sqrt (Area);
            
            Outlet_MassFlow[iMarker] += MassFlow;
            Outlet_Density[iMarker]  += Density*Area;
            Outlet_Area[iMarker]     += Area;
            
          }
        }
      }
    }
    
    /*--- Copy to the appropriate structure ---*/
    
    su2double *Outlet_MassFlow_Local = new su2double[nMarker_Outlet];
    su2double *Outlet_Density_Local  = new su2double[nMarker_Outlet];
    su2double *Outlet_Area_Local     = new su2double[nMarker_Outlet];
    
    su2double *Outlet_MassFlow_Total = new su2double[nMarker_Outlet];
    su2double *Outlet_Density_Total  = new su2double[nMarker_Outlet];
    su2double *Outlet_Area_Total     = new su2double[nMarker_Outlet];
    
    for (iMarker_Outlet = 0; iMarker_Outlet < nMarker_Outlet; iMarker_Outlet++) {
      Outlet_MassFlow_Local[iMarker_Outlet] = 0.0;
      Outlet_Density_Local[iMarker_Outlet]  = 0.0;
      Outlet_Area_Local[iMarker_Outlet]     = 0.0;
      
      Outlet_MassFlow_Total[iMarker_Outlet] = 0.0;
      Outlet_Density_Total[iMarker_Outlet]  = 0.0;
      Outlet_Area_Total[iMarker_Outlet]     = 0.0;
    }
    
    /*--- Copy the values to the local array for MPI ---*/
    
    for (iMarker = 0; iMarker < config->GetnMarker_All(); iMarker++) {
      if ((config->GetMarker_All_KindBC(iMarker) == OUTLET_FLOW)) {
        for (iMarker_Outlet = 0; iMarker_Outlet < nMarker_Outlet; iMarker_Outlet++) {
          Outlet_TagBound = config->GetMarker_Outlet_TagBound(iMarker_Outlet);
          if (config->GetMarker_All_TagBound(iMarker) == Outlet_TagBound) {
            Outlet_MassFlow_Local[iMarker_Outlet] += Outlet_MassFlow[iMarker];
            Outlet_Density_Local[iMarker_Outlet]  += Outlet_Density[iMarker];
            Outlet_Area_Local[iMarker_Outlet]     += Outlet_Area[iMarker];
          }
        }
      }
    }
    
    /*--- All the ranks to compute the total value ---*/
    
#ifdef HAVE_MPI
    
    SU2_MPI::Allreduce(Outlet_MassFlow_Local, Outlet_MassFlow_Total, nMarker_Outlet, MPI_DOUBLE, MPI_SUM, MPI_COMM_WORLD);
    SU2_MPI::Allreduce(Outlet_Density_Local, Outlet_Density_Total, nMarker_Outlet, MPI_DOUBLE, MPI_SUM, MPI_COMM_WORLD);
    SU2_MPI::Allreduce(Outlet_Area_Local, Outlet_Area_Total, nMarker_Outlet, MPI_DOUBLE, MPI_SUM, MPI_COMM_WORLD);
    
#else
    
    for (iMarker_Outlet = 0; iMarker_Outlet < nMarker_Outlet; iMarker_Outlet++) {
      Outlet_MassFlow_Total[iMarker_Outlet] = Outlet_MassFlow_Local[iMarker_Outlet];
      Outlet_Density_Total[iMarker_Outlet]  = Outlet_Density_Local[iMarker_Outlet];
      Outlet_Area_Total[iMarker_Outlet]     = Outlet_Area_Local[iMarker_Outlet];
    }
    
#endif
    
    for (iMarker_Outlet = 0; iMarker_Outlet < nMarker_Outlet; iMarker_Outlet++) {
      if (Outlet_Area_Total[iMarker_Outlet] != 0.0) {
        Outlet_Density_Total[iMarker_Outlet] /= Outlet_Area_Total[iMarker_Outlet];
      }
      else {
        Outlet_Density_Total[iMarker_Outlet] = 0.0;
      }
      
      if (iMesh == MESH_0) {
        config->SetOutlet_MassFlow(iMarker_Outlet, Outlet_MassFlow_Total[iMarker_Outlet]);
        config->SetOutlet_Density(iMarker_Outlet, Outlet_Density_Total[iMarker_Outlet]);
        config->SetOutlet_Area(iMarker_Outlet, Outlet_Area_Total[iMarker_Outlet]);
      }
    }
    
    /*--- Screen output using the values already stored in the config container ---*/
    
    if ((rank == MASTER_NODE) && (iMesh == MESH_0) ) {
      
      cout.precision(5);
      cout.setf(ios::fixed, ios::floatfield);
      
      if (write_heads && Output && !config->GetDiscrete_Adjoint()) {
        cout << endl   << "---------------------------- Outlet properties --------------------------" << endl;
      }
      
      for (iMarker_Outlet = 0; iMarker_Outlet < nMarker_Outlet; iMarker_Outlet++) {
        Outlet_TagBound = config->GetMarker_Outlet_TagBound(iMarker_Outlet);
        if (write_heads && Output && !config->GetDiscrete_Adjoint()) {
          
          /*--- Geometry defintion ---*/
          
          cout <<"Outlet surface: " << Outlet_TagBound << "." << endl;
          
          if ((nDim ==3) || axisymmetric) {
            cout <<"Area (m^2): " << config->GetOutlet_Area(Outlet_TagBound) << endl;
          }
          if (nDim == 2) {
            cout <<"Length (m): " << config->GetOutlet_Area(Outlet_TagBound) << "." << endl;
          }
          
          cout << setprecision(5) << "Outlet Avg. Density (kg/m^3): " <<  config->GetOutlet_Density(Outlet_TagBound) * config->GetDensity_Ref() << endl;
          su2double Outlet_mDot = fabs(config->GetOutlet_MassFlow(Outlet_TagBound)) * config->GetDensity_Ref() * config->GetVelocity_Ref();
          cout << "Outlet mass flow (kg/s): "; cout << setprecision(5) << Outlet_mDot;
          
        }
      }
      
      if (write_heads && Output && !config->GetDiscrete_Adjoint()) {cout << endl;
        cout << "-------------------------------------------------------------------------" << endl << endl;
      }
      
      cout.unsetf(ios_base::floatfield);
      
    }
    
    delete [] Outlet_MassFlow_Local;
    delete [] Outlet_Density_Local;
    delete [] Outlet_Area_Local;
    
    delete [] Outlet_MassFlow_Total;
    delete [] Outlet_Density_Total;
    delete [] Outlet_Area_Total;
    
    delete [] Outlet_MassFlow;
    delete [] Outlet_Density;
    delete [] Outlet_Area;
    
  }
  
}

void CIncEulerSolver::ComputeResidual_Multizone(CGeometry *geometry, CConfig *config){

  unsigned short iVar;
  unsigned long iPoint;
  su2double residual;

  /*--- Set Residuals to zero ---*/

  for (iVar = 0; iVar < nVar; iVar++){
      SetRes_BGS(iVar,0.0);
      SetRes_Max_BGS(iVar,0.0,0);
  }

  /*--- Set the residuals ---*/
  for (iPoint = 0; iPoint < nPointDomain; iPoint++){
      for (iVar = 0; iVar < nVar; iVar++){
          residual = node[iPoint]->GetSolution(iVar) - node[iPoint]->Get_BGSSolution_k(iVar);
          AddRes_BGS(iVar,residual*residual);
          AddRes_Max_BGS(iVar,fabs(residual),geometry->node[iPoint]->GetGlobalIndex(),geometry->node[iPoint]->GetCoord());
      }
  }

  SetResidual_BGS(geometry, config);

}


void CIncEulerSolver::UpdateSolution_BGS(CGeometry *geometry, CConfig *config){

  unsigned long iPoint;

  /*--- To nPoint: The solution must be communicated beforehand ---*/
  for (iPoint = 0; iPoint < nPoint; iPoint++){

    node[iPoint]->Set_BGSSolution_k();

  }

}

void CIncEulerSolver::ComputeVerificationError(CGeometry *geometry,
                                               CConfig   *config) {

  /*--- The errors only need to be computed on the finest grid. ---*/
  if(MGLevel != MESH_0) return;
  
  /*--- If this is a verification case, we can compute the global
   error metrics by using the difference between the local error
   and the known solution at each DOF. This is then collected into
   RMS (L2) and maximum (Linf) global error norms. From these
   global measures, one can compute the order of accuracy. ---*/
  
  bool write_heads = ((((config->GetExtIter() % (config->GetWrt_Con_Freq()*40)) == 0)
                       && (config->GetExtIter()!= 0))
                      || (config->GetExtIter() == 1));
  if( !write_heads ) return;
  
  /*--- Check if there actually is an exact solution for this
        verification case, if computed at all. ---*/
  if (VerificationSolution) {
    if (VerificationSolution->ExactSolutionKnown()) {
    
      /*--- Get the physical time if necessary. ---*/
      su2double time = 0.0;
      if (config->GetUnsteady_Simulation()) time = config->GetPhysicalTime();
    
      /*--- Reset the global error measures to zero. ---*/
      for (unsigned short iVar = 0; iVar < nVar; iVar++) {
        VerificationSolution->SetError_RMS(iVar, 0.0);
        VerificationSolution->SetError_Max(iVar, 0.0, 0);
      }
    
      /*--- Loop over all owned points. ---*/
      for (unsigned long iPoint = 0; iPoint < nPointDomain; iPoint++) {
      
        /* Set the pointers to the coordinates and solution of this DOF. */
        const su2double *coor = geometry->node[iPoint]->GetCoord();
        su2double *solDOF     = node[iPoint]->GetSolution();
      
        /* Get local error from the verification solution class. */
        vector<su2double> error(nVar,0.0);
        VerificationSolution->GetLocalError(coor, time, solDOF, error.data());
      
        /* Increment the global error measures */
        for (unsigned short iVar = 0; iVar < nVar; iVar++) {
          VerificationSolution->AddError_RMS(iVar, error[iVar]*error[iVar]);
          VerificationSolution->AddError_Max(iVar, fabs(error[iVar]),
                                             geometry->node[iPoint]->GetGlobalIndex(),
                                             geometry->node[iPoint]->GetCoord());
        }
      }
    
      /* Finalize the calculation of the global error measures. */
      VerificationSolution->SetVerificationError(geometry->GetGlobal_nPointDomain(), config);
    
      /*--- Screen output of the error metrics. This can be improved
       once the new output classes are in place. ---*/
    
      if ((rank == MASTER_NODE) && (geometry->GetMGLevel() == MESH_0)) {
      
        cout.precision(6);
        cout.setf(ios::scientific, ios::floatfield);
      
        if (!config->GetDiscrete_Adjoint()) {
        
          cout << endl   << "------------------------ Global Error Analysis --------------------------" << endl;
        
          cout << setw(20) << "RMS Error [P]: " << setw(12) << VerificationSolution->GetError_RMS(0) << "     | ";
          cout << setw(20) << "Max Error [P]: " << setw(12) << VerificationSolution->GetError_Max(0);
          cout << endl;
        
          cout << setw(20) << "RMS Error [U]: " << setw(12) << VerificationSolution->GetError_RMS(1) << "     | ";
          cout << setw(20) << "Max Error [U]: " << setw(12) << VerificationSolution->GetError_Max(1);
          cout << endl;
        
          cout << setw(20) << "RMS Error [V]: " << setw(12) << VerificationSolution->GetError_RMS(2) << "     | ";
          cout << setw(20) << "Max Error [V]: " << setw(12) << VerificationSolution->GetError_Max(2);
          cout << endl;
        
          if (nDim == 3) {
            cout << setw(20) << "RMS Error [W]: " << setw(12) << VerificationSolution->GetError_RMS(3) << "     | ";
            cout << setw(20) << "Max Error [W]: " << setw(12) << VerificationSolution->GetError_Max(3);
            cout << endl;
          }
        
          if (config->GetEnergy_Equation()) {
            cout << setw(20) << "RMS Error [T]: " << setw(12) << VerificationSolution->GetError_RMS(nDim+1) << "     | ";
            cout << setw(20) << "Max Error [T]: " << setw(12) << VerificationSolution->GetError_Max(nDim+1);
            cout << endl;
          }
        
          cout << "-------------------------------------------------------------------------" << endl << endl;
          cout.unsetf(ios_base::floatfield);
        }
      }
    }
    
  }
  
}

void CIncEulerSolver::LoadRestart(CGeometry **geometry, CSolver ***solver, CConfig *config, int val_iter, bool val_update_geo) {
  
  /*--- Restart the solution from file information ---*/
  unsigned short iDim, iVar, iMesh, iMeshFine;
  unsigned long iPoint, index, iChildren, Point_Fine;
  unsigned short turb_model = config->GetKind_Turb_Model();
  su2double Area_Children, Area_Parent, *Coord, *Solution_Fine;
  bool grid_movement  = config->GetGrid_Movement();
  bool static_fsi = ((config->GetUnsteady_Simulation() == STEADY) &&
                     (config->GetFSI_Simulation()));
  bool dual_time = ((config->GetUnsteady_Simulation() == DT_STEPPING_1ST) ||
                    (config->GetUnsteady_Simulation() == DT_STEPPING_2ND));
  bool steady_restart = config->GetSteadyRestart();
  bool time_stepping = config->GetUnsteady_Simulation() == TIME_STEPPING;
  bool turbulent     = (config->GetKind_Solver() == RANS) || (config->GetKind_Solver() == DISC_ADJ_RANS);
  
  string UnstExt, text_line;
  ifstream restart_file;
  
  unsigned short iZone = config->GetiZone();
  unsigned short nZone = config->GetnZone();

  string restart_filename = config->GetSolution_FlowFileName();

  Coord = new su2double [nDim];
  for (iDim = 0; iDim < nDim; iDim++)
    Coord[iDim] = 0.0;
  
  int counter = 0;
  long iPoint_Local = 0; unsigned long iPoint_Global = 0;
  unsigned long iPoint_Global_Local = 0;
  unsigned short rbuf_NotMatching = 0, sbuf_NotMatching = 0;

  /*--- Skip coordinates ---*/

  unsigned short skipVars = geometry[MESH_0]->GetnDim();

  /*--- Store the number of variables for the turbulence model
   (that could appear in the restart file before the grid velocities). ---*/
  unsigned short turbVars = 0;
  if (turbulent){
    if (turb_model == SST) turbVars = 2;
    else turbVars = 1;
  }
  
  /*--- Adjust the number of solution variables in the restart. We always
   carry a space in nVar for the energy equation in the solver, but we only
   write it to the restart if it is active. Therefore, we must reduce nVar
   here if energy is inactive so that the restart is read correctly. ---*/
  
  bool energy               = config->GetEnergy_Equation();
  bool weakly_coupled_heat  = config->GetWeakly_Coupled_Heat();
  
  unsigned short nVar_Restart = nVar;
  if ((!energy) && (!weakly_coupled_heat)) nVar_Restart--;
  Solution[nVar-1] = GetTemperature_Inf();
  
  /*--- Multizone problems require the number of the zone to be appended. ---*/

  if (nZone > 1)
  restart_filename = config->GetMultizone_FileName(restart_filename, iZone);

  /*--- Modify file name for an unsteady restart ---*/
  
  if (dual_time || time_stepping)
    restart_filename = config->GetUnsteady_FileName(restart_filename, val_iter);

  /*--- Read the restart data from either an ASCII or binary SU2 file. ---*/

  if (config->GetRead_Binary_Restart()) {
    Read_SU2_Restart_Binary(geometry[MESH_0], config, restart_filename);
  } else {
    Read_SU2_Restart_ASCII(geometry[MESH_0], config, restart_filename);
  }

  /*--- Load data from the restart into correct containers. ---*/

  counter = 0;
  for (iPoint_Global = 0; iPoint_Global < geometry[MESH_0]->GetGlobal_nPointDomain(); iPoint_Global++ ) {

    /*--- Retrieve local index. If this node from the restart file lives
     on the current processor, we will load and instantiate the vars. ---*/

    iPoint_Local = geometry[MESH_0]->GetGlobal_to_Local_Point(iPoint_Global);

    if (iPoint_Local > -1) {

      /*--- We need to store this point's data, so jump to the correct
       offset in the buffer of data from the restart file and load it. ---*/

      index = counter*Restart_Vars[1] + skipVars;
      for (iVar = 0; iVar < nVar_Restart; iVar++) Solution[iVar] = Restart_Data[index+iVar];
      node[iPoint_Local]->SetSolution(Solution);
      iPoint_Global_Local++;

      /*--- For dynamic meshes, read in and store the
       grid coordinates and grid velocities for each node. ---*/

      if (grid_movement && val_update_geo) {

        /*--- Read in the next 2 or 3 variables which are the grid velocities ---*/
        /*--- If we are restarting the solution from a previously computed static calculation (no grid movement) ---*/
        /*--- the grid velocities are set to 0. This is useful for FSI computations ---*/

        su2double GridVel[3] = {0.0,0.0,0.0};
        if (!steady_restart) {

          /*--- Rewind the index to retrieve the Coords. ---*/
          index = counter*Restart_Vars[1];
          for (iDim = 0; iDim < nDim; iDim++) { Coord[iDim] = Restart_Data[index+iDim]; }

          /*--- Move the index forward to get the grid velocities. ---*/
          index = counter*Restart_Vars[1] + skipVars + nVar_Restart + turbVars;
          for (iDim = 0; iDim < nDim; iDim++) { GridVel[iDim] = Restart_Data[index+iDim]; }
        }

        for (iDim = 0; iDim < nDim; iDim++) {
          geometry[MESH_0]->node[iPoint_Local]->SetCoord(iDim, Coord[iDim]);
          geometry[MESH_0]->node[iPoint_Local]->SetGridVel(iDim, GridVel[iDim]);
        }
      }
      

      /*--- For static FSI problems, grid_movement is 0 but we need to read in and store the
       grid coordinates for each node (but not the grid velocities, as there are none). ---*/

      if (static_fsi && val_update_geo) {
       /*--- Rewind the index to retrieve the Coords. ---*/
        index = counter*Restart_Vars[1];
        for (iDim = 0; iDim < nDim; iDim++) { Coord[iDim] = Restart_Data[index+iDim];}

        for (iDim = 0; iDim < nDim; iDim++) {
          geometry[MESH_0]->node[iPoint_Local]->SetCoord(iDim, Coord[iDim]);
        }
      }

      /*--- Increment the overall counter for how many points have been loaded. ---*/
      counter++;
      
    }
  }

  /*--- Detect a wrong solution file ---*/

  if (iPoint_Global_Local < nPointDomain) { sbuf_NotMatching = 1; }

#ifndef HAVE_MPI
  rbuf_NotMatching = sbuf_NotMatching;
#else
  SU2_MPI::Allreduce(&sbuf_NotMatching, &rbuf_NotMatching, 1, MPI_UNSIGNED_SHORT, MPI_SUM, MPI_COMM_WORLD);
#endif
  if (rbuf_NotMatching != 0) {
    SU2_MPI::Error(string("The solution file ") + restart_filename + string(" doesn't match with the mesh file!\n") +
                   string("It could be empty lines at the end of the file."), CURRENT_FUNCTION);
  }
  
  /*--- Communicate the loaded solution on the fine grid before we transfer
   it down to the coarse levels. We alo call the preprocessing routine
   on the fine level in order to have all necessary quantities updated,
   especially if this is a turbulent simulation (eddy viscosity). ---*/
  
  solver[MESH_0][FLOW_SOL]->InitiateComms(geometry[MESH_0], config, SOLUTION);
  solver[MESH_0][FLOW_SOL]->CompleteComms(geometry[MESH_0], config, SOLUTION);
  
  solver[MESH_0][FLOW_SOL]->Preprocessing(geometry[MESH_0], solver[MESH_0], config, MESH_0, NO_RK_ITER, RUNTIME_FLOW_SYS, false);

  /*--- Interpolate the solution down to the coarse multigrid levels ---*/
  
  for (iMesh = 1; iMesh <= config->GetnMGLevels(); iMesh++) {
    for (iPoint = 0; iPoint < geometry[iMesh]->GetnPoint(); iPoint++) {
      Area_Parent = geometry[iMesh]->node[iPoint]->GetVolume();
      for (iVar = 0; iVar < nVar; iVar++) Solution[iVar] = 0.0;
      for (iChildren = 0; iChildren < geometry[iMesh]->node[iPoint]->GetnChildren_CV(); iChildren++) {
        Point_Fine = geometry[iMesh]->node[iPoint]->GetChildren_CV(iChildren);
        Area_Children = geometry[iMesh-1]->node[Point_Fine]->GetVolume();
        Solution_Fine = solver[iMesh-1][FLOW_SOL]->node[Point_Fine]->GetSolution();
        for (iVar = 0; iVar < nVar; iVar++) {
          Solution[iVar] += Solution_Fine[iVar]*Area_Children/Area_Parent;
        }
      }
      solver[iMesh][FLOW_SOL]->node[iPoint]->SetSolution(Solution);
    }
    solver[iMesh][FLOW_SOL]->InitiateComms(geometry[iMesh], config, SOLUTION);
    solver[iMesh][FLOW_SOL]->CompleteComms(geometry[iMesh], config, SOLUTION);
    solver[iMesh][FLOW_SOL]->Preprocessing(geometry[iMesh], solver[iMesh], config, iMesh, NO_RK_ITER, RUNTIME_FLOW_SYS, false);
  }
  
  /*--- Update the geometry for flows on dynamic meshes ---*/
  
  if (grid_movement && val_update_geo) {
    
    /*--- Communicate the new coordinates and grid velocities at the halos ---*/
    
    geometry[MESH_0]->InitiateComms(geometry[MESH_0], config, COORDINATES);
    geometry[MESH_0]->CompleteComms(geometry[MESH_0], config, COORDINATES);
    
    geometry[MESH_0]->InitiateComms(geometry[MESH_0], config, GRID_VELOCITY);
    geometry[MESH_0]->CompleteComms(geometry[MESH_0], config, GRID_VELOCITY);
    
    /*--- Recompute the edges and  dual mesh control volumes in the
     domain and on the boundaries. ---*/
    
    geometry[MESH_0]->SetCoord_CG();
    geometry[MESH_0]->SetControlVolume(config, UPDATE);
    geometry[MESH_0]->SetBoundControlVolume(config, UPDATE);
    
    /*--- Update the multigrid structure after setting up the finest grid,
     including computing the grid velocities on the coarser levels. ---*/
    
    for (iMesh = 1; iMesh <= config->GetnMGLevels(); iMesh++) {
      iMeshFine = iMesh-1;
      geometry[iMesh]->SetControlVolume(config, geometry[iMeshFine], UPDATE);
      geometry[iMesh]->SetBoundControlVolume(config, geometry[iMeshFine],UPDATE);
      geometry[iMesh]->SetCoord(geometry[iMeshFine]);
      geometry[iMesh]->SetRestricted_GridVelocity(geometry[iMeshFine], config);
    }
  }
  
  /*--- Update the geometry for flows on static FSI problems with moving meshes ---*/
  
  if (static_fsi && val_update_geo) {
    
    /*--- Communicate the new coordinates and grid velocities at the halos ---*/
    
    geometry[MESH_0]->InitiateComms(geometry[MESH_0], config, COORDINATES);
    geometry[MESH_0]->CompleteComms(geometry[MESH_0], config, COORDINATES);
    
    /*--- Recompute the edges and  dual mesh control volumes in the
     domain and on the boundaries. ---*/
    
    geometry[MESH_0]->SetCoord_CG();
    geometry[MESH_0]->SetControlVolume(config, UPDATE);
    geometry[MESH_0]->SetBoundControlVolume(config, UPDATE);
    geometry[MESH_0]->SetMaxLength(config);
    
    /*--- Update the multigrid structure after setting up the finest grid,
     including computing the grid velocities on the coarser levels. ---*/
    
    for (iMesh = 1; iMesh <= config->GetnMGLevels(); iMesh++) {
      iMeshFine = iMesh-1;
      geometry[iMesh]->SetControlVolume(config, geometry[iMeshFine], UPDATE);
      geometry[iMesh]->SetBoundControlVolume(config, geometry[iMeshFine],UPDATE);
      geometry[iMesh]->SetCoord(geometry[iMeshFine]);
      geometry[iMesh]->SetMaxLength(config);
    }
  }
  
  /*--- Update the old geometry (coordinates n and n-1) in dual time-stepping strategy ---*/
  if (dual_time && grid_movement)
    Restart_OldGeometry(geometry[MESH_0], config);

  delete [] Coord;

  /*--- Delete the class memory that is used to load the restart. ---*/

  if (Restart_Vars != NULL) delete [] Restart_Vars;
  if (Restart_Data != NULL) delete [] Restart_Data;
  Restart_Vars = NULL; Restart_Data = NULL;
  
}

void CIncEulerSolver::SetFreeStream_Solution(CConfig *config){

  unsigned long iPoint;
  unsigned short iDim;

  for (iPoint = 0; iPoint < nPoint; iPoint++){
    node[iPoint]->SetSolution(0, Pressure_Inf);
    for (iDim = 0; iDim < nDim; iDim++){
      node[iPoint]->SetSolution(iDim+1, Velocity_Inf[iDim]);
    }
    node[iPoint]->SetSolution(nDim+1, Temperature_Inf);
  }
}

CIncNSSolver::CIncNSSolver(void) : CIncEulerSolver() {
  
  /*--- Basic array initialization ---*/
  
  CD_Visc = NULL; CL_Visc = NULL; CSF_Visc = NULL; CEff_Visc = NULL;
  CMx_Visc = NULL;   CMy_Visc = NULL;   CMz_Visc = NULL;
  CFx_Visc = NULL;   CFy_Visc = NULL;   CFz_Visc = NULL;
  CoPx_Visc = NULL;   CoPy_Visc = NULL;   CoPz_Visc = NULL;

  ForceViscous = NULL; MomentViscous = NULL; CSkinFriction = NULL;
  
  /*--- Surface based array initialization ---*/
  
  Surface_CL_Visc = NULL; Surface_CD_Visc = NULL; Surface_CSF_Visc = NULL; Surface_CEff_Visc = NULL;
  Surface_CFx_Visc = NULL;   Surface_CFy_Visc = NULL;   Surface_CFz_Visc = NULL;
  Surface_CMx_Visc = NULL;   Surface_CMy_Visc = NULL;   Surface_CMz_Visc = NULL;
  Surface_HF_Visc = NULL; Surface_MaxHF_Visc = NULL;

  /*--- Rotorcraft simulation array initialization ---*/
  
  CMerit_Visc = NULL; CT_Visc = NULL; CQ_Visc = NULL;
  
  SlidingState      = NULL;
  SlidingStateNodes = NULL;
  
}

CIncNSSolver::CIncNSSolver(CGeometry *geometry, CConfig *config, unsigned short iMesh) : CIncEulerSolver() {
  
  unsigned long iPoint, iVertex;
  unsigned short iVar, iDim, iMarker, nLineLets;
  ifstream restart_file;
  unsigned short nZone = geometry->GetnZone();
  bool restart   = (config->GetRestart() || config->GetRestart_Flow());
  int Unst_RestartIter;
  unsigned short iZone = config->GetiZone();
  bool dual_time = ((config->GetUnsteady_Simulation() == DT_STEPPING_1ST) ||
                    (config->GetUnsteady_Simulation() == DT_STEPPING_2ND));
  bool time_stepping = config->GetUnsteady_Simulation() == TIME_STEPPING;
  bool adjoint = (config->GetContinuous_Adjoint()) || (config->GetDiscrete_Adjoint());
  string filename_ = config->GetSolution_FlowFileName();

  unsigned short direct_diff = config->GetDirectDiff();

  /*--- Store the multigrid level. ---*/
  MGLevel = iMesh;

  /*--- Check for a restart file to evaluate if there is a change in the angle of attack
   before computing all the non-dimesional quantities. ---*/

  if (!(!restart || (iMesh != MESH_0) || nZone > 1)) {

    /*--- Multizone problems require the number of the zone to be appended. ---*/

    if (nZone > 1) filename_ = config->GetMultizone_FileName(filename_, iZone);

    /*--- Modify file name for a dual-time unsteady restart ---*/

    if (dual_time) {
      if (adjoint) Unst_RestartIter = SU2_TYPE::Int(config->GetUnst_AdjointIter())-1;
      else if (config->GetUnsteady_Simulation() == DT_STEPPING_1ST)
        Unst_RestartIter = SU2_TYPE::Int(config->GetUnst_RestartIter())-1;
      else Unst_RestartIter = SU2_TYPE::Int(config->GetUnst_RestartIter())-2;
      filename_ = config->GetUnsteady_FileName(filename_, Unst_RestartIter);
    }

    /*--- Modify file name for a time stepping unsteady restart ---*/

    if (time_stepping) {
      if (adjoint) Unst_RestartIter = SU2_TYPE::Int(config->GetUnst_AdjointIter())-1;
      else Unst_RestartIter = SU2_TYPE::Int(config->GetUnst_RestartIter())-1;
      filename_ = config->GetUnsteady_FileName(filename_, Unst_RestartIter);
    }

    /*--- Read and store the restart metadata. ---*/

    Read_SU2_Restart_Metadata(geometry, config, false, filename_);
    
  }

  /*--- Array initialization ---*/
  
  CD_Visc = NULL; CL_Visc = NULL; CSF_Visc = NULL; CEff_Visc = NULL;
  CMx_Visc = NULL;   CMy_Visc = NULL;   CMz_Visc = NULL;
  CFx_Visc = NULL;   CFy_Visc = NULL;   CFz_Visc = NULL;
  CoPx_Visc = NULL;   CoPy_Visc = NULL;   CoPz_Visc = NULL;

  Surface_CL_Visc = NULL; Surface_CD_Visc = NULL; Surface_CSF_Visc = NULL; Surface_CEff_Visc = NULL;
  Surface_CFx_Visc = NULL;   Surface_CFy_Visc = NULL;   Surface_CFz_Visc = NULL;
  Surface_CMx_Visc = NULL;   Surface_CMy_Visc = NULL;   Surface_CMz_Visc = NULL;
  Surface_HF_Visc = NULL; Surface_MaxHF_Visc = NULL;

  CMerit_Visc = NULL;      CT_Visc = NULL;      CQ_Visc = NULL;
  MaxHF_Visc = NULL; ForceViscous = NULL; MomentViscous = NULL;
  CSkinFriction = NULL;    Cauchy_Serie = NULL; HF_Visc = NULL;
  
  /*--- Set the gamma value ---*/
  
  Gamma = config->GetGamma();
  Gamma_Minus_One = Gamma - 1.0;
  
  /*--- Define geometry constants in the solver structure
   * Incompressible flow, primitive variables (P, vx, vy, vz, T, rho, beta, lamMu, EddyMu, Kt_eff, Cp, Cv) --- */

  nDim = geometry->GetnDim();
  
  nVar = nDim+2; nPrimVar = nDim+9; nPrimVarGrad = nDim+4;
  
  /*--- Initialize nVarGrad for deallocation ---*/
  
  nVarGrad = nPrimVarGrad;
  
  nMarker      = config->GetnMarker_All();
  nPoint       = geometry->GetnPoint();
  nPointDomain = geometry->GetnPointDomain();
 
  /*--- Store the number of vertices on each marker for deallocation later ---*/

  nVertex = new unsigned long[nMarker];
  for (iMarker = 0; iMarker < nMarker; iMarker++)
    nVertex[iMarker] = geometry->nVertex[iMarker];
 
  /*--- Fluid model intialization. ---*/

  FluidModel = NULL;
  
  /*--- Perform the non-dimensionalization for the flow equations using the
   specified reference values. ---*/
  
  SetNondimensionalization(config, iMesh);
  
  /*--- Check if we are executing a verification case. If so, the
   VerificationSolution object will be instantiated for a particular
   option from the available library of verification solutions. Note
   that this is done after SetNondim(), as problem-specific initial
   parameters are needed by the solution constructors. ---*/
  
  SetVerificationSolution(nDim, nVar, config);
  
  /*--- Allocate the node variables ---*/
  node = new CVariable*[nPoint];
  
  /*--- Define some auxiliar vector related with the residual ---*/
  
  Residual      = new su2double[nVar]; for (iVar = 0; iVar < nVar; iVar++) Residual[iVar]      = 0.0;
  Residual_RMS  = new su2double[nVar]; for (iVar = 0; iVar < nVar; iVar++) Residual_RMS[iVar]  = 0.0;
  Residual_Max  = new su2double[nVar]; for (iVar = 0; iVar < nVar; iVar++) Residual_Max[iVar]  = 0.0;
  Res_Conv      = new su2double[nVar]; for (iVar = 0; iVar < nVar; iVar++) Res_Conv[iVar]      = 0.0;
  Res_Visc      = new su2double[nVar]; for (iVar = 0; iVar < nVar; iVar++) Res_Visc[iVar]      = 0.0;
  Res_Sour      = new su2double[nVar]; for (iVar = 0; iVar < nVar; iVar++) Res_Sour[iVar]      = 0.0;
  
  /*--- Define some structures for locating max residuals ---*/
  
  Point_Max     = new unsigned long[nVar];  for (iVar = 0; iVar < nVar; iVar++) Point_Max[iVar]     = 0;
  Point_Max_Coord = new su2double*[nVar];
  for (iVar = 0; iVar < nVar; iVar++) {
    Point_Max_Coord[iVar] = new su2double[nDim];
    for (iDim = 0; iDim < nDim; iDim++) Point_Max_Coord[iVar][iDim] = 0.0;
  }
  
  /*--- Define some auxiliary vectors related to the solution ---*/
  
  Solution   = new su2double[nVar]; for (iVar = 0; iVar < nVar; iVar++) Solution[iVar]   = 0.0;
  Solution_i = new su2double[nVar]; for (iVar = 0; iVar < nVar; iVar++) Solution_i[iVar] = 0.0;
  Solution_j = new su2double[nVar]; for (iVar = 0; iVar < nVar; iVar++) Solution_j[iVar] = 0.0;
  
  /*--- Define some auxiliary vectors related to the geometry ---*/
  
  Vector   = new su2double[nDim]; for (iDim = 0; iDim < nDim; iDim++) Vector[iDim]   = 0.0;
  Vector_i = new su2double[nDim]; for (iDim = 0; iDim < nDim; iDim++) Vector_i[iDim] = 0.0;
  Vector_j = new su2double[nDim]; for (iDim = 0; iDim < nDim; iDim++) Vector_j[iDim] = 0.0;
  
  /*--- Define some auxiliary vectors related to the primitive solution ---*/
  
  Primitive   = new su2double[nPrimVar]; for (iVar = 0; iVar < nPrimVar; iVar++) Primitive[iVar]   = 0.0;
  Primitive_i = new su2double[nPrimVar]; for (iVar = 0; iVar < nPrimVar; iVar++) Primitive_i[iVar] = 0.0;
  Primitive_j = new su2double[nPrimVar]; for (iVar = 0; iVar < nPrimVar; iVar++) Primitive_j[iVar] = 0.0;
  
  /*--- Define some auxiliar vector related with the undivided lapalacian computation ---*/
  
  if (config->GetKind_ConvNumScheme_Flow() == SPACE_CENTERED) {
    iPoint_UndLapl = new su2double [nPoint];
    jPoint_UndLapl = new su2double [nPoint];
  }

  Preconditioner = new su2double* [nVar];
  for (iVar = 0; iVar < nVar; iVar ++)
    Preconditioner[iVar] = new su2double[nVar];

  /*--- Initialize the solution and right hand side vectors for storing
   the residuals and updating the solution (always needed even for
   explicit schemes). ---*/
  
  LinSysSol.Initialize(nPoint, nPointDomain, nVar, 0.0);
  LinSysRes.Initialize(nPoint, nPointDomain, nVar, 0.0);
  
  /*--- Jacobians and vector structures for implicit computations ---*/
  
  if (config->GetKind_TimeIntScheme_Flow() == EULER_IMPLICIT) {
    
    Jacobian_i = new su2double* [nVar];
    Jacobian_j = new su2double* [nVar];
    for (iVar = 0; iVar < nVar; iVar++) {
      Jacobian_i[iVar] = new su2double [nVar];
      Jacobian_j[iVar] = new su2double [nVar];
    }
    
    if (rank == MASTER_NODE) cout << "Initialize Jacobian structure (Navier-Stokes). MG level: " << iMesh <<"." << endl;
    Jacobian.Initialize(nPoint, nPointDomain, nVar, nVar, true, geometry, config);
    
    if (config->GetKind_Linear_Solver_Prec() == LINELET) {
      nLineLets = Jacobian.BuildLineletPreconditioner(geometry, config);
      if (rank == MASTER_NODE) cout << "Compute linelet structure. " << nLineLets << " elements in each line (average)." << endl;
    }
    
  }
  
  else {
    if (rank == MASTER_NODE)
      cout << "Explicit scheme. No Jacobian structure (Navier-Stokes). MG level: " << iMesh <<"." << endl;
  }
  
  /*--- Define some auxiliary vectors for computing flow variable
   gradients by least squares, S matrix := inv(R)*traspose(inv(R)),
   c vector := transpose(WA)*(Wb) ---*/
  
  if (config->GetKind_Gradient_Method() == WEIGHTED_LEAST_SQUARES) {
    
    Smatrix = new su2double* [nDim];
    for (iDim = 0; iDim < nDim; iDim++)
      Smatrix[iDim] = new su2double [nDim];
    
    Cvector = new su2double* [nPrimVarGrad];
    for (iVar = 0; iVar < nPrimVarGrad; iVar++)
      Cvector[iVar] = new su2double [nDim];
  }
  
  /*--- Store the value of the characteristic primitive variables at the boundaries ---*/
  
  CharacPrimVar = new su2double** [nMarker];
  for (iMarker = 0; iMarker < nMarker; iMarker++) {
    CharacPrimVar[iMarker] = new su2double* [geometry->nVertex[iMarker]];
    for (iVertex = 0; iVertex < geometry->nVertex[iMarker]; iVertex++) {
      CharacPrimVar[iMarker][iVertex] = new su2double [nPrimVar];
      for (iVar = 0; iVar < nPrimVar; iVar++) {
        CharacPrimVar[iMarker][iVertex][iVar] = 0.0;
      }
    }
  }

  /*--- Store the values of the temperature and the heat flux density at the boundaries,
   used for coupling with a solid donor cell ---*/
  unsigned short nHeatConjugateVar = 4;

  HeatConjugateVar = new su2double** [nMarker];
  for (iMarker = 0; iMarker < nMarker; iMarker++) {
    HeatConjugateVar[iMarker] = new su2double* [geometry->nVertex[iMarker]];
    for (iVertex = 0; iVertex < geometry->nVertex[iMarker]; iVertex++) {

      HeatConjugateVar[iMarker][iVertex] = new su2double [nHeatConjugateVar];
      for (iVar = 1; iVar < nHeatConjugateVar ; iVar++) {
        HeatConjugateVar[iMarker][iVertex][iVar] = 0.0;
      }
      HeatConjugateVar[iMarker][iVertex][0] = config->GetTemperature_FreeStreamND();
    }
  }
  
  /*--- Inviscid force definition and coefficient in all the markers ---*/
  
  CPressure = new su2double* [nMarker];
  CPressureTarget = new su2double* [nMarker];
  for (iMarker = 0; iMarker < nMarker; iMarker++) {
    CPressure[iMarker] = new su2double [geometry->nVertex[iMarker]];
    CPressureTarget[iMarker] = new su2double [geometry->nVertex[iMarker]];
    for (iVertex = 0; iVertex < geometry->nVertex[iMarker]; iVertex++) {
      CPressure[iMarker][iVertex] = 0.0;
      CPressureTarget[iMarker][iVertex] = 0.0;
    }
  }
  
  /*--- Heat flux in all the markers ---*/
  
  HeatFlux = new su2double* [nMarker];
  HeatFluxTarget = new su2double* [nMarker];
  for (iMarker = 0; iMarker < nMarker; iMarker++) {
    HeatFlux[iMarker] = new su2double [geometry->nVertex[iMarker]];
    HeatFluxTarget[iMarker] = new su2double [geometry->nVertex[iMarker]];
    for (iVertex = 0; iVertex < geometry->nVertex[iMarker]; iVertex++) {
      HeatFlux[iMarker][iVertex] = 0.0;
      HeatFluxTarget[iMarker][iVertex] = 0.0;
    }
  }
  
  /*--- Y plus in all the markers ---*/
  
  YPlus = new su2double* [nMarker];
  for (iMarker = 0; iMarker < nMarker; iMarker++) {
    YPlus[iMarker] = new su2double [geometry->nVertex[iMarker]];
    for (iVertex = 0; iVertex < geometry->nVertex[iMarker]; iVertex++) {
      YPlus[iMarker][iVertex] = 0.0;
    }
  }
  
  /*--- Skin friction in all the markers ---*/
  
  CSkinFriction = new su2double** [nMarker];
  for (iMarker = 0; iMarker < nMarker; iMarker++) {
    CSkinFriction[iMarker] = new su2double*[nDim];
    for (iDim = 0; iDim < nDim; iDim++) {
      CSkinFriction[iMarker][iDim] = new su2double[geometry->nVertex[iMarker]];
      for (iVertex = 0; iVertex < geometry->nVertex[iMarker]; iVertex++) {
        CSkinFriction[iMarker][iDim][iVertex] = 0.0;
      }
    }
  }
  
  /*--- Store the value of the Total Pressure at the inlet BC ---*/
  
  Inlet_Ttotal = new su2double* [nMarker];
  for (iMarker = 0; iMarker < nMarker; iMarker++) {
    Inlet_Ttotal[iMarker] = new su2double [geometry->nVertex[iMarker]];
    for (iVertex = 0; iVertex < geometry->nVertex[iMarker]; iVertex++) {
      Inlet_Ttotal[iMarker][iVertex] = 0;
    }
  }
  
  /*--- Store the value of the Total Temperature at the inlet BC ---*/
  
  Inlet_Ptotal = new su2double* [nMarker];
  for (iMarker = 0; iMarker < nMarker; iMarker++) {
    Inlet_Ptotal[iMarker] = new su2double [geometry->nVertex[iMarker]];
    for (iVertex = 0; iVertex < geometry->nVertex[iMarker]; iVertex++) {
      Inlet_Ptotal[iMarker][iVertex] = 0;
    }
  }
  
  /*--- Store the value of the Flow direction at the inlet BC ---*/
  
  Inlet_FlowDir = new su2double** [nMarker];
  for (iMarker = 0; iMarker < nMarker; iMarker++) {
    Inlet_FlowDir[iMarker] = new su2double* [geometry->nVertex[iMarker]];
    for (iVertex = 0; iVertex < geometry->nVertex[iMarker]; iVertex++) {
      Inlet_FlowDir[iMarker][iVertex] = new su2double [nDim];
      for (iDim = 0; iDim < nDim; iDim++) {
        Inlet_FlowDir[iMarker][iVertex][iDim] = 0;
      }
    }
  }
  
  /*--- Non dimensional coefficients ---*/
  
  ForceInviscid  = new su2double[3];
  MomentInviscid = new su2double[3];
  CD_Inv      = new su2double[nMarker];
  CL_Inv      = new su2double[nMarker];
  CSF_Inv = new su2double[nMarker];
  CMx_Inv        = new su2double[nMarker];
  CMy_Inv        = new su2double[nMarker];
  CMz_Inv        = new su2double[nMarker];
  CEff_Inv       = new su2double[nMarker];
  CFx_Inv        = new su2double[nMarker];
  CFy_Inv        = new su2double[nMarker];
  CFz_Inv        = new su2double[nMarker];
  CoPx_Inv        = new su2double[nMarker];
  CoPy_Inv        = new su2double[nMarker];
  CoPz_Inv        = new su2double[nMarker];

  ForceMomentum  = new su2double[3];
  MomentMomentum = new su2double[3];
  CD_Mnt      = new su2double[nMarker];
  CL_Mnt      = new su2double[nMarker];
  CSF_Mnt = new su2double[nMarker];
  CMx_Mnt        = new su2double[nMarker];
  CMy_Mnt        = new su2double[nMarker];
  CMz_Mnt        = new su2double[nMarker];
  CEff_Mnt       = new su2double[nMarker];
  CFx_Mnt        = new su2double[nMarker];
  CFy_Mnt        = new su2double[nMarker];
  CFz_Mnt        = new su2double[nMarker];
  CoPx_Mnt        = new su2double[nMarker];
  CoPy_Mnt        = new su2double[nMarker];
  CoPz_Mnt        = new su2double[nMarker];

  ForceViscous     = new su2double[3];
  MomentViscous    = new su2double[3];
  CD_Visc       = new su2double[nMarker];
  CL_Visc       = new su2double[nMarker];
  CSF_Visc  = new su2double[nMarker];
  CMx_Visc         = new su2double[nMarker];
  CMy_Visc         = new su2double[nMarker];
  CMz_Visc         = new su2double[nMarker];
  CEff_Visc        = new su2double[nMarker];
  CFx_Visc         = new su2double[nMarker];
  CFy_Visc         = new su2double[nMarker];
  CFz_Visc         = new su2double[nMarker];
  CoPx_Visc         = new su2double[nMarker];
  CoPy_Visc         = new su2double[nMarker];
  CoPz_Visc         = new su2double[nMarker];

  Surface_CL_Inv      = new su2double[config->GetnMarker_Monitoring()];
  Surface_CD_Inv      = new su2double[config->GetnMarker_Monitoring()];
  Surface_CSF_Inv = new su2double[config->GetnMarker_Monitoring()];
  Surface_CEff_Inv       = new su2double[config->GetnMarker_Monitoring()];
  Surface_CFx_Inv        = new su2double[config->GetnMarker_Monitoring()];
  Surface_CFy_Inv        = new su2double[config->GetnMarker_Monitoring()];
  Surface_CFz_Inv        = new su2double[config->GetnMarker_Monitoring()];
  Surface_CMx_Inv        = new su2double[config->GetnMarker_Monitoring()];
  Surface_CMy_Inv        = new su2double[config->GetnMarker_Monitoring()];
  Surface_CMz_Inv        = new su2double[config->GetnMarker_Monitoring()];

  Surface_CL_Mnt      = new su2double[config->GetnMarker_Monitoring()];
  Surface_CD_Mnt      = new su2double[config->GetnMarker_Monitoring()];
  Surface_CSF_Mnt = new su2double[config->GetnMarker_Monitoring()];
  Surface_CEff_Mnt       = new su2double[config->GetnMarker_Monitoring()];
  Surface_CFx_Mnt        = new su2double[config->GetnMarker_Monitoring()];
  Surface_CFy_Mnt        = new su2double[config->GetnMarker_Monitoring()];
  Surface_CFz_Mnt        = new su2double[config->GetnMarker_Monitoring()];
  Surface_CMx_Mnt        = new su2double[config->GetnMarker_Monitoring()];
  Surface_CMy_Mnt        = new su2double[config->GetnMarker_Monitoring()];
  Surface_CMz_Mnt        = new su2double[config->GetnMarker_Monitoring()];

  Surface_CL          = new su2double[config->GetnMarker_Monitoring()];
  Surface_CD          = new su2double[config->GetnMarker_Monitoring()];
  Surface_CSF     = new su2double[config->GetnMarker_Monitoring()];
  Surface_CEff           = new su2double[config->GetnMarker_Monitoring()];
  Surface_CFx            = new su2double[config->GetnMarker_Monitoring()];
  Surface_CFy            = new su2double[config->GetnMarker_Monitoring()];
  Surface_CFz            = new su2double[config->GetnMarker_Monitoring()];
  Surface_CMx            = new su2double[config->GetnMarker_Monitoring()];
  Surface_CMy            = new su2double[config->GetnMarker_Monitoring()];
  Surface_CMz            = new su2double[config->GetnMarker_Monitoring()];

  Surface_CL_Visc      = new su2double[config->GetnMarker_Monitoring()];
  Surface_CD_Visc      = new su2double[config->GetnMarker_Monitoring()];
  Surface_CSF_Visc = new su2double[config->GetnMarker_Monitoring()];
  Surface_CEff_Visc       = new su2double[config->GetnMarker_Monitoring()];
  Surface_CFx_Visc        = new su2double[config->GetnMarker_Monitoring()];
  Surface_CFy_Visc        = new su2double[config->GetnMarker_Monitoring()];
  Surface_CFz_Visc        = new su2double[config->GetnMarker_Monitoring()];
  Surface_CMx_Visc        = new su2double[config->GetnMarker_Monitoring()];
  Surface_CMy_Visc        = new su2double[config->GetnMarker_Monitoring()];
  Surface_CMz_Visc        = new su2double[config->GetnMarker_Monitoring()];
  Surface_HF_Visc         = new su2double[config->GetnMarker_Monitoring()];
  Surface_MaxHF_Visc      = new su2double[config->GetnMarker_Monitoring()];
  
  /*--- Rotorcraft coefficients ---*/

  CT_Inv           = new su2double[nMarker];
  CQ_Inv           = new su2double[nMarker];
  CMerit_Inv       = new su2double[nMarker];

  CT_Mnt           = new su2double[nMarker];
  CQ_Mnt           = new su2double[nMarker];
  CMerit_Mnt       = new su2double[nMarker];

  CMerit_Visc      = new su2double[nMarker];
  CT_Visc          = new su2double[nMarker];
  CQ_Visc          = new su2double[nMarker];
  
  /*--- Heat based coefficients ---*/

  HF_Visc    = new su2double[nMarker];
  MaxHF_Visc = new su2double[nMarker];

  /*--- Init total coefficients ---*/

  Total_CD       = 0.0;  Total_CL           = 0.0;  Total_CSF            = 0.0;
  Total_CMx      = 0.0;  Total_CMy          = 0.0;  Total_CMz            = 0.0;
  Total_CoPx     = 0.0;  Total_CoPy         = 0.0;  Total_CoPz           = 0.0;
  Total_CEff     = 0.0;
  Total_CFx      = 0.0;  Total_CFy          = 0.0;  Total_CFz            = 0.0;
  Total_CT       = 0.0;  Total_CQ           = 0.0;  Total_CMerit         = 0.0;
  Total_MaxHeat  = 0.0;  Total_Heat         = 0.0;  Total_ComboObj       = 0.0;
  Total_CpDiff   = 0.0;  Total_HeatFluxDiff = 0.0;  Total_Custom_ObjFunc = 0.0;
  AoA_Prev       = 0.0;
  Total_CL_Prev  = 0.0;  Total_CD_Prev      = 0.0;
  Total_CMx_Prev = 0.0;  Total_CMy_Prev     = 0.0;  Total_CMz_Prev       = 0.0;

  /*--- Coefficients for fixed lift mode. ---*/
  
  AoA_Prev = 0.0;
  Total_CL_Prev = 0.0; Total_CD_Prev = 0.0;
  Total_CMx_Prev = 0.0; Total_CMy_Prev = 0.0; Total_CMz_Prev = 0.0;

  /*--- Read farfield conditions from config ---*/
  
  Density_Inf     = config->GetDensity_FreeStreamND();
  Pressure_Inf    = config->GetPressure_FreeStreamND();
  Temperature_Inf = config->GetTemperature_FreeStreamND();
  Velocity_Inf    = config->GetVelocity_FreeStreamND();
  Viscosity_Inf   = config->GetViscosity_FreeStreamND();
  Tke_Inf         = config->GetTke_FreeStreamND();
  
  /*--- Initialize the secondary values for direct derivative approxiations ---*/
  
  switch(direct_diff){
    case NO_DERIVATIVE:
      break;
    case D_DENSITY:
      SU2_TYPE::SetDerivative(Density_Inf, 1.0);
      break;
    case D_PRESSURE:
      SU2_TYPE::SetDerivative(Pressure_Inf, 1.0);
      break;
    case D_TEMPERATURE:
      SU2_TYPE::SetDerivative(Temperature_Inf, 1.0);
      break;
    case D_VISCOSITY:
      SU2_TYPE::SetDerivative(Viscosity_Inf, 1.0);
      break;
    case D_MACH: case D_AOA:
    case D_SIDESLIP: case D_REYNOLDS:
    case D_TURB2LAM: case D_DESIGN:
      /*--- Already done in postprocessing of config ---*/
      break;
    default:
      break;
  }

  /*--- Initializate quantities for SlidingMesh Interface ---*/
  
  SlidingState       = new su2double*** [nMarker];
  SlidingStateNodes  = new int*         [nMarker];
  
  for (iMarker = 0; iMarker < nMarker; iMarker++){

    SlidingState[iMarker]      = NULL;
    SlidingStateNodes[iMarker] = NULL;
    
    if (config->GetMarker_All_KindBC(iMarker) == FLUID_INTERFACE){

      SlidingState[iMarker]       = new su2double**[geometry->GetnVertex(iMarker)];
      SlidingStateNodes[iMarker]  = new int        [geometry->GetnVertex(iMarker)];

      for (iPoint = 0; iPoint < geometry->GetnVertex(iMarker); iPoint++){
        SlidingState[iMarker][iPoint] = new su2double*[nPrimVar+1];

        SlidingStateNodes[iMarker][iPoint] = 0;
        for (iVar = 0; iVar < nPrimVar+1; iVar++)
          SlidingState[iMarker][iPoint][iVar] = NULL;
      }

    }
  }

  /*--- Initialize the cauchy critera array for fixed CL mode ---*/

  if (config->GetFixed_CL_Mode())
    Cauchy_Serie = new su2double [config->GetCauchy_Elems()+1];

  /*--- Initialize the solution to the far-field state everywhere. ---*/

  for (iPoint = 0; iPoint < nPoint; iPoint++)
    node[iPoint] = new CIncNSVariable(Pressure_Inf, Velocity_Inf, Temperature_Inf, nDim, nVar, config);

  /*--- Initialize the BGS residuals in FSI problems. ---*/
  if (config->GetMultizone_Residual()){
    Residual_BGS      = new su2double[nVar];         for (iVar = 0; iVar < nVar; iVar++) Residual_RMS[iVar]  = 0.0;
    Residual_Max_BGS  = new su2double[nVar];         for (iVar = 0; iVar < nVar; iVar++) Residual_Max_BGS[iVar]  = 0.0;

    /*--- Define some structures for locating max residuals ---*/

    Point_Max_BGS       = new unsigned long[nVar];  for (iVar = 0; iVar < nVar; iVar++) Point_Max_BGS[iVar]  = 0;
    Point_Max_Coord_BGS = new su2double*[nVar];
    for (iVar = 0; iVar < nVar; iVar++) {
      Point_Max_Coord_BGS[iVar] = new su2double[nDim];
      for (iDim = 0; iDim < nDim; iDim++) Point_Max_Coord_BGS[iVar][iDim] = 0.0;
    }
  }

  /*--- Define solver parameters needed for execution of destructor ---*/

  if (config->GetKind_ConvNumScheme_Flow() == SPACE_CENTERED) space_centered = true;
  else space_centered = false;

  if (config->GetKind_TimeIntScheme_Flow() == EULER_IMPLICIT) euler_implicit = true;
  else euler_implicit = false;

  if (config->GetKind_Gradient_Method() == WEIGHTED_LEAST_SQUARES) least_squares = true;
  else least_squares = false;

  /*--- Communicate and store volume and the number of neighbors for
   any dual CVs that lie on on periodic markers. ---*/
  
  for (unsigned short iPeriodic = 1; iPeriodic <= config->GetnMarker_Periodic()/2; iPeriodic++) {
    InitiatePeriodicComms(geometry, config, iPeriodic, PERIODIC_VOLUME);
    CompletePeriodicComms(geometry, config, iPeriodic, PERIODIC_VOLUME);
    InitiatePeriodicComms(geometry, config, iPeriodic, PERIODIC_NEIGHBORS);
    CompletePeriodicComms(geometry, config, iPeriodic, PERIODIC_NEIGHBORS);
  }
  SetImplicitPeriodic(euler_implicit);
  if (iMesh == MESH_0) SetRotatePeriodic(true);
  
  /*--- Perform the MPI communication of the solution ---*/

  InitiateComms(geometry, config, SOLUTION);
  CompleteComms(geometry, config, SOLUTION);
  
}

CIncNSSolver::~CIncNSSolver(void) {

  unsigned short iMarker, iDim;

  unsigned long iVertex;

  if (CD_Visc != NULL)       delete [] CD_Visc;
  if (CL_Visc != NULL)       delete [] CL_Visc;
  if (CSF_Visc != NULL)  delete [] CSF_Visc;
  if (CMx_Visc != NULL)         delete [] CMx_Visc;
  if (CMy_Visc != NULL)         delete [] CMy_Visc;
  if (CMz_Visc != NULL)         delete [] CMz_Visc;
  if (CoPx_Visc != NULL)        delete [] CoPx_Visc;
  if (CoPy_Visc != NULL)        delete [] CoPy_Visc;
  if (CoPz_Visc != NULL)        delete [] CoPz_Visc;
  if (CFx_Visc != NULL)         delete [] CFx_Visc;
  if (CFy_Visc != NULL)         delete [] CFy_Visc;
  if (CFz_Visc != NULL)         delete [] CFz_Visc;
  if (CEff_Visc != NULL)        delete [] CEff_Visc;
  if (CMerit_Visc != NULL)      delete [] CMerit_Visc;
  if (CT_Visc != NULL)          delete [] CT_Visc;
  if (CQ_Visc != NULL)          delete [] CQ_Visc;
  if (HF_Visc != NULL)        delete [] HF_Visc;
  if (MaxHF_Visc != NULL) delete [] MaxHF_Visc;
  if (ForceViscous != NULL)     delete [] ForceViscous;
  if (MomentViscous != NULL)    delete [] MomentViscous;

  if (Surface_CL_Visc != NULL)      delete [] Surface_CL_Visc;
  if (Surface_CD_Visc != NULL)      delete [] Surface_CD_Visc;
  if (Surface_CSF_Visc != NULL) delete [] Surface_CSF_Visc;
  if (Surface_CEff_Visc != NULL)       delete [] Surface_CEff_Visc;
  if (Surface_CFx_Visc != NULL)        delete [] Surface_CFx_Visc;
  if (Surface_CFy_Visc != NULL)        delete [] Surface_CFy_Visc;
  if (Surface_CFz_Visc != NULL)        delete [] Surface_CFz_Visc;
  if (Surface_CMx_Visc != NULL)        delete [] Surface_CMx_Visc;
  if (Surface_CMy_Visc != NULL)        delete [] Surface_CMy_Visc;
  if (Surface_CMz_Visc != NULL)        delete [] Surface_CMz_Visc;
  if (Surface_HF_Visc != NULL)      delete [] Surface_HF_Visc;
  if (Surface_MaxHF_Visc != NULL)   delete [] Surface_MaxHF_Visc;

  if (Cauchy_Serie != NULL) delete [] Cauchy_Serie;
  
  if (CSkinFriction != NULL) {
    for (iMarker = 0; iMarker < nMarker; iMarker++) {
      for (iDim = 0; iDim < nDim; iDim++) {
        delete [] CSkinFriction[iMarker][iDim];
      }
      delete [] CSkinFriction[iMarker];
    }
    delete [] CSkinFriction;
  }
  
  if (HeatConjugateVar != NULL) {
    for (iMarker = 0; iMarker < nMarker; iMarker++) {
      for (iVertex = 0; iVertex < nVertex[iMarker]; iVertex++) {
        delete [] HeatConjugateVar[iMarker][iVertex];
      }
      delete [] HeatConjugateVar[iMarker];
    }
    delete [] HeatConjugateVar;
  }
  
}

void CIncNSSolver::Preprocessing(CGeometry *geometry, CSolver **solver_container, CConfig *config, unsigned short iMesh, unsigned short iRKStep, unsigned short RunTime_EqSystem, bool Output) {
  
  unsigned long iPoint, ErrorCounter = 0;
  su2double StrainMag = 0.0, Omega = 0.0, *Vorticity;
  
  unsigned long ExtIter     = config->GetExtIter();
  bool cont_adjoint         = config->GetContinuous_Adjoint();
  bool disc_adjoint         = config->GetDiscrete_Adjoint();
  bool implicit             = (config->GetKind_TimeIntScheme_Flow() == EULER_IMPLICIT);
  bool center               = ((config->GetKind_ConvNumScheme_Flow() == SPACE_CENTERED) || (cont_adjoint && config->GetKind_ConvNumScheme_AdjFlow() == SPACE_CENTERED));
  bool center_jst           = center && config->GetKind_Centered_Flow() == JST;
  bool limiter_flow         = (config->GetKind_SlopeLimit_Flow() != NO_LIMITER) && (ExtIter <= config->GetLimiterIter());
  bool limiter_turb         = (config->GetKind_SlopeLimit_Turb() != NO_LIMITER) && (ExtIter <= config->GetLimiterIter());
  bool limiter_adjflow      = (cont_adjoint && (config->GetKind_SlopeLimit_AdjFlow() != NO_LIMITER) && (ExtIter <= config->GetLimiterIter()));
  bool fixed_cl             = config->GetFixed_CL_Mode();
  bool van_albada           = config->GetKind_SlopeLimit_Flow() == VAN_ALBADA_EDGE;
  bool outlet               = ((config->GetnMarker_Outlet() != 0));

  /*--- Update the angle of attack at the far-field for fixed CL calculations (only direct problem). ---*/
  
  if ((fixed_cl) && (!disc_adjoint) && (!cont_adjoint)) { SetFarfield_AoA(geometry, solver_container, config, iMesh, Output); }
  
  /*--- Set the primitive variables ---*/
  
  ErrorCounter = SetPrimitive_Variables(solver_container, config, Output);
  
  /*--- Compute gradient of the primitive variables ---*/
  
  if (config->GetKind_Gradient_Method() == GREEN_GAUSS) {
    SetPrimitive_Gradient_GG(geometry, config);
  }
  if (config->GetKind_Gradient_Method() == WEIGHTED_LEAST_SQUARES) {
    SetPrimitive_Gradient_LS(geometry, config);
  }

  /*--- Compute the limiter in case we need it in the turbulence model
   or to limit the viscous terms (check this logic with JST and 2nd order turbulence model) ---*/

  if ((iMesh == MESH_0) && (limiter_flow || limiter_turb || limiter_adjflow)
      && !Output && !van_albada) { SetPrimitive_Limiter(geometry, config); }
  
  /*--- Artificial dissipation for centered schemes. ---*/
  
  if (center && !Output) {
    SetMax_Eigenvalue(geometry, config);
    if ((center_jst) && (iMesh == MESH_0)) {
      SetCentered_Dissipation_Sensor(geometry, config);
      SetUndivided_Laplacian(geometry, config);
    }
  }
  
  /*--- Update the beta value based on the maximum velocity / viscosity. ---*/

  SetBeta_Parameter(geometry, solver_container, config, iMesh);

  /*--- Compute properties needed for mass flow BCs. ---*/
  
  if (outlet) GetOutlet_Properties(geometry, config, iMesh, Output);
  
  /*--- Evaluate the vorticity and strain rate magnitude ---*/
  
  StrainMag_Max = 0.0; Omega_Max = 0.0;
  for (iPoint = 0; iPoint < nPoint; iPoint++) {
    
    solver_container[FLOW_SOL]->node[iPoint]->SetVorticity();
    solver_container[FLOW_SOL]->node[iPoint]->SetStrainMag();
    
    StrainMag = solver_container[FLOW_SOL]->node[iPoint]->GetStrainMag();
    Vorticity = solver_container[FLOW_SOL]->node[iPoint]->GetVorticity();
    Omega = sqrt(Vorticity[0]*Vorticity[0]+ Vorticity[1]*Vorticity[1]+ Vorticity[2]*Vorticity[2]);
    
    StrainMag_Max = max(StrainMag_Max, StrainMag);
    Omega_Max = max(Omega_Max, Omega);
    
  }
  
  /*--- Initialize the Jacobian matrices ---*/
  
  if (implicit && !disc_adjoint) Jacobian.SetValZero();

  /*--- Error message ---*/
  
  if (config->GetComm_Level() == COMM_FULL) {
    
#ifdef HAVE_MPI
    unsigned long MyErrorCounter = ErrorCounter; ErrorCounter = 0;
    su2double MyOmega_Max = Omega_Max; Omega_Max = 0.0;
    su2double MyStrainMag_Max = StrainMag_Max; StrainMag_Max = 0.0;
    
    SU2_MPI::Allreduce(&MyErrorCounter, &ErrorCounter, 1, MPI_UNSIGNED_LONG, MPI_SUM, MPI_COMM_WORLD);
    SU2_MPI::Allreduce(&MyStrainMag_Max, &StrainMag_Max, 1, MPI_DOUBLE, MPI_MAX, MPI_COMM_WORLD);
    SU2_MPI::Allreduce(&MyOmega_Max, &Omega_Max, 1, MPI_DOUBLE, MPI_MAX, MPI_COMM_WORLD);
#endif

    if (iMesh == MESH_0) {
      config->SetNonphysical_Points(ErrorCounter);
      solver_container[FLOW_SOL]->SetStrainMag_Max(StrainMag_Max);
      solver_container[FLOW_SOL]->SetOmega_Max(Omega_Max);
    }
    
  }
  
}

unsigned long CIncNSSolver::SetPrimitive_Variables(CSolver **solver_container, CConfig *config, bool Output) {
  
  unsigned long iPoint, ErrorCounter = 0;
  su2double eddy_visc = 0.0, turb_ke = 0.0, DES_LengthScale = 0.0;
  unsigned short turb_model = config->GetKind_Turb_Model();
  bool physical = true;
  
  bool tkeNeeded = (turb_model == SST);
  
  for (iPoint = 0; iPoint < nPoint; iPoint++) {
    
    /*--- Retrieve the value of the kinetic energy (if needed) ---*/
    
    if (turb_model != NONE) {
      eddy_visc = solver_container[TURB_SOL]->node[iPoint]->GetmuT();
      if (tkeNeeded) turb_ke = solver_container[TURB_SOL]->node[iPoint]->GetSolution(0);
      
      if (config->GetKind_HybridRANSLES() != NO_HYBRIDRANSLES){
        DES_LengthScale = solver_container[TURB_SOL]->node[iPoint]->GetDES_LengthScale();
      }
    }
    
    /*--- Initialize the non-physical points vector ---*/
    
    node[iPoint]->SetNon_Physical(false);
    
    /*--- Incompressible flow, primitive variables --- */

    physical = node[iPoint]->SetPrimVar(eddy_visc, turb_ke, FluidModel);
    
    /*--- Record any non-physical points. ---*/

    if (!physical) { node[iPoint]->SetNon_Physical(true); ErrorCounter++; }

    /*--- Set the DES length scale ---*/
    
    node[iPoint]->SetDES_LengthScale(DES_LengthScale);    
    
    /*--- Initialize the convective, source and viscous residual vector ---*/
    
    if (!Output) LinSysRes.SetBlock_Zero(iPoint);
    
  }

  return ErrorCounter;

}

void CIncNSSolver::SetTime_Step(CGeometry *geometry, CSolver **solver_container, CConfig *config, unsigned short iMesh, unsigned long Iteration) {
  
  su2double Mean_BetaInc2, *Normal, Area, Vol, Mean_SoundSpeed = 0.0, Mean_ProjVel = 0.0, Lambda, Local_Delta_Time, Local_Delta_Time_Visc,
  Global_Delta_Time = 1E6, Mean_LaminarVisc = 0.0, Mean_EddyVisc = 0.0, Mean_Density = 0.0, Mean_Thermal_Conductivity = 0.0, Mean_Cv = 0.0, Lambda_1, Lambda_2, K_v = 0.25, Global_Delta_UnstTimeND;
  unsigned long iEdge, iVertex, iPoint = 0, jPoint = 0;
  unsigned short iDim, iMarker;
  su2double ProjVel, ProjVel_i, ProjVel_j;
  
  bool implicit = (config->GetKind_TimeIntScheme_Flow() == EULER_IMPLICIT);
  bool grid_movement = config->GetGrid_Movement();
  bool dual_time = ((config->GetUnsteady_Simulation() == DT_STEPPING_1ST) ||
                    (config->GetUnsteady_Simulation() == DT_STEPPING_2ND));
  bool energy = config->GetEnergy_Equation();

  Min_Delta_Time = 1.E6; Max_Delta_Time = 0.0;
  
  /*--- Set maximum inviscid eigenvalue to zero, and compute sound speed and viscosity ---*/
  
  for (iPoint = 0; iPoint < nPointDomain; iPoint++) {
    node[iPoint]->SetMax_Lambda_Inv(0.0);
    node[iPoint]->SetMax_Lambda_Visc(0.0);
  }
  
  /*--- Loop interior edges ---*/
  
  for (iEdge = 0; iEdge < geometry->GetnEdge(); iEdge++) {
    
    /*--- Point identification, Normal vector and area ---*/
    
    iPoint = geometry->edge[iEdge]->GetNode(0);
    jPoint = geometry->edge[iEdge]->GetNode(1);
    
    Normal = geometry->edge[iEdge]->GetNormal();
    Area = 0; for (iDim = 0; iDim < nDim; iDim++) Area += Normal[iDim]*Normal[iDim]; Area = sqrt(Area);
    
    /*--- Mean Values ---*/
    
    Mean_ProjVel    = 0.5 * (node[iPoint]->GetProjVel(Normal) + node[jPoint]->GetProjVel(Normal));
    Mean_BetaInc2   = 0.5 * (node[iPoint]->GetBetaInc2()      + node[jPoint]->GetBetaInc2());
    Mean_Density    = 0.5 * (node[iPoint]->GetDensity()       + node[jPoint]->GetDensity());
    Mean_SoundSpeed = sqrt(Mean_BetaInc2*Area*Area);
    
    /*--- Adjustment for grid movement ---*/
    
    if (grid_movement) {
      su2double *GridVel_i = geometry->node[iPoint]->GetGridVel();
      su2double *GridVel_j = geometry->node[jPoint]->GetGridVel();
      ProjVel_i = 0.0; ProjVel_j =0.0;
      for (iDim = 0; iDim < nDim; iDim++) {
        ProjVel_i += GridVel_i[iDim]*Normal[iDim];
        ProjVel_j += GridVel_j[iDim]*Normal[iDim];
      }
      Mean_ProjVel -= 0.5 * (ProjVel_i + ProjVel_j);
    }
    
    /*--- Inviscid contribution ---*/
    
    Lambda = fabs(Mean_ProjVel) + Mean_SoundSpeed;
    if (geometry->node[iPoint]->GetDomain()) node[iPoint]->AddMax_Lambda_Inv(Lambda);
    if (geometry->node[jPoint]->GetDomain()) node[jPoint]->AddMax_Lambda_Inv(Lambda);
    
    /*--- Viscous contribution ---*/
    
    Mean_LaminarVisc          = 0.5*(node[iPoint]->GetLaminarViscosity()    + node[jPoint]->GetLaminarViscosity());
    Mean_EddyVisc             = 0.5*(node[iPoint]->GetEddyViscosity()       + node[jPoint]->GetEddyViscosity());
    Mean_Density              = 0.5*(node[iPoint]->GetDensity()             + node[jPoint]->GetDensity());
    Mean_Thermal_Conductivity = 0.5*(node[iPoint]->GetThermalConductivity() + node[jPoint]->GetThermalConductivity());
    Mean_Cv                   = 0.5*(node[iPoint]->GetSpecificHeatCv()      + node[jPoint]->GetSpecificHeatCv());

    Lambda_1 = (4.0/3.0)*(Mean_LaminarVisc + Mean_EddyVisc);
    Lambda_2 = 0.0;
    if (energy) Lambda_2 = (1.0/Mean_Cv)*Mean_Thermal_Conductivity;
    Lambda = (Lambda_1 + Lambda_2)*Area*Area/Mean_Density;
    
    if (geometry->node[iPoint]->GetDomain()) node[iPoint]->AddMax_Lambda_Visc(Lambda);
    if (geometry->node[jPoint]->GetDomain()) node[jPoint]->AddMax_Lambda_Visc(Lambda);
    
  }
  
  /*--- Loop boundary edges ---*/
  
  for (iMarker = 0; iMarker < geometry->GetnMarker(); iMarker++) {
    if ((config->GetMarker_All_KindBC(iMarker) != INTERNAL_BOUNDARY) &&
        (config->GetMarker_All_KindBC(iMarker) != PERIODIC_BOUNDARY)) {
    for (iVertex = 0; iVertex < geometry->GetnVertex(iMarker); iVertex++) {
      
      /*--- Point identification, Normal vector and area ---*/
      
      iPoint = geometry->vertex[iMarker][iVertex]->GetNode();
      Normal = geometry->vertex[iMarker][iVertex]->GetNormal();
      Area = 0.0; for (iDim = 0; iDim < nDim; iDim++) Area += Normal[iDim]*Normal[iDim]; Area = sqrt(Area);
      
      /*--- Mean Values ---*/
      
      Mean_ProjVel    = node[iPoint]->GetProjVel(Normal);
      Mean_BetaInc2   = node[iPoint]->GetBetaInc2();
      Mean_Density    = node[iPoint]->GetDensity();
      Mean_SoundSpeed = sqrt(Mean_BetaInc2*Area*Area);

      /*--- Adjustment for grid movement ---*/
      
      if (grid_movement) {
        su2double *GridVel = geometry->node[iPoint]->GetGridVel();
        ProjVel = 0.0;
        for (iDim = 0; iDim < nDim; iDim++)
          ProjVel += GridVel[iDim]*Normal[iDim];
        Mean_ProjVel -= ProjVel;
      }
      
      /*--- Inviscid contribution ---*/
      
      Lambda = fabs(Mean_ProjVel) + Mean_SoundSpeed;
      if (geometry->node[iPoint]->GetDomain()) {
        node[iPoint]->AddMax_Lambda_Inv(Lambda);
      }
      
      /*--- Viscous contribution ---*/

      Mean_LaminarVisc          = node[iPoint]->GetLaminarViscosity();
      Mean_EddyVisc             = node[iPoint]->GetEddyViscosity();
      Mean_Density              = node[iPoint]->GetDensity();
      Mean_Thermal_Conductivity = node[iPoint]->GetThermalConductivity();
      Mean_Cv                   = node[iPoint]->GetSpecificHeatCv();

      Lambda_1 = (4.0/3.0)*(Mean_LaminarVisc + Mean_EddyVisc);
      Lambda_2 = 0.0;
      if (energy) Lambda_2 = (1.0/Mean_Cv)*Mean_Thermal_Conductivity;
      Lambda = (Lambda_1 + Lambda_2)*Area*Area/Mean_Density;
      
      if (geometry->node[iPoint]->GetDomain()) node[iPoint]->AddMax_Lambda_Visc(Lambda);
      
    }
    }
  }
  
  /*--- Each element uses their own speed, steady state simulation ---*/
  
  for (iPoint = 0; iPoint < nPointDomain; iPoint++) {
    
    Vol = geometry->node[iPoint]->GetVolume();
    
    if (Vol != 0.0) {
      Local_Delta_Time = config->GetCFL(iMesh)*Vol / node[iPoint]->GetMax_Lambda_Inv();
      Local_Delta_Time_Visc = config->GetCFL(iMesh)*K_v*Vol*Vol/ node[iPoint]->GetMax_Lambda_Visc();
      Local_Delta_Time = min(Local_Delta_Time, Local_Delta_Time_Visc);
      Global_Delta_Time = min(Global_Delta_Time, Local_Delta_Time);
      Min_Delta_Time = min(Min_Delta_Time, Local_Delta_Time);
      Max_Delta_Time = max(Max_Delta_Time, Local_Delta_Time);
      if (Local_Delta_Time > config->GetMax_DeltaTime())
        Local_Delta_Time = config->GetMax_DeltaTime();
      node[iPoint]->SetDelta_Time(Local_Delta_Time);
    }
    else {
      node[iPoint]->SetDelta_Time(0.0);
    }
    
  }
  
  /*--- Compute the max and the min dt (in parallel) ---*/
  if (config->GetComm_Level() == COMM_FULL) {
#ifdef HAVE_MPI
    su2double rbuf_time, sbuf_time;
    sbuf_time = Min_Delta_Time;
    SU2_MPI::Reduce(&sbuf_time, &rbuf_time, 1, MPI_DOUBLE, MPI_MIN, MASTER_NODE, MPI_COMM_WORLD);
    SU2_MPI::Bcast(&rbuf_time, 1, MPI_DOUBLE, MASTER_NODE, MPI_COMM_WORLD);
    Min_Delta_Time = rbuf_time;
    
    sbuf_time = Max_Delta_Time;
    SU2_MPI::Reduce(&sbuf_time, &rbuf_time, 1, MPI_DOUBLE, MPI_MAX, MASTER_NODE, MPI_COMM_WORLD);
    SU2_MPI::Bcast(&rbuf_time, 1, MPI_DOUBLE, MASTER_NODE, MPI_COMM_WORLD);
    Max_Delta_Time = rbuf_time;
#endif
  }
  
  /*--- For exact time solution use the minimum delta time of the whole mesh ---*/
  if (config->GetUnsteady_Simulation() == TIME_STEPPING) {
#ifdef HAVE_MPI
    su2double rbuf_time, sbuf_time;
    sbuf_time = Global_Delta_Time;
    SU2_MPI::Reduce(&sbuf_time, &rbuf_time, 1, MPI_DOUBLE, MPI_MIN, MASTER_NODE, MPI_COMM_WORLD);
    SU2_MPI::Bcast(&rbuf_time, 1, MPI_DOUBLE, MASTER_NODE, MPI_COMM_WORLD);
    Global_Delta_Time = rbuf_time;
#endif
    for (iPoint = 0; iPoint < nPointDomain; iPoint++)
      node[iPoint]->SetDelta_Time(Global_Delta_Time);
  }
  
  /*--- Recompute the unsteady time step for the dual time strategy
   if the unsteady CFL is diferent from 0 ---*/
  if ((dual_time) && (Iteration == 0) && (config->GetUnst_CFL() != 0.0) && (iMesh == MESH_0)) {
    Global_Delta_UnstTimeND = config->GetUnst_CFL()*Global_Delta_Time/config->GetCFL(iMesh);
    
#ifdef HAVE_MPI
    su2double rbuf_time, sbuf_time;
    sbuf_time = Global_Delta_UnstTimeND;
    SU2_MPI::Reduce(&sbuf_time, &rbuf_time, 1, MPI_DOUBLE, MPI_MIN, MASTER_NODE, MPI_COMM_WORLD);
    SU2_MPI::Bcast(&rbuf_time, 1, MPI_DOUBLE, MASTER_NODE, MPI_COMM_WORLD);
    Global_Delta_UnstTimeND = rbuf_time;
#endif
    config->SetDelta_UnstTimeND(Global_Delta_UnstTimeND);
  }
  
  /*--- The pseudo local time (explicit integration) cannot be greater than the physical time ---*/
  if (dual_time)
    for (iPoint = 0; iPoint < nPointDomain; iPoint++) {
      if (!implicit) {
        Local_Delta_Time = min((2.0/3.0)*config->GetDelta_UnstTimeND(), node[iPoint]->GetDelta_Time());
        node[iPoint]->SetDelta_Time(Local_Delta_Time);
      }
    }
  
}

void CIncNSSolver::Viscous_Residual(CGeometry *geometry, CSolver **solver_container, CNumerics *numerics,
                                 CConfig *config, unsigned short iMesh, unsigned short iRKStep) {
  
  unsigned long iPoint, jPoint, iEdge;
  
  bool implicit = (config->GetKind_TimeIntScheme_Flow() == EULER_IMPLICIT);
  
  for (iEdge = 0; iEdge < geometry->GetnEdge(); iEdge++) {
    
    /*--- Points, coordinates and normal vector in edge ---*/
    
    iPoint = geometry->edge[iEdge]->GetNode(0);
    jPoint = geometry->edge[iEdge]->GetNode(1);
    numerics->SetCoord(geometry->node[iPoint]->GetCoord(),
                       geometry->node[jPoint]->GetCoord());
    numerics->SetNormal(geometry->edge[iEdge]->GetNormal());
    
    /*--- Primitive and secondary variables ---*/
    
    numerics->SetPrimitive(node[iPoint]->GetPrimitive(),
                           node[jPoint]->GetPrimitive());
    
    /*--- Gradient and limiters ---*/
    
    numerics->SetPrimVarGradient(node[iPoint]->GetGradient_Primitive(),
                                 node[jPoint]->GetGradient_Primitive());
    
    /*--- Turbulent kinetic energy ---*/
    
    if (config->GetKind_Turb_Model() == SST)
      numerics->SetTurbKineticEnergy(solver_container[TURB_SOL]->node[iPoint]->GetSolution(0),
                                     solver_container[TURB_SOL]->node[jPoint]->GetSolution(0));
    
    /*--- Compute and update residual ---*/
    
    numerics->ComputeResidual(Res_Visc, Jacobian_i, Jacobian_j, config);

    LinSysRes.SubtractBlock(iPoint, Res_Visc);
    LinSysRes.AddBlock(jPoint, Res_Visc);
    
    /*--- Implicit part ---*/
    
    if (implicit) {
      Jacobian.SubtractBlock(iPoint, iPoint, Jacobian_i);
      Jacobian.SubtractBlock(iPoint, jPoint, Jacobian_j);
      Jacobian.AddBlock(jPoint, iPoint, Jacobian_i);
      Jacobian.AddBlock(jPoint, jPoint, Jacobian_j);
    }
    
  }
  
}

void CIncNSSolver::Friction_Forces(CGeometry *geometry, CConfig *config) {

  unsigned long iVertex, iPoint, iPointNormal;
  unsigned short Boundary, Monitoring, iMarker, iMarker_Monitoring, iDim, jDim;
  su2double Viscosity = 0.0, div_vel, *Normal, MomentDist[3] = {0.0, 0.0, 0.0}, WallDist[3] = {0.0, 0.0, 0.0},
  *Coord, *Coord_Normal, Area, WallShearStress, TauNormal, factor, RefVel2 = 0.0,
  RefDensity = 0.0, Density = 0.0, WallDistMod, FrictionVel, UnitNormal[3] = {0.0, 0.0, 0.0}, TauElem[3] = {0.0, 0.0, 0.0}, TauTangent[3] = {0.0, 0.0, 0.0},
  Tau[3][3] = {{0.0, 0.0, 0.0},{0.0, 0.0, 0.0},{0.0, 0.0, 0.0}}, Force[3] = {0.0, 0.0, 0.0},
  Grad_Vel[3][3] = {{0.0, 0.0, 0.0},{0.0, 0.0, 0.0},{0.0, 0.0, 0.0}},
  delta[3][3] = {{1.0, 0.0, 0.0},{0.0,1.0,0.0},{0.0,0.0,1.0}},
  Grad_Temp[3] = {0.0, 0.0, 0.0}, GradTemperature, thermal_conductivity, MaxNorm = 8.0;
  su2double MomentX_Force[3] = {0.0,0.0,0.0}, MomentY_Force[3] = {0.0,0.0,0.0}, MomentZ_Force[3] = {0.0,0.0,0.0};
  su2double AxiFactor;

#ifdef HAVE_MPI
  su2double MyAllBound_CD_Visc, MyAllBound_CL_Visc, MyAllBound_CSF_Visc, MyAllBound_CMx_Visc, MyAllBound_CMy_Visc, MyAllBound_CMz_Visc, MyAllBound_CoPx_Visc, MyAllBound_CoPy_Visc, MyAllBound_CoPz_Visc, MyAllBound_CFx_Visc, MyAllBound_CFy_Visc, MyAllBound_CFz_Visc, MyAllBound_CT_Visc, MyAllBound_CQ_Visc, MyAllBound_HF_Visc, MyAllBound_MaxHF_Visc, *MySurface_CL_Visc = NULL, *MySurface_CD_Visc = NULL, *MySurface_CSF_Visc = NULL, *MySurface_CEff_Visc = NULL, *MySurface_CFx_Visc = NULL, *MySurface_CFy_Visc = NULL, *MySurface_CFz_Visc = NULL, *MySurface_CMx_Visc = NULL, *MySurface_CMy_Visc = NULL, *MySurface_CMz_Visc = NULL, *MySurface_HF_Visc = NULL, *MySurface_MaxHF_Visc = NULL;
#endif

  string Marker_Tag, Monitoring_Tag;

  su2double Alpha       = config->GetAoA()*PI_NUMBER/180.0;
  su2double Beta        = config->GetAoS()*PI_NUMBER/180.0;
  su2double RefArea     = config->GetRefArea();
  su2double RefLength   = config->GetRefLength();
  su2double RefHeatFlux = config->GetHeat_Flux_Ref();
  su2double *Origin = NULL;

  if (config->GetnMarker_Monitoring() != 0) { Origin = config->GetRefOriginMoment(0); }

  bool axisymmetric = config->GetAxisymmetric();
  bool energy       = config->GetEnergy_Equation();

  /*--- Evaluate reference values for non-dimensionalization.
   For dimensional or non-dim based on initial values, use
   the far-field state (inf). For a custom non-dim based
   on user-provided reference values, use the ref values
   to compute the forces. ---*/

  if ((config->GetRef_Inc_NonDim() == DIMENSIONAL) || 
      (config->GetRef_Inc_NonDim() == INITIAL_VALUES)) {
    RefDensity  = Density_Inf;
    RefVel2 = 0.0;
    for (iDim = 0; iDim < nDim; iDim++)
      RefVel2  += Velocity_Inf[iDim]*Velocity_Inf[iDim];
  }
  else if (config->GetRef_Inc_NonDim() == REFERENCE_VALUES) {
    RefDensity = config->GetInc_Density_Ref();
    RefVel2    = config->GetInc_Velocity_Ref()*config->GetInc_Velocity_Ref();
  }

  /*--- Compute factor for force coefficients. ---*/

  factor = 1.0 / (0.5*RefDensity*RefArea*RefVel2);

  /*--- Variables initialization ---*/

  AllBound_CD_Visc = 0.0;    AllBound_CL_Visc = 0.0;       AllBound_CSF_Visc = 0.0;
  AllBound_CMx_Visc = 0.0;      AllBound_CMy_Visc = 0.0;         AllBound_CMz_Visc = 0.0;
  AllBound_CFx_Visc = 0.0;      AllBound_CFy_Visc = 0.0;         AllBound_CFz_Visc = 0.0;
  AllBound_CoPx_Visc = 0.0;      AllBound_CoPy_Visc = 0.0;         AllBound_CoPz_Visc = 0.0;
  AllBound_CT_Visc = 0.0;       AllBound_CQ_Visc = 0.0;          AllBound_CMerit_Visc = 0.0;
  AllBound_HF_Visc = 0.0; AllBound_MaxHF_Visc = 0.0; AllBound_CEff_Visc = 0.0;

  for (iMarker_Monitoring = 0; iMarker_Monitoring < config->GetnMarker_Monitoring(); iMarker_Monitoring++) {
    Surface_CL_Visc[iMarker_Monitoring]      = 0.0; Surface_CD_Visc[iMarker_Monitoring]      = 0.0;
    Surface_CSF_Visc[iMarker_Monitoring] = 0.0; Surface_CEff_Visc[iMarker_Monitoring]       = 0.0;
    Surface_CFx_Visc[iMarker_Monitoring]        = 0.0; Surface_CFy_Visc[iMarker_Monitoring]        = 0.0;
    Surface_CFz_Visc[iMarker_Monitoring]        = 0.0; Surface_CMx_Visc[iMarker_Monitoring]        = 0.0;
    Surface_CMy_Visc[iMarker_Monitoring]        = 0.0; Surface_CMz_Visc[iMarker_Monitoring]        = 0.0;
    Surface_HF_Visc[iMarker_Monitoring]              = 0.0; Surface_MaxHF_Visc[iMarker_Monitoring]           = 0.0;
  }

  /*--- Loop over the Navier-Stokes markers ---*/

  for (iMarker = 0; iMarker < nMarker; iMarker++) {

    Boundary = config->GetMarker_All_KindBC(iMarker);
    Monitoring = config->GetMarker_All_Monitoring(iMarker);

    /*--- Obtain the origin for the moment computation for a particular marker ---*/

    if (Monitoring == YES) {
      for (iMarker_Monitoring = 0; iMarker_Monitoring < config->GetnMarker_Monitoring(); iMarker_Monitoring++) {
        Monitoring_Tag = config->GetMarker_Monitoring_TagBound(iMarker_Monitoring);
        Marker_Tag = config->GetMarker_All_TagBound(iMarker);
        if (Marker_Tag == Monitoring_Tag)
          Origin = config->GetRefOriginMoment(iMarker_Monitoring);
      }
    }

    if ((Boundary == HEAT_FLUX) || (Boundary == ISOTHERMAL) || (Boundary == CHT_WALL_INTERFACE)) {

      /*--- Forces initialization at each Marker ---*/

      CD_Visc[iMarker] = 0.0; CL_Visc[iMarker] = 0.0;       CSF_Visc[iMarker] = 0.0;
      CMx_Visc[iMarker] = 0.0;   CMy_Visc[iMarker] = 0.0;         CMz_Visc[iMarker] = 0.0;
      CFx_Visc[iMarker] = 0.0;   CFy_Visc[iMarker] = 0.0;         CFz_Visc[iMarker] = 0.0;
      CoPx_Visc[iMarker] = 0.0;  CoPy_Visc[iMarker] = 0.0;       CoPz_Visc[iMarker] = 0.0;
      CT_Visc[iMarker] = 0.0;    CQ_Visc[iMarker] = 0.0;          CMerit_Visc[iMarker] = 0.0;
      HF_Visc[iMarker] = 0.0;  MaxHF_Visc[iMarker] = 0.0; CEff_Visc[iMarker] = 0.0;

      for (iDim = 0; iDim < nDim; iDim++) ForceViscous[iDim] = 0.0;
      MomentViscous[0] = 0.0; MomentViscous[1] = 0.0; MomentViscous[2] = 0.0;
      MomentX_Force[0] = 0.0; MomentX_Force[1] = 0.0; MomentX_Force[2] = 0.0;
      MomentY_Force[0] = 0.0; MomentY_Force[1] = 0.0; MomentY_Force[2] = 0.0;
      MomentZ_Force[0] = 0.0; MomentZ_Force[1] = 0.0; MomentZ_Force[2] = 0.0;

      /*--- Loop over the vertices to compute the forces ---*/

      for (iVertex = 0; iVertex < geometry->nVertex[iMarker]; iVertex++) {

        iPoint = geometry->vertex[iMarker][iVertex]->GetNode();
        iPointNormal = geometry->vertex[iMarker][iVertex]->GetNormal_Neighbor();

        Coord = geometry->node[iPoint]->GetCoord();
        Coord_Normal = geometry->node[iPointNormal]->GetCoord();

        Normal = geometry->vertex[iMarker][iVertex]->GetNormal();

        for (iDim = 0; iDim < nDim; iDim++) {
          for (jDim = 0 ; jDim < nDim; jDim++) {
            Grad_Vel[iDim][jDim] = node[iPoint]->GetGradient_Primitive(iDim+1, jDim);
          }
          Grad_Temp[iDim] = node[iPoint]->GetGradient_Primitive(nDim+1, iDim);
        }

        Viscosity = node[iPoint]->GetLaminarViscosity();
        Density = node[iPoint]->GetDensity();

        Area = 0.0; for (iDim = 0; iDim < nDim; iDim++) Area += Normal[iDim]*Normal[iDim]; Area = sqrt(Area);
        for (iDim = 0; iDim < nDim; iDim++) {
          UnitNormal[iDim] = Normal[iDim]/Area;
        }

        /*--- Evaluate Tau ---*/

        div_vel = 0.0; for (iDim = 0; iDim < nDim; iDim++) div_vel += Grad_Vel[iDim][iDim];

        for (iDim = 0; iDim < nDim; iDim++) {
          for (jDim = 0 ; jDim < nDim; jDim++) {
            Tau[iDim][jDim] = Viscosity*(Grad_Vel[jDim][iDim] + Grad_Vel[iDim][jDim]) - TWO3*Viscosity*div_vel*delta[iDim][jDim];
          }
        }

        /*--- Project Tau in each surface element ---*/

        for (iDim = 0; iDim < nDim; iDim++) {
          TauElem[iDim] = 0.0;
          for (jDim = 0; jDim < nDim; jDim++) {
            TauElem[iDim] += Tau[iDim][jDim]*UnitNormal[jDim];
          }
        }

        /*--- Compute wall shear stress (using the stress tensor). Compute wall skin friction coefficient, and heat flux on the wall ---*/

        TauNormal = 0.0;
        for (iDim = 0; iDim < nDim; iDim++)
          TauNormal += TauElem[iDim] * UnitNormal[iDim];

        WallShearStress = 0.0;
        for (iDim = 0; iDim < nDim; iDim++) {
          TauTangent[iDim] = TauElem[iDim] - TauNormal * UnitNormal[iDim];
          CSkinFriction[iMarker][iDim][iVertex] = TauTangent[iDim] / (0.5*RefDensity*RefVel2);
          WallShearStress += TauTangent[iDim] * TauTangent[iDim];
        }
        WallShearStress = sqrt(WallShearStress);

        for (iDim = 0; iDim < nDim; iDim++) WallDist[iDim] = (Coord[iDim] - Coord_Normal[iDim]);
        WallDistMod = 0.0; for (iDim = 0; iDim < nDim; iDim++) WallDistMod += WallDist[iDim]*WallDist[iDim]; WallDistMod = sqrt(WallDistMod);

        /*--- Compute y+ and non-dimensional velocity ---*/

        FrictionVel = sqrt(fabs(WallShearStress)/Density);
        YPlus[iMarker][iVertex] = WallDistMod*FrictionVel/(Viscosity/Density);

        /*--- Compute total and maximum heat flux on the wall ---*/

        GradTemperature = 0.0;
        if (energy) {
        for (iDim = 0; iDim < nDim; iDim++)
          GradTemperature -= Grad_Temp[iDim]*UnitNormal[iDim];
        }
        
        thermal_conductivity       = node[iPoint]->GetThermalConductivity();
        HeatFlux[iMarker][iVertex] = -thermal_conductivity*GradTemperature*RefHeatFlux;
        HF_Visc[iMarker]          += HeatFlux[iMarker][iVertex]*Area;
        MaxHF_Visc[iMarker]       += pow(HeatFlux[iMarker][iVertex], MaxNorm);

        /*--- Note that y+, and heat are computed at the
         halo cells (for visualization purposes), but not the forces ---*/

        if ((geometry->node[iPoint]->GetDomain()) && (Monitoring == YES)) {

          /*--- Axisymmetric simulations ---*/

          if (axisymmetric) AxiFactor = 2.0*PI_NUMBER*geometry->node[iPoint]->GetCoord(1);
          else AxiFactor = 1.0;

          /*--- Force computation ---*/

          for (iDim = 0; iDim < nDim; iDim++) {
            Force[iDim] = TauElem[iDim] * Area * factor * AxiFactor;
            ForceViscous[iDim] += Force[iDim];
            MomentDist[iDim] = Coord[iDim] - Origin[iDim];
          }

          /*--- Moment with respect to the reference axis ---*/

          if (iDim == 3) {
            MomentViscous[0] += (Force[2]*MomentDist[1] - Force[1]*MomentDist[2])/RefLength;
            MomentX_Force[1] += (-Force[1]*Coord[2]);
            MomentX_Force[2] += (Force[2]*Coord[1]);

            MomentViscous[1] += (Force[0]*MomentDist[2] - Force[2]*MomentDist[0])/RefLength;
            MomentY_Force[2] += (-Force[2]*Coord[0]);
            MomentY_Force[0] += (Force[0]*Coord[2]);
          }
          MomentViscous[2] += (Force[1]*MomentDist[0] - Force[0]*MomentDist[1])/RefLength;
          MomentZ_Force[0] += (-Force[0]*Coord[1]);
          MomentZ_Force[1] += (Force[1]*Coord[0]);
          
        }

      }

      /*--- Project forces and store the non-dimensional coefficients ---*/

      if (Monitoring == YES) {
        if (nDim == 2) {
          CD_Visc[iMarker]       =  ForceViscous[0]*cos(Alpha) + ForceViscous[1]*sin(Alpha);
          CL_Visc[iMarker]       = -ForceViscous[0]*sin(Alpha) + ForceViscous[1]*cos(Alpha);
          CEff_Visc[iMarker]        = CL_Visc[iMarker] / (CD_Visc[iMarker]+EPS);
          CMz_Visc[iMarker]         = MomentViscous[2];
          CFx_Visc[iMarker]         = ForceViscous[0];
          CFy_Visc[iMarker]         = ForceViscous[1];
          CoPx_Visc[iMarker]        = MomentZ_Force[1];
          CoPy_Visc[iMarker]        = -MomentZ_Force[0];
          CT_Visc[iMarker]          = -CFx_Visc[iMarker];
          CQ_Visc[iMarker]          = -CMz_Visc[iMarker];
          CMerit_Visc[iMarker]      = CT_Visc[iMarker] / (CQ_Visc[iMarker]+EPS);
          MaxHF_Visc[iMarker] = pow(MaxHF_Visc[iMarker], 1.0/MaxNorm);
        }
        if (nDim == 3) {
          CD_Visc[iMarker]       =  ForceViscous[0]*cos(Alpha)*cos(Beta) + ForceViscous[1]*sin(Beta) + ForceViscous[2]*sin(Alpha)*cos(Beta);
          CL_Visc[iMarker]       = -ForceViscous[0]*sin(Alpha) + ForceViscous[2]*cos(Alpha);
          CSF_Visc[iMarker]  = -ForceViscous[0]*sin(Beta)*cos(Alpha) + ForceViscous[1]*cos(Beta) - ForceViscous[2]*sin(Beta)*sin(Alpha);
          CEff_Visc[iMarker]        = CL_Visc[iMarker]/(CD_Visc[iMarker] + EPS);
          CMx_Visc[iMarker]         = MomentViscous[0];
          CMy_Visc[iMarker]         = MomentViscous[1];
          CMz_Visc[iMarker]         = MomentViscous[2];
          CFx_Visc[iMarker]         = ForceViscous[0];
          CFy_Visc[iMarker]         = ForceViscous[1];
          CFz_Visc[iMarker]         = ForceViscous[2];
          CoPx_Visc[iMarker]        =  -MomentY_Force[0];
          CoPz_Visc[iMarker]        = MomentY_Force[2];
          CT_Visc[iMarker]          = -CFz_Visc[iMarker];
          CQ_Visc[iMarker]          = -CMz_Visc[iMarker];
          CMerit_Visc[iMarker]      = CT_Visc[iMarker] / (CQ_Visc[iMarker] + EPS);
          MaxHF_Visc[iMarker] = pow(MaxHF_Visc[iMarker], 1.0/MaxNorm);
        }

        AllBound_CD_Visc       += CD_Visc[iMarker];
        AllBound_CL_Visc       += CL_Visc[iMarker];
        AllBound_CSF_Visc  += CSF_Visc[iMarker];
        AllBound_CMx_Visc         += CMx_Visc[iMarker];
        AllBound_CMy_Visc         += CMy_Visc[iMarker];
        AllBound_CMz_Visc         += CMz_Visc[iMarker];
        AllBound_CFx_Visc         += CFx_Visc[iMarker];
        AllBound_CFy_Visc         += CFy_Visc[iMarker];
        AllBound_CFz_Visc         += CFz_Visc[iMarker];
        AllBound_CoPx_Visc        += CoPx_Visc[iMarker];
        AllBound_CoPy_Visc        += CoPy_Visc[iMarker];
        AllBound_CoPz_Visc        += CoPz_Visc[iMarker];
        AllBound_CT_Visc          += CT_Visc[iMarker];
        AllBound_CQ_Visc          += CQ_Visc[iMarker];
        AllBound_HF_Visc    += HF_Visc[iMarker];
        AllBound_MaxHF_Visc += pow(MaxHF_Visc[iMarker], MaxNorm);

        /*--- Compute the coefficients per surface ---*/

        for (iMarker_Monitoring = 0; iMarker_Monitoring < config->GetnMarker_Monitoring(); iMarker_Monitoring++) {
          Monitoring_Tag = config->GetMarker_Monitoring_TagBound(iMarker_Monitoring);
          Marker_Tag = config->GetMarker_All_TagBound(iMarker);
          if (Marker_Tag == Monitoring_Tag) {
            Surface_CL_Visc[iMarker_Monitoring]      += CL_Visc[iMarker];
            Surface_CD_Visc[iMarker_Monitoring]      += CD_Visc[iMarker];
            Surface_CSF_Visc[iMarker_Monitoring] += CSF_Visc[iMarker];
            Surface_CEff_Visc[iMarker_Monitoring]       += CEff_Visc[iMarker];
            Surface_CFx_Visc[iMarker_Monitoring]        += CFx_Visc[iMarker];
            Surface_CFy_Visc[iMarker_Monitoring]        += CFy_Visc[iMarker];
            Surface_CFz_Visc[iMarker_Monitoring]        += CFz_Visc[iMarker];
            Surface_CMx_Visc[iMarker_Monitoring]        += CMx_Visc[iMarker];
            Surface_CMy_Visc[iMarker_Monitoring]        += CMy_Visc[iMarker];
            Surface_CMz_Visc[iMarker_Monitoring]        += CMz_Visc[iMarker];
            Surface_HF_Visc[iMarker_Monitoring]         += HF_Visc[iMarker];
            Surface_MaxHF_Visc[iMarker_Monitoring]      += pow(MaxHF_Visc[iMarker],MaxNorm);
          }
        }

      }

    }
  }

  /*--- Update some global coeffients ---*/

  AllBound_CEff_Visc = AllBound_CL_Visc / (AllBound_CD_Visc + EPS);
  AllBound_CMerit_Visc = AllBound_CT_Visc / (AllBound_CQ_Visc + EPS);
  AllBound_MaxHF_Visc = pow(AllBound_MaxHF_Visc, 1.0/MaxNorm);


#ifdef HAVE_MPI

  /*--- Add AllBound information using all the nodes ---*/

  MyAllBound_CD_Visc        = AllBound_CD_Visc;                      AllBound_CD_Visc = 0.0;
  MyAllBound_CL_Visc        = AllBound_CL_Visc;                      AllBound_CL_Visc = 0.0;
  MyAllBound_CSF_Visc   = AllBound_CSF_Visc;                 AllBound_CSF_Visc = 0.0;
  AllBound_CEff_Visc = 0.0;
  MyAllBound_CMx_Visc          = AllBound_CMx_Visc;                        AllBound_CMx_Visc = 0.0;
  MyAllBound_CMy_Visc          = AllBound_CMy_Visc;                        AllBound_CMy_Visc = 0.0;
  MyAllBound_CMz_Visc          = AllBound_CMz_Visc;                        AllBound_CMz_Visc = 0.0;
  MyAllBound_CFx_Visc          = AllBound_CFx_Visc;                        AllBound_CFx_Visc = 0.0;
  MyAllBound_CFy_Visc          = AllBound_CFy_Visc;                        AllBound_CFy_Visc = 0.0;
  MyAllBound_CFz_Visc          = AllBound_CFz_Visc;                        AllBound_CFz_Visc = 0.0;
  MyAllBound_CoPx_Visc          = AllBound_CoPx_Visc;                        AllBound_CoPx_Visc = 0.0;
  MyAllBound_CoPy_Visc          = AllBound_CoPy_Visc;                        AllBound_CoPy_Visc = 0.0;
  MyAllBound_CoPz_Visc          = AllBound_CoPz_Visc;                        AllBound_CoPz_Visc = 0.0;
  MyAllBound_CT_Visc           = AllBound_CT_Visc;                         AllBound_CT_Visc = 0.0;
  MyAllBound_CQ_Visc           = AllBound_CQ_Visc;                         AllBound_CQ_Visc = 0.0;
  AllBound_CMerit_Visc = 0.0;
  MyAllBound_HF_Visc     = AllBound_HF_Visc;                   AllBound_HF_Visc = 0.0;
  MyAllBound_MaxHF_Visc  = pow(AllBound_MaxHF_Visc, MaxNorm);  AllBound_MaxHF_Visc = 0.0;

  if (config->GetComm_Level() == COMM_FULL) {
    SU2_MPI::Allreduce(&MyAllBound_CD_Visc, &AllBound_CD_Visc, 1, MPI_DOUBLE, MPI_SUM, MPI_COMM_WORLD);
    SU2_MPI::Allreduce(&MyAllBound_CL_Visc, &AllBound_CL_Visc, 1, MPI_DOUBLE, MPI_SUM, MPI_COMM_WORLD);
    SU2_MPI::Allreduce(&MyAllBound_CSF_Visc, &AllBound_CSF_Visc, 1, MPI_DOUBLE, MPI_SUM, MPI_COMM_WORLD);
    AllBound_CEff_Visc = AllBound_CL_Visc / (AllBound_CD_Visc + EPS);
    SU2_MPI::Allreduce(&MyAllBound_CMx_Visc, &AllBound_CMx_Visc, 1, MPI_DOUBLE, MPI_SUM, MPI_COMM_WORLD);
    SU2_MPI::Allreduce(&MyAllBound_CMy_Visc, &AllBound_CMy_Visc, 1, MPI_DOUBLE, MPI_SUM, MPI_COMM_WORLD);
    SU2_MPI::Allreduce(&MyAllBound_CMz_Visc, &AllBound_CMz_Visc, 1, MPI_DOUBLE, MPI_SUM, MPI_COMM_WORLD);
    SU2_MPI::Allreduce(&MyAllBound_CFx_Visc, &AllBound_CFx_Visc, 1, MPI_DOUBLE, MPI_SUM, MPI_COMM_WORLD);
    SU2_MPI::Allreduce(&MyAllBound_CFy_Visc, &AllBound_CFy_Visc, 1, MPI_DOUBLE, MPI_SUM, MPI_COMM_WORLD);
    SU2_MPI::Allreduce(&MyAllBound_CFz_Visc, &AllBound_CFz_Visc, 1, MPI_DOUBLE, MPI_SUM, MPI_COMM_WORLD);
    SU2_MPI::Allreduce(&MyAllBound_CoPx_Visc, &AllBound_CoPx_Visc, 1, MPI_DOUBLE, MPI_SUM, MPI_COMM_WORLD);
    SU2_MPI::Allreduce(&MyAllBound_CoPy_Visc, &AllBound_CoPy_Visc, 1, MPI_DOUBLE, MPI_SUM, MPI_COMM_WORLD);
    SU2_MPI::Allreduce(&MyAllBound_CoPz_Visc, &AllBound_CoPz_Visc, 1, MPI_DOUBLE, MPI_SUM, MPI_COMM_WORLD);
    SU2_MPI::Allreduce(&MyAllBound_CT_Visc, &AllBound_CT_Visc, 1, MPI_DOUBLE, MPI_SUM, MPI_COMM_WORLD);
    SU2_MPI::Allreduce(&MyAllBound_CQ_Visc, &AllBound_CQ_Visc, 1, MPI_DOUBLE, MPI_SUM, MPI_COMM_WORLD);
    AllBound_CMerit_Visc = AllBound_CT_Visc / (AllBound_CQ_Visc + EPS);
    SU2_MPI::Allreduce(&MyAllBound_HF_Visc, &AllBound_HF_Visc, 1, MPI_DOUBLE, MPI_SUM, MPI_COMM_WORLD);
    SU2_MPI::Allreduce(&MyAllBound_MaxHF_Visc, &AllBound_MaxHF_Visc, 1, MPI_DOUBLE, MPI_SUM, MPI_COMM_WORLD);
    AllBound_MaxHF_Visc = pow(AllBound_MaxHF_Visc, 1.0/MaxNorm);
  }
  
  /*--- Add the forces on the surfaces using all the nodes ---*/

  MySurface_CL_Visc      = new su2double[config->GetnMarker_Monitoring()];
  MySurface_CD_Visc      = new su2double[config->GetnMarker_Monitoring()];
  MySurface_CSF_Visc = new su2double[config->GetnMarker_Monitoring()];
  MySurface_CEff_Visc       = new su2double[config->GetnMarker_Monitoring()];
  MySurface_CFx_Visc        = new su2double[config->GetnMarker_Monitoring()];
  MySurface_CFy_Visc        = new su2double[config->GetnMarker_Monitoring()];
  MySurface_CFz_Visc        = new su2double[config->GetnMarker_Monitoring()];
  MySurface_CMx_Visc        = new su2double[config->GetnMarker_Monitoring()];
  MySurface_CMy_Visc        = new su2double[config->GetnMarker_Monitoring()];
  MySurface_CMz_Visc        = new su2double[config->GetnMarker_Monitoring()];
  MySurface_HF_Visc         = new su2double[config->GetnMarker_Monitoring()];
  MySurface_MaxHF_Visc      = new su2double[config->GetnMarker_Monitoring()];

  for (iMarker_Monitoring = 0; iMarker_Monitoring < config->GetnMarker_Monitoring(); iMarker_Monitoring++) {

    MySurface_CL_Visc[iMarker_Monitoring]      = Surface_CL_Visc[iMarker_Monitoring];
    MySurface_CD_Visc[iMarker_Monitoring]      = Surface_CD_Visc[iMarker_Monitoring];
    MySurface_CSF_Visc[iMarker_Monitoring] = Surface_CSF_Visc[iMarker_Monitoring];
    MySurface_CEff_Visc[iMarker_Monitoring]       = Surface_CEff_Visc[iMarker_Monitoring];
    MySurface_CFx_Visc[iMarker_Monitoring]        = Surface_CFx_Visc[iMarker_Monitoring];
    MySurface_CFy_Visc[iMarker_Monitoring]        = Surface_CFy_Visc[iMarker_Monitoring];
    MySurface_CFz_Visc[iMarker_Monitoring]        = Surface_CFz_Visc[iMarker_Monitoring];
    MySurface_CMx_Visc[iMarker_Monitoring]        = Surface_CMx_Visc[iMarker_Monitoring];
    MySurface_CMy_Visc[iMarker_Monitoring]        = Surface_CMy_Visc[iMarker_Monitoring];
    MySurface_CMz_Visc[iMarker_Monitoring]        = Surface_CMz_Visc[iMarker_Monitoring];
    MySurface_HF_Visc[iMarker_Monitoring]         = Surface_HF_Visc[iMarker_Monitoring];
    MySurface_MaxHF_Visc[iMarker_Monitoring]      = Surface_MaxHF_Visc[iMarker_Monitoring];

    Surface_CL_Visc[iMarker_Monitoring]      = 0.0;
    Surface_CD_Visc[iMarker_Monitoring]      = 0.0;
    Surface_CSF_Visc[iMarker_Monitoring] = 0.0;
    Surface_CEff_Visc[iMarker_Monitoring]       = 0.0;
    Surface_CFx_Visc[iMarker_Monitoring]        = 0.0;
    Surface_CFy_Visc[iMarker_Monitoring]        = 0.0;
    Surface_CFz_Visc[iMarker_Monitoring]        = 0.0;
    Surface_CMx_Visc[iMarker_Monitoring]        = 0.0;
    Surface_CMy_Visc[iMarker_Monitoring]        = 0.0;
    Surface_CMz_Visc[iMarker_Monitoring]        = 0.0;
    Surface_HF_Visc[iMarker_Monitoring]         = 0.0;
    Surface_MaxHF_Visc[iMarker_Monitoring]      = 0.0;
  }

  if (config->GetComm_Level() == COMM_FULL) {
    SU2_MPI::Allreduce(MySurface_CL_Visc, Surface_CL_Visc, config->GetnMarker_Monitoring(), MPI_DOUBLE, MPI_SUM, MPI_COMM_WORLD);
    SU2_MPI::Allreduce(MySurface_CD_Visc, Surface_CD_Visc, config->GetnMarker_Monitoring(), MPI_DOUBLE, MPI_SUM, MPI_COMM_WORLD);
    SU2_MPI::Allreduce(MySurface_CSF_Visc, Surface_CSF_Visc, config->GetnMarker_Monitoring(), MPI_DOUBLE, MPI_SUM, MPI_COMM_WORLD);
    for (iMarker_Monitoring = 0; iMarker_Monitoring < config->GetnMarker_Monitoring(); iMarker_Monitoring++)
      Surface_CEff_Visc[iMarker_Monitoring] = Surface_CL_Visc[iMarker_Monitoring] / (Surface_CD_Visc[iMarker_Monitoring] + EPS);
    SU2_MPI::Allreduce(MySurface_CFx_Visc, Surface_CFx_Visc, config->GetnMarker_Monitoring(), MPI_DOUBLE, MPI_SUM, MPI_COMM_WORLD);
    SU2_MPI::Allreduce(MySurface_CFy_Visc, Surface_CFy_Visc, config->GetnMarker_Monitoring(), MPI_DOUBLE, MPI_SUM, MPI_COMM_WORLD);
    SU2_MPI::Allreduce(MySurface_CFz_Visc, Surface_CFz_Visc, config->GetnMarker_Monitoring(), MPI_DOUBLE, MPI_SUM, MPI_COMM_WORLD);
    SU2_MPI::Allreduce(MySurface_CMx_Visc, Surface_CMx_Visc, config->GetnMarker_Monitoring(), MPI_DOUBLE, MPI_SUM, MPI_COMM_WORLD);
    SU2_MPI::Allreduce(MySurface_CMy_Visc, Surface_CMy_Visc, config->GetnMarker_Monitoring(), MPI_DOUBLE, MPI_SUM, MPI_COMM_WORLD);
    SU2_MPI::Allreduce(MySurface_CMz_Visc, Surface_CMz_Visc, config->GetnMarker_Monitoring(), MPI_DOUBLE, MPI_SUM, MPI_COMM_WORLD);
    SU2_MPI::Allreduce(MySurface_HF_Visc, Surface_HF_Visc, config->GetnMarker_Monitoring(), MPI_DOUBLE, MPI_SUM, MPI_COMM_WORLD);
    SU2_MPI::Allreduce(MySurface_MaxHF_Visc, Surface_MaxHF_Visc, config->GetnMarker_Monitoring(), MPI_DOUBLE, MPI_SUM, MPI_COMM_WORLD);
  }
  
  delete [] MySurface_CL_Visc; delete [] MySurface_CD_Visc; delete [] MySurface_CSF_Visc;
  delete [] MySurface_CEff_Visc;  delete [] MySurface_CFx_Visc;   delete [] MySurface_CFy_Visc;
  delete [] MySurface_CFz_Visc;   delete [] MySurface_CMx_Visc;   delete [] MySurface_CMy_Visc;
  delete [] MySurface_CMz_Visc; delete [] MySurface_HF_Visc; delete [] MySurface_MaxHF_Visc;

#endif

  /*--- Update the total coefficients (note that all the nodes have the same value)---*/

  Total_CD          += AllBound_CD_Visc;
  Total_CL          += AllBound_CL_Visc;
  Total_CSF         += AllBound_CSF_Visc;
  Total_CEff        = Total_CL / (Total_CD + EPS);
  Total_CMx         += AllBound_CMx_Visc;
  Total_CMy         += AllBound_CMy_Visc;
  Total_CMz         += AllBound_CMz_Visc;
  Total_CFx         += AllBound_CFx_Visc;
  Total_CFy         += AllBound_CFy_Visc;
  Total_CFz         += AllBound_CFz_Visc;
  Total_CoPx        += AllBound_CoPx_Visc;
  Total_CoPy        += AllBound_CoPy_Visc;
  Total_CoPz        += AllBound_CoPz_Visc;
  Total_CT          += AllBound_CT_Visc;
  Total_CQ          += AllBound_CQ_Visc;
  Total_CMerit      = AllBound_CT_Visc / (AllBound_CQ_Visc + EPS);
  Total_Heat        = AllBound_HF_Visc;
  Total_MaxHeat     = AllBound_MaxHF_Visc;

  /*--- Update the total coefficients per surface (note that all the nodes have the same value)---*/

  for (iMarker_Monitoring = 0; iMarker_Monitoring < config->GetnMarker_Monitoring(); iMarker_Monitoring++) {
    Surface_CL[iMarker_Monitoring]      += Surface_CL_Visc[iMarker_Monitoring];
    Surface_CD[iMarker_Monitoring]      += Surface_CD_Visc[iMarker_Monitoring];
    Surface_CSF[iMarker_Monitoring] += Surface_CSF_Visc[iMarker_Monitoring];
    Surface_CEff[iMarker_Monitoring]       = Surface_CL[iMarker_Monitoring] / (Surface_CD[iMarker_Monitoring] + EPS);
    Surface_CFx[iMarker_Monitoring]        += Surface_CFx_Visc[iMarker_Monitoring];
    Surface_CFy[iMarker_Monitoring]        += Surface_CFy_Visc[iMarker_Monitoring];
    Surface_CFz[iMarker_Monitoring]        += Surface_CFz_Visc[iMarker_Monitoring];
    Surface_CMx[iMarker_Monitoring]        += Surface_CMx_Visc[iMarker_Monitoring];
    Surface_CMy[iMarker_Monitoring]        += Surface_CMy_Visc[iMarker_Monitoring];
    Surface_CMz[iMarker_Monitoring]        += Surface_CMz_Visc[iMarker_Monitoring];
  }

}

void CIncNSSolver::BC_HeatFlux_Wall(CGeometry *geometry, CSolver **solver_container, CNumerics *conv_numerics, CNumerics *visc_numerics, CConfig *config, unsigned short val_marker) {
  
  unsigned short iDim, iVar, jVar;// Wall_Function;
  unsigned long iVertex, iPoint, total_index;
  
  su2double *GridVel, *Normal, Area, Wall_HeatFlux;

  bool implicit      = (config->GetKind_TimeIntScheme_Flow() == EULER_IMPLICIT);
  bool grid_movement = config->GetGrid_Movement();
  bool energy        = config->GetEnergy_Equation();

  /*--- Identify the boundary by string name ---*/
  
  string Marker_Tag = config->GetMarker_All_TagBound(val_marker);
  
  /*--- Get the specified wall heat flux from config ---*/
  
  Wall_HeatFlux = config->GetWall_HeatFlux(Marker_Tag)/config->GetHeat_Flux_Ref();

//  /*--- Get wall function treatment from config. ---*/
//
//  Wall_Function = config->GetWallFunction_Treatment(Marker_Tag);
//  if (Wall_Function != NO_WALL_FUNCTION) {
//    SU2_MPI::Error("Wall function treament not implemented yet", CURRENT_FUNCTION);
//  }

  /*--- Loop over all of the vertices on this boundary marker ---*/
  
  for (iVertex = 0; iVertex < geometry->nVertex[val_marker]; iVertex++) {
    iPoint = geometry->vertex[val_marker][iVertex]->GetNode();
    
    /*--- Check if the node belongs to the domain (i.e, not a halo node) ---*/
    
    if (geometry->node[iPoint]->GetDomain()) {
      
      /*--- Compute dual-grid area and boundary normal ---*/
      
      Normal = geometry->vertex[val_marker][iVertex]->GetNormal();
      
      Area = 0.0;
      for (iDim = 0; iDim < nDim; iDim++)
        Area += Normal[iDim]*Normal[iDim];
      Area = sqrt (Area);

      /*--- Initialize the convective & viscous residuals to zero ---*/
      
      for (iVar = 0; iVar < nVar; iVar++) {
        Res_Conv[iVar] = 0.0;
        Res_Visc[iVar] = 0.0;
        if (implicit) {
          for (jVar = 0; jVar < nVar; jVar++)
            Jacobian_i[iVar][jVar] = 0.0;
        }
      }

      /*--- Store the corrected velocity at the wall which will
       be zero (v = 0), unless there are moving walls (v = u_wall)---*/
      
      if (grid_movement) {
        GridVel = geometry->node[iPoint]->GetGridVel();
        for (iDim = 0; iDim < nDim; iDim++) Vector[iDim] = GridVel[iDim];
      } else {
        for (iDim = 0; iDim < nDim; iDim++) Vector[iDim] = 0.0;
      }
      
      /*--- Impose the value of the velocity as a strong boundary
       condition (Dirichlet). Fix the velocity and remove any
       contribution to the residual at this node. ---*/
      
      node[iPoint]->SetVelocity_Old(Vector);
      
      for (iDim = 0; iDim < nDim; iDim++)
        LinSysRes.SetBlock_Zero(iPoint, iDim+1);
      node[iPoint]->SetVel_ResTruncError_Zero();
      
      if (energy) {

        /*--- Apply a weak boundary condition for the energy equation.
        Compute the residual due to the prescribed heat flux. ---*/

        Res_Visc[nDim+1] = Wall_HeatFlux*Area;

        /*--- Viscous contribution to the residual at the wall ---*/

        LinSysRes.SubtractBlock(iPoint, Res_Visc);

      }

      /*--- Enforce the no-slip boundary condition in a strong way by
       modifying the velocity-rows of the Jacobian (1 on the diagonal). ---*/
      
      if (implicit) {
        for (iVar = 1; iVar <= nDim; iVar++) {
          total_index = iPoint*nVar+iVar;
          Jacobian.DeleteValsRowi(total_index);
        }
      }
      
    }
  }
}

void CIncNSSolver::BC_Isothermal_Wall(CGeometry *geometry, CSolver **solver_container, CNumerics *conv_numerics, CNumerics *visc_numerics, CConfig *config, unsigned short val_marker) {
  
  unsigned short iDim, iVar, jVar, Wall_Function;
  unsigned long iVertex, iPoint, Point_Normal, total_index;
  
  su2double *GridVel;
  su2double *Normal, *Coord_i, *Coord_j, Area, dist_ij;
  su2double Twall, dTdn;
  su2double thermal_conductivity;

  bool implicit      = (config->GetKind_TimeIntScheme_Flow() == EULER_IMPLICIT);
  bool grid_movement = config->GetGrid_Movement();
  bool energy        = config->GetEnergy_Equation();

  /*--- Identify the boundary by string name ---*/
  
  string Marker_Tag = config->GetMarker_All_TagBound(val_marker);
  
  /*--- Retrieve the specified wall temperature ---*/
  
  Twall = config->GetIsothermal_Temperature(Marker_Tag)/config->GetTemperature_Ref();

  /*--- Get wall function treatment from config. ---*/

  Wall_Function = config->GetWallFunction_Treatment(Marker_Tag);
  if (Wall_Function != NO_WALL_FUNCTION) {
    SU2_MPI::Error("Wall function treatment not implemented yet.", CURRENT_FUNCTION);
  }

  /*--- Loop over all of the vertices on this boundary marker ---*/
  
  for (iVertex = 0; iVertex < geometry->nVertex[val_marker]; iVertex++) {

    iPoint = geometry->vertex[val_marker][iVertex]->GetNode();
    
    /*--- Check if the node belongs to the domain (i.e, not a halo node) ---*/
    
    if (geometry->node[iPoint]->GetDomain()) {
      
      /*--- Initialize the convective & viscous residuals to zero ---*/
      
      for (iVar = 0; iVar < nVar; iVar++) {
        Res_Conv[iVar] = 0.0;
        Res_Visc[iVar] = 0.0;
        if (implicit) {
          for (jVar = 0; jVar < nVar; jVar++)
            Jacobian_i[iVar][jVar] = 0.0;
        }
      }

      /*--- Store the corrected velocity at the wall which will
       be zero (v = 0), unless there are moving walls (v = u_wall)---*/
      
      if (grid_movement) {
        GridVel = geometry->node[iPoint]->GetGridVel();
        for (iDim = 0; iDim < nDim; iDim++) Vector[iDim] = GridVel[iDim];
      } else {
        for (iDim = 0; iDim < nDim; iDim++) Vector[iDim] = 0.0;
      }
      
      /*--- Impose the value of the velocity as a strong boundary
       condition (Dirichlet). Fix the velocity and remove any
       contribution to the residual at this node. ---*/
      
      node[iPoint]->SetVelocity_Old(Vector);
      
      for (iDim = 0; iDim < nDim; iDim++)
        LinSysRes.SetBlock_Zero(iPoint, iDim+1);
      node[iPoint]->SetVel_ResTruncError_Zero();
      
      if (energy) {

        /*--- Compute dual grid area and boundary normal ---*/
        
        Normal = geometry->vertex[val_marker][iVertex]->GetNormal();
        
        Area = 0.0; 
        for (iDim = 0; iDim < nDim; iDim++) 
          Area += Normal[iDim]*Normal[iDim]; 
        Area = sqrt (Area);
        
        /*--- Compute closest normal neighbor ---*/
        
        Point_Normal = geometry->vertex[val_marker][iVertex]->GetNormal_Neighbor();
        
        /*--- Get coordinates of i & nearest normal and compute distance ---*/
        
        Coord_i = geometry->node[iPoint]->GetCoord();
        Coord_j = geometry->node[Point_Normal]->GetCoord();
        dist_ij = 0;
        for (iDim = 0; iDim < nDim; iDim++)
          dist_ij += (Coord_j[iDim]-Coord_i[iDim])*(Coord_j[iDim]-Coord_i[iDim]);
        dist_ij = sqrt(dist_ij);

        /*--- Compute the normal gradient in temperature using Twall ---*/
        
        dTdn = -(node[Point_Normal]->GetTemperature() - Twall)/dist_ij;
        
        /*--- Get thermal conductivity ---*/

        thermal_conductivity = node[iPoint]->GetThermalConductivity();

        /*--- Apply a weak boundary condition for the energy equation.
        Compute the residual due to the prescribed heat flux. ---*/

        Res_Visc[nDim+1] = thermal_conductivity*dTdn*Area;

        /*--- Jacobian contribution for temperature equation. ---*/
    
        if (implicit) {
          su2double Edge_Vector[3];
          su2double dist_ij_2 = 0, proj_vector_ij = 0;
          for (iDim = 0; iDim < nDim; iDim++) {
            Edge_Vector[iDim] = Coord_j[iDim]-Coord_i[iDim];
            dist_ij_2 += Edge_Vector[iDim]*Edge_Vector[iDim];
            proj_vector_ij += Edge_Vector[iDim]*Normal[iDim];
          }
          if (dist_ij_2 == 0.0) proj_vector_ij = 0.0;
          else proj_vector_ij = proj_vector_ij/dist_ij_2;

          Jacobian_i[nDim+1][nDim+1] = -thermal_conductivity*proj_vector_ij;

          Jacobian.SubtractBlock(iPoint, iPoint, Jacobian_i);
        }

        /*--- Viscous contribution to the residual at the wall ---*/
        
        LinSysRes.SubtractBlock(iPoint, Res_Visc);

      }

      /*--- Enforce the no-slip boundary condition in a strong way by
       modifying the velocity-rows of the Jacobian (1 on the diagonal). ---*/
      
      if (implicit) {
        for (iVar = 1; iVar <= nDim; iVar++) {
          total_index = iPoint*nVar+iVar;
          Jacobian.DeleteValsRowi(total_index);
        }
      }
      
    }
  }
}


void CIncNSSolver::BC_ConjugateHeat_Interface(CGeometry *geometry, CSolver **solver_container, CNumerics *conv_numerics, CConfig *config, unsigned short val_marker) {

  unsigned short iVar, jVar, iDim, Wall_Function;
  unsigned long iVertex, iPoint, Point_Normal, total_index;

  su2double *GridVel;
  su2double *Normal, *Coord_i, *Coord_j, Area, dist_ij;
  su2double Tconjugate, dTdn;
  su2double thermal_conductivity;
  su2double Temperature_Ref = config->GetTemperature_Ref();

  bool implicit      = (config->GetKind_TimeIntScheme_Flow() == EULER_IMPLICIT);
  bool grid_movement = config->GetGrid_Movement();
  bool energy        = config->GetEnergy_Equation();

  /*--- Identify the boundary ---*/

  string Marker_Tag = config->GetMarker_All_TagBound(val_marker);

  /*--- Retrieve the specified wall function treatment.---*/

  Wall_Function = config->GetWallFunction_Treatment(Marker_Tag);
  if(Wall_Function != NO_WALL_FUNCTION) {
      SU2_MPI::Error("Wall function treament not implemented yet", CURRENT_FUNCTION);
  }

  /*--- Loop over boundary points ---*/

  for (iVertex = 0; iVertex < geometry->nVertex[val_marker]; iVertex++) {

    iPoint = geometry->vertex[val_marker][iVertex]->GetNode();

    if (geometry->node[iPoint]->GetDomain()) {

      /*--- Initialize the convective & viscous residuals to zero ---*/

      for (iVar = 0; iVar < nVar; iVar++) {
        Res_Conv[iVar] = 0.0;
        Res_Visc[iVar] = 0.0;
        if (implicit) {
          for (jVar = 0; jVar < nVar; jVar++)
            Jacobian_i[iVar][jVar] = 0.0;
        }
      }

      /*--- Store the corrected velocity at the wall which will
       be zero (v = 0), unless there are moving walls (v = u_wall)---*/

      if (grid_movement) {
        GridVel = geometry->node[iPoint]->GetGridVel();
        for (iDim = 0; iDim < nDim; iDim++) Vector[iDim] = GridVel[iDim];
      } else {
        for (iDim = 0; iDim < nDim; iDim++) Vector[iDim] = 0.0;
      }

      /*--- Impose the value of the velocity as a strong boundary
       condition (Dirichlet). Fix the velocity and remove any
       contribution to the residual at this node. ---*/

      node[iPoint]->SetVelocity_Old(Vector);

      for (iDim = 0; iDim < nDim; iDim++)
        LinSysRes.SetBlock_Zero(iPoint, iDim+1);
      node[iPoint]->SetVel_ResTruncError_Zero();

      if (energy) {

        Tconjugate = GetConjugateHeatVariable(val_marker, iVertex, 0)/Temperature_Ref;

//        node[iPoint]->SetSolution_Old(nDim+1, Tconjugate);
//        node[iPoint]->SetEnergy_ResTruncError_Zero();

        Normal = geometry->vertex[val_marker][iVertex]->GetNormal();

        Area = 0.0;
        for (iDim = 0; iDim < nDim; iDim++)
          Area += Normal[iDim]*Normal[iDim];
        Area = sqrt (Area);

        /*--- Compute closest normal neighbor ---*/

        Point_Normal = geometry->vertex[val_marker][iVertex]->GetNormal_Neighbor();

        /*--- Get coordinates of i & nearest normal and compute distance ---*/

        Coord_i = geometry->node[iPoint]->GetCoord();
        Coord_j = geometry->node[Point_Normal]->GetCoord();
        dist_ij = 0;
        for (iDim = 0; iDim < nDim; iDim++)
          dist_ij += (Coord_j[iDim]-Coord_i[iDim])*(Coord_j[iDim]-Coord_i[iDim]);
        dist_ij = sqrt(dist_ij);

        /*--- Compute the normal gradient in temperature using Twall ---*/

        dTdn = -(node[Point_Normal]->GetTemperature() - Tconjugate)/dist_ij;

        /*--- Get thermal conductivity ---*/

        thermal_conductivity = node[iPoint]->GetThermalConductivity();

        /*--- Apply a weak boundary condition for the energy equation.
        Compute the residual due to the prescribed heat flux. ---*/

        Res_Visc[nDim+1] = thermal_conductivity*dTdn*Area;

        /*--- Jacobian contribution for temperature equation. ---*/

        if (implicit) {
          su2double Edge_Vector[3];
          su2double dist_ij_2 = 0, proj_vector_ij = 0;
          for (iDim = 0; iDim < nDim; iDim++) {
            Edge_Vector[iDim] = Coord_j[iDim]-Coord_i[iDim];
            dist_ij_2 += Edge_Vector[iDim]*Edge_Vector[iDim];
            proj_vector_ij += Edge_Vector[iDim]*Normal[iDim];
          }
          if (dist_ij_2 == 0.0) proj_vector_ij = 0.0;
          else proj_vector_ij = proj_vector_ij/dist_ij_2;

          Jacobian_i[nDim+1][nDim+1] = -thermal_conductivity*proj_vector_ij;

          Jacobian.SubtractBlock(iPoint, iPoint, Jacobian_i);
        }

        /*--- Viscous contribution to the residual at the wall ---*/

        LinSysRes.SubtractBlock(iPoint, Res_Visc);

      }

      /*--- Enforce the no-slip boundary condition in a strong way by
       modifying the velocity-rows of the Jacobian (1 on the diagonal). ---*/

      if (implicit) {
        for (iVar = 1; iVar <= nDim; iVar++) {
          total_index = iPoint*nVar+iVar;
          Jacobian.DeleteValsRowi(total_index);
        }
//        if(energy) {
//          total_index = iPoint*nVar+nDim+1;
//          Jacobian.DeleteValsRowi(total_index);
//        }
      }

    }
  }
}<|MERGE_RESOLUTION|>--- conflicted
+++ resolved
@@ -4059,14 +4059,10 @@
     CompletePeriodicComms(geometry, config, iPeriodic, PERIODIC_LIM_PRIM_2);
   }
   
-<<<<<<< HEAD
-  Set_MPI_Primitive_Limiter(geometry, config);
-=======
   /*--- Limiter MPI ---*/
   
   InitiateComms(geometry, config, PRIMITIVE_LIMITER);
   CompleteComms(geometry, config, PRIMITIVE_LIMITER);
->>>>>>> 27f3875c
 
 #ifdef CODI_REVERSE_TYPE
   if (TapeActive) AD::StartRecording();
