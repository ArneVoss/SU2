/*!
 * \file variable_direct_turbulent.cpp
 * \brief Definition of the solution fields.
 * \author Aerospace Design Laboratory (Stanford University) <http://su2.stanford.edu>.
 * \version 2.0.7
 *
<<<<<<< HEAD
 * Stanford University Unstructured (SU2),
 * copyright (C) 2012-2013 Aerospace Design Laboratory (ADL), is
 * distributed under the GNU Lesser General Public License (GNU LGPL).
=======
 * Stanford University Unstructured (SU2).
 * Copyright (C) 2012-2013 Aerospace Design Laboratory (ADL).
>>>>>>> 3384cf29
 *
 * SU2 is free software; you can redistribute it and/or
 * modify it under the terms of the GNU Lesser General Public
 * License as published by the Free Software Foundation; either
 * version 2.1 of the License, or (at your option) any later version.
 *
 * SU2 is distributed in the hope that it will be useful,
 * but WITHOUT ANY WARRANTY; without even the implied warranty of
 * MERCHANTABILITY or FITNESS FOR A PARTICULAR PURPOSE.  See the GNU
 * Lesser General Public License for more details.
 *
 * You should have received a copy of the GNU Lesser General Public
<<<<<<< HEAD
 * License along with this library.  If not, see <http://www.gnu.org/licenses/>.
=======
 * License along with SU2. If not, see <http://www.gnu.org/licenses/>.
>>>>>>> 3384cf29
 */

#include "../include/variable_structure.hpp"

CTurbVariable::CTurbVariable(void) : CVariable() {
  
  /*--- Array initialization ---*/
	TS_Source = NULL;
  
}

CTurbVariable::CTurbVariable(unsigned short val_ndim, unsigned short val_nvar, CConfig *config)
: CVariable(val_ndim, val_nvar, config) {
  
  /*--- Array initialization ---*/
	TS_Source = NULL;
  
}

CTurbVariable::~CTurbVariable(void) {
  
	if (TS_Source != NULL) delete [] TS_Source;
  
}

double CTurbVariable::GetmuT(){ return muT; }

void CTurbVariable::SetmuT(double val_muT){ muT = val_muT; }

CTurbSAVariable::CTurbSAVariable(void) : CTurbVariable() { }

CTurbSAVariable::CTurbSAVariable(double val_nu_tilde, double val_muT, unsigned short val_ndim, unsigned short val_nvar, CConfig *config)
: CTurbVariable(val_ndim, val_nvar, config) {
	unsigned short iVar;
  
  bool dual_time = ((config->GetUnsteady_Simulation() == DT_STEPPING_1ST) ||
                    (config->GetUnsteady_Simulation() == DT_STEPPING_2ND));
  
	/*--- Initialization of S-A variables ---*/
	Solution[0] = val_nu_tilde;		Solution_Old[0] = val_nu_tilde;
  
	/*--- Initialization of the eddy viscosity ---*/
	muT = val_muT;
  
	/*--- Allocate and initialize solution for the dual time strategy ---*/
	if (dual_time) {
		Solution_time_n[0]  = val_nu_tilde;
		Solution_time_n1[0] = val_nu_tilde;
	}
  
	/*--- Allocate space for the time spectral source terms ---*/
	if (config->GetUnsteady_Simulation() == TIME_SPECTRAL) {
		TS_Source = new double[nVar];
		for (iVar = 0; iVar < nVar; iVar++)
			TS_Source[iVar] = 0.0;
	}
  
	/*--- Allocate space for the limiter ---*/
	if (config->GetKind_SlopeLimit_Turb() != NONE) {
		Limiter = new double [nVar];
		Solution_Max = new double [nVar];
		Solution_Min = new double [nVar];
	}
  
}

CTurbSAVariable::~CTurbSAVariable(void) {
  
  if (TS_Source != NULL) delete [] TS_Source;
  
}

CTurbSSTVariable::CTurbSSTVariable(void) : CTurbVariable() { }

CTurbSSTVariable::CTurbSSTVariable(double val_kine, double val_omega, double val_muT, unsigned short val_ndim, unsigned short val_nvar,
                                   double *constants, CConfig *config)
: CTurbVariable(val_ndim, val_nvar,config) {
  
	// Initialization of variables
	Solution[0] = val_kine;     Solution_Old[0] = val_kine;
	Solution[1] = val_omega;	Solution_Old[1] = val_omega;
  
	sigma_om2 = constants[3];
	beta_star = constants[6];
  
	F1   = 1.0;
	F2   = 0.0;
	CDkw = 0.0;
  
	// Initialization of eddy viscosity
	muT = val_muT;
}

CTurbSSTVariable::~CTurbSSTVariable(void) { }

void CTurbSSTVariable::SetBlendingFunc(double val_viscosity, double val_dist, double val_density){
	unsigned short iDim;
	double arg2, arg2A, arg2B, arg1;
  
	// Cross diffusion
	CDkw = 0.0;
	for (iDim = 0; iDim < nDim; iDim++)
		CDkw += Gradient[0][iDim]*Gradient[1][iDim];
	CDkw *= 2.0*val_density*sigma_om2/Solution[1];
	CDkw = max(CDkw,pow(10.0,-20.0));
  
	// F1
	arg2A = sqrt(Solution[0])/(beta_star*Solution[1]*val_dist);
	arg2B = 500.0*val_viscosity/(val_density*val_dist*val_dist*Solution[1]);
	arg2 = max(arg2A,arg2B);
	arg1 = min(arg2,4.0*val_density*sigma_om2*Solution[0]/(CDkw*val_dist*val_dist));
	F1 = tanh(pow(arg1,4.0));
  
	// F2
	arg2 = max(2.0*arg2A,arg2B);
	F2 = tanh(pow(arg2,2.0));
}

double CTurbSSTVariable::GetF1blending(){
	return F1;
}

double CTurbSSTVariable::GetF2blending(){
	return F2;
}

double CTurbSSTVariable::GetCrossDiff(){
	return CDkw;
}<|MERGE_RESOLUTION|>--- conflicted
+++ resolved
@@ -1,160 +1,150 @@
-/*!
- * \file variable_direct_turbulent.cpp
- * \brief Definition of the solution fields.
- * \author Aerospace Design Laboratory (Stanford University) <http://su2.stanford.edu>.
- * \version 2.0.7
- *
-<<<<<<< HEAD
- * Stanford University Unstructured (SU2),
- * copyright (C) 2012-2013 Aerospace Design Laboratory (ADL), is
- * distributed under the GNU Lesser General Public License (GNU LGPL).
-=======
- * Stanford University Unstructured (SU2).
- * Copyright (C) 2012-2013 Aerospace Design Laboratory (ADL).
->>>>>>> 3384cf29
- *
- * SU2 is free software; you can redistribute it and/or
- * modify it under the terms of the GNU Lesser General Public
- * License as published by the Free Software Foundation; either
- * version 2.1 of the License, or (at your option) any later version.
- *
- * SU2 is distributed in the hope that it will be useful,
- * but WITHOUT ANY WARRANTY; without even the implied warranty of
- * MERCHANTABILITY or FITNESS FOR A PARTICULAR PURPOSE.  See the GNU
- * Lesser General Public License for more details.
- *
- * You should have received a copy of the GNU Lesser General Public
-<<<<<<< HEAD
- * License along with this library.  If not, see <http://www.gnu.org/licenses/>.
-=======
- * License along with SU2. If not, see <http://www.gnu.org/licenses/>.
->>>>>>> 3384cf29
- */
-
-#include "../include/variable_structure.hpp"
-
-CTurbVariable::CTurbVariable(void) : CVariable() {
-  
-  /*--- Array initialization ---*/
-	TS_Source = NULL;
-  
-}
-
-CTurbVariable::CTurbVariable(unsigned short val_ndim, unsigned short val_nvar, CConfig *config)
-: CVariable(val_ndim, val_nvar, config) {
-  
-  /*--- Array initialization ---*/
-	TS_Source = NULL;
-  
-}
-
-CTurbVariable::~CTurbVariable(void) {
-  
-	if (TS_Source != NULL) delete [] TS_Source;
-  
-}
-
-double CTurbVariable::GetmuT(){ return muT; }
-
-void CTurbVariable::SetmuT(double val_muT){ muT = val_muT; }
-
-CTurbSAVariable::CTurbSAVariable(void) : CTurbVariable() { }
-
-CTurbSAVariable::CTurbSAVariable(double val_nu_tilde, double val_muT, unsigned short val_ndim, unsigned short val_nvar, CConfig *config)
-: CTurbVariable(val_ndim, val_nvar, config) {
-	unsigned short iVar;
-  
-  bool dual_time = ((config->GetUnsteady_Simulation() == DT_STEPPING_1ST) ||
-                    (config->GetUnsteady_Simulation() == DT_STEPPING_2ND));
-  
-	/*--- Initialization of S-A variables ---*/
-	Solution[0] = val_nu_tilde;		Solution_Old[0] = val_nu_tilde;
-  
-	/*--- Initialization of the eddy viscosity ---*/
-	muT = val_muT;
-  
-	/*--- Allocate and initialize solution for the dual time strategy ---*/
-	if (dual_time) {
-		Solution_time_n[0]  = val_nu_tilde;
-		Solution_time_n1[0] = val_nu_tilde;
-	}
-  
-	/*--- Allocate space for the time spectral source terms ---*/
-	if (config->GetUnsteady_Simulation() == TIME_SPECTRAL) {
-		TS_Source = new double[nVar];
-		for (iVar = 0; iVar < nVar; iVar++)
-			TS_Source[iVar] = 0.0;
-	}
-  
-	/*--- Allocate space for the limiter ---*/
-	if (config->GetKind_SlopeLimit_Turb() != NONE) {
-		Limiter = new double [nVar];
-		Solution_Max = new double [nVar];
-		Solution_Min = new double [nVar];
-	}
-  
-}
-
-CTurbSAVariable::~CTurbSAVariable(void) {
-  
-  if (TS_Source != NULL) delete [] TS_Source;
-  
-}
-
-CTurbSSTVariable::CTurbSSTVariable(void) : CTurbVariable() { }
-
-CTurbSSTVariable::CTurbSSTVariable(double val_kine, double val_omega, double val_muT, unsigned short val_ndim, unsigned short val_nvar,
-                                   double *constants, CConfig *config)
-: CTurbVariable(val_ndim, val_nvar,config) {
-  
-	// Initialization of variables
-	Solution[0] = val_kine;     Solution_Old[0] = val_kine;
-	Solution[1] = val_omega;	Solution_Old[1] = val_omega;
-  
-	sigma_om2 = constants[3];
-	beta_star = constants[6];
-  
-	F1   = 1.0;
-	F2   = 0.0;
-	CDkw = 0.0;
-  
-	// Initialization of eddy viscosity
-	muT = val_muT;
-}
-
-CTurbSSTVariable::~CTurbSSTVariable(void) { }
-
-void CTurbSSTVariable::SetBlendingFunc(double val_viscosity, double val_dist, double val_density){
-	unsigned short iDim;
-	double arg2, arg2A, arg2B, arg1;
-  
-	// Cross diffusion
-	CDkw = 0.0;
-	for (iDim = 0; iDim < nDim; iDim++)
-		CDkw += Gradient[0][iDim]*Gradient[1][iDim];
-	CDkw *= 2.0*val_density*sigma_om2/Solution[1];
-	CDkw = max(CDkw,pow(10.0,-20.0));
-  
-	// F1
-	arg2A = sqrt(Solution[0])/(beta_star*Solution[1]*val_dist);
-	arg2B = 500.0*val_viscosity/(val_density*val_dist*val_dist*Solution[1]);
-	arg2 = max(arg2A,arg2B);
-	arg1 = min(arg2,4.0*val_density*sigma_om2*Solution[0]/(CDkw*val_dist*val_dist));
-	F1 = tanh(pow(arg1,4.0));
-  
-	// F2
-	arg2 = max(2.0*arg2A,arg2B);
-	F2 = tanh(pow(arg2,2.0));
-}
-
-double CTurbSSTVariable::GetF1blending(){
-	return F1;
-}
-
-double CTurbSSTVariable::GetF2blending(){
-	return F2;
-}
-
-double CTurbSSTVariable::GetCrossDiff(){
-	return CDkw;
+/*!
+ * \file variable_direct_turbulent.cpp
+ * \brief Definition of the solution fields.
+ * \author Aerospace Design Laboratory (Stanford University) <http://su2.stanford.edu>.
+ * \version 2.0.7
+ *
+ * Stanford University Unstructured (SU2).
+ * Copyright (C) 2012-2013 Aerospace Design Laboratory (ADL).
+ *
+ * SU2 is free software; you can redistribute it and/or
+ * modify it under the terms of the GNU Lesser General Public
+ * License as published by the Free Software Foundation; either
+ * version 2.1 of the License, or (at your option) any later version.
+ *
+ * SU2 is distributed in the hope that it will be useful,
+ * but WITHOUT ANY WARRANTY; without even the implied warranty of
+ * MERCHANTABILITY or FITNESS FOR A PARTICULAR PURPOSE.  See the GNU
+ * Lesser General Public License for more details.
+ *
+ * You should have received a copy of the GNU Lesser General Public
+ * License along with SU2. If not, see <http://www.gnu.org/licenses/>.
+ */
+
+#include "../include/variable_structure.hpp"
+
+CTurbVariable::CTurbVariable(void) : CVariable() {
+  
+  /*--- Array initialization ---*/
+	TS_Source = NULL;
+  
+}
+
+CTurbVariable::CTurbVariable(unsigned short val_ndim, unsigned short val_nvar, CConfig *config)
+: CVariable(val_ndim, val_nvar, config) {
+  
+  /*--- Array initialization ---*/
+	TS_Source = NULL;
+  
+}
+
+CTurbVariable::~CTurbVariable(void) {
+  
+	if (TS_Source != NULL) delete [] TS_Source;
+  
+}
+
+double CTurbVariable::GetmuT(){ return muT; }
+
+void CTurbVariable::SetmuT(double val_muT){ muT = val_muT; }
+
+CTurbSAVariable::CTurbSAVariable(void) : CTurbVariable() { }
+
+CTurbSAVariable::CTurbSAVariable(double val_nu_tilde, double val_muT, unsigned short val_ndim, unsigned short val_nvar, CConfig *config)
+: CTurbVariable(val_ndim, val_nvar, config) {
+	unsigned short iVar;
+  
+  bool dual_time = ((config->GetUnsteady_Simulation() == DT_STEPPING_1ST) ||
+                    (config->GetUnsteady_Simulation() == DT_STEPPING_2ND));
+  
+	/*--- Initialization of S-A variables ---*/
+	Solution[0] = val_nu_tilde;		Solution_Old[0] = val_nu_tilde;
+  
+	/*--- Initialization of the eddy viscosity ---*/
+	muT = val_muT;
+  
+	/*--- Allocate and initialize solution for the dual time strategy ---*/
+	if (dual_time) {
+		Solution_time_n[0]  = val_nu_tilde;
+		Solution_time_n1[0] = val_nu_tilde;
+	}
+  
+	/*--- Allocate space for the time spectral source terms ---*/
+	if (config->GetUnsteady_Simulation() == TIME_SPECTRAL) {
+		TS_Source = new double[nVar];
+		for (iVar = 0; iVar < nVar; iVar++)
+			TS_Source[iVar] = 0.0;
+	}
+  
+	/*--- Allocate space for the limiter ---*/
+	if (config->GetKind_SlopeLimit_Turb() != NONE) {
+		Limiter = new double [nVar];
+		Solution_Max = new double [nVar];
+		Solution_Min = new double [nVar];
+	}
+  
+}
+
+CTurbSAVariable::~CTurbSAVariable(void) {
+  
+  if (TS_Source != NULL) delete [] TS_Source;
+  
+}
+
+CTurbSSTVariable::CTurbSSTVariable(void) : CTurbVariable() { }
+
+CTurbSSTVariable::CTurbSSTVariable(double val_kine, double val_omega, double val_muT, unsigned short val_ndim, unsigned short val_nvar,
+                                   double *constants, CConfig *config)
+: CTurbVariable(val_ndim, val_nvar,config) {
+  
+	// Initialization of variables
+	Solution[0] = val_kine;     Solution_Old[0] = val_kine;
+	Solution[1] = val_omega;	Solution_Old[1] = val_omega;
+  
+	sigma_om2 = constants[3];
+	beta_star = constants[6];
+  
+	F1   = 1.0;
+	F2   = 0.0;
+	CDkw = 0.0;
+  
+	// Initialization of eddy viscosity
+	muT = val_muT;
+}
+
+CTurbSSTVariable::~CTurbSSTVariable(void) { }
+
+void CTurbSSTVariable::SetBlendingFunc(double val_viscosity, double val_dist, double val_density){
+	unsigned short iDim;
+	double arg2, arg2A, arg2B, arg1;
+  
+	// Cross diffusion
+	CDkw = 0.0;
+	for (iDim = 0; iDim < nDim; iDim++)
+		CDkw += Gradient[0][iDim]*Gradient[1][iDim];
+	CDkw *= 2.0*val_density*sigma_om2/Solution[1];
+	CDkw = max(CDkw,pow(10.0,-20.0));
+  
+	// F1
+	arg2A = sqrt(Solution[0])/(beta_star*Solution[1]*val_dist);
+	arg2B = 500.0*val_viscosity/(val_density*val_dist*val_dist*Solution[1]);
+	arg2 = max(arg2A,arg2B);
+	arg1 = min(arg2,4.0*val_density*sigma_om2*Solution[0]/(CDkw*val_dist*val_dist));
+	F1 = tanh(pow(arg1,4.0));
+  
+	// F2
+	arg2 = max(2.0*arg2A,arg2B);
+	F2 = tanh(pow(arg2,2.0));
+}
+
+double CTurbSSTVariable::GetF1blending(){
+	return F1;
+}
+
+double CTurbSSTVariable::GetF2blending(){
+	return F2;
+}
+
+double CTurbSSTVariable::GetCrossDiff(){
+	return CDkw;
 }