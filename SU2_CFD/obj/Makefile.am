################################################################################
#
# \file Makefile.am
# \brief Makefile for SU2_CFD
# \author M. Colonno, T. Economon, F. Palacios
# \version 6.2.0 "Falcon"
#
# The current SU2 release has been coordinated by the
# SU2 International Developers Society <www.su2devsociety.org>
# with selected contributions from the open-source community.
#
# The main research teams contributing to the current release are:
#  - Prof. Juan J. Alonso's group at Stanford University.
#  - Prof. Piero Colonna's group at Delft University of Technology.
#  - Prof. Nicolas R. Gauger's group at Kaiserslautern University of Technology.
#  - Prof. Alberto Guardone's group at Polytechnic University of Milan.
#  - Prof. Rafael Palacios' group at Imperial College London.
#  - Prof. Vincent Terrapon's group at the University of Liege.
#  - Prof. Edwin van der Weide's group at the University of Twente.
#  - Lab. of New Concepts in Aeronautics at Tech. Institute of Aeronautics.
#
# Copyright 2012-2019, Francisco D. Palacios, Thomas D. Economon,
#                      Tim Albring, and the SU2 contributors.
#
# SU2 is free software; you can redistribute it and/or
# modify it under the terms of the GNU Lesser General Public
# License as published by the Free Software Foundation; either
# version 2.1 of the License, or (at your option) any later version.
#
# SU2 is distributed in the hope that it will be useful,
# but WITHOUT ANY WARRANTY; without even the implied warranty of
# MERCHANTABILITY or FITNESS FOR A PARTICULAR PURPOSE. See the GNU
# Lesser General Public License for more details.
#
# You should have received a copy of the GNU Lesser General Public
# License along with SU2. If not, see <http://www.gnu.org/licenses/>.
#
################################################################################

AUTOMAKE_OPTIONS = subdir-objects
ACLOCAL_AMFLAGS = ${ACLOCAL_FLAGS}

bin_PROGRAMS =
noinst_LIBRARIES =

if BUILD_NORMAL
bin_PROGRAMS += ../bin/SU2_CFD
noinst_LIBRARIES+= libSU2Core.a
endif

if BUILD_DIRECTDIFF
bin_PROGRAMS += ../bin/SU2_CFD_DIRECTDIFF
noinst_LIBRARIES+= libSU2Core_DIRECTDIFF.a
endif

if BUILD_REVERSE
bin_PROGRAMS += ../bin/SU2_CFD_AD
noinst_LIBRARIES+= libSU2Core_AD.a
endif

libSU2Core_sources = ../src/definition_structure.cpp \
  ../src/fluid_model.cpp \
  ../src/fluid_model_pig.cpp \
  ../src/fluid_model_pvdw.cpp \
  ../src/fluid_model_ppr.cpp \
  ../src/fluid_model_inc.cpp \
  ../src/integration_structure.cpp \
  ../src/integration_time.cpp \
  ../src/drivers/CMultizoneDriver.cpp \
  ../src/drivers/CSinglezoneDriver.cpp \
  ../src/drivers/CDiscAdjSinglezoneDriver.cpp \
  ../src/drivers/CDiscAdjMultizoneDriver.cpp \
  ../src/drivers/CDriver.cpp \
  ../src/drivers/CDummyDriver.cpp \
  ../src/drivers/CErrorEstimationDriver.cpp \
  ../src/iteration_structure.cpp \
  ../src/numerics_adjoint_mean.cpp \
  ../src/numerics_adjoint_turbulent.cpp \
  ../src/numerics_direct_heat.cpp \
  ../src/numerics_direct_mean.cpp \
  ../src/numerics_direct_mean_inc.cpp \
  ../src/numerics_direct_transition.cpp \
  ../src/numerics_direct_turbulent.cpp \
  ../src/numerics_direct_elasticity_nonlinear.cpp \
  ../src/numerics_direct_elasticity_linear.cpp \
  ../src/numerics_direct_elasticity.cpp \
  ../src/numerics/CFEAMeshElasticity.cpp \
  ../src/numerics_structure.cpp \
  ../src/numerics_template.cpp \
<<<<<<< HEAD
  ../src/output_cgns.cpp \
  ../src/output_structure.cpp \
  ../src/output_physics.cpp \
  ../src/output_tecplot.cpp \
  ../src/output_fieldview.cpp \
  ../src/output_inria.cpp \
  ../src/output_su2.cpp \
  ../src/output_paraview.cpp \
=======
  ../src/output/filewriter/CCSVFileWriter.cpp \
  ../src/output/filewriter/CFEMDataSorter.cpp \
  ../src/output/filewriter/CFVMDataSorter.cpp \
  ../src/output/filewriter/CParallelDataSorter.cpp \
  ../src/output/filewriter/CParallelFileWriter.cpp \
  ../src/output/filewriter/CParaviewBinaryFileWriter.cpp \
  ../src/output/filewriter/CParaviewFileWriter.cpp \
  ../src/output/filewriter/CSurfaceFEMDataSorter.cpp \
  ../src/output/filewriter/CSurfaceFVMDataSorter.cpp \
  ../src/output/filewriter/CSU2BinaryFileWriter.cpp \
  ../src/output/filewriter/CSU2FileWriter.cpp \
  ../src/output/filewriter/CSU2MeshFileWriter.cpp \
  ../src/output/filewriter/CTecplotFileWriter.cpp \
  ../src/output/filewriter/CTecplotBinaryFileWriter.cpp \
  ../src/output/COutput.cpp \
  ../src/output/output_physics.cpp \
  ../src/output/CMeshOutput.cpp \
  ../src/output/CElasticityOutput.cpp \
  ../src/output/CFlowOutput.cpp \
  ../src/output/CFlowCompOutput.cpp \
  ../src/output/CFlowCompFEMOutput.cpp \
  ../src/output/CFlowIncOutput.cpp \
  ../src/output/CHeatOutput.cpp \
  ../src/output/CBaselineOutput.cpp \
  ../src/output/CAdjElasticityOutput.cpp \
  ../src/output/CAdjHeatOutput.cpp \
  ../src/output/CAdjFlowCompOutput.cpp \
  ../src/output/CAdjFlowIncOutput.cpp \
  ../src/output/CMultizoneOutput.cpp \
  ../src/output/output_structure_legacy.cpp \
>>>>>>> efaf499d
  ../src/python_wrapper_structure.cpp \
  ../src/solver_adjoint_mean.cpp \
  ../src/solver_adjoint_turbulent.cpp \
  ../src/solver_adjoint_discrete.cpp \
  ../src/solver_adjoint_elasticity.cpp \
  ../src/solvers/CDiscAdjMeshSolver.cpp \
  ../src/solver_direct_heat.cpp \
  ../src/solver_direct_mean.cpp \
  ../src/solver_direct_mean_fem.cpp \
  ../src/solver_direct_mean_inc.cpp \
  ../src/solver_direct_transition.cpp \
  ../src/solver_direct_turbulent.cpp \
  ../src/solver_direct_elasticity.cpp \
  ../src/solvers/CMeshSolver.cpp \
  ../src/solver_structure.cpp \
  ../src/solver_template.cpp \
  ../src/interfaces/CInterface.cpp \
  ../src/interfaces/cfd/CConservativeVarsInterface.cpp \
  ../src/interfaces/cfd/CMixingPlaneInterface.cpp \
  ../src/interfaces/cfd/CSlidingInterface.cpp \
  ../src/interfaces/cht/CConjugateHeatInterface.cpp \
  ../src/interfaces/fsi/CDisplacementsInterface.cpp \
  ../src/interfaces/fsi/CFlowTractionInterface.cpp \
  ../src/interfaces/fsi/CDiscAdjFlowTractionInterface.cpp \
  ../src/interfaces/fsi/CDisplacementsInterfaceLegacy.cpp \
  ../src/interfaces/fsi/CDiscAdjDisplacementsInterfaceLegacy.cpp \
  ../src/transport_model.cpp \
  ../src/variables/CFEAFSIBoundVariable.cpp \
  ../src/variables/CFEABoundVariable.cpp \
  ../src/variables/CDiscAdjMeshBoundVariable.cpp \
  ../src/variables/CDiscAdjMeshVariable.cpp \
  ../src/variables/CMeshBoundVariable.cpp \
  ../src/variables/CMeshElement.cpp \
  ../src/variables/CMeshVariable.cpp \
  ../src/variables/CHeatFVMVariable.cpp \
  ../src/variables/CVariable.cpp \
  ../src/variables/CAdjNSVariable.cpp \
  ../src/variables/CTurbSSTVariable.cpp \
  ../src/variables/CAdjTurbVariable.cpp \
  ../src/variables/CTransLMVariable.cpp \
  ../src/variables/CDiscAdjFEABoundVariable.cpp \
  ../src/variables/CDiscAdjFEAVariable.cpp \
  ../src/variables/CIncEulerVariable.cpp \
  ../src/variables/CTurbVariable.cpp \
  ../src/variables/CNSVariable.cpp \
  ../src/variables/CBaselineVariable.cpp \
  ../src/variables/CTurbSAVariable.cpp \
  ../src/variables/CFEAVariable.cpp \
  ../src/variables/CAdjEulerVariable.cpp \
  ../src/variables/CDiscAdjVariable.cpp \
  ../src/variables/CIncNSVariable.cpp \
  ../src/variables/CEulerVariable.cpp

su2_cfd_sources = \
  ../include/SU2_CFD.hpp \
  ../src/SU2_CFD.cpp

libSU2Core_cxx_flags = -fPIC -std=c++11
libSU2Core_libadd = 

su2_cfd_cxx_flags = -fPIC -std=c++11
su2_cfd_ldadd =

# always link to built dependencies from ./externals
su2_cfd_cxx_flags += @su2_externals_INCLUDES@
su2_cfd_ldadd += @su2_externals_LIBS@
su2_cfd_ldadd += @su2_externals_LIBPTHREAD@
libSU2Core_cxx_flags += @su2_externals_INCLUDES@

# if BUILD_MUTATIONPP
su2_cfd_cxx_flags += @MUTATIONPP_CXX@
su2_cfd_ldadd += @MUTATIONPP_LD@
# endif

if BUILD_NORMAL
libSU2Core_a_SOURCES = $(libSU2Core_sources)
libSU2Core_a_CXXFLAGS = $(libSU2Core_cxx_flags)
libSU2Core_a_LIBADD = $(libSU2Core_libadd)
___bin_SU2_CFD_SOURCES = $(su2_cfd_sources)
___bin_SU2_CFD_CXXFLAGS = ${su2_cfd_cxx_flags}
___bin_SU2_CFD_LDADD = libSU2Core.a ../../Common/lib/libSU2.a ${su2_cfd_ldadd}
endif

if BUILD_DIRECTDIFF
libSU2Core_DIRECTDIFF_a_SOURCES = $(libSU2Core_sources)
libSU2Core_DIRECTDIFF_a_CXXFLAGS = @DIRECTDIFF_CXX@ $(libSU2Core_cxx_flags)
libSU2Core_DIRECTDIFF_a_LIBADD = @DIRECTDIFF_LIBS@ $(libSU2Core_libadd)
___bin_SU2_CFD_DIRECTDIFF_SOURCES = $(su2_cfd_sources) 
___bin_SU2_CFD_DIRECTDIFF_CXXFLAGS = @DIRECTDIFF_CXX@ ${su2_cfd_cxx_flags}
___bin_SU2_CFD_DIRECTDIFF_LDADD = libSU2Core_DIRECTDIFF.a @DIRECTDIFF_LIBS@ ../../Common/lib/libSU2_DIRECTDIFF.a ${su2_cfd_ldadd}
endif

if BUILD_REVERSE
libSU2Core_AD_a_SOURCES = $(libSU2Core_sources)
libSU2Core_AD_a_CXXFLAGS = @REVERSE_CXX@ $(libSU2Core_cxx_flags)
libSU2Core_AD_a_LIBADD = @REVERSE_LIBS@ $(libSU2Core_libadd)
___bin_SU2_CFD_AD_SOURCES = $(su2_cfd_sources) 
___bin_SU2_CFD_AD_CXXFLAGS = @REVERSE_CXX@ ${su2_cfd_cxx_flags}
___bin_SU2_CFD_AD_LDADD = libSU2Core_AD.a @REVERSE_LIBS@ ../../Common/lib/libSU2_AD.a ${su2_cfd_ldadd}
endif<|MERGE_RESOLUTION|>--- conflicted
+++ resolved
@@ -87,19 +87,10 @@
   ../src/numerics/CFEAMeshElasticity.cpp \
   ../src/numerics_structure.cpp \
   ../src/numerics_template.cpp \
-<<<<<<< HEAD
-  ../src/output_cgns.cpp \
-  ../src/output_structure.cpp \
-  ../src/output_physics.cpp \
-  ../src/output_tecplot.cpp \
-  ../src/output_fieldview.cpp \
-  ../src/output_inria.cpp \
-  ../src/output_su2.cpp \
-  ../src/output_paraview.cpp \
-=======
   ../src/output/filewriter/CCSVFileWriter.cpp \
   ../src/output/filewriter/CFEMDataSorter.cpp \
   ../src/output/filewriter/CFVMDataSorter.cpp \
+  ../src/output/filewriter/CInriaFileWriter.cpp \
   ../src/output/filewriter/CParallelDataSorter.cpp \
   ../src/output/filewriter/CParallelFileWriter.cpp \
   ../src/output/filewriter/CParaviewBinaryFileWriter.cpp \
@@ -127,7 +118,6 @@
   ../src/output/CAdjFlowIncOutput.cpp \
   ../src/output/CMultizoneOutput.cpp \
   ../src/output/output_structure_legacy.cpp \
->>>>>>> efaf499d
   ../src/python_wrapper_structure.cpp \
   ../src/solver_adjoint_mean.cpp \
   ../src/solver_adjoint_turbulent.cpp \
