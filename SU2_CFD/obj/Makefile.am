################################################################################
#
# \file Makefile.am
# \brief Makefile for SU2_CFD
# \author M. Colonno, T. Economon, F. Palacios
# \version 6.2.0 "Falcon"
#
# The current SU2 release has been coordinated by the
# SU2 International Developers Society <www.su2devsociety.org>
# with selected contributions from the open-source community.
#
# The main research teams contributing to the current release are:
#  - Prof. Juan J. Alonso's group at Stanford University.
#  - Prof. Piero Colonna's group at Delft University of Technology.
#  - Prof. Nicolas R. Gauger's group at Kaiserslautern University of Technology.
#  - Prof. Alberto Guardone's group at Polytechnic University of Milan.
#  - Prof. Rafael Palacios' group at Imperial College London.
#  - Prof. Vincent Terrapon's group at the University of Liege.
#  - Prof. Edwin van der Weide's group at the University of Twente.
#  - Lab. of New Concepts in Aeronautics at Tech. Institute of Aeronautics.
#
# Copyright 2012-2019, Francisco D. Palacios, Thomas D. Economon,
#                      Tim Albring, and the SU2 contributors.
#
# SU2 is free software; you can redistribute it and/or
# modify it under the terms of the GNU Lesser General Public
# License as published by the Free Software Foundation; either
# version 2.1 of the License, or (at your option) any later version.
#
# SU2 is distributed in the hope that it will be useful,
# but WITHOUT ANY WARRANTY; without even the implied warranty of
# MERCHANTABILITY or FITNESS FOR A PARTICULAR PURPOSE. See the GNU
# Lesser General Public License for more details.
#
# You should have received a copy of the GNU Lesser General Public
# License along with SU2. If not, see <http://www.gnu.org/licenses/>.
#
################################################################################

AUTOMAKE_OPTIONS = subdir-objects
ACLOCAL_AMFLAGS = ${ACLOCAL_FLAGS}

bin_PROGRAMS =
noinst_LIBRARIES =

if BUILD_NORMAL
bin_PROGRAMS += ../bin/SU2_CFD
noinst_LIBRARIES+= libSU2Core.a
endif

if BUILD_DIRECTDIFF
bin_PROGRAMS += ../bin/SU2_CFD_DIRECTDIFF
noinst_LIBRARIES+= libSU2Core_DIRECTDIFF.a
endif

if BUILD_REVERSE
bin_PROGRAMS += ../bin/SU2_CFD_AD
noinst_LIBRARIES+= libSU2Core_AD.a
endif

<<<<<<< HEAD
libSU2Core_sources = \
  ../include/definition_structure.hpp \
  ../include/fluid_model.hpp \
  ../include/fluid_model.inl \
  ../include/integration_structure.hpp \
  ../include/integration_structure.inl \
  ../include/driver_structure.hpp \
  ../include/iteration_structure.hpp \
  ../include/numerics_structure.hpp \
  ../include/numerics_structure.inl \
  ../include/output/output.hpp \
  ../include/output/output_driver.hpp \
  ../include/output/output_structure_legacy.hpp \
  ../include/output/output_structure_legacy.inl \
  ../include/output/output_baseline.hpp \
  ../include/output/output_elasticity.hpp \
  ../include/output/output_adj_elasticity.hpp \
  ../include/output/output_flow.hpp \
  ../include/output/output_flow_comp.hpp \
  ../include/output/output_adj_flow.hpp \
  ../include/output/output_adj_heat.hpp \
  ../include/output/output_flow_comp_fem.hpp \
  ../include/output/output_flow_inc.hpp \
  ../include/output/output_adj_flow_inc.hpp \
  ../include/output/output_heat.hpp \
  ../include/output/output_heat_discadj.hpp \
  ../include/output/output_mesh.hpp \
  ../include/sgs_model.hpp \
  ../include/sgs_model.inl \
  ../include/solver_structure.hpp \
  ../include/solver_structure.inl \
  ../include/SU2_CFD.hpp \
  ../include/task_definition.hpp \
  ../include/task_definition.inl \
  ../include/transport_model.hpp \
  ../include/transport_model.inl \
  ../include/variable_structure.hpp \
  ../include/variable_structure.inl \
  ../include/transfer_structure.hpp \
  ../include/transfer_structure.inl \
  ../src/definition_structure.cpp \
=======
libSU2Core_sources = ../src/definition_structure.cpp \
>>>>>>> 689ecf5e
  ../src/fluid_model.cpp \
  ../src/fluid_model_pig.cpp \
  ../src/fluid_model_pvdw.cpp \
  ../src/fluid_model_ppr.cpp \
  ../src/fluid_model_inc.cpp \
  ../src/integration_structure.cpp \
  ../src/integration_time.cpp \
<<<<<<< HEAD
  ../src/driver_direct_multizone.cpp \
  ../src/driver_adjoint_multizone.cpp \
  ../src/driver_direct_singlezone.cpp \
  ../src/driver_adjoint_singlezone.cpp \
  ../src/driver_structure.cpp \
=======
  ../src/drivers/CMultizoneDriver.cpp \
  ../src/drivers/CSinglezoneDriver.cpp \
  ../src/drivers/CDiscAdjSinglezoneDriver.cpp \
  ../src/drivers/CDriver.cpp \
  ../src/drivers/CDummyDriver.cpp \
>>>>>>> 689ecf5e
  ../src/iteration_structure.cpp \
  ../src/numerics_adjoint_mean.cpp \
  ../src/numerics_adjoint_turbulent.cpp \
  ../src/numerics_direct_heat.cpp \
  ../src/numerics_direct_mean.cpp \
  ../src/numerics_direct_mean_inc.cpp \
  ../src/numerics_direct_transition.cpp \
  ../src/numerics_direct_turbulent.cpp \
  ../src/numerics_direct_elasticity_nonlinear.cpp \
  ../src/numerics_direct_elasticity_linear.cpp \
  ../src/numerics_direct_elasticity.cpp \
  ../src/numerics_structure.cpp \
  ../src/numerics_template.cpp \
  ../src/output/filewriter/CCSVFileWriter.cpp \
  ../src/output/filewriter/CFEMDataSorter.cpp \
  ../src/output/filewriter/CFVMDataSorter.cpp \
  ../src/output/filewriter/CParallelDataSorter.cpp \
  ../src/output/filewriter/CParallelFileWriter.cpp \
  ../src/output/filewriter/CParaviewBinaryFileWriter.cpp \
  ../src/output/filewriter/CParaviewFileWriter.cpp \
  ../src/output/filewriter/CSurfaceFEMDataSorter.cpp \
  ../src/output/filewriter/CSurfaceFVMDataSorter.cpp \
  ../src/output/filewriter/CSU2BinaryFileWriter.cpp \
  ../src/output/filewriter/CSU2FileWriter.cpp \
  ../src/output/filewriter/CSU2MeshFileWriter.cpp \
  ../src/output/filewriter/CTecplotFileWriter.cpp \
  ../src/output/filewriter/CTecplotBinaryFileWriter.cpp \
  ../src/output/COutput.cpp \
  ../src/output/output_physics.cpp \
  ../src/output/CMeshOutput.cpp \
  ../src/output/CElasticityOutput.cpp \
  ../src/output/CFlowOutput.cpp \
  ../src/output/CFlowCompOutput.cpp \
  ../src/output/CFlowCompFEMOutput.cpp \
  ../src/output/CFlowIncOutput.cpp \
  ../src/output/CHeatOutput.cpp \
  ../src/output/CBaselineOutput.cpp \
  ../src/output/CAdjElasticityOutput.cpp \
  ../src/output/CAdjHeatOutput.cpp \
  ../src/output/CAdjFlowCompOutput.cpp \
  ../src/output/CAdjFlowIncOutput.cpp \
  ../src/output/CDriverOutput.cpp \
  ../src/output/output_structure_legacy.cpp \
  ../src/python_wrapper_structure.cpp \
  ../src/solver_adjoint_mean.cpp \
  ../src/solver_adjoint_turbulent.cpp \
  ../src/solver_adjoint_discrete.cpp \
  ../src/solver_adjoint_elasticity.cpp \
  ../src/solver_direct_heat.cpp \
  ../src/solver_direct_mean.cpp \
  ../src/solver_direct_mean_fem.cpp \
  ../src/solver_direct_mean_inc.cpp \
  ../src/solver_direct_transition.cpp \
  ../src/solver_direct_turbulent.cpp \
  ../src/solver_direct_elasticity.cpp \
  ../src/solver_structure.cpp \
  ../src/solver_template.cpp \
  ../src/transfer_physics.cpp \
  ../src/transfer_structure.cpp \
  ../src/transport_model.cpp \
  ../src/variables/CFEABoundVariable.cpp \
  ../src/variables/CHeatFVMVariable.cpp \
  ../src/variables/CVariable.cpp \
  ../src/variables/CAdjNSVariable.cpp \
  ../src/variables/CTurbSSTVariable.cpp \
  ../src/variables/CAdjTurbVariable.cpp \
  ../src/variables/CTransLMVariable.cpp \
  ../src/variables/CDiscAdjFEAVariable.cpp \
  ../src/variables/CIncEulerVariable.cpp \
  ../src/variables/CTurbVariable.cpp \
  ../src/variables/CNSVariable.cpp \
  ../src/variables/CBaselineVariable.cpp \
  ../src/variables/CTurbSAVariable.cpp \
  ../src/variables/CFEAVariable.cpp \
  ../src/variables/CAdjEulerVariable.cpp \
  ../src/variables/CDiscAdjVariable.cpp \
  ../src/variables/CIncNSVariable.cpp \
  ../src/variables/CEulerVariable.cpp

su2_cfd_sources = \
  ../include/SU2_CFD.hpp \
  ../src/SU2_CFD.cpp

libSU2Core_cxx_flags = -fPIC -std=c++0x
libSU2Core_libadd = 

su2_cfd_cxx_flags = -fPIC -std=c++0x 
su2_cfd_ldadd =

# always link to built dependencies from ./externals
su2_cfd_cxx_flags += @su2_externals_INCLUDES@
su2_cfd_ldadd += @su2_externals_LIBS@
su2_cfd_ldadd += @su2_externals_LIBPTHREAD@
libSU2Core_cxx_flags += @su2_externals_INCLUDES@

# if BUILD_MUTATIONPP
su2_cfd_cxx_flags += @MUTATIONPP_CXX@
su2_cfd_ldadd += @MUTATIONPP_LD@
# endif

if BUILD_NORMAL
libSU2Core_a_SOURCES = $(libSU2Core_sources)
libSU2Core_a_CXXFLAGS = $(libSU2Core_cxx_flags)
libSU2Core_a_LIBADD = $(libSU2Core_libadd)
___bin_SU2_CFD_SOURCES = $(su2_cfd_sources)
___bin_SU2_CFD_CXXFLAGS = ${su2_cfd_cxx_flags}
___bin_SU2_CFD_LDADD = libSU2Core.a ../../Common/lib/libSU2.a ${su2_cfd_ldadd}
endif

if BUILD_DIRECTDIFF
libSU2Core_DIRECTDIFF_a_SOURCES = $(libSU2Core_sources)
libSU2Core_DIRECTDIFF_a_CXXFLAGS = @DIRECTDIFF_CXX@ $(libSU2Core_cxx_flags)
libSU2Core_DIRECTDIFF_a_LIBADD = @DIRECTDIFF_LIBS@ $(libSU2Core_libadd)
___bin_SU2_CFD_DIRECTDIFF_SOURCES = $(su2_cfd_sources) 
___bin_SU2_CFD_DIRECTDIFF_CXXFLAGS = @DIRECTDIFF_CXX@ ${su2_cfd_cxx_flags}
___bin_SU2_CFD_DIRECTDIFF_LDADD = libSU2Core_DIRECTDIFF.a @DIRECTDIFF_LIBS@ ../../Common/lib/libSU2_DIRECTDIFF.a ${su2_cfd_ldadd}
endif

if BUILD_REVERSE
libSU2Core_AD_a_SOURCES = $(libSU2Core_sources)
libSU2Core_AD_a_CXXFLAGS = @REVERSE_CXX@ $(libSU2Core_cxx_flags)
libSU2Core_AD_a_LIBADD = @REVERSE_LIBS@ $(libSU2Core_libadd)
___bin_SU2_CFD_AD_SOURCES = $(su2_cfd_sources) 
___bin_SU2_CFD_AD_CXXFLAGS = @REVERSE_CXX@ ${su2_cfd_cxx_flags}
___bin_SU2_CFD_AD_LDADD = libSU2Core_AD.a @REVERSE_LIBS@ ../../Common/lib/libSU2_AD.a ${su2_cfd_ldadd}
endif<|MERGE_RESOLUTION|>--- conflicted
+++ resolved
@@ -58,51 +58,7 @@
 noinst_LIBRARIES+= libSU2Core_AD.a
 endif
 
-<<<<<<< HEAD
-libSU2Core_sources = \
-  ../include/definition_structure.hpp \
-  ../include/fluid_model.hpp \
-  ../include/fluid_model.inl \
-  ../include/integration_structure.hpp \
-  ../include/integration_structure.inl \
-  ../include/driver_structure.hpp \
-  ../include/iteration_structure.hpp \
-  ../include/numerics_structure.hpp \
-  ../include/numerics_structure.inl \
-  ../include/output/output.hpp \
-  ../include/output/output_driver.hpp \
-  ../include/output/output_structure_legacy.hpp \
-  ../include/output/output_structure_legacy.inl \
-  ../include/output/output_baseline.hpp \
-  ../include/output/output_elasticity.hpp \
-  ../include/output/output_adj_elasticity.hpp \
-  ../include/output/output_flow.hpp \
-  ../include/output/output_flow_comp.hpp \
-  ../include/output/output_adj_flow.hpp \
-  ../include/output/output_adj_heat.hpp \
-  ../include/output/output_flow_comp_fem.hpp \
-  ../include/output/output_flow_inc.hpp \
-  ../include/output/output_adj_flow_inc.hpp \
-  ../include/output/output_heat.hpp \
-  ../include/output/output_heat_discadj.hpp \
-  ../include/output/output_mesh.hpp \
-  ../include/sgs_model.hpp \
-  ../include/sgs_model.inl \
-  ../include/solver_structure.hpp \
-  ../include/solver_structure.inl \
-  ../include/SU2_CFD.hpp \
-  ../include/task_definition.hpp \
-  ../include/task_definition.inl \
-  ../include/transport_model.hpp \
-  ../include/transport_model.inl \
-  ../include/variable_structure.hpp \
-  ../include/variable_structure.inl \
-  ../include/transfer_structure.hpp \
-  ../include/transfer_structure.inl \
-  ../src/definition_structure.cpp \
-=======
 libSU2Core_sources = ../src/definition_structure.cpp \
->>>>>>> 689ecf5e
   ../src/fluid_model.cpp \
   ../src/fluid_model_pig.cpp \
   ../src/fluid_model_pvdw.cpp \
@@ -110,19 +66,12 @@
   ../src/fluid_model_inc.cpp \
   ../src/integration_structure.cpp \
   ../src/integration_time.cpp \
-<<<<<<< HEAD
-  ../src/driver_direct_multizone.cpp \
-  ../src/driver_adjoint_multizone.cpp \
-  ../src/driver_direct_singlezone.cpp \
-  ../src/driver_adjoint_singlezone.cpp \
-  ../src/driver_structure.cpp \
-=======
   ../src/drivers/CMultizoneDriver.cpp \
   ../src/drivers/CSinglezoneDriver.cpp \
   ../src/drivers/CDiscAdjSinglezoneDriver.cpp \
+  ../src/drivers/CDiscAdjMultizoneDriver.cpp \
   ../src/drivers/CDriver.cpp \
   ../src/drivers/CDummyDriver.cpp \
->>>>>>> 689ecf5e
   ../src/iteration_structure.cpp \
   ../src/numerics_adjoint_mean.cpp \
   ../src/numerics_adjoint_turbulent.cpp \
