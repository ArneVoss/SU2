# Continous Integration setup for SU2.
# Tests on the develop branch in both serial and parallel.

dist: xenial
sudo: required

language: c++

cache: 
    - ccache
    - pip
    - directories: 
      - $HOME/.pyenv_cache

compiler:
    - gcc

notifications:
    email:
        recipients:
            - tobias.kattmann@de.bosch.com
  
branches:
    only:
        - develop

virtualenv:
  system_site_packages: true

env:
    matrix:
        # Serial build and test
        - CONFIGURE_COMMAND="./meson.py build --prefix=$TRAVIS_BUILD_DIR -Denable-pywrapper=true -Dwith-mpi=disabled"
          TEST_SCRIPT=serial_regression.py

        # Parallel build and test
        - CONFIGURE_COMMAND="./meson.py build --prefix=$TRAVIS_BUILD_DIR -Denable-pywrapper=true"
          TEST_SCRIPT=parallel_regression.py

        # Serial build and test for AD
        - CONFIGURE_COMMAND="./meson.py build --prefix=$TRAVIS_BUILD_DIR -Denable-pywrapper=true -Dwith-mpi=disabled -Denable-autodiff=true -Denable-directdiff=true"
          TEST_SCRIPT=serial_regression_AD.py

        # Parallel build and test for AD:
        - CONFIGURE_COMMAND="./meson.py build --prefix=$TRAVIS_BUILD_DIR -Denable-pywrapper=true -Denable-autodiff=true"
          TEST_SCRIPT=parallel_regression_AD.py

before_install:
    # Temporarily fixes Travis CI issue with paths for Python packages
    - export PATH=/usr/bin:$PATH
    - sudo update-alternatives --install /usr/bin/python python /usr/bin/python3 10
    # Install the necessary packages using apt-get with sudo
    - sudo apt-get update -qq
    - sudo apt-get install -qq build-essential python3-numpy python3-scipy libopenmpi-dev openmpi-bin swig python3-mpi4py  
    # to avoid interference with MPI
    - test -n $CC  && unset CC
    - test -n $CXX && unset CXX

install:
    # build ninja
    - echo $CONFIGURE_COMMAND
    - $CONFIGURE_COMMAND
    - ./meson.py build --reconfigure --optimization=2
    - ./meson.py build --reconfigure --warnlevel=2
    - ./ninja -C build install

    # Add environmental variables according to the configure step
    - export SU2_RUN=$TRAVIS_BUILD_DIR/bin
    - export SU2_HOME=$TRAVIS_BUILD_DIR
    - export PATH=$PATH:$SU2_RUN
    - export PYTHONPATH=$PYTHONPATH:$SU2_RUN

before_script:
    # Get the test cases
<<<<<<< HEAD
    - git clone --depth=1 -b feature_periodic_streamwise https://github.com/su2code/TestCases.git ./TestData
=======
    - git clone --depth=1 -b develop https://github.com/su2code/TestCases.git ./TestData
>>>>>>> b5ba8e60
    - cp -R ./TestData/* ./TestCases/

    # Get the tutorial cases
    - git clone --depth=1 -b develop https://github.com/su2code/su2code.github.io ./Tutorials
    
    # Enter the SU2/TestCases/ directory, which is now ready to run
    - cd TestCases/

script:
    # Run the tests via the Python scripts
    - python $TEST_SCRIPT<|MERGE_RESOLUTION|>--- conflicted
+++ resolved
@@ -72,11 +72,7 @@
 
 before_script:
     # Get the test cases
-<<<<<<< HEAD
     - git clone --depth=1 -b feature_periodic_streamwise https://github.com/su2code/TestCases.git ./TestData
-=======
-    - git clone --depth=1 -b develop https://github.com/su2code/TestCases.git ./TestData
->>>>>>> b5ba8e60
     - cp -R ./TestData/* ./TestCases/
 
     # Get the tutorial cases
