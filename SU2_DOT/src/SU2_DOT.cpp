--- conflicted
+++ resolved
@@ -65,22 +65,13 @@
   size = SU2_MPI::GetSize();
   
   /*--- Pointer to different structures that will be used throughout the entire code ---*/
-  
-<<<<<<< HEAD
-  CConfig **config_container          = NULL;
-  CGeometry ***geometry_container     = NULL;
-  CSurfaceMovement **surface_movement = NULL;
-  CVolumetricMovement **grid_movement = NULL;
-  COutput *output                     = NULL;
-  unsigned short *nInst               = NULL;
-=======
+
   CConfig **config_container            = NULL;
   CGeometry ***geometry_container       = NULL;
   CSurfaceMovement **surface_movement   = NULL;
   CVolumetricMovement **grid_movement   = NULL;
   COutput *output                       = NULL;
   unsigned short *nInst                 = NULL;
->>>>>>> ec719fb6
 
   /*--- Load in the number of zones and spatial dimensions in the mesh file (if no config
    file is specified, default.cfg is used) ---*/
@@ -99,31 +90,18 @@
   periodic = CConfig::GetPeriodic(config->GetMesh_FileName(), config->GetMesh_FileFormat(), config);
 
   /*--- Definition of the containers per zones ---*/
-  
-<<<<<<< HEAD
-  config_container = new CConfig*[nZone];
-  geometry_container = new CGeometry**[nZone];
-  surface_movement   = new CSurfaceMovement*[nZone];
-  grid_movement      = new CVolumetricMovement*[nZone];
-  nInst = new unsigned short[nZone];
-=======
+
   config_container    = new CConfig*[nZone];
   geometry_container  = new CGeometry**[nZone];
   surface_movement    = new CSurfaceMovement*[nZone];
   grid_movement       = new CVolumetricMovement*[nZone];
   nInst               = new unsigned short[nZone];
->>>>>>> ec719fb6
-  
+
   for (iZone = 0; iZone < nZone; iZone++) {
     config_container[iZone]       = NULL;
     geometry_container[iZone]     = NULL;
-<<<<<<< HEAD
-    grid_movement [iZone]     = NULL;
-    surface_movement[iZone]   = NULL;
-=======
     grid_movement [iZone]         = NULL;
     surface_movement[iZone]       = NULL;
->>>>>>> ec719fb6
     nInst[iZone]                  = 1;
   }
   
@@ -143,26 +121,6 @@
     /*--- Set the MPI communicator ---*/
     config_container[iZone]->SetMPICommunicator(MPICommunicator);
 
-<<<<<<< HEAD
-    if (periodic) {
-      geometry_container[iZone][INST_0] = new CPhysicalGeometry(geometry_aux, config_container[iZone]);
-    } else {
-      geometry_container[iZone][INST_0] = new CPhysicalGeometry(geometry_aux, config_container[iZone], periodic);
-    }
-    
-    /*--- Deallocate the memory of geometry_aux ---*/
-    
-    delete geometry_aux;
-    
-    /*--- Add the Send/Receive boundaries ---*/
-    
-    geometry_container[iZone][INST_0]->SetSendReceive(config_container[iZone]);
-    
-    /*--- Add the Send/Receive boundaries ---*/
-    
-    geometry_container[iZone][INST_0]->SetBoundaries(config_container[iZone]);
-    
-=======
     /*--- Determine whether or not the FEM solver is used, which decides the
      type of geometry classes that are instantiated. ---*/
     fem_solver = ((config_container[iZone]->GetKind_Solver() == FEM_EULER)          ||
@@ -254,7 +212,6 @@
         DGMesh->CreateFaces(config_container[iZone]);
       }
     }
->>>>>>> ec719fb6
   }
   
   /*--- Set up a timer for performance benchmarking (preprocessing time is included) ---*/
